/*
 * Copyright (c) 2018, NVIDIA CORPORATION.  All rights reserved.
 *
 * NVIDIA CORPORATION and its licensors retain all intellectual property
 * and proprietary rights in and to this software, related documentation
 * and any modifications thereto.  Any use, reproduction, disclosure or
 * distribution of this software and related documentation without an express
 * license agreement from NVIDIA CORPORATION is strictly prohibited.
 *
 */

// Graph analytics features 
// Author: Alex Fender afender@nvidia.com

#include <cugraph.h>
#include "graph_utils.cuh"
#include "pagerank.cuh"
#include "COOtoCSR.cuh"
#include "utilities/error_utils.h"
<<<<<<< HEAD
	
=======

>>>>>>> eff125fb
//#include <functions.h>

void gdf_col_delete(gdf_column* col) {
  if (col)
  {
    col->size = 0; 
    if(col->data)
      if (cudaFree(col->data) != cudaSuccess) 
        std::cerr << "CUDA ERROR : " << cudaGetErrorString(cudaGetLastError()) <<std::endl;    
    delete col;
    col->data = nullptr;
    col = nullptr;  
  }                                                       
}

void gdf_col_release(gdf_column* col) {
  delete col;                                                          
}

void cpy_column_view(const gdf_column *in, gdf_column *out) {
  if (in != nullptr && out !=nullptr) {
    gdf_column_view(out, in->data, in->valid, in->size, in->dtype);
  }
}

gdf_error gdf_adj_list_view(gdf_graph *graph, const gdf_column *offsets, 
                                 const gdf_column *indices, const gdf_column *edge_data) {
  GDF_REQUIRE( offsets->null_count == 0 , GDF_VALIDITY_UNSUPPORTED );                    
  GDF_REQUIRE( indices->null_count == 0 , GDF_VALIDITY_UNSUPPORTED );
  GDF_REQUIRE( (offsets->dtype == indices->dtype), GDF_UNSUPPORTED_DTYPE );
  GDF_REQUIRE( ((offsets->dtype == GDF_INT32) || (offsets->dtype == GDF_INT64)), GDF_UNSUPPORTED_DTYPE );
  GDF_REQUIRE( (offsets->size > 0), GDF_DATASET_EMPTY ); 
  GDF_REQUIRE( (graph->adjList == nullptr) , GDF_INVALID_API_CALL);

  graph->adjList = new gdf_adj_list;
  graph->adjList->offsets = new gdf_column;
  graph->adjList->indices = new gdf_column;
  graph->adjList->ownership = 0;

  cpy_column_view(offsets, graph->adjList->offsets);
  cpy_column_view(indices, graph->adjList->indices);
  if (edge_data) {
      GDF_REQUIRE( indices->size == edge_data->size, GDF_COLUMN_SIZE_MISMATCH );
      graph->adjList->edge_data = new gdf_column;
      cpy_column_view(edge_data, graph->adjList->edge_data);
  }
  else {
    graph->adjList->edge_data = nullptr;
  }
  return GDF_SUCCESS;
}

gdf_error gdf_adj_list::get_vertex_identifiers(gdf_column *identifiers) {
  GDF_REQUIRE( offsets != nullptr , GDF_INVALID_API_CALL);
  GDF_REQUIRE( offsets->data != nullptr , GDF_INVALID_API_CALL);
  cugraph::sequence<int>((int)offsets->size-1, (int*)identifiers->data);
  return GDF_SUCCESS;
}

gdf_error gdf_adj_list::get_source_indices (gdf_column *src_indices) {
  GDF_REQUIRE( offsets != nullptr , GDF_INVALID_API_CALL);
  GDF_REQUIRE( offsets->data != nullptr , GDF_INVALID_API_CALL);
  GDF_REQUIRE( src_indices->size == indices->size, GDF_COLUMN_SIZE_MISMATCH );
  GDF_REQUIRE( src_indices->dtype == indices->dtype, GDF_UNSUPPORTED_DTYPE );
  GDF_REQUIRE( src_indices->size > 0, GDF_DATASET_EMPTY ); 
  cugraph::offsets_to_indices<int>((int*)offsets->data, offsets->size-1, (int*)src_indices->data);

  return GDF_SUCCESS;
}

gdf_error gdf_edge_list_view(gdf_graph *graph, const gdf_column *src_indices, 
                                 const gdf_column *dest_indices, const gdf_column *edge_data) {
  GDF_REQUIRE( src_indices->size == dest_indices->size, GDF_COLUMN_SIZE_MISMATCH );
  GDF_REQUIRE( src_indices->dtype == dest_indices->dtype, GDF_UNSUPPORTED_DTYPE );
  GDF_REQUIRE( ((src_indices->dtype == GDF_INT32) || (src_indices->dtype == GDF_INT64)), GDF_UNSUPPORTED_DTYPE );
  GDF_REQUIRE( src_indices->size > 0, GDF_DATASET_EMPTY ); 
  GDF_REQUIRE( src_indices->null_count == 0 , GDF_VALIDITY_UNSUPPORTED );                    
  GDF_REQUIRE( dest_indices->null_count == 0 , GDF_VALIDITY_UNSUPPORTED );
  GDF_REQUIRE( graph->edgeList == nullptr , GDF_INVALID_API_CALL);

  graph->edgeList = new gdf_edge_list;
  graph->edgeList->src_indices = new gdf_column;
  graph->edgeList->dest_indices = new gdf_column;
  graph->edgeList->ownership = 0;

  cpy_column_view(src_indices, graph->edgeList->src_indices);
  cpy_column_view(dest_indices, graph->edgeList->dest_indices);
  if (edge_data) {
      GDF_REQUIRE( src_indices->size == edge_data->size, GDF_COLUMN_SIZE_MISMATCH );
      graph->edgeList->edge_data = new gdf_column;
      cpy_column_view(edge_data, graph->edgeList->edge_data);
  }
  else {
    graph->edgeList->edge_data = nullptr;
  }
  return GDF_SUCCESS;
}

template <typename WT>
gdf_error gdf_add_adj_list_impl (gdf_graph *graph) {
    if (graph->adjList == nullptr) {
      GDF_REQUIRE( graph->edgeList != nullptr , GDF_INVALID_API_CALL);
      int nnz = graph->edgeList->src_indices->size, status = 0;
      graph->adjList = new gdf_adj_list;
      graph->adjList->offsets = new gdf_column;
      graph->adjList->indices = new gdf_column;
      graph->adjList->ownership = 1;

    if (graph->edgeList->edge_data!= nullptr) {
      graph->adjList->edge_data = new gdf_column;

      CSR_Result_Weighted<int,WT> adj_list;
      status = ConvertCOOtoCSR_weighted((int*)graph->edgeList->src_indices->data, (int*)graph->edgeList->dest_indices->data, (WT*)graph->edgeList->edge_data->data, nnz, adj_list);
      
      gdf_column_view(graph->adjList->offsets, adj_list.rowOffsets, 
                            nullptr, adj_list.size+1, graph->edgeList->src_indices->dtype);
      gdf_column_view(graph->adjList->indices, adj_list.colIndices, 
                            nullptr, adj_list.nnz, graph->edgeList->src_indices->dtype);
      gdf_column_view(graph->adjList->edge_data, adj_list.edgeWeights, 
                          nullptr, adj_list.nnz, graph->edgeList->edge_data->dtype);
    }
    else {
      CSR_Result<int> adj_list;
      status = ConvertCOOtoCSR((int*)graph->edgeList->src_indices->data,(int*)graph->edgeList->dest_indices->data, nnz, adj_list);      
      gdf_column_view(graph->adjList->offsets, adj_list.rowOffsets, 
                            nullptr, adj_list.size+1, graph->edgeList->src_indices->dtype);
      gdf_column_view(graph->adjList->indices, adj_list.colIndices, 
                            nullptr, adj_list.nnz, graph->edgeList->src_indices->dtype);
    }
    if (status !=0) {
      std::cerr << "Could not generate the adj_list" << std::endl;
      return GDF_CUDA_ERROR;
    }
  }
  return GDF_SUCCESS;
}

gdf_error gdf_add_edge_list (gdf_graph *graph) {
    if (graph->edgeList == nullptr) {
      GDF_REQUIRE( graph->adjList != nullptr , GDF_INVALID_API_CALL);
      int *d_src;
      graph->edgeList = new gdf_edge_list;
      graph->edgeList->src_indices = new gdf_column;
      graph->edgeList->dest_indices = new gdf_column;
      graph->edgeList->ownership = 2;


      CUDA_TRY(cudaMallocManaged ((void**)&d_src, sizeof(int) * graph->adjList->indices->size));

      cugraph::offsets_to_indices<int>((int*)graph->adjList->offsets->data, 
                                  graph->adjList->offsets->size-1, 
                                  (int*)d_src);

      gdf_column_view(graph->edgeList->src_indices, d_src, 
                      nullptr, graph->adjList->indices->size, graph->adjList->indices->dtype);
      cpy_column_view(graph->adjList->indices, graph->edgeList->dest_indices);
      
      if (graph->adjList->edge_data != nullptr) {
        graph->edgeList->edge_data = new gdf_column;
        cpy_column_view(graph->adjList->edge_data, graph->edgeList->edge_data);
      }
  }
  return GDF_SUCCESS;
}


template <typename WT>
gdf_error gdf_add_transpose_impl (gdf_graph *graph) {
    if (graph->transposedAdjList == nullptr ) {
      GDF_REQUIRE( graph->edgeList != nullptr , GDF_INVALID_API_CALL);
      int nnz = graph->edgeList->src_indices->size, status = 0;
      graph->transposedAdjList = new gdf_adj_list;
      graph->transposedAdjList->offsets = new gdf_column;
      graph->transposedAdjList->indices = new gdf_column;
      graph->transposedAdjList->ownership = 1;
    
      if (graph->edgeList->edge_data) {
        graph->transposedAdjList->edge_data = new gdf_column;
        CSR_Result_Weighted<int,WT> adj_list;
        status = ConvertCOOtoCSR_weighted( (int*)graph->edgeList->dest_indices->data, (int*)graph->edgeList->src_indices->data, (WT*)graph->edgeList->edge_data->data, nnz, adj_list);
        gdf_column_view(graph->transposedAdjList->offsets, adj_list.rowOffsets, 
                              nullptr, adj_list.size+1, graph->edgeList->src_indices->dtype);
        gdf_column_view(graph->transposedAdjList->indices, adj_list.colIndices, 
                              nullptr, adj_list.nnz, graph->edgeList->src_indices->dtype);
        gdf_column_view(graph->transposedAdjList->edge_data, adj_list.edgeWeights, 
                            nullptr, adj_list.nnz, graph->edgeList->edge_data->dtype);
      }
      else {

        CSR_Result<int> adj_list;
        status = ConvertCOOtoCSR((int*)graph->edgeList->dest_indices->data, (int*)graph->edgeList->src_indices->data, nnz, adj_list);      
        gdf_column_view(graph->transposedAdjList->offsets, adj_list.rowOffsets, 
                              nullptr, adj_list.size+1, graph->edgeList->src_indices->dtype);
        gdf_column_view(graph->transposedAdjList->indices, adj_list.colIndices, 
                              nullptr, adj_list.nnz, graph->edgeList->src_indices->dtype);
      }
      if (status !=0) {
        std::cerr << "Could not generate the adj_list" << std::endl;
        return GDF_CUDA_ERROR;
      }
    }
    return GDF_SUCCESS;
}

template <typename WT>
gdf_error gdf_pagerank_impl (gdf_graph *graph,
                      gdf_column *pagerank, float alpha = 0.85,
                      float tolerance = 1e-4, int max_iter = 200,
                      bool has_guess = false) {

  
  GDF_REQUIRE( graph->edgeList != nullptr, GDF_VALIDITY_UNSUPPORTED );
  GDF_REQUIRE( graph->edgeList->src_indices->size == graph->edgeList->dest_indices->size, GDF_COLUMN_SIZE_MISMATCH ); 
  GDF_REQUIRE( graph->edgeList->src_indices->dtype == graph->edgeList->dest_indices->dtype, GDF_UNSUPPORTED_DTYPE );  
  GDF_REQUIRE( graph->edgeList->src_indices->null_count == 0 , GDF_VALIDITY_UNSUPPORTED );                 
  GDF_REQUIRE( graph->edgeList->dest_indices->null_count == 0 , GDF_VALIDITY_UNSUPPORTED );  
  GDF_REQUIRE( pagerank != nullptr , GDF_INVALID_API_CALL ); 
  GDF_REQUIRE( pagerank->data != nullptr , GDF_INVALID_API_CALL ); 
  GDF_REQUIRE( pagerank->null_count == 0 , GDF_VALIDITY_UNSUPPORTED );          
  GDF_REQUIRE( pagerank->size > 0 , GDF_INVALID_API_CALL );         

  int m=pagerank->size, nnz = graph->edgeList->src_indices->size, status = 0;
  WT *d_pr, *d_val = nullptr, *d_leaf_vector = nullptr; 
  WT res = 1.0;
  WT *residual = &res;

  if (graph->transposedAdjList == nullptr) {
    gdf_add_transpose(graph);
  }

  CUDA_TRY(cudaMallocManaged ((void**)&d_leaf_vector,    sizeof(WT) * m));
  CUDA_TRY(cudaMallocManaged ((void**)&d_val, sizeof(WT) * nnz )); 
  CUDA_TRY(cudaMallocManaged ((void**)&d_pr,    sizeof(WT) * m));

  cugraph::HT_matrix_csc_coo(m, nnz, (int*)graph->transposedAdjList->offsets->data, (int*)graph->transposedAdjList->indices->data, d_val, d_leaf_vector);

  if (has_guess)
  {
    GDF_REQUIRE( pagerank->data != nullptr, GDF_VALIDITY_UNSUPPORTED );
    cugraph::copy<WT>(m, (WT*)pagerank->data, d_pr);
  }

  status = cugraph::pagerank<int,WT>( m,nnz, (int*)graph->transposedAdjList->offsets->data, (int*)graph->transposedAdjList->indices->data, 
    d_val, alpha, d_leaf_vector, false, tolerance, max_iter, d_pr, residual);
 
  if (status !=0)
    switch ( status ) { 
      case -1: std::cerr<< "Error : bad parameters in Pagerank"<<std::endl; return GDF_CUDA_ERROR; 
      case 1: std::cerr<< "Warning : Pagerank did not reached the desired tolerance"<<std::endl;  return GDF_CUDA_ERROR; 
      default:  std::cerr<< "Pagerank failed"<<std::endl;  return GDF_CUDA_ERROR; 
    }   
 
  cugraph::copy<WT>(m, d_pr, (WT*)pagerank->data);
  cudaFree(d_val);
  cudaFree(d_pr);    
  cudaFree(d_leaf_vector);  
  return GDF_SUCCESS;
}


gdf_error gdf_add_adj_list(gdf_graph *graph)
{ 
  GDF_REQUIRE( graph->edgeList != nullptr , GDF_INVALID_API_CALL);
  GDF_REQUIRE( graph->adjList == nullptr , GDF_INVALID_API_CALL);

  if (graph->edgeList->edge_data != nullptr) {
    switch (graph->edgeList->edge_data->dtype) {
      case GDF_FLOAT32:   return gdf_add_adj_list_impl<float>(graph);
      case GDF_FLOAT64:   return gdf_add_adj_list_impl<double>(graph);
      default: return GDF_UNSUPPORTED_DTYPE;
    }
  }
  else {
    return gdf_add_adj_list_impl<float>(graph);
  }
}

gdf_error gdf_add_transpose(gdf_graph *graph)
{
  if (graph->edgeList->edge_data != nullptr) {
    switch (graph->edgeList->edge_data->dtype) {
      case GDF_FLOAT32:   return gdf_add_transpose_impl<float>(graph);
      case GDF_FLOAT64:   return gdf_add_transpose_impl<double>(graph);
      default: return GDF_UNSUPPORTED_DTYPE;
    }
  }
  else {
    return gdf_add_transpose_impl<float>(graph);
  }
}

gdf_error gdf_delete_adj_list(gdf_graph *graph) {
  if (graph->adjList) {
    graph->adjList->ownership = 1;
    delete graph->adjList;
  }
  graph->adjList = nullptr;
  return GDF_SUCCESS;
}
gdf_error gdf_delete_edge_list(gdf_graph *graph) {
  if (graph->edgeList) {
    graph->edgeList->ownership = 1;
    delete graph->edgeList;
  }
  graph->edgeList = nullptr;
  return GDF_SUCCESS;
}
gdf_error gdf_delete_transpose(gdf_graph *graph) {
  if (graph->transposedAdjList) {
    graph->transposedAdjList->ownership = 1;
    delete graph->transposedAdjList;
  }
  graph->transposedAdjList = nullptr;
  return GDF_SUCCESS;
}

gdf_error gdf_pagerank(gdf_graph *graph, gdf_column *pagerank, float alpha, float tolerance, int max_iter, bool has_guess)
{ 
  switch (pagerank->dtype) {
    case GDF_FLOAT32:   return gdf_pagerank_impl<float>(graph, pagerank, alpha, tolerance, max_iter, has_guess);
    case GDF_FLOAT64:   return gdf_pagerank_impl<double>(graph, pagerank, alpha, tolerance, max_iter, has_guess);
    default: return GDF_UNSUPPORTED_DTYPE;
  }
}<|MERGE_RESOLUTION|>--- conflicted
+++ resolved
@@ -17,11 +17,7 @@
 #include "pagerank.cuh"
 #include "COOtoCSR.cuh"
 #include "utilities/error_utils.h"
-<<<<<<< HEAD
-	
-=======
-
->>>>>>> eff125fb
+
 //#include <functions.h>
 
 void gdf_col_delete(gdf_column* col) {
