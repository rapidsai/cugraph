--- conflicted
+++ resolved
@@ -18,11 +18,28 @@
 # script, and that this script resides in the repo dir!
 REPODIR=$(cd $(dirname $0); pwd)
 
-<<<<<<< HEAD
-VALIDARGS="clean uninstall uninstall_cmake_deps libcugraph libcugraph_etl cugraph cugraph-service pylibcugraph cpp-mgtests docs -v -g -n --pydevelop --allgpuarch --skip_cpp_tests --without_cugraphops --cmake_default_generator -h --help"
-=======
-VALIDARGS="clean uninstall libcugraph libcugraph_etl cugraph cugraph-service pylibcugraph cpp-mgtests cugraph-dgl docs -v -g -n --pydevelop --allgpuarch --skip_cpp_tests --cmake_default_generator --clean -h --help"
->>>>>>> e7e4f90d
+VALIDARGS="
+   clean
+   uninstall
+   libcugraph
+   libcugraph_etl
+   cugraph
+   cugraph-service
+   pylibcugraph
+   cpp-mgtests
+   cugraph-dgl
+   docs
+   -v
+   -g
+   -n
+   --pydevelop
+   --allgpuarch
+   --skip_cpp_tests
+   --cmake_default_generator
+   --clean
+   -h
+   --help
+"
 
 HELP="$0 [<target> ...] [<flag> ...]
  where <target> is:
@@ -236,21 +253,6 @@
               ${CMAKE_VERBOSE_OPTION}
         cmake --build "${LIBCUGRAPH_BUILD_DIR}" -j${PARALLEL_LEVEL} ${INSTALL_TARGET} ${VERBOSE_FLAG}
     fi
-<<<<<<< HEAD
-    mkdir -p ${LIBCUGRAPH_BUILD_DIR}
-    cd ${LIBCUGRAPH_BUILD_DIR}
-    cmake -B "${LIBCUGRAPH_BUILD_DIR}" -S "${REPODIR}/cpp" \
-          -DCMAKE_INSTALL_PREFIX=${INSTALL_PREFIX} \
-          -DCMAKE_CUDA_ARCHITECTURES=${CUGRAPH_CMAKE_CUDA_ARCHITECTURES} \
-          -DCMAKE_BUILD_TYPE=${BUILD_TYPE} \
-          -DBUILD_TESTS=${BUILD_CPP_TESTS} \
-          -DBUILD_CUGRAPH_MG_TESTS=${BUILD_CPP_MG_TESTS} \
-	  -DUSE_CUGRAPH_OPS=${BUILD_WITH_CUGRAPHOPS} \
-	  ${CMAKE_GENERATOR_OPTION} \
-          ${CMAKE_VERBOSE_OPTION}
-    cmake --build "${LIBCUGRAPH_BUILD_DIR}" -j${PARALLEL_LEVEL} ${INSTALL_TARGET} ${VERBOSE_FLAG}
-=======
->>>>>>> e7e4f90d
 fi
 
 # Configure, build, and install libcugraph_etl
@@ -286,22 +288,6 @@
 
 # Build, and install pylibcugraph
 if buildAll || hasArg pylibcugraph; then
-<<<<<<< HEAD
-    cd ${REPODIR}/python/pylibcugraph
-    # setup.py references an env var CUGRAPH_BUILD_PATH to find the libcugraph
-    # build. If not set by the user, set it to LIBCUGRAPH_BUILD_DIR
-    CUGRAPH_BUILD_PATH=${CUGRAPH_BUILD_PATH:=${LIBCUGRAPH_BUILD_DIR}}
-    python setup.py build_ext \
-	   --inplace \
-	   -- \
-	   -DFIND_CUGRAPH_CPP=ON \
-	   -DUSE_CUGRAPH_OPS=${BUILD_WITH_CUGRAPHOPS} \
-           -Dcugraph_ROOT=${LIBCUGRAPH_BUILD_DIR} \
-	   -- \
-	   -j${PARALLEL_LEVEL:-1}
-    if [[ ${INSTALL_TARGET} != "" ]]; then
-	env CUGRAPH_BUILD_PATH=${CUGRAPH_BUILD_PATH} python setup.py ${PYTHON_INSTALL}
-=======
     if hasArg --clean; then
         cleanPythonDir ${REPODIR}/python/pylibcugraph
     else
@@ -314,29 +300,11 @@
         if [[ ${INSTALL_TARGET} != "" ]]; then
             env CUGRAPH_BUILD_PATH=${CUGRAPH_BUILD_PATH} python ${PYTHON_ARGS_FOR_INSTALL}
         fi
->>>>>>> e7e4f90d
     fi
 fi
 
 # Build and install the cugraph Python package
 if buildAll || hasArg cugraph; then
-<<<<<<< HEAD
-    cd ${REPODIR}/python/cugraph
-    # FIXME: this needs to eventually reference the pylibcugraph build
-    # setup.py references an env var CUGRAPH_BUILD_PATH to find the libcugraph
-    # build. If not set by the user, set it to LIBCUGRAPH_BUILD_DIR
-    CUGRAPH_BUILD_PATH=${CUGRAPH_BUILD_PATH:=${LIBCUGRAPH_BUILD_DIR}}
-    python setup.py build_ext \
-	   --inplace \
-	   -- \
-	   -DFIND_CUGRAPH_CPP=ON \
-	   -DUSE_CUGRAPH_OPS=${BUILD_WITH_CUGRAPHOPS} \
-           -Dcugraph_ROOT=${LIBCUGRAPH_BUILD_DIR} \
-	   -- \
-	   -j${PARALLEL_LEVEL:-1}
-    if [[ ${INSTALL_TARGET} != "" ]]; then
-	env CUGRAPH_BUILD_PATH=${CUGRAPH_BUILD_PATH} python setup.py ${PYTHON_INSTALL}
-=======
     if hasArg --clean; then
         cleanPythonDir ${REPODIR}/python/cugraph
     else
@@ -350,7 +318,6 @@
         if [[ ${INSTALL_TARGET} != "" ]]; then
             env CUGRAPH_BUILD_PATH=${CUGRAPH_BUILD_PATH} python ${PYTHON_ARGS_FOR_INSTALL}
         fi
->>>>>>> e7e4f90d
     fi
 fi
 
