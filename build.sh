--- conflicted
+++ resolved
@@ -29,12 +29,6 @@
    pylibcugraph
    cugraph
    cugraph-service
-<<<<<<< HEAD
-   cugraph-equivariant
-=======
-   cugraph-pyg
-   cugraph-dgl
->>>>>>> 6ad8cf8a
    cpp-mgtests
    cpp-mtmgtests
    docs
@@ -60,12 +54,6 @@
    pylibcugraph               - build the pylibcugraph Python package
    cugraph                    - build the cugraph Python package
    cugraph-service            - build the cugraph-service_client and cugraph-service_server Python package
-<<<<<<< HEAD
-   cugraph-equivariant        - build the cugraph-equivariant Python package
-=======
-   cugraph-pyg                - build the cugraph-pyg Python package
-   cugraph-dgl                - build the cugraph-dgl extensions for DGL
->>>>>>> 6ad8cf8a
    cpp-mgtests                - build libcugraph and libcugraph_etl MG tests. Builds MPI communicator, adding MPI as a dependency.
    cpp-mtmgtests              - build libcugraph MTMG tests. Adds UCX as a dependency (temporary).
    docs                       - build the docs
@@ -213,12 +201,7 @@
     # FIXME: if multiple versions of these packages are installed, this only
     # removes the latest one and leaves the others installed. build.sh uninstall
     # can be run multiple times to remove all of them, but that is not obvious.
-<<<<<<< HEAD
-    pip uninstall -y pylibcugraph cugraph cugraph-service-client cugraph-service-server \
-        cugraph-equivariant
-=======
     pip uninstall -y pylibcugraph cugraph cugraph-service-client cugraph-service-server
->>>>>>> 6ad8cf8a
 fi
 
 if hasArg clean; then
@@ -336,33 +319,6 @@
     fi
 fi
 
-<<<<<<< HEAD
-# Build and install the cugraph-equivariant Python package
-if hasArg cugraph-equivariant || hasArg all; then
-    if hasArg --clean; then
-        cleanPythonDir ${REPODIR}/python/cugraph-equivariant
-    else
-        python ${PYTHON_ARGS_FOR_INSTALL} ${REPODIR}/python/cugraph-equivariant
-=======
-# Build and install the cugraph-pyg Python package
-if hasArg cugraph-pyg || hasArg all; then
-    if hasArg --clean; then
-        cleanPythonDir ${REPODIR}/python/cugraph-pyg
-    else
-        python ${PYTHON_ARGS_FOR_INSTALL} ${REPODIR}/python/cugraph-pyg
-    fi
-fi
-
-# Install the cugraph-dgl extensions for DGL
-if hasArg cugraph-dgl || hasArg all; then
-    if hasArg --clean; then
-        cleanPythonDir ${REPODIR}/python/cugraph-dgl
-    else
-        python ${PYTHON_ARGS_FOR_INSTALL} ${REPODIR}/python/cugraph-dgl
->>>>>>> 6ad8cf8a
-    fi
-fi
-
 # Build the docs
 if hasArg docs || hasArg all; then
     if [ ! -d ${LIBCUGRAPH_BUILD_DIR} ]; then
