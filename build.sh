--- conflicted
+++ resolved
@@ -56,11 +56,6 @@
    libcugraph_etl             - build libcugraph_etl.so and SG test binaries
    pylibcugraph               - build the pylibcugraph Python package
    cugraph                    - build the cugraph Python package
-<<<<<<< HEAD
-=======
-   nx-cugraph                 - build the nx-cugraph Python package
-   cugraph-service            - build the cugraph-service_client and cugraph-service_server Python package
->>>>>>> 17b34479
    cpp-mgtests                - build libcugraph and libcugraph_etl MG tests. Builds MPI communicator, adding MPI as a dependency.
    cugraph-service            - build the cugraph-service_client and cugraph-service_server Python package
    nx-cugraph                 - build the nx-cugraph Python package
@@ -413,18 +408,7 @@
     fi
 fi
 
-<<<<<<< HEAD
-=======
-# Build and install the nx-cugraph Python package
-if hasArg nx-cugraph; then
-    if hasArg --clean; then
-        cleanPythonDir ${REPODIR}/python/nx-cugraph
-    else
-        python ${PYTHON_ARGS_FOR_INSTALL} ${REPODIR}/python/nx-cugraph
-    fi
-fi
-
->>>>>>> 17b34479
+
 # Build the docs
 # - build the CPP docs first using doxygen, then create the Python docs
 if All || hasArg docs; then
