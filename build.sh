#!/bin/bash

# Copyright (c) 2019-2022, NVIDIA CORPORATION.

# cugraph build script

# This script is used to build the component(s) in this repo from
# source, and can be called with various options to customize the
# build as needed (see the help output for details)

# Abort script on first error
set -e

NUMARGS=$#
ARGS=$*

# NOTE: ensure all dir changes are relative to the location of this
# script, and that this script resides in the repo dir!
REPODIR=$(cd $(dirname $0); pwd)
LIBCUGRAPH_BUILD_DIR=${LIBCUGRAPH_BUILD_DIR:=${REPODIR}/cpp/build}
LIBCUGRAPH_ETL_BUILD_DIR=${LIBCUGRAPH_ETL_BUILD_DIR:=${REPODIR}/cpp/libcugraph_etl/build}

<<<<<<< HEAD
VALIDARGS="clean uninstall uninstall_cmake_deps libcugraph libcugraph_etl cugraph pylibcugraph cpp-mgtests cugraph-dgl docs -v -g -n --pydevelop --allgpuarch --skip_cpp_tests --cmake_default_generator -h --help"
=======
VALIDARGS="clean uninstall uninstall_cmake_deps libcugraph libcugraph_etl cugraph cugraph-service pylibcugraph cpp-mgtests docs -v -g -n --pydevelop --allgpuarch --skip_cpp_tests --cmake_default_generator -h --help"
>>>>>>> 79f86ab7
HELP="$0 [<target> ...] [<flag> ...]
 where <target> is:
   clean                      - remove all existing build artifacts and configuration (start over)
   uninstall                  - uninstall libcugraph and cugraph from a prior build/install (see also -n)
   uninstall_cmake_deps       - uninstall headers from external dependencies installed by cmake (raft, rmm, cuco, etc.) (see also -n)
   libcugraph                 - build libcugraph.so and SG test binaries
   libcugraph_etl             - build libcugraph_etl.so and SG test binaries
   pylibcugraph               - build the pylibcugraph Python package
   cugraph                    - build the cugraph Python package
   cugraph-service            - build the cugraph-service_client and cugraph-service_server Python package
   cpp-mgtests                - build libcugraph and libcugraph_etl MG tests. Builds MPI communicator, adding MPI as a dependency.
   cugraph-dgl                - build the cugraph-dgl extensions for DGL
   docs                       - build the docs
 and <flag> is:
   -v                         - verbose build mode
   -g                         - build for debug
   -n                         - do not install after a successful build
   --pydevelop                - use setup.py develop instead of install
   --allgpuarch               - build for all supported GPU architectures
   --skip_cpp_tests           - do not build the SG test binaries as part of the libcugraph and libcugraph_etl targets
   --cmake_default_generator  - use the default cmake generator instead of ninja
   -h                         - print this text

 default action (no args) is to build and install 'libcugraph' then 'libcugraph_etl' then 'pylibcugraph' then 'cugraph' then 'cugraph-service' targets

 libcugraph build dir is: ${LIBCUGRAPH_BUILD_DIR}

 Set env var LIBCUGRAPH_BUILD_DIR to override libcugraph build dir.
"
CUGRAPH_BUILD_DIR=${REPODIR}/python/build
BUILD_DIRS="${LIBCUGRAPH_BUILD_DIR} ${LIBCUGRAPH_ETL_BUILD_DIR} ${CUGRAPH_BUILD_DIR}"

# Set defaults for vars modified by flags to this script
VERBOSE_FLAG=""
CMAKE_VERBOSE_OPTION=""
BUILD_TYPE=Release
INSTALL_TARGET="--target install"
BUILD_CPP_TESTS=ON
BUILD_CPP_MG_TESTS=OFF
BUILD_ALL_GPU_ARCH=0
CMAKE_GENERATOR_OPTION="-G Ninja"
PYTHON_INSTALL="install"

# Set defaults for vars that may not have been defined externally
#  FIXME: if PREFIX is not set, check CONDA_PREFIX, but there is no fallback
#  from there!
INSTALL_PREFIX=${PREFIX:=${CONDA_PREFIX}}
PARALLEL_LEVEL=${PARALLEL_LEVEL:=`nproc`}
BUILD_ABI=${BUILD_ABI:=ON}

function hasArg {
    (( ${NUMARGS} != 0 )) && (echo " ${ARGS} " | grep -q " $1 ")
}

function buildAll {
    (( ${NUMARGS} == 0 )) || !(echo " ${ARGS} " | grep -q " [^-][a-zA-Z0-9\_\-]\+ ")
}

if hasArg -h || hasArg --help; then
    echo "${HELP}"
    exit 0
fi

# Check for valid usage
if (( ${NUMARGS} != 0 )); then
    for a in ${ARGS}; do
	if ! (echo " ${VALIDARGS} " | grep -q " ${a} "); then
	    echo "Invalid option: ${a}"
	    exit 1
	fi
    done
fi

# Process flags
if hasArg -v; then
    VERBOSE_FLAG="-v"
    CMAKE_VERBOSE_OPTION="--log-level=VERBOSE"
fi
if hasArg -g; then
    BUILD_TYPE=Debug
fi
if hasArg -n; then
    INSTALL_TARGET=""
fi
if hasArg --allgpuarch; then
    BUILD_ALL_GPU_ARCH=1
fi
if hasArg --skip_cpp_tests; then
    BUILD_CPP_TESTS=OFF
fi
if hasArg cpp-mgtests; then
    BUILD_CPP_MG_TESTS=ON
fi
if hasArg --cmake_default_generator; then
    CMAKE_GENERATOR_OPTION=""
fi
if hasArg --pydevelop; then
    PYTHON_INSTALL="develop"
fi

# If clean or uninstall targets given, run them prior to any other steps
if hasArg uninstall; then
    if [[ "$INSTALL_PREFIX" != "" ]]; then
        rm -rf ${INSTALL_PREFIX}/include/cugraph
        rm -f ${INSTALL_PREFIX}/lib/libcugraph.so
        rm -rf ${INSTALL_PREFIX}/include/cugraph_c
        rm -f ${INSTALL_PREFIX}/lib/libcugraph_c.so
        rm -rf ${INSTALL_PREFIX}/include/cugraph_etl
        rm -f ${INSTALL_PREFIX}/lib/libcugraph_etl.so
        rm -rf ${INSTALL_PREFIX}/lib/cmake/cugraph
        rm -rf ${INSTALL_PREFIX}/lib/cmake/cugraph_etl
    fi
    # This may be redundant given the above, but can also be used in case
    # there are other installed files outside of the locations above.
    if [ -e ${LIBCUGRAPH_BUILD_DIR}/install_manifest.txt ]; then
        xargs rm -f < ${LIBCUGRAPH_BUILD_DIR}/install_manifest.txt > /dev/null 2>&1
    fi
    # uninstall cugraph and pylibcugraph installed from a prior "setup.py
    # install"
    # FIXME: if multiple versions of these packages are installed, this only
    # removes the latest one and leaves the others installed. build.sh uninstall
    # can be run multiple times to remove all of them, but that is not obvious.
    pip uninstall -y cugraph pylibcugraph
fi

if hasArg uninstall_cmake_deps; then
    if [[ "$INSTALL_PREFIX" != "" ]]; then
        rm -rf ${INSTALL_PREFIX}/include/raft
        rm -rf ${INSTALL_PREFIX}/lib/cmake/raft
        rm -rf ${INSTALL_PREFIX}/include/cub
        rm -rf ${INSTALL_PREFIX}/lib/cmake/cub
        rm -rf ${INSTALL_PREFIX}/include/cuco
        rm -rf ${INSTALL_PREFIX}/lib/cmake/cuco
        rm -rf ${INSTALL_PREFIX}/include/rmm
        rm -rf ${INSTALL_PREFIX}/lib/cmake/rmm
    fi
fi

if hasArg clean; then
    # Ignore errors for clean since missing files, etc. are not failures
    set +e
    # remove artifacts generated inplace
    # FIXME: ideally the "setup.py clean" command would be used for this, but
    # currently running any setup.py command has side effects (eg. cloning
    # repos).
    # (cd ${REPODIR}/python && python setup.py clean)
    if [[ -d ${REPODIR}/python ]]; then
        pushd ${REPODIR}/python > /dev/null
        rm -rf dist dask-worker-space cugraph/raft *.egg-info
        find . -name "__pycache__" -type d -exec rm -rf {} \; > /dev/null 2>&1
        find . -type d -name _skbuild -exec rm -rf {} \; > /dev/null 2>&1
        find . -type d -name dist -exec rm -rf {} \; > /dev/null 2>&1
        find . -name "*.cpp" -type f -delete
        find . -name "*.cpython*.so" -type f -delete
        find . -type d -name _external_repositories -exec rm -rf {} \; > /dev/null 2>&1
        popd > /dev/null
    fi

    # If the dirs to clean are mounted dirs in a container, the contents should
    # be removed but the mounted dirs will remain.  The find removes all
    # contents but leaves the dirs, the rmdir attempts to remove the dirs but
    # can fail safely.
    for bd in ${BUILD_DIRS}; do
	if [ -d ${bd} ]; then
	    find ${bd} -mindepth 1 -delete
	    rmdir ${bd} || true
	fi
    done
    # Go back to failing on first error for all other operations
    set -e
fi

################################################################################
# Configure, build, and install libcugraph
if buildAll || hasArg libcugraph; then
    if (( ${BUILD_ALL_GPU_ARCH} == 0 )); then
        CUGRAPH_CMAKE_CUDA_ARCHITECTURES="NATIVE"
        echo "Building for the architecture of the GPU in the system..."
    else
        CUGRAPH_CMAKE_CUDA_ARCHITECTURES="ALL"
        echo "Building for *ALL* supported GPU architectures..."
    fi
    mkdir -p ${LIBCUGRAPH_BUILD_DIR}
    cd ${LIBCUGRAPH_BUILD_DIR}
    cmake -B "${LIBCUGRAPH_BUILD_DIR}" -S "${REPODIR}/cpp" \
          -DCMAKE_INSTALL_PREFIX=${INSTALL_PREFIX} \
          -DCMAKE_CUDA_ARCHITECTURES=${CUGRAPH_CMAKE_CUDA_ARCHITECTURES} \
          -DCMAKE_BUILD_TYPE=${BUILD_TYPE} \
          -DBUILD_TESTS=${BUILD_CPP_TESTS} \
          -DBUILD_CUGRAPH_MG_TESTS=${BUILD_CPP_MG_TESTS} \
	  ${CMAKE_GENERATOR_OPTION} \
          ${CMAKE_VERBOSE_OPTION}
    cmake --build "${LIBCUGRAPH_BUILD_DIR}" -j${PARALLEL_LEVEL} ${INSTALL_TARGET} ${VERBOSE_FLAG}
fi

# Configure, build, and install libcugraph_etl
if buildAll || hasArg libcugraph_etl; then
    if (( ${BUILD_ALL_GPU_ARCH} == 0 )); then
        CUGRAPH_CMAKE_CUDA_ARCHITECTURES="NATIVE"
        echo "Building for the architecture of the GPU in the system..."
    else
        CUGRAPH_CMAKE_CUDA_ARCHITECTURES="ALL"
        echo "Building for *ALL* supported GPU architectures..."
    fi
    mkdir -p ${LIBCUGRAPH_ETL_BUILD_DIR}
     cd ${LIBCUGRAPH_ETL_BUILD_DIR}
    cmake -DCMAKE_INSTALL_PREFIX=${INSTALL_PREFIX} \
          -DCMAKE_CUDA_ARCHITECTURES=${CUGRAPH_CMAKE_CUDA_ARCHITECTURES} \
          -DDISABLE_DEPRECATION_WARNING=${BUILD_DISABLE_DEPRECATION_WARNING} \
          -DCMAKE_BUILD_TYPE=${BUILD_TYPE} \
          -DBUILD_TESTS=${BUILD_CPP_TESTS} \
          -DBUILD_CUGRAPH_MG_TESTS=${BUILD_CPP_MG_TESTS} \
          -DCMAKE_PREFIX_PATH=${LIBCUGRAPH_BUILD_DIR} \
	  ${CMAKE_GENERATOR_OPTION} \
          ${CMAKE_VERBOSE_OPTION} \
          ${REPODIR}/cpp/libcugraph_etl
    cmake --build "${LIBCUGRAPH_ETL_BUILD_DIR}" -j${PARALLEL_LEVEL} ${INSTALL_TARGET} ${VERBOSE_FLAG}
fi

# Build, and install pylibcugraph
if buildAll || hasArg pylibcugraph; then
    cd ${REPODIR}/python/pylibcugraph
    # setup.py references an env var CUGRAPH_BUILD_PATH to find the libcugraph
    # build. If not set by the user, set it to LIBCUGRAPH_BUILD_DIR
    CUGRAPH_BUILD_PATH=${CUGRAPH_BUILD_PATH:=${LIBCUGRAPH_BUILD_DIR}}
    python setup.py build_ext --inplace -- -DFIND_CUGRAPH_CPP=ON \
           -Dcugraph_ROOT=${LIBCUGRAPH_BUILD_DIR} -- -j${PARALLEL_LEVEL:-1}
    if [[ ${INSTALL_TARGET} != "" ]]; then
	env CUGRAPH_BUILD_PATH=${CUGRAPH_BUILD_PATH} python setup.py ${PYTHON_INSTALL}
    fi
fi

# Build and install the cugraph Python package
if buildAll || hasArg cugraph; then
    cd ${REPODIR}/python/cugraph
    # FIXME: this needs to eventually reference the pylibcugraph build
    # setup.py references an env var CUGRAPH_BUILD_PATH to find the libcugraph
    # build. If not set by the user, set it to LIBCUGRAPH_BUILD_DIR
    CUGRAPH_BUILD_PATH=${CUGRAPH_BUILD_PATH:=${LIBCUGRAPH_BUILD_DIR}}
    python setup.py build_ext --inplace -- -DFIND_CUGRAPH_CPP=ON \
           -Dcugraph_ROOT=${LIBCUGRAPH_BUILD_DIR} -- -j${PARALLEL_LEVEL:-1}
    if [[ ${INSTALL_TARGET} != "" ]]; then
	env CUGRAPH_BUILD_PATH=${CUGRAPH_BUILD_PATH} python setup.py ${PYTHON_INSTALL}
    fi
fi

<<<<<<< HEAD
# Build and install the cugraph-dgl extensions for DGL
if buildAll || hasArg cugraph-dgl; then
    if [[ ${INSTALL_TARGET} != "" ]]; then
        cd ${REPODIR}/python/cugraph-dgl
=======
# Install the cugraph-service-client and cugraph-service-server Python packages
if buildAll || hasArg cugraph-service; then
    if [[ ${INSTALL_TARGET} != "" ]]; then
        cd ${REPODIR}/python/cugraph-service/client
	python setup.py ${PYTHON_INSTALL}
        cd ${REPODIR}/python/cugraph-service/server
>>>>>>> 79f86ab7
	python setup.py ${PYTHON_INSTALL}
    fi
fi

# Build the docs
if hasArg docs; then
    if [ ! -d ${LIBCUGRAPH_BUILD_DIR} ]; then
        mkdir -p ${LIBCUGRAPH_BUILD_DIR}
        cd ${LIBCUGRAPH_BUILD_DIR}
        cmake -B "${LIBCUGRAPH_BUILD_DIR}" -S "${REPODIR}/cpp" \
              -DCMAKE_INSTALL_PREFIX=${INSTALL_PREFIX} \
              -DCMAKE_BUILD_TYPE=${BUILD_TYPE} \
	      ${CMAKE_GENERATOR_OPTION} \
              ${CMAKE_VERBOSE_OPTION}
    fi
    cd ${LIBCUGRAPH_BUILD_DIR}
    cmake --build "${LIBCUGRAPH_BUILD_DIR}" -j${PARALLEL_LEVEL} --target docs_cugraph ${VERBOSE_FLAG}
    cd ${REPODIR}/docs/cugraph
    make html
fi<|MERGE_RESOLUTION|>--- conflicted
+++ resolved
@@ -20,11 +20,8 @@
 LIBCUGRAPH_BUILD_DIR=${LIBCUGRAPH_BUILD_DIR:=${REPODIR}/cpp/build}
 LIBCUGRAPH_ETL_BUILD_DIR=${LIBCUGRAPH_ETL_BUILD_DIR:=${REPODIR}/cpp/libcugraph_etl/build}
 
-<<<<<<< HEAD
-VALIDARGS="clean uninstall uninstall_cmake_deps libcugraph libcugraph_etl cugraph pylibcugraph cpp-mgtests cugraph-dgl docs -v -g -n --pydevelop --allgpuarch --skip_cpp_tests --cmake_default_generator -h --help"
-=======
-VALIDARGS="clean uninstall uninstall_cmake_deps libcugraph libcugraph_etl cugraph cugraph-service pylibcugraph cpp-mgtests docs -v -g -n --pydevelop --allgpuarch --skip_cpp_tests --cmake_default_generator -h --help"
->>>>>>> 79f86ab7
+VALIDARGS="clean uninstall uninstall_cmake_deps libcugraph libcugraph_etl cugraph cugraph-service pylibcugraph cpp-mgtests cugraph-dgl docs -v -g -n --pydevelop --allgpuarch --skip_cpp_tests --cmake_default_generator -h --help"
+
 HELP="$0 [<target> ...] [<flag> ...]
  where <target> is:
    clean                      - remove all existing build artifacts and configuration (start over)
@@ -271,19 +268,20 @@
     fi
 fi
 
-<<<<<<< HEAD
-# Build and install the cugraph-dgl extensions for DGL
-if buildAll || hasArg cugraph-dgl; then
-    if [[ ${INSTALL_TARGET} != "" ]]; then
-        cd ${REPODIR}/python/cugraph-dgl
-=======
 # Install the cugraph-service-client and cugraph-service-server Python packages
 if buildAll || hasArg cugraph-service; then
     if [[ ${INSTALL_TARGET} != "" ]]; then
         cd ${REPODIR}/python/cugraph-service/client
 	python setup.py ${PYTHON_INSTALL}
         cd ${REPODIR}/python/cugraph-service/server
->>>>>>> 79f86ab7
+	python setup.py ${PYTHON_INSTALL}
+    fi
+fi
+
+# Build and install the cugraph-dgl extensions for DGL
+if buildAll || hasArg cugraph-dgl; then
+    if [[ ${INSTALL_TARGET} != "" ]]; then
+        cd ${REPODIR}/python/cugraph-dgl
 	python setup.py ${PYTHON_INSTALL}
     fi
 fi
