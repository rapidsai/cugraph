#!/bin/bash

# Copyright (c) 2019-2022, NVIDIA CORPORATION.

# cugraph build script

# This script is used to build the component(s) in this repo from
# source, and can be called with various options to customize the
# build as needed (see the help output for details)

# Abort script on first error
set -e

NUMARGS=$#
ARGS=$*

# NOTE: ensure all dir changes are relative to the location of this
# script, and that this script resides in the repo dir!
REPODIR=$(cd $(dirname $0); pwd)
LIBCUGRAPH_BUILD_DIR=${LIBCUGRAPH_BUILD_DIR:=${REPODIR}/cpp/build}
LIBCUGRAPH_ETL_BUILD_DIR=${LIBCUGRAPH_ETL_BUILD_DIR:=${REPODIR}/cpp/libcugraph_etl/build}

<<<<<<< HEAD
VALIDARGS="clean uninstall uninstall_cmake_deps libcugraph libcugraph_etl cugraph pylibcugraph cpp-mgtests docs -v -g -n --pydevelop --allgpuarch --skip_cpp_tests --without_cugraphops --cmake_default_generator -h --help"
=======
VALIDARGS="clean uninstall uninstall_cmake_deps libcugraph libcugraph_etl cugraph cugraph-service pylibcugraph cpp-mgtests docs -v -g -n --pydevelop --allgpuarch --skip_cpp_tests --cmake_default_generator -h --help"
>>>>>>> 3803cf8a
HELP="$0 [<target> ...] [<flag> ...]
 where <target> is:
   clean                      - remove all existing build artifacts and configuration (start over)
   uninstall                  - uninstall libcugraph and cugraph from a prior build/install (see also -n)
   uninstall_cmake_deps       - uninstall headers from external dependencies installed by cmake (raft, rmm, cuco, etc.) (see also -n)
   libcugraph                 - build libcugraph.so and SG test binaries
   libcugraph_etl             - build libcugraph_etl.so and SG test binaries
   pylibcugraph               - build the pylibcugraph Python package
   cugraph                    - build the cugraph Python package
   cugraph-service            - build the cugraph-service_client and cugraph-service_server Python package
   cpp-mgtests                - build libcugraph and libcugraph_etl MG tests. Builds MPI communicator, adding MPI as a dependency.
   docs                       - build the docs
 and <flag> is:
   -v                         - verbose build mode
   -g                         - build for debug
   -n                         - do not install after a successful build
   --pydevelop                - use setup.py develop instead of install
   --allgpuarch               - build for all supported GPU architectures
   --skip_cpp_tests           - do not build the SG test binaries as part of the libcugraph and libcugraph_etl targets
   --without_cugraphops       - do not build algos that require cugraph-ops
   --cmake_default_generator  - use the default cmake generator instead of ninja
   -h                         - print this text

 default action (no args) is to build and install 'libcugraph' then 'libcugraph_etl' then 'pylibcugraph' then 'cugraph' then 'cugraph-service' targets

 libcugraph build dir is: ${LIBCUGRAPH_BUILD_DIR}

 Set env var LIBCUGRAPH_BUILD_DIR to override libcugraph build dir.
"
CUGRAPH_BUILD_DIR=${REPODIR}/python/build
BUILD_DIRS="${LIBCUGRAPH_BUILD_DIR} ${LIBCUGRAPH_ETL_BUILD_DIR} ${CUGRAPH_BUILD_DIR}"

# Set defaults for vars modified by flags to this script
VERBOSE_FLAG=""
CMAKE_VERBOSE_OPTION=""
BUILD_TYPE=Release
INSTALL_TARGET="--target install"
BUILD_CPP_TESTS=ON
BUILD_CPP_MG_TESTS=OFF
BUILD_ALL_GPU_ARCH=0
BUILD_WITH_CUGRAPHOPS=ON
CMAKE_GENERATOR_OPTION="-G Ninja"
PYTHON_INSTALL="install"

# Set defaults for vars that may not have been defined externally
#  FIXME: if PREFIX is not set, check CONDA_PREFIX, but there is no fallback
#  from there!
INSTALL_PREFIX=${PREFIX:=${CONDA_PREFIX}}
PARALLEL_LEVEL=${PARALLEL_LEVEL:=`nproc`}
BUILD_ABI=${BUILD_ABI:=ON}

function hasArg {
    (( ${NUMARGS} != 0 )) && (echo " ${ARGS} " | grep -q " $1 ")
}

function buildAll {
    (( ${NUMARGS} == 0 )) || !(echo " ${ARGS} " | grep -q " [^-][a-zA-Z0-9\_\-]\+ ")
}

if hasArg -h || hasArg --help; then
    echo "${HELP}"
    exit 0
fi

# Check for valid usage
if (( ${NUMARGS} != 0 )); then
    for a in ${ARGS}; do
	if ! (echo " ${VALIDARGS} " | grep -q " ${a} "); then
	    echo "Invalid option: ${a}"
	    exit 1
	fi
    done
fi

# Process flags
if hasArg -v; then
    VERBOSE_FLAG="-v"
    CMAKE_VERBOSE_OPTION="--log-level=VERBOSE"
fi
if hasArg -g; then
    BUILD_TYPE=Debug
fi
if hasArg -n; then
    INSTALL_TARGET=""
fi
if hasArg --allgpuarch; then
    BUILD_ALL_GPU_ARCH=1
fi
if hasArg --skip_cpp_tests; then
    BUILD_CPP_TESTS=OFF
fi
if hasArg --without_cugraphops; then
    BUILD_WITH_CUGRAPHOPS=OFF
fi
if hasArg cpp-mgtests; then
    BUILD_CPP_MG_TESTS=ON
fi
if hasArg --cmake_default_generator; then
    CMAKE_GENERATOR_OPTION=""
fi
if hasArg --pydevelop; then
    PYTHON_INSTALL="develop"
fi

# If clean or uninstall targets given, run them prior to any other steps
if hasArg uninstall; then
    if [[ "$INSTALL_PREFIX" != "" ]]; then
        rm -rf ${INSTALL_PREFIX}/include/cugraph
        rm -f ${INSTALL_PREFIX}/lib/libcugraph.so
        rm -rf ${INSTALL_PREFIX}/include/cugraph_c
        rm -f ${INSTALL_PREFIX}/lib/libcugraph_c.so
        rm -rf ${INSTALL_PREFIX}/include/cugraph_etl
        rm -f ${INSTALL_PREFIX}/lib/libcugraph_etl.so
        rm -rf ${INSTALL_PREFIX}/lib/cmake/cugraph
        rm -rf ${INSTALL_PREFIX}/lib/cmake/cugraph_etl
    fi
    # This may be redundant given the above, but can also be used in case
    # there are other installed files outside of the locations above.
    if [ -e ${LIBCUGRAPH_BUILD_DIR}/install_manifest.txt ]; then
        xargs rm -f < ${LIBCUGRAPH_BUILD_DIR}/install_manifest.txt > /dev/null 2>&1
    fi
    # uninstall cugraph and pylibcugraph installed from a prior "setup.py
    # install"
    # FIXME: if multiple versions of these packages are installed, this only
    # removes the latest one and leaves the others installed. build.sh uninstall
    # can be run multiple times to remove all of them, but that is not obvious.
    pip uninstall -y cugraph pylibcugraph
fi

if hasArg uninstall_cmake_deps; then
    if [[ "$INSTALL_PREFIX" != "" ]]; then
        rm -rf ${INSTALL_PREFIX}/include/raft
        rm -rf ${INSTALL_PREFIX}/lib/cmake/raft
        rm -rf ${INSTALL_PREFIX}/include/cub
        rm -rf ${INSTALL_PREFIX}/lib/cmake/cub
        rm -rf ${INSTALL_PREFIX}/include/cuco
        rm -rf ${INSTALL_PREFIX}/lib/cmake/cuco
        rm -rf ${INSTALL_PREFIX}/include/rmm
        rm -rf ${INSTALL_PREFIX}/lib/cmake/rmm
    fi
fi

if hasArg clean; then
    # Ignore errors for clean since missing files, etc. are not failures
    set +e
    # remove artifacts generated inplace
    # FIXME: ideally the "setup.py clean" command would be used for this, but
    # currently running any setup.py command has side effects (eg. cloning
    # repos).
    # (cd ${REPODIR}/python && python setup.py clean)
    if [[ -d ${REPODIR}/python ]]; then
        pushd ${REPODIR}/python > /dev/null
        rm -rf dist dask-worker-space cugraph/raft *.egg-info
        find . -name "__pycache__" -type d -exec rm -rf {} \; > /dev/null 2>&1
        find . -type d -name _skbuild -exec rm -rf {} \; > /dev/null 2>&1
        find . -type d -name dist -exec rm -rf {} \; > /dev/null 2>&1
        find . -name "*.cpp" -type f -delete
        find . -name "*.cpython*.so" -type f -delete
        find . -type d -name _external_repositories -exec rm -rf {} \; > /dev/null 2>&1
        popd > /dev/null
    fi

    # If the dirs to clean are mounted dirs in a container, the contents should
    # be removed but the mounted dirs will remain.  The find removes all
    # contents but leaves the dirs, the rmdir attempts to remove the dirs but
    # can fail safely.
    for bd in ${BUILD_DIRS}; do
	if [ -d ${bd} ]; then
	    find ${bd} -mindepth 1 -delete
	    rmdir ${bd} || true
	fi
    done
    # Go back to failing on first error for all other operations
    set -e
fi

################################################################################
# Configure, build, and install libcugraph
if buildAll || hasArg libcugraph; then
    if (( ${BUILD_ALL_GPU_ARCH} == 0 )); then
        CUGRAPH_CMAKE_CUDA_ARCHITECTURES="NATIVE"
        echo "Building for the architecture of the GPU in the system..."
    else
        CUGRAPH_CMAKE_CUDA_ARCHITECTURES="ALL"
        echo "Building for *ALL* supported GPU architectures..."
    fi
    mkdir -p ${LIBCUGRAPH_BUILD_DIR}
    cd ${LIBCUGRAPH_BUILD_DIR}
    cmake -B "${LIBCUGRAPH_BUILD_DIR}" -S "${REPODIR}/cpp" \
          -DCMAKE_INSTALL_PREFIX=${INSTALL_PREFIX} \
          -DCMAKE_CUDA_ARCHITECTURES=${CUGRAPH_CMAKE_CUDA_ARCHITECTURES} \
          -DCMAKE_BUILD_TYPE=${BUILD_TYPE} \
          -DBUILD_TESTS=${BUILD_CPP_TESTS} \
          -DBUILD_CUGRAPH_MG_TESTS=${BUILD_CPP_MG_TESTS} \
	  -DUSE_CUGRAPH_OPS=${BUILD_WITH_CUGRAPHOPS} \
	  ${CMAKE_GENERATOR_OPTION} \
          ${CMAKE_VERBOSE_OPTION}
    cmake --build "${LIBCUGRAPH_BUILD_DIR}" -j${PARALLEL_LEVEL} ${INSTALL_TARGET} ${VERBOSE_FLAG}
fi

# Configure, build, and install libcugraph_etl
if buildAll || hasArg libcugraph_etl; then
    if (( ${BUILD_ALL_GPU_ARCH} == 0 )); then
        CUGRAPH_CMAKE_CUDA_ARCHITECTURES="NATIVE"
        echo "Building for the architecture of the GPU in the system..."
    else
        CUGRAPH_CMAKE_CUDA_ARCHITECTURES="ALL"
        echo "Building for *ALL* supported GPU architectures..."
    fi
    mkdir -p ${LIBCUGRAPH_ETL_BUILD_DIR}
     cd ${LIBCUGRAPH_ETL_BUILD_DIR}
    cmake -DCMAKE_INSTALL_PREFIX=${INSTALL_PREFIX} \
          -DCMAKE_CUDA_ARCHITECTURES=${CUGRAPH_CMAKE_CUDA_ARCHITECTURES} \
          -DDISABLE_DEPRECATION_WARNING=${BUILD_DISABLE_DEPRECATION_WARNING} \
          -DCMAKE_BUILD_TYPE=${BUILD_TYPE} \
          -DBUILD_TESTS=${BUILD_CPP_TESTS} \
          -DBUILD_CUGRAPH_MG_TESTS=${BUILD_CPP_MG_TESTS} \
          -DCMAKE_PREFIX_PATH=${LIBCUGRAPH_BUILD_DIR} \
	  ${CMAKE_GENERATOR_OPTION} \
          ${CMAKE_VERBOSE_OPTION} \
          ${REPODIR}/cpp/libcugraph_etl
    cmake --build "${LIBCUGRAPH_ETL_BUILD_DIR}" -j${PARALLEL_LEVEL} ${INSTALL_TARGET} ${VERBOSE_FLAG}
fi

# Build, and install pylibcugraph
if buildAll || hasArg pylibcugraph; then
    cd ${REPODIR}/python/pylibcugraph
    # setup.py references an env var CUGRAPH_BUILD_PATH to find the libcugraph
    # build. If not set by the user, set it to LIBCUGRAPH_BUILD_DIR
    CUGRAPH_BUILD_PATH=${CUGRAPH_BUILD_PATH:=${LIBCUGRAPH_BUILD_DIR}}
    python setup.py build_ext \
	   --inplace \
	   -- \
	   -DFIND_CUGRAPH_CPP=ON \
	   -DUSE_CUGRAPH_OPS=${BUILD_WITH_CUGRAPHOPS} \
           -Dcugraph_ROOT=${LIBCUGRAPH_BUILD_DIR} \
	   -- \
	   -j${PARALLEL_LEVEL:-1}
    if [[ ${INSTALL_TARGET} != "" ]]; then
	env CUGRAPH_BUILD_PATH=${CUGRAPH_BUILD_PATH} python setup.py ${PYTHON_INSTALL}
    fi
fi

# Build and install the cugraph Python package
if buildAll || hasArg cugraph; then
    cd ${REPODIR}/python/cugraph
    # FIXME: this needs to eventually reference the pylibcugraph build
    # setup.py references an env var CUGRAPH_BUILD_PATH to find the libcugraph
    # build. If not set by the user, set it to LIBCUGRAPH_BUILD_DIR
    CUGRAPH_BUILD_PATH=${CUGRAPH_BUILD_PATH:=${LIBCUGRAPH_BUILD_DIR}}
    python setup.py build_ext \
	   --inplace \
	   -- \
	   -DFIND_CUGRAPH_CPP=ON \
	   -DUSE_CUGRAPH_OPS=${BUILD_WITH_CUGRAPHOPS} \
           -Dcugraph_ROOT=${LIBCUGRAPH_BUILD_DIR} \
	   -- \
	   -j${PARALLEL_LEVEL:-1}
    if [[ ${INSTALL_TARGET} != "" ]]; then
	env CUGRAPH_BUILD_PATH=${CUGRAPH_BUILD_PATH} python setup.py ${PYTHON_INSTALL}
    fi
fi

# Install the cugraph-service-client and cugraph-service-server Python packages
if buildAll || hasArg cugraph-service; then
    if [[ ${INSTALL_TARGET} != "" ]]; then
        cd ${REPODIR}/python/cugraph-service/client
	python setup.py ${PYTHON_INSTALL}
        cd ${REPODIR}/python/cugraph-service/server
	python setup.py ${PYTHON_INSTALL}
    fi
fi

# Build the docs
if hasArg docs; then
    if [ ! -d ${LIBCUGRAPH_BUILD_DIR} ]; then
        mkdir -p ${LIBCUGRAPH_BUILD_DIR}
        cd ${LIBCUGRAPH_BUILD_DIR}
        cmake -B "${LIBCUGRAPH_BUILD_DIR}" -S "${REPODIR}/cpp" \
              -DCMAKE_INSTALL_PREFIX=${INSTALL_PREFIX} \
              -DCMAKE_BUILD_TYPE=${BUILD_TYPE} \
	      ${CMAKE_GENERATOR_OPTION} \
              ${CMAKE_VERBOSE_OPTION}
    fi
    cd ${LIBCUGRAPH_BUILD_DIR}
    cmake --build "${LIBCUGRAPH_BUILD_DIR}" -j${PARALLEL_LEVEL} --target docs_cugraph ${VERBOSE_FLAG}
    cd ${REPODIR}/docs/cugraph
    make html
fi<|MERGE_RESOLUTION|>--- conflicted
+++ resolved
@@ -20,11 +20,8 @@
 LIBCUGRAPH_BUILD_DIR=${LIBCUGRAPH_BUILD_DIR:=${REPODIR}/cpp/build}
 LIBCUGRAPH_ETL_BUILD_DIR=${LIBCUGRAPH_ETL_BUILD_DIR:=${REPODIR}/cpp/libcugraph_etl/build}
 
-<<<<<<< HEAD
-VALIDARGS="clean uninstall uninstall_cmake_deps libcugraph libcugraph_etl cugraph pylibcugraph cpp-mgtests docs -v -g -n --pydevelop --allgpuarch --skip_cpp_tests --without_cugraphops --cmake_default_generator -h --help"
-=======
-VALIDARGS="clean uninstall uninstall_cmake_deps libcugraph libcugraph_etl cugraph cugraph-service pylibcugraph cpp-mgtests docs -v -g -n --pydevelop --allgpuarch --skip_cpp_tests --cmake_default_generator -h --help"
->>>>>>> 3803cf8a
+VALIDARGS="clean uninstall uninstall_cmake_deps libcugraph libcugraph_etl cugraph cugraph-service pylibcugraph cpp-mgtests docs -v -g -n --pydevelop --allgpuarch --skip_cpp_tests --without_cugraphops --cmake_default_generator -h --help"
+
 HELP="$0 [<target> ...] [<flag> ...]
  where <target> is:
    clean                      - remove all existing build artifacts and configuration (start over)
