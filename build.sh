--- conflicted
+++ resolved
@@ -20,11 +20,7 @@
 LIBCUGRAPH_BUILD_DIR=${LIBCUGRAPH_BUILD_DIR:=${REPODIR}/cpp/build}
 LIBCUGRAPH_ETL_BUILD_DIR=${LIBCUGRAPH_ETL_BUILD_DIR:=${REPODIR}/cpp/libcugraph_etl/build}
 
-<<<<<<< HEAD
-VALIDARGS="clean uninstall libcugraph cugraph pylibcugraph cpp-mgtests docs -v -g -n --allgpuarch --skip_cpp_tests -h --help"
-=======
-VALIDARGS="clean uninstall libcugraph libcugraph_etl cugraph pylibcugraph cpp-mgtests docs -v -g -n --allgpuarch --buildfaiss --show_depr_warn --skip_cpp_tests -h --help"
->>>>>>> ee2d9b52
+VALIDARGS="clean uninstall libcugraph libcugraph_etl cugraph pylibcugraph cpp-mgtests docs -v -g -n --allgpuarch --skip_cpp_tests -h --help"
 HELP="$0 [<target> ...] [<flag> ...]
  where <target> is:
    clean            - remove all existing build artifacts and configuration (start over)
@@ -40,13 +36,7 @@
    -g               - build for debug
    -n               - do not install after a successful build
    --allgpuarch     - build for all supported GPU architectures
-<<<<<<< HEAD
    --skip_cpp_tests - do not build the SG test binaries as part of the libcugraph target
-=======
-   --buildfaiss     - build faiss statically into cugraph
-   --show_depr_warn - show cmake deprecation warnings
-   --skip_cpp_tests - do not build the SG test binaries as part of the libcugraph and libcugraph_etl targets
->>>>>>> ee2d9b52
    -h               - print this text
 
  default action (no args) is to build and install 'libcugraph' then 'libcugraph_etl' then 'pylibcugraph' then 'cugraph' then 'docs' targets
