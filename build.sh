--- conflicted
+++ resolved
@@ -186,12 +186,7 @@
 fi
 
 # Build, and install pylibcugraph
-<<<<<<< HEAD
-#if buildAll || hasArg pylibcugraph; then
-if hasArg pylibcugraph; then
-=======
 if buildAll || hasArg pylibcugraph; then
->>>>>>> b89eb185
     cd ${REPODIR}/python/pylibcugraph
     # setup.py references an env var CUGRAPH_BUILD_PATH to find the libcugraph
     # build. If not set by the user, set it to LIBCUGRAPH_BUILD_DIR
