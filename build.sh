#!/bin/bash

# Copyright (c) 2019-2022, NVIDIA CORPORATION.

# cugraph build script

# This script is used to build the component(s) in this repo from
# source, and can be called with various options to customize the
# build as needed (see the help output for details)

# Abort script on first error
set -e

NUMARGS=$#
ARGS=$*

# NOTE: ensure all dir changes are relative to the location of this
# script, and that this script resides in the repo dir!
REPODIR=$(cd $(dirname $0); pwd)
LIBCUGRAPH_BUILD_DIR=${LIBCUGRAPH_BUILD_DIR:=${REPODIR}/cpp/build}
LIBCUGRAPH_ETL_BUILD_DIR=${LIBCUGRAPH_ETL_BUILD_DIR:=${REPODIR}/cpp/libcugraph_etl/build}

<<<<<<< HEAD
VALIDARGS="clean uninstall uninstall_cmake_deps libcugraph libcugraph_etl cugraph pylibcugraph cpp-mgtests docs -v -g -n --allgpuarch --buildfaiss --show_depr_warn --skip_cpp_tests -h --help"
=======
VALIDARGS="clean uninstall libcugraph libcugraph_etl cugraph pylibcugraph cpp-mgtests docs -v -g -n --allgpuarch --skip_cpp_tests -h --help"
>>>>>>> 83e8079a
HELP="$0 [<target> ...] [<flag> ...]
 where <target> is:
   clean                - remove all existing build artifacts and configuration (start over)
   uninstall            - uninstall libcugraph and cugraph from a prior build/install (see also -n)
   uninstall_cmake_deps - uninstall headers from external dependencies installed by cmake (raft, rmm, cuco, etc.) (see also -n)
   libcugraph           - build libcugraph.so and SG test binaries
   libcugraph_etl       - build libcugraph_etl.so and SG test binaries
   cugraph              - build the cugraph Python package
   pylibcugraph         - build the pylibcugraph Python package
   cpp-mgtests          - build libcugraph and libcugraph_etl MG tests. Builds MPI communicator, adding MPI as a dependency.
   docs                 - build the docs
 and <flag> is:
<<<<<<< HEAD
   -v                   - verbose build mode
   -g                   - build for debug
   -n                   - do not install after a successful build
   --allgpuarch         - build for all supported GPU architectures
   --buildfaiss         - build faiss statically into cugraph
   --show_depr_warn     - show cmake deprecation warnings
   --skip_cpp_tests     - do not build the SG test binaries as part of the libcugraph and libcugraph_etl targets
   -h                   - print this text
=======
   -v               - verbose build mode
   -g               - build for debug
   -n               - do not install after a successful build
   --allgpuarch     - build for all supported GPU architectures
   --skip_cpp_tests - do not build the SG test binaries as part of the libcugraph target
   -h               - print this text
>>>>>>> 83e8079a

 default action (no args) is to build and install 'libcugraph' then 'libcugraph_etl' then 'pylibcugraph' then 'cugraph' then 'docs' targets

 libcugraph build dir is: ${LIBCUGRAPH_BUILD_DIR}

 Set env var LIBCUGRAPH_BUILD_DIR to override libcugraph build dir.
"
CUGRAPH_BUILD_DIR=${REPODIR}/python/build
BUILD_DIRS="${LIBCUGRAPH_BUILD_DIR} ${LIBCUGRAPH_ETL_BUILD_DIR} ${CUGRAPH_BUILD_DIR}"

# Set defaults for vars modified by flags to this script
VERBOSE_FLAG=""
CMAKE_VERBOSE_OPTION=""
BUILD_TYPE=Release
INSTALL_TARGET=install
BUILD_CPP_TESTS=ON
BUILD_CPP_MG_TESTS=OFF
BUILD_ALL_GPU_ARCH=0

# Set defaults for vars that may not have been defined externally
#  FIXME: if PREFIX is not set, check CONDA_PREFIX, but there is no fallback
#  from there!
INSTALL_PREFIX=${PREFIX:=${CONDA_PREFIX}}
PARALLEL_LEVEL=${PARALLEL_LEVEL:=`nproc`}
BUILD_ABI=${BUILD_ABI:=ON}

function hasArg {
    (( ${NUMARGS} != 0 )) && (echo " ${ARGS} " | grep -q " $1 ")
}

function buildAll {
    (( ${NUMARGS} == 0 )) || !(echo " ${ARGS} " | grep -q " [^-]\+ ")
}

if hasArg -h || hasArg --help; then
    echo "${HELP}"
    exit 0
fi

# Check for valid usage
if (( ${NUMARGS} != 0 )); then
    for a in ${ARGS}; do
	if ! (echo " ${VALIDARGS} " | grep -q " ${a} "); then
	    echo "Invalid option: ${a}"
	    exit 1
	fi
    done
fi

# Process flags
if hasArg -v; then
    VERBOSE_FLAG="-v"
    CMAKE_VERBOSE_OPTION="--log-level=VERBOSE"
fi
if hasArg -g; then
    BUILD_TYPE=Debug
fi
if hasArg -n; then
    INSTALL_TARGET=""
fi
if hasArg --allgpuarch; then
    BUILD_ALL_GPU_ARCH=1
fi
if hasArg --skip_cpp_tests; then
    BUILD_CPP_TESTS=OFF
fi
if hasArg cpp-mgtests; then
    BUILD_CPP_MG_TESTS=ON
fi

# If clean or uninstall targets given, run them prior to any other steps
if hasArg uninstall; then
    if [[ "$INSTALL_PREFIX" != "" ]]; then
        rm -rf ${INSTALL_PREFIX}/include/cugraph
        rm -f ${INSTALL_PREFIX}/lib/libcugraph.so
        rm -rf ${INSTALL_PREFIX}/include/cugraph_c
        rm -f ${INSTALL_PREFIX}/lib/libcugraph_c.so
        rm -rf ${INSTALL_PREFIX}/include/cugraph_etl
        rm -f ${INSTALL_PREFIX}/lib/libcugraph_etl.so
        rm -rf ${INSTALL_PREFIX}/lib/cmake/cugraph
        rm -rf ${INSTALL_PREFIX}/lib/cmake/cugraph_etl
    fi
    # This may be redundant given the above, but can also be used in case
    # there are other installed files outside of the locations above.
    if [ -e ${LIBCUGRAPH_BUILD_DIR}/install_manifest.txt ]; then
        xargs rm -f < ${LIBCUGRAPH_BUILD_DIR}/install_manifest.txt > /dev/null 2>&1
    fi
    # uninstall cugraph and pylibcugraph installed from a prior "setup.py
    # install"
    # FIXME: if multiple versions of these packages are installed, this only
    # removes the latest one and leaves the others installed. build.sh uninstall
    # can be run multiple times to remove all of them, but that is not obvious.
    pip uninstall -y cugraph pylibcugraph
fi

if hasArg uninstall_cmake_deps; then
    if [[ "$INSTALL_PREFIX" != "" ]]; then
        rm -rf ${INSTALL_PREFIX}/include/raft
        rm -rf ${INSTALL_PREFIX}/lib/cmake/raft
        rm -rf ${INSTALL_PREFIX}/include/cub
        rm -rf ${INSTALL_PREFIX}/lib/cmake/cub
        rm -rf ${INSTALL_PREFIX}/include/cuco
        rm -rf ${INSTALL_PREFIX}/lib/cmake/cuco
        rm -rf ${INSTALL_PREFIX}/include/rmm
        rm -rf ${INSTALL_PREFIX}/lib/cmake/rmm
    fi
fi

if hasArg clean; then
    # Ignore errors for clean since missing files, etc. are not failures
    set +e
    # remove artifacts generated inplace
    # FIXME: ideally the "setup.py clean" command would be used for this, but
    # currently running any setup.py command has side effects (eg. cloning
    # repos).
    # (cd ${REPODIR}/python && python setup.py clean)
    if [[ -d ${REPODIR}/python ]]; then
        pushd ${REPODIR}/python > /dev/null
        rm -rf dist dask-worker-space cugraph/raft *.egg-info
        find . -name "__pycache__" -type d -exec rm -rf {} \; > /dev/null 2>&1
        find . -name "*.cpp" -type f -delete
        find . -name "*.cpython*.so" -type f -delete
        find . -type d -name _external_repositories -exec rm -rf {} \; > /dev/null 2>&1
        popd > /dev/null
    fi

    # If the dirs to clean are mounted dirs in a container, the contents should
    # be removed but the mounted dirs will remain.  The find removes all
    # contents but leaves the dirs, the rmdir attempts to remove the dirs but
    # can fail safely.
    for bd in ${BUILD_DIRS}; do
	if [ -d ${bd} ]; then
	    find ${bd} -mindepth 1 -delete
	    rmdir ${bd} || true
	fi
    done
    # Go back to failing on first error for all other operations
    set -e
fi

################################################################################
# Configure, build, and install libcugraph
if buildAll || hasArg libcugraph; then
    if (( ${BUILD_ALL_GPU_ARCH} == 0 )); then
        CUGRAPH_CMAKE_CUDA_ARCHITECTURES="NATIVE"
        echo "Building for the architecture of the GPU in the system..."
    else
        CUGRAPH_CMAKE_CUDA_ARCHITECTURES="ALL"
        echo "Building for *ALL* supported GPU architectures..."
    fi
    mkdir -p ${LIBCUGRAPH_BUILD_DIR}
    cd ${LIBCUGRAPH_BUILD_DIR}
    cmake -B "${LIBCUGRAPH_BUILD_DIR}" -S "${REPODIR}/cpp" \
          -DCMAKE_INSTALL_PREFIX=${INSTALL_PREFIX} \
          -DCMAKE_CUDA_ARCHITECTURES=${CUGRAPH_CMAKE_CUDA_ARCHITECTURES} \
          -DCMAKE_BUILD_TYPE=${BUILD_TYPE} \
          -DBUILD_TESTS=${BUILD_CPP_TESTS} \
<<<<<<< HEAD
          -DBUILD_CUGRAPH_MG_TESTS=${BUILD_CPP_MG_TESTS} \
          ${CMAKE_VERBOSE_OPTION} \
          ${REPODIR}/cpp
=======
          -DBUILD_CUGRAPH_MG_TESTS=${BUILD_CPP_MG_TESTS}

>>>>>>> 83e8079a
    cmake --build "${LIBCUGRAPH_BUILD_DIR}" -j${PARALLEL_LEVEL} --target ${INSTALL_TARGET} ${VERBOSE_FLAG}
fi

# Configure, build, and install libcugraph_etl
if buildAll || hasArg libcugraph_etl; then
    if (( ${BUILD_ALL_GPU_ARCH} == 0 )); then
        CUGRAPH_CMAKE_CUDA_ARCHITECTURES="NATIVE"
        echo "Building for the architecture of the GPU in the system..."
    else
        CUGRAPH_CMAKE_CUDA_ARCHITECTURES="ALL"
        echo "Building for *ALL* supported GPU architectures..."
    fi
    mkdir -p ${LIBCUGRAPH_ETL_BUILD_DIR}
     cd ${LIBCUGRAPH_ETL_BUILD_DIR}
    cmake -DCMAKE_INSTALL_PREFIX=${INSTALL_PREFIX} \
          -DCMAKE_CUDA_ARCHITECTURES=${CUGRAPH_CMAKE_CUDA_ARCHITECTURES} \
          -DDISABLE_DEPRECATION_WARNING=${BUILD_DISABLE_DEPRECATION_WARNING} \
          -DCMAKE_BUILD_TYPE=${BUILD_TYPE} \
          -DBUILD_TESTS=${BUILD_CPP_TESTS} \
          -DBUILD_CUGRAPH_MG_TESTS=${BUILD_CPP_MG_TESTS} \
          ${CMAKE_VERBOSE_OPTION} \
          ${REPODIR}/cpp/libcugraph_etl
    cmake --build "${LIBCUGRAPH_ETL_BUILD_DIR}" -j${PARALLEL_LEVEL} --target ${INSTALL_TARGET} ${VERBOSE_FLAG}
fi

# Build, and install pylibcugraph
if buildAll || hasArg pylibcugraph; then
    cd ${REPODIR}/python/pylibcugraph
    # setup.py references an env var CUGRAPH_BUILD_PATH to find the libcugraph
    # build. If not set by the user, set it to LIBCUGRAPH_BUILD_DIR
    CUGRAPH_BUILD_PATH=${CUGRAPH_BUILD_PATH:=${LIBCUGRAPH_BUILD_DIR}}
    env CUGRAPH_BUILD_PATH=${CUGRAPH_BUILD_PATH} python setup.py build_ext --inplace --library-dir=${LIBCUGRAPH_BUILD_DIR}
    if [[ ${INSTALL_TARGET} != "" ]]; then
	env CUGRAPH_BUILD_PATH=${CUGRAPH_BUILD_PATH} python setup.py install
    fi
fi

# Build and install the cugraph Python package
if buildAll || hasArg cugraph; then
    cd ${REPODIR}/python/cugraph
    # FIXME: this needs to eventually reference the pylibcugraph build
    # setup.py references an env var CUGRAPH_BUILD_PATH to find the libcugraph
    # build. If not set by the user, set it to LIBCUGRAPH_BUILD_DIR
    CUGRAPH_BUILD_PATH=${CUGRAPH_BUILD_PATH:=${LIBCUGRAPH_BUILD_DIR}}
    env CUGRAPH_BUILD_PATH=${CUGRAPH_BUILD_PATH} python setup.py build_ext --inplace --library-dir=${LIBCUGRAPH_BUILD_DIR}
    if [[ ${INSTALL_TARGET} != "" ]]; then
	env CUGRAPH_BUILD_PATH=${CUGRAPH_BUILD_PATH} python setup.py install
    fi
fi

# Build the docs
if buildAll || hasArg docs; then
    if [ ! -d ${LIBCUGRAPH_BUILD_DIR} ]; then
        mkdir -p ${LIBCUGRAPH_BUILD_DIR}
        cd ${LIBCUGRAPH_BUILD_DIR}
<<<<<<< HEAD
        cmake -DCMAKE_INSTALL_PREFIX=${INSTALL_PREFIX} \
            -DDISABLE_DEPRECATION_WARNING=${BUILD_DISABLE_DEPRECATION_WARNING} \
            -DCMAKE_BUILD_TYPE=${BUILD_TYPE} ${REPODIR}/cpp \
            -DBUILD_STATIC_FAISS=${BUILD_STATIC_FAISS} \
            ${CMAKE_VERBOSE_OPTION}
=======
        cmake -B "${LIBCUGRAPH_BUILD_DIR}" -S "${REPODIR}/cpp" \
              -DCMAKE_INSTALL_PREFIX=${INSTALL_PREFIX} \
              -DCMAKE_BUILD_TYPE=${BUILD_TYPE}
>>>>>>> 83e8079a
    fi
    cd ${LIBCUGRAPH_BUILD_DIR}
    cmake --build "${LIBCUGRAPH_BUILD_DIR}" -j${PARALLEL_LEVEL} --target docs_cugraph ${VERBOSE_FLAG}
    cd ${REPODIR}/docs/cugraph
    make html
fi<|MERGE_RESOLUTION|>--- conflicted
+++ resolved
@@ -20,11 +20,7 @@
 LIBCUGRAPH_BUILD_DIR=${LIBCUGRAPH_BUILD_DIR:=${REPODIR}/cpp/build}
 LIBCUGRAPH_ETL_BUILD_DIR=${LIBCUGRAPH_ETL_BUILD_DIR:=${REPODIR}/cpp/libcugraph_etl/build}
 
-<<<<<<< HEAD
-VALIDARGS="clean uninstall uninstall_cmake_deps libcugraph libcugraph_etl cugraph pylibcugraph cpp-mgtests docs -v -g -n --allgpuarch --buildfaiss --show_depr_warn --skip_cpp_tests -h --help"
-=======
-VALIDARGS="clean uninstall libcugraph libcugraph_etl cugraph pylibcugraph cpp-mgtests docs -v -g -n --allgpuarch --skip_cpp_tests -h --help"
->>>>>>> 83e8079a
+VALIDARGS="clean uninstall uninstall_cmake_deps libcugraph libcugraph_etl cugraph pylibcugraph cpp-mgtests docs -v -g -n --allgpuarch --skip_cpp_tests -h --help"
 HELP="$0 [<target> ...] [<flag> ...]
  where <target> is:
    clean                - remove all existing build artifacts and configuration (start over)
@@ -37,23 +33,12 @@
    cpp-mgtests          - build libcugraph and libcugraph_etl MG tests. Builds MPI communicator, adding MPI as a dependency.
    docs                 - build the docs
  and <flag> is:
-<<<<<<< HEAD
    -v                   - verbose build mode
    -g                   - build for debug
    -n                   - do not install after a successful build
    --allgpuarch         - build for all supported GPU architectures
-   --buildfaiss         - build faiss statically into cugraph
-   --show_depr_warn     - show cmake deprecation warnings
    --skip_cpp_tests     - do not build the SG test binaries as part of the libcugraph and libcugraph_etl targets
    -h                   - print this text
-=======
-   -v               - verbose build mode
-   -g               - build for debug
-   -n               - do not install after a successful build
-   --allgpuarch     - build for all supported GPU architectures
-   --skip_cpp_tests - do not build the SG test binaries as part of the libcugraph target
-   -h               - print this text
->>>>>>> 83e8079a
 
  default action (no args) is to build and install 'libcugraph' then 'libcugraph_etl' then 'pylibcugraph' then 'cugraph' then 'docs' targets
 
@@ -211,14 +196,8 @@
           -DCMAKE_CUDA_ARCHITECTURES=${CUGRAPH_CMAKE_CUDA_ARCHITECTURES} \
           -DCMAKE_BUILD_TYPE=${BUILD_TYPE} \
           -DBUILD_TESTS=${BUILD_CPP_TESTS} \
-<<<<<<< HEAD
           -DBUILD_CUGRAPH_MG_TESTS=${BUILD_CPP_MG_TESTS} \
-          ${CMAKE_VERBOSE_OPTION} \
-          ${REPODIR}/cpp
-=======
-          -DBUILD_CUGRAPH_MG_TESTS=${BUILD_CPP_MG_TESTS}
-
->>>>>>> 83e8079a
+          ${CMAKE_VERBOSE_OPTION}
     cmake --build "${LIBCUGRAPH_BUILD_DIR}" -j${PARALLEL_LEVEL} --target ${INSTALL_TARGET} ${VERBOSE_FLAG}
 fi
 
@@ -274,17 +253,10 @@
     if [ ! -d ${LIBCUGRAPH_BUILD_DIR} ]; then
         mkdir -p ${LIBCUGRAPH_BUILD_DIR}
         cd ${LIBCUGRAPH_BUILD_DIR}
-<<<<<<< HEAD
-        cmake -DCMAKE_INSTALL_PREFIX=${INSTALL_PREFIX} \
-            -DDISABLE_DEPRECATION_WARNING=${BUILD_DISABLE_DEPRECATION_WARNING} \
-            -DCMAKE_BUILD_TYPE=${BUILD_TYPE} ${REPODIR}/cpp \
-            -DBUILD_STATIC_FAISS=${BUILD_STATIC_FAISS} \
-            ${CMAKE_VERBOSE_OPTION}
-=======
         cmake -B "${LIBCUGRAPH_BUILD_DIR}" -S "${REPODIR}/cpp" \
               -DCMAKE_INSTALL_PREFIX=${INSTALL_PREFIX} \
-              -DCMAKE_BUILD_TYPE=${BUILD_TYPE}
->>>>>>> 83e8079a
+              -DCMAKE_BUILD_TYPE=${BUILD_TYPE} \
+              ${CMAKE_VERBOSE_OPTION}
     fi
     cd ${LIBCUGRAPH_BUILD_DIR}
     cmake --build "${LIBCUGRAPH_BUILD_DIR}" -j${PARALLEL_LEVEL} --target docs_cugraph ${VERBOSE_FLAG}
