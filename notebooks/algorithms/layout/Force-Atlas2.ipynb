{
 "cells": [
  {
   "cell_type": "markdown",
   "metadata": {},
   "source": [
    "# Force Atlas 2\n",
    "# Skip notebook test\n"
   ]
  },
  {
   "cell_type": "markdown",
   "metadata": {},
   "source": [
    "**Author: Hugo Linsenmaier**\n",
    "    \n",
    "In this notebook, we will see how large graph visualization can be achieved with cuGraph. \n",
    "\n",
    "| Author Credit    |    Date    |  Update          | cuGraph Version |  Test Hardware |\n",
    "| -----------------|------------|------------------|-----------------|----------------|\n",
    "| Hugo Linsenmaier | 11/16/2020 | created          | 0.17            | GV100, CUDA 11.0\n",
    "| Brad Rees        | 01/11/2022 | tested / updated | 22.02 nightly   | RTX A6000 CUDA 11.5\n",
<<<<<<< HEAD
    "| Don Acosta       | 01/11/2022 | tested / updated | 22.08 nightly   | DGX Tesla A100 CUDA 11.5 "
   ]
  },
  {
   "cell_type": "markdown",
   "metadata": {},
   "source": [
    "### This notebook will not currently run because there is a conflict between the version of CuPy required by cugraph (11.0) and the version supported in cuxfilter (7.8 to 10.0). Notebook will be updated when cuxfilter supports CuPy 11."
=======
    "| Ralph Liu        | 06/22/2022 | updated/tested   | 22.08           | TV100, CUDA 11.5\n",
    "    "
>>>>>>> d50622f6
   ]
  },
  {
   "cell_type": "markdown",
   "metadata": {},
   "source": [
    "# Introduction:\n",
    "\n",
    "\n",
    "Force Atlas 2 is a force directed layout algorithm where nodes behave as particules and edges as springs. An iterative process will compute attractive and repulsive forces between these entities to converge in an equilibrium state where the drawing is visually interpretable by the user.\n",
    "\n",
    "\n",
    "See https://journals.plos.org/plosone/article?id=10.1371/journal.pone.0098679 for more details.\n",
    "\n",
    "\n",
    "Please refer to the [documentation](https://docs.rapids.ai/api/cugraph/stable/api_docs/api/cugraph.force_atlas2.html)  on how to use the different parameters.\n",
    "\n",
    "This library has some additional dependencies that need to be installed prior to running:\n",
    "* Holoviews - provides "
   ]
  },
  {
   "cell_type": "code",
   "execution_count": 1,
   "metadata": {},
   "outputs": [],
   "source": [
    "# Import RAPIDS libraries\n",
    "import cudf\n",
    "import cugraph\n",
    "import time"
   ]
  },
  {
   "cell_type": "code",
   "execution_count": null,
   "metadata": {},
   "outputs": [],
   "source": [
    "# Viz libraries\n",
    "\n",
    "from cuxfilter.charts.datashader.custom_extensions.graph_assets import calc_connected_edges\n",
    "\n",
    "import holoviews as hv\n",
    "\n",
    "from colorcet import fire\n",
    "from datashader.bundling import directly_connect_edges, hammer_bundle\n",
    "\n",
    "from holoviews.operation.datashader import datashade, dynspread\n",
    "from holoviews.operation import decimate\n",
    "\n",
    "from dask.distributed import Client"
   ]
  },
  {
   "cell_type": "code",
   "execution_count": null,
   "metadata": {},
   "outputs": [],
   "source": [
    "# Define the parameters \n",
    "ITERATIONS=500\n",
    "THETA=1.0\n",
    "OPTIMIZE=True"
   ]
  },
  {
   "cell_type": "code",
   "execution_count": null,
   "metadata": {},
   "outputs": [],
   "source": [
    "# Import a built-in dataset\n",
    "from cugraph.experimental.datasets import netscience"
   ]
  },
  {
   "cell_type": "code",
   "execution_count": null,
   "metadata": {},
   "outputs": [],
   "source": [
    "# Setup Viz\n",
    "client = Client()\n",
    "hv.notebook_extension('bokeh','matplotlib')\n",
    "decimate.max_samples=20000\n",
    "dynspread.threshold=0.01\n",
    "datashade.cmap=fire[40:]\n",
    "sz = dict(width=150,height=150)\n",
    "%opts RGB [xaxis=None yaxis=None show_grid=False bgcolor=\"black\"]"
   ]
  },
  {
   "cell_type": "markdown",
   "metadata": {},
   "source": [
    "# cuGraph"
   ]
  },
  {
   "cell_type": "code",
   "execution_count": null,
   "metadata": {},
   "outputs": [],
   "source": [
    "G = netscience.get_graph()\n",
    "G.number_of_nodes(), G.number_of_edges()"
   ]
  },
  {
   "cell_type": "markdown",
   "metadata": {},
   "source": [
    "### Force Atlas 2 call"
   ]
  },
  {
   "cell_type": "code",
   "execution_count": null,
   "metadata": {},
   "outputs": [],
   "source": [
    "start = time.time()\n",
    "pos_gdf = cugraph.layout.force_atlas2(G,\n",
    "                                  max_iter=ITERATIONS,\n",
    "                                  pos_list=None,\n",
    "                                  outbound_attraction_distribution=True,\n",
    "                                  lin_log_mode=False,\n",
    "                                  edge_weight_influence=1.0,\n",
    "                                  jitter_tolerance=1.0,\n",
    "                                  barnes_hut_optimize=OPTIMIZE,\n",
    "                                  barnes_hut_theta=THETA,\n",
    "                                  scaling_ratio=2.0,\n",
    "                                  strong_gravity_mode=False,\n",
    "                                  gravity=1.0,\n",
    "                                  verbose=False,\n",
    "                                  callback=None)\n",
    "elapsed = time.time() - start\n",
    "print(\"Cugraph time : \" + str(elapsed))"
   ]
  },
  {
   "cell_type": "markdown",
   "metadata": {},
   "source": [
    "###  Convert a graph into paths suitable for datashading"
   ]
  },
  {
   "cell_type": "code",
   "execution_count": null,
   "metadata": {},
   "outputs": [],
   "source": [
    "edges_gdf = netscience.get_edgelist()\n",
    "\n",
    "connected = calc_connected_edges(pos_gdf,\n",
    "                                 edges_gdf,\n",
    "                                 node_x=\"x\",\n",
    "                                 node_y=\"y\",\n",
    "                                 node_x_dtype=\"float32\",\n",
    "                                 node_y_dtype=\"float32\",\n",
    "                                 node_id=\"vertex\",\n",
    "                                 edge_source=\"src\",\n",
    "                                 edge_target=\"dst\",\n",
    "                                 edge_aggregate_col=None,\n",
    "                                 edge_render_type=\"direct\",\n",
    "                                )"
   ]
  },
  {
   "cell_type": "markdown",
   "metadata": {},
   "source": [
    "### Output"
   ]
  },
  {
   "cell_type": "code",
   "execution_count": null,
   "metadata": {},
   "outputs": [],
   "source": [
    "%%opts RGB [tools=[\"hover\"] width=800 height=800]\n",
    "\n",
    "r_direct = hv.Curve(connected, label=\"Direct\")\n",
    "datashade(r_direct)"
   ]
  },
  {
   "cell_type": "markdown",
   "metadata": {},
   "source": [
    "Copyright (c) 2020 - 2022, NVIDIA CORPORATION.\n",
    "\n",
    "Licensed under the Apache License, Version 2.0 (the \"License\"); you may not use this file except in compliance with the License. You may obtain a copy of the License at http://www.apache.org/licenses/LICENSE-2.0\n",
    "\n",
    "Unless required by applicable law or agreed to in writing, software distributed under the License is distributed on an \"AS IS\" BASIS, WITHOUT WARRANTIES OR CONDITIONS OF ANY KIND, either express or implied. See the License for the specific language governing permissions and limitations under the License."
   ]
  }
 ],
 "metadata": {
  "kernelspec": {
   "display_name": "Python 3.9.7 ('base')",
   "language": "python",
   "name": "python3"
  },
  "language_info": {
   "codemirror_mode": {
    "name": "ipython",
    "version": 3
   },
   "file_extension": ".py",
   "mimetype": "text/x-python",
   "name": "python",
   "nbconvert_exporter": "python",
   "pygments_lexer": "ipython3",
   "version": "3.9.7"
  },
  "vscode": {
   "interpreter": {
    "hash": "f708a36acfaef0acf74ccd43dfb58100269bf08fb79032a1e0a6f35bd9856f51"
   }
  }
 },
 "nbformat": 4,
 "nbformat_minor": 4
}<|MERGE_RESOLUTION|>--- conflicted
+++ resolved
@@ -20,8 +20,8 @@
     "| -----------------|------------|------------------|-----------------|----------------|\n",
     "| Hugo Linsenmaier | 11/16/2020 | created          | 0.17            | GV100, CUDA 11.0\n",
     "| Brad Rees        | 01/11/2022 | tested / updated | 22.02 nightly   | RTX A6000 CUDA 11.5\n",
-<<<<<<< HEAD
-    "| Don Acosta       | 01/11/2022 | tested / updated | 22.08 nightly   | DGX Tesla A100 CUDA 11.5 "
+    "| Ralph Liu        | 06/22/2022 | updated/tested   | 22.08           | TV100, CUDA 11.5\n",
+    "| Don Acosta       | 08/01/2022 | tested / updated | 22.08 nightly   | DGX Tesla A100 CUDA 11.5 "
    ]
   },
   {
@@ -29,10 +29,6 @@
    "metadata": {},
    "source": [
     "### This notebook will not currently run because there is a conflict between the version of CuPy required by cugraph (11.0) and the version supported in cuxfilter (7.8 to 10.0). Notebook will be updated when cuxfilter supports CuPy 11."
-=======
-    "| Ralph Liu        | 06/22/2022 | updated/tested   | 22.08           | TV100, CUDA 11.5\n",
-    "    "
->>>>>>> d50622f6
    ]
   },
   {
@@ -236,7 +232,7 @@
  ],
  "metadata": {
   "kernelspec": {
-   "display_name": "Python 3.9.7 ('base')",
+   "display_name": "Python 3.9.13 ('cugraph_dev')",
    "language": "python",
    "name": "python3"
   },
@@ -250,11 +246,11 @@
    "name": "python",
    "nbconvert_exporter": "python",
    "pygments_lexer": "ipython3",
-   "version": "3.9.7"
+   "version": "3.9.13"
   },
   "vscode": {
    "interpreter": {
-    "hash": "f708a36acfaef0acf74ccd43dfb58100269bf08fb79032a1e0a6f35bd9856f51"
+    "hash": "cee8a395f2f0c5a5bcf513ae8b620111f4346eff6dc64e1ea99c951b2ec68604"
    }
   }
  },
