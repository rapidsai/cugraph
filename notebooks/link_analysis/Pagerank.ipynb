{
 "cells": [
  {
   "cell_type": "markdown",
   "metadata": {
    "tags": []
   },
   "source": [
    "# PageRank\n",
    "\n",
    "In this notebook, we will use both NetworkX and cuGraph to compute the PageRank of each vertex in our test dataset.  The NetworkX and cuGraph processes will be interleaved so that each step can be compared.\n",
    "\n",
    "Notebook Credits\n",
    "* Original Authors: Bradley Rees and James Wyles\n",
    "* Created:   08/13/2019\n",
    "* Updated:   06/22/2022\n",
    "\n",
    "RAPIDS Versions: 22.08 \n",
    "\n",
    "Test Hardware\n",
    "\n",
    "* Tesla V100 32G, CUDA 11.5\n",
    "\n",
    "\n",
    "## Introduction\n",
    "Pagerank is measure of the relative importance, also called centrality, of a vertex based on the relative importance of it's neighbors.  PageRank was developed by Google and is (was) used to rank it's search results. PageRank uses the connectivity information of a graph to rank the importance of each vertex. \n",
    "\n",
    "See [Wikipedia](https://en.wikipedia.org/wiki/PageRank) for more details on the algorithm.\n",
    "\n",
    "To compute the Pagerank scores for a graph in cuGraph we use:<br>\n",
    "\n",
    "**cugraph.pagerank(G,alpha=0.85, max_iter=100, tol=1.0e-5)**\n",
    "* __G__: cugraph.Graph object\n",
    "* __alpha__: float, The damping factor represents the probability to follow an outgoing edge. default is 0.85\n",
    "* __max_iter__: int, The maximum number of iterations before an answer is returned. This can be used to limit the execution time and do an early exit before the solver reaches the convergence tolerance. If this value is lower or equal to 0 cuGraph will use the default value, which is 100\n",
    "* __tol__: float, Set the tolerance the approximation, this parameter should be a small magnitude value. The lower the tolerance the better the approximation. If this value is 0.0f, cuGraph will use the default value which is 0.00001. Setting too small a tolerance can lead to non-convergence due to numerical roundoff. Usually values between 0.01 and 0.00001 are acceptable.\n",
    "\n",
    "Returns:\n",
    "* __df__: a cudf.DataFrame object with two columns:\n",
    "    * df['vertex']: The vertex identifier for the vertex\n",
    "    * df['pagerank']: The pagerank score for the vertex\n",
    "\n",
    "\n",
    "### Some notes about vertex IDs...\n",
    "* The current version of cuGraph requires that vertex IDs be representable as 32-bit integers, meaning graphs currently can contain at most 2^32 unique vertex IDs. However, this limitation is being actively addressed and a version of cuGraph that accommodates more than 2^32 vertices will be available in the near future.\n",
    "* cuGraph will automatically renumber graphs to an internal format consisting of a contiguous series of integers starting from 0, and convert back to the original IDs when returning data to the caller. If the vertex IDs of the data are already a contiguous series of integers starting from 0, the auto-renumbering step can be skipped for faster graph creation times.\n",
    "  * To skip auto-renumbering, set the `renumber` boolean arg to `False` when calling the appropriate graph creation API (eg. `G.from_cudf_edgelist(gdf_r, source='src', destination='dst', renumber=False)`).\n",
    "  * For more advanced renumbering support, see the examples in `structure/renumber.ipynb` and `structure/renumber-2.ipynb`\n"
   ]
  },
  {
   "cell_type": "markdown",
   "metadata": {},
   "source": [
    "### Test Data\n",
    "We will be using the Zachary Karate club dataset \n",
    "*W. W. Zachary, An information flow model for conflict and fission in small groups, Journal of\n",
    "Anthropological Research 33, 452-473 (1977).*\n",
    "\n",
    "\n",
    "![Karate Club](../img/zachary_black_lines.png)\n"
   ]
  },
  {
   "cell_type": "markdown",
   "metadata": {},
   "source": [
    "### Prep"
   ]
  },
  {
   "cell_type": "code",
   "execution_count": null,
   "metadata": {},
   "outputs": [],
   "source": [
    "# The notebook compares cuGraph to NetworkX,  \n",
    "# therefore there some additional non-RAPIDS python libraries need to be installed. \n",
    "# Please run this cell if you need the additional libraries\n",
    "%pip install networkx\n",
    "%pip install scipy"
   ]
  },
  {
   "cell_type": "code",
   "execution_count": null,
   "metadata": {},
   "outputs": [],
   "source": [
    "# Import needed libraries\n",
    "import cugraph\n",
    "import cudf\n",
    "from collections import OrderedDict"
   ]
  },
  {
   "cell_type": "code",
   "execution_count": null,
   "metadata": {},
   "outputs": [],
   "source": [
    "# NetworkX libraries\n",
    "import networkx as nx\n",
    "from scipy.io import mmread"
   ]
  },
  {
   "cell_type": "markdown",
   "metadata": {},
   "source": [
    "### Some Prep"
   ]
  },
  {
   "cell_type": "code",
   "execution_count": null,
   "metadata": {},
   "outputs": [],
   "source": [
    "# define the parameters \n",
    "max_iter = 100  # The maximum number of iterations\n",
    "tol = 0.00001   # tolerance\n",
    "alpha = 0.85    # alpha"
   ]
  },
  {
   "cell_type": "code",
   "execution_count": null,
   "metadata": {},
   "outputs": [],
   "source": [
    "# Import a built-in dataset\n",
    "from cugraph.experimental.datasets import karate"
   ]
  },
  {
   "cell_type": "markdown",
   "metadata": {},
   "source": [
    "---\n",
    "# NetworkX"
   ]
  },
  {
   "cell_type": "code",
   "execution_count": null,
   "metadata": {},
   "outputs": [],
   "source": [
    "# Read the data, this also creates a NetworkX Graph\n",
    "datafile = \"../data/karate-data.csv\"\n",
    "file = open(datafile, 'rb')\n",
    "Gnx = nx.read_edgelist(file)"
   ]
  },
  {
   "cell_type": "code",
   "execution_count": null,
   "metadata": {},
   "outputs": [],
   "source": [
    "pr_nx = nx.pagerank(Gnx, alpha=alpha, max_iter=max_iter, tol=tol)"
   ]
  },
  {
   "cell_type": "code",
   "execution_count": null,
   "metadata": {},
   "outputs": [],
   "source": [
    "pr_nx"
   ]
  },
  {
   "cell_type": "markdown",
   "metadata": {},
   "source": [
    "Running NetworkX is that easy.  \n",
    "Let's see how that compares to cuGraph\n",
    "\n",
    "----"
   ]
  },
  {
   "cell_type": "markdown",
   "metadata": {},
   "source": [
    "# cuGraph"
   ]
  },
  {
   "cell_type": "markdown",
   "metadata": {},
   "source": [
<<<<<<< HEAD
=======
    "### Read in the data - GPU\n",
    "cuGraph graphs can be created from cuDF, dask_cuDF and Pandas dataframes\n",
    "\n",
    "The data file contains an edge list, which represents the connection of a vertex to another.  The `source` to `destination` pairs is in what is known as Coordinate Format (COO).  In this test case, the data is just two columns.  However a third, `weight`, column is also possible"
   ]
  },
  {
   "cell_type": "code",
   "execution_count": null,
   "metadata": {},
   "outputs": [],
   "source": [
    "# Read the data  \n",
    "gdf = cudf.read_csv(datafile, names=[\"src\", \"dst\"], delimiter='\\t', dtype=[\"int32\", \"int32\"] )"
   ]
  },
  {
   "cell_type": "markdown",
   "metadata": {},
   "source": [
>>>>>>> 6b62002d
    "### Create a Graph "
   ]
  },
  {
   "cell_type": "code",
   "execution_count": null,
   "metadata": {},
   "outputs": [],
   "source": [
    "G = karate.get_graph(fetch=True)"
   ]
  },
  {
   "cell_type": "markdown",
   "metadata": {},
   "source": [
    "### Call the PageRank algorithm"
   ]
  },
  {
   "cell_type": "code",
   "execution_count": null,
   "metadata": {},
   "outputs": [],
   "source": [
    "# Call cugraph.pagerank to get the pagerank scores\n",
    "gdf_page = cugraph.pagerank(G)"
   ]
  },
  {
   "cell_type": "markdown",
   "metadata": {},
   "source": [
    "_It was that easy!_  \n",
    "Compared to NetworkX, the cuGraph data loading might have been more steps, but using cuDF allows for a wider range of data to be loaded. \n",
    "\n",
    "\n",
    "----\n",
    "\n",
    "Let's now look at the results"
   ]
  },
  {
   "cell_type": "code",
   "execution_count": null,
   "metadata": {},
   "outputs": [],
   "source": [
    "# Find the most important vertex using the scores\n",
    "# These methods should only be used for small graph\n",
    "bestScore = gdf_page['pagerank'][0]\n",
    "bestVert = gdf_page['vertex'][0]\n",
    "\n",
    "for i in range(len(gdf_page)):\n",
    "    if gdf_page['pagerank'].iloc[i] > bestScore:\n",
    "        bestScore = gdf_page['pagerank'].iloc[i]\n",
    "        bestVert = gdf_page['vertex'].iloc[i]\n",
    "        \n",
    "print(\"Best vertex is \" + str(bestVert) + \" with score of \" + str(bestScore))"
   ]
  },
  {
   "cell_type": "markdown",
   "metadata": {},
   "source": [
    "The top PageRank vertex and score match what was found by NetworkX"
   ]
  },
  {
   "cell_type": "code",
   "execution_count": null,
   "metadata": {},
   "outputs": [],
   "source": [
    "# A better way to do that would be to find the max and then use the values in a query\n",
    "pr_max = gdf_page['pagerank'].max()"
   ]
  },
  {
   "cell_type": "code",
   "execution_count": null,
   "metadata": {},
   "outputs": [],
   "source": [
    "def print_pagerank_threshold(_df, t=0) :\n",
    "    filtered = _df.query('pagerank >= @t')\n",
    "    \n",
    "    for i in range(len(filtered)):\n",
    "        print(\"Best vertex is \" + str(filtered['vertex'].iloc[i]) + \n",
    "            \" with score of \" + str(filtered['pagerank'].iloc[i]))              "
   ]
  },
  {
   "cell_type": "code",
   "execution_count": null,
   "metadata": {},
   "outputs": [],
   "source": [
    "print_pagerank_threshold(gdf_page, pr_max)"
   ]
  },
  {
   "cell_type": "markdown",
   "metadata": {},
   "source": [
    "----\n",
    "\n",
    "a PageRank score of _0.10047_ is very low, which can be an indication that there is no more central vertex than any other.  Rather than just looking at the top score, let's look at the top three vertices and see if there are any insights that can be inferred.  \n",
    "\n",
    "Since this is a very small graph, let's just sort and get the first three records"
   ]
  },
  {
   "cell_type": "code",
   "execution_count": null,
   "metadata": {},
   "outputs": [],
   "source": [
    "sort_pr = gdf_page.sort_values('pagerank', ascending=False)"
   ]
  },
  {
   "cell_type": "code",
   "execution_count": null,
   "metadata": {},
   "outputs": [],
   "source": [
    "sort_pr.head(3)"
   ]
  },
  {
   "cell_type": "markdown",
   "metadata": {},
   "source": [
    "Going back and looking at the graph with the top three vertices highlighted (illustration below) it is easy to see that the top scoring vertices also appear to be the vertices with the most connections.   \n",
    "Let's look at sorted list of degrees (since the graph is undirected and symmetrized, the out degree is the same as the in degree)"
   ]
  },
  {
   "cell_type": "code",
   "execution_count": null,
   "metadata": {},
   "outputs": [],
   "source": [
    "d = G.degrees()"
   ]
  },
  {
   "cell_type": "code",
   "execution_count": null,
   "metadata": {},
   "outputs": [],
   "source": [
    "d.sort_values('out_degree', ascending=False).head(3)"
   ]
  },
  {
   "cell_type": "markdown",
   "metadata": {},
   "source": [
    "<img src=\"../img/zachary_graph_pagerank.png\" width=\"600\">"
   ]
  },
  {
   "cell_type": "markdown",
   "metadata": {},
   "source": [
    "----\n",
    "# Personalized PageRank"
   ]
  },
  {
   "cell_type": "markdown",
   "metadata": {},
   "source": [
    "The issue with PageRank is that it sets the initial weights of all the nodes the same. In other words, it assumes a uniform starting probability for every node. What if we have a priori information about the nodes? We can use personalized PageRank (PPR) to assist."
   ]
  },
  {
   "cell_type": "code",
   "execution_count": null,
   "metadata": {},
   "outputs": [],
   "source": [
    "# Let's bump up some weights and see how that changes the results\n",
    "personalization_vec = cudf.DataFrame()\n",
    "personalization_vec['vertex'] = [17, 26]\n",
    "personalization_vec['values'] = [0.5, 0.75]"
   ]
  },
  {
   "cell_type": "code",
   "execution_count": null,
   "metadata": {},
   "outputs": [],
   "source": [
    "ppr = cugraph.pagerank(G, alpha=0.85, personalization=personalization_vec, max_iter=100, tol=1.0e-5, nstart=None)"
   ]
  },
  {
   "cell_type": "code",
   "execution_count": null,
   "metadata": {},
   "outputs": [],
   "source": [
    "ppr.sort_values('pagerank', ascending=False).head(3)"
   ]
  },
  {
   "cell_type": "code",
   "execution_count": null,
   "metadata": {},
   "outputs": [],
   "source": [
    "# looking at the initial PageRank values\n",
    "gdf_page[gdf_page['vertex'].isin([26,17,1])]"
   ]
  },
  {
   "cell_type": "markdown",
   "metadata": {},
   "source": [
    "___\n",
    "Copyright (c) 2019-2020, NVIDIA CORPORATION.\n",
    "\n",
    "Licensed under the Apache License, Version 2.0 (the \"License\");  you may not use this file except in compliance with the License. You may obtain a copy of the License at http://www.apache.org/licenses/LICENSE-2.0\n",
    "\n",
    "Unless required by applicable law or agreed to in writing, software distributed under the License is distributed on an \"AS IS\" BASIS, WITHOUT WARRANTIES OR CONDITIONS OF ANY KIND, either express or implied. See the License for the specific language governing permissions and limitations under the License.\n",
    "___"
   ]
  }
 ],
 "metadata": {
  "kernelspec": {
   "display_name": "Python 3.9.7 ('base')",
   "language": "python",
   "name": "python3"
  },
  "language_info": {
   "codemirror_mode": {
    "name": "ipython",
    "version": 3
   },
   "file_extension": ".py",
   "mimetype": "text/x-python",
   "name": "python",
   "nbconvert_exporter": "python",
   "pygments_lexer": "ipython3",
   "version": "3.9.7"
  },
  "vscode": {
   "interpreter": {
    "hash": "f708a36acfaef0acf74ccd43dfb58100269bf08fb79032a1e0a6f35bd9856f51"
   }
  }
 },
 "nbformat": 4,
 "nbformat_minor": 4
}<|MERGE_RESOLUTION|>--- conflicted
+++ resolved
@@ -192,29 +192,6 @@
    "cell_type": "markdown",
    "metadata": {},
    "source": [
-<<<<<<< HEAD
-=======
-    "### Read in the data - GPU\n",
-    "cuGraph graphs can be created from cuDF, dask_cuDF and Pandas dataframes\n",
-    "\n",
-    "The data file contains an edge list, which represents the connection of a vertex to another.  The `source` to `destination` pairs is in what is known as Coordinate Format (COO).  In this test case, the data is just two columns.  However a third, `weight`, column is also possible"
-   ]
-  },
-  {
-   "cell_type": "code",
-   "execution_count": null,
-   "metadata": {},
-   "outputs": [],
-   "source": [
-    "# Read the data  \n",
-    "gdf = cudf.read_csv(datafile, names=[\"src\", \"dst\"], delimiter='\\t', dtype=[\"int32\", \"int32\"] )"
-   ]
-  },
-  {
-   "cell_type": "markdown",
-   "metadata": {},
-   "source": [
->>>>>>> 6b62002d
     "### Create a Graph "
    ]
   },
