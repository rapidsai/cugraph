name: build

on:
  push:
    branches:
      - "branch-*"
    tags:
      - v[0-9][0-9].[0-9][0-9].[0-9][0-9]
  workflow_dispatch:
    inputs:
      branch:
        required: true
        type: string
      date:
        required: true
        type: string
      sha:
        required: true
        type: string
      build_type:
        type: string
        default: nightly

concurrency:
  group: ${{ github.workflow }}-${{ github.ref }}-${{ github.event_name }}
  cancel-in-progress: true

jobs:
  cpp-build:
    secrets: inherit
    uses: rapidsai/shared-workflows/.github/workflows/conda-cpp-build.yaml@branch-25.02
    with:
      build_type: ${{ inputs.build_type || 'branch' }}
      branch: ${{ inputs.branch }}
      date: ${{ inputs.date }}
      sha: ${{ inputs.sha }}
      node_type: cpu32
  python-build:
    needs: [cpp-build]
    secrets: inherit
    uses: rapidsai/shared-workflows/.github/workflows/conda-python-build.yaml@branch-25.02
    with:
      build_type: ${{ inputs.build_type || 'branch' }}
      branch: ${{ inputs.branch }}
      date: ${{ inputs.date }}
      sha: ${{ inputs.sha }}
  upload-conda:
    needs: [cpp-build, python-build]
    secrets: inherit
    uses: rapidsai/shared-workflows/.github/workflows/conda-upload-packages.yaml@branch-25.02
    with:
      build_type: ${{ inputs.build_type || 'branch' }}
      branch: ${{ inputs.branch }}
      date: ${{ inputs.date }}
      sha: ${{ inputs.sha }}
  docs-build:
    if: github.ref_type == 'branch'
    needs: python-build
    secrets: inherit
    uses: rapidsai/shared-workflows/.github/workflows/custom-job.yaml@branch-25.02
    with:
      arch: "amd64"
      branch: ${{ inputs.branch }}
      build_type: ${{ inputs.build_type || 'branch' }}
      container_image: "rapidsai/ci-conda:cuda11.8.0-ubuntu22.04-py3.10"
      date: ${{ inputs.date }}
      node_type: "gpu-v100-latest-1"
      run_script: "ci/build_docs.sh"
      sha: ${{ inputs.sha }}
  wheel-build-pylibcugraph:
    secrets: inherit
    uses: rapidsai/shared-workflows/.github/workflows/wheels-build.yaml@branch-25.02
    with:
      build_type: ${{ inputs.build_type || 'branch' }}
      branch: ${{ inputs.branch }}
      sha: ${{ inputs.sha }}
      date: ${{ inputs.date }}
      script: ci/build_wheel_pylibcugraph.sh
<<<<<<< HEAD
      extra-repo: rapidsai/cugraph-ops
      extra-repo-sha: branch-25.02
      extra-repo-deploy-key: CUGRAPH_OPS_SSH_PRIVATE_DEPLOY_KEY
=======
>>>>>>> 5c8f8501
      node_type: cpu32
  wheel-publish-pylibcugraph:
    needs: wheel-build-pylibcugraph
    secrets: inherit
    uses: rapidsai/shared-workflows/.github/workflows/wheels-publish.yaml@branch-25.02
    with:
      build_type: ${{ inputs.build_type || 'branch' }}
      branch: ${{ inputs.branch }}
      sha: ${{ inputs.sha }}
      date: ${{ inputs.date }}
      package-name: pylibcugraph
  wheel-build-cugraph:
    needs: wheel-publish-pylibcugraph
    secrets: inherit
    uses: rapidsai/shared-workflows/.github/workflows/wheels-build.yaml@branch-25.02
    with:
      build_type: ${{ inputs.build_type || 'branch' }}
      branch: ${{ inputs.branch }}
      sha: ${{ inputs.sha }}
      date: ${{ inputs.date }}
      script: ci/build_wheel_cugraph.sh
<<<<<<< HEAD
      extra-repo: rapidsai/cugraph-ops
      extra-repo-sha: branch-25.02
      extra-repo-deploy-key: CUGRAPH_OPS_SSH_PRIVATE_DEPLOY_KEY
=======
>>>>>>> 5c8f8501
  wheel-publish-cugraph:
    needs: wheel-build-cugraph
    secrets: inherit
    uses: rapidsai/shared-workflows/.github/workflows/wheels-publish.yaml@branch-25.02
    with:
      build_type: ${{ inputs.build_type || 'branch' }}
      branch: ${{ inputs.branch }}
      sha: ${{ inputs.sha }}
      date: ${{ inputs.date }}
      package-name: cugraph<|MERGE_RESOLUTION|>--- conflicted
+++ resolved
@@ -76,12 +76,6 @@
       sha: ${{ inputs.sha }}
       date: ${{ inputs.date }}
       script: ci/build_wheel_pylibcugraph.sh
-<<<<<<< HEAD
-      extra-repo: rapidsai/cugraph-ops
-      extra-repo-sha: branch-25.02
-      extra-repo-deploy-key: CUGRAPH_OPS_SSH_PRIVATE_DEPLOY_KEY
-=======
->>>>>>> 5c8f8501
       node_type: cpu32
   wheel-publish-pylibcugraph:
     needs: wheel-build-pylibcugraph
@@ -103,12 +97,6 @@
       sha: ${{ inputs.sha }}
       date: ${{ inputs.date }}
       script: ci/build_wheel_cugraph.sh
-<<<<<<< HEAD
-      extra-repo: rapidsai/cugraph-ops
-      extra-repo-sha: branch-25.02
-      extra-repo-deploy-key: CUGRAPH_OPS_SSH_PRIVATE_DEPLOY_KEY
-=======
->>>>>>> 5c8f8501
   wheel-publish-cugraph:
     needs: wheel-build-cugraph
     secrets: inherit
