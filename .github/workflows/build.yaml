name: build

on:
  push:
    branches:
      - "branch-*"
    tags:
      - v[0-9][0-9].[0-9][0-9].[0-9][0-9]
  workflow_dispatch:
    inputs:
      branch:
        required: true
        type: string
      date:
        required: true
        type: string
      sha:
        required: true
        type: string
      build_type:
        type: string
        default: nightly

concurrency:
  group: ${{ github.workflow }}-${{ github.ref }}-${{ github.event_name }}
  cancel-in-progress: true

jobs:
  cpp-build:
    secrets: inherit
<<<<<<< HEAD
    uses: rapidsai/shared-workflows/.github/workflows/conda-cpp-build.yaml@test-cuda-12.2
=======
    uses: rapidsai/shared-workflows/.github/workflows/conda-cpp-build.yaml@branch-24.04
>>>>>>> 44d3d647
    with:
      build_type: ${{ inputs.build_type || 'branch' }}
      branch: ${{ inputs.branch }}
      date: ${{ inputs.date }}
      sha: ${{ inputs.sha }}
      node_type: cpu32
  python-build:
    needs: [cpp-build]
    secrets: inherit
<<<<<<< HEAD
    uses: rapidsai/shared-workflows/.github/workflows/conda-python-build.yaml@test-cuda-12.2
=======
    uses: rapidsai/shared-workflows/.github/workflows/conda-python-build.yaml@branch-24.04
>>>>>>> 44d3d647
    with:
      build_type: ${{ inputs.build_type || 'branch' }}
      branch: ${{ inputs.branch }}
      date: ${{ inputs.date }}
      sha: ${{ inputs.sha }}
  upload-conda:
    needs: [cpp-build, python-build]
    secrets: inherit
<<<<<<< HEAD
    uses: rapidsai/shared-workflows/.github/workflows/conda-upload-packages.yaml@test-cuda-12.2
=======
    uses: rapidsai/shared-workflows/.github/workflows/conda-upload-packages.yaml@branch-24.04
>>>>>>> 44d3d647
    with:
      build_type: ${{ inputs.build_type || 'branch' }}
      branch: ${{ inputs.branch }}
      date: ${{ inputs.date }}
      sha: ${{ inputs.sha }}
  docs-build:
    if: github.ref_type == 'branch'
    needs: python-build
    secrets: inherit
<<<<<<< HEAD
    uses: rapidsai/shared-workflows/.github/workflows/custom-job.yaml@test-cuda-12.2
=======
    uses: rapidsai/shared-workflows/.github/workflows/custom-job.yaml@branch-24.04
>>>>>>> 44d3d647
    with:
      arch: "amd64"
      branch: ${{ inputs.branch }}
      build_type: ${{ inputs.build_type || 'branch' }}
      container_image: "rapidsai/ci-conda:cuda11.8.0-ubuntu22.04-py3.10"
      date: ${{ inputs.date }}
      node_type: "gpu-v100-latest-1"
      run_script: "ci/build_docs.sh"
      sha: ${{ inputs.sha }}
  wheel-build-pylibcugraph:
    secrets: inherit
<<<<<<< HEAD
    uses: rapidsai/shared-workflows/.github/workflows/wheels-build.yaml@test-cuda-12.2
=======
    uses: rapidsai/shared-workflows/.github/workflows/wheels-build.yaml@branch-24.04
>>>>>>> 44d3d647
    with:
      build_type: ${{ inputs.build_type || 'branch' }}
      branch: ${{ inputs.branch }}
      sha: ${{ inputs.sha }}
      date: ${{ inputs.date }}
      script: ci/build_wheel_pylibcugraph.sh
      extra-repo: rapidsai/cugraph-ops
      extra-repo-sha: branch-24.04
      extra-repo-deploy-key: CUGRAPH_OPS_SSH_PRIVATE_DEPLOY_KEY
      node_type: cpu32
  wheel-publish-pylibcugraph:
    needs: wheel-build-pylibcugraph
    secrets: inherit
<<<<<<< HEAD
    uses: rapidsai/shared-workflows/.github/workflows/wheels-publish.yaml@test-cuda-12.2
=======
    uses: rapidsai/shared-workflows/.github/workflows/wheels-publish.yaml@branch-24.04
>>>>>>> 44d3d647
    with:
      build_type: ${{ inputs.build_type || 'branch' }}
      branch: ${{ inputs.branch }}
      sha: ${{ inputs.sha }}
      date: ${{ inputs.date }}
      package-name: pylibcugraph
  wheel-build-cugraph:
    needs: wheel-publish-pylibcugraph
    secrets: inherit
<<<<<<< HEAD
    uses: rapidsai/shared-workflows/.github/workflows/wheels-build.yaml@test-cuda-12.2
=======
    uses: rapidsai/shared-workflows/.github/workflows/wheels-build.yaml@branch-24.04
>>>>>>> 44d3d647
    with:
      build_type: ${{ inputs.build_type || 'branch' }}
      branch: ${{ inputs.branch }}
      sha: ${{ inputs.sha }}
      date: ${{ inputs.date }}
      script: ci/build_wheel_cugraph.sh
      extra-repo: rapidsai/cugraph-ops
      extra-repo-sha: branch-24.04
      extra-repo-deploy-key: CUGRAPH_OPS_SSH_PRIVATE_DEPLOY_KEY
  wheel-publish-cugraph:
    needs: wheel-build-cugraph
    secrets: inherit
<<<<<<< HEAD
    uses: rapidsai/shared-workflows/.github/workflows/wheels-publish.yaml@test-cuda-12.2
=======
    uses: rapidsai/shared-workflows/.github/workflows/wheels-publish.yaml@branch-24.04
>>>>>>> 44d3d647
    with:
      build_type: ${{ inputs.build_type || 'branch' }}
      branch: ${{ inputs.branch }}
      sha: ${{ inputs.sha }}
      date: ${{ inputs.date }}
      package-name: cugraph
  wheel-build-nx-cugraph:
    needs: wheel-publish-pylibcugraph
    secrets: inherit
<<<<<<< HEAD
    uses: rapidsai/shared-workflows/.github/workflows/wheels-build.yaml@test-cuda-12.2
=======
    uses: rapidsai/shared-workflows/.github/workflows/wheels-build.yaml@branch-24.04
>>>>>>> 44d3d647
    with:
      build_type: ${{ inputs.build_type || 'branch' }}
      branch: ${{ inputs.branch }}
      sha: ${{ inputs.sha }}
      date: ${{ inputs.date }}
      script: ci/build_wheel_nx-cugraph.sh
  wheel-publish-nx-cugraph:
    needs: wheel-build-nx-cugraph
    secrets: inherit
<<<<<<< HEAD
    uses: rapidsai/shared-workflows/.github/workflows/wheels-publish.yaml@test-cuda-12.2
=======
    uses: rapidsai/shared-workflows/.github/workflows/wheels-publish.yaml@branch-24.04
>>>>>>> 44d3d647
    with:
      build_type: ${{ inputs.build_type || 'branch' }}
      branch: ${{ inputs.branch }}
      sha: ${{ inputs.sha }}
      date: ${{ inputs.date }}
      package-name: nx-cugraph
  wheel-build-cugraph-dgl:
    needs: wheel-publish-cugraph
    secrets: inherit
<<<<<<< HEAD
    uses: rapidsai/shared-workflows/.github/workflows/wheels-build.yaml@test-cuda-12.2
=======
    uses: rapidsai/shared-workflows/.github/workflows/wheels-build.yaml@branch-24.04
>>>>>>> 44d3d647
    with:
      build_type: ${{ inputs.build_type || 'branch' }}
      branch: ${{ inputs.branch }}
      sha: ${{ inputs.sha }}
      date: ${{ inputs.date }}
      script: ci/build_wheel_cugraph-dgl.sh
  wheel-publish-cugraph-dgl:
    needs: wheel-build-cugraph-dgl
    secrets: inherit
<<<<<<< HEAD
    uses: rapidsai/shared-workflows/.github/workflows/wheels-publish.yaml@test-cuda-12.2
=======
    uses: rapidsai/shared-workflows/.github/workflows/wheels-publish.yaml@branch-24.04
>>>>>>> 44d3d647
    with:
      build_type: ${{ inputs.build_type || 'branch' }}
      branch: ${{ inputs.branch }}
      sha: ${{ inputs.sha }}
      date: ${{ inputs.date }}
      package-name: cugraph-dgl
  wheel-build-cugraph-pyg:
    needs: wheel-publish-cugraph
    secrets: inherit
<<<<<<< HEAD
    uses: rapidsai/shared-workflows/.github/workflows/wheels-build.yaml@test-cuda-12.2
=======
    uses: rapidsai/shared-workflows/.github/workflows/wheels-build.yaml@branch-24.04
>>>>>>> 44d3d647
    with:
      build_type: ${{ inputs.build_type || 'branch' }}
      branch: ${{ inputs.branch }}
      sha: ${{ inputs.sha }}
      date: ${{ inputs.date }}
      script: ci/build_wheel_cugraph-pyg.sh
  wheel-publish-cugraph-pyg:
    needs: wheel-build-cugraph-pyg
    secrets: inherit
<<<<<<< HEAD
    uses: rapidsai/shared-workflows/.github/workflows/wheels-publish.yaml@test-cuda-12.2
=======
    uses: rapidsai/shared-workflows/.github/workflows/wheels-publish.yaml@branch-24.04
>>>>>>> 44d3d647
    with:
      build_type: ${{ inputs.build_type || 'branch' }}
      branch: ${{ inputs.branch }}
      sha: ${{ inputs.sha }}
      date: ${{ inputs.date }}
      package-name: cugraph-pyg<|MERGE_RESOLUTION|>--- conflicted
+++ resolved
@@ -28,11 +28,7 @@
 jobs:
   cpp-build:
     secrets: inherit
-<<<<<<< HEAD
     uses: rapidsai/shared-workflows/.github/workflows/conda-cpp-build.yaml@test-cuda-12.2
-=======
-    uses: rapidsai/shared-workflows/.github/workflows/conda-cpp-build.yaml@branch-24.04
->>>>>>> 44d3d647
     with:
       build_type: ${{ inputs.build_type || 'branch' }}
       branch: ${{ inputs.branch }}
@@ -42,11 +38,7 @@
   python-build:
     needs: [cpp-build]
     secrets: inherit
-<<<<<<< HEAD
     uses: rapidsai/shared-workflows/.github/workflows/conda-python-build.yaml@test-cuda-12.2
-=======
-    uses: rapidsai/shared-workflows/.github/workflows/conda-python-build.yaml@branch-24.04
->>>>>>> 44d3d647
     with:
       build_type: ${{ inputs.build_type || 'branch' }}
       branch: ${{ inputs.branch }}
@@ -55,11 +47,7 @@
   upload-conda:
     needs: [cpp-build, python-build]
     secrets: inherit
-<<<<<<< HEAD
     uses: rapidsai/shared-workflows/.github/workflows/conda-upload-packages.yaml@test-cuda-12.2
-=======
-    uses: rapidsai/shared-workflows/.github/workflows/conda-upload-packages.yaml@branch-24.04
->>>>>>> 44d3d647
     with:
       build_type: ${{ inputs.build_type || 'branch' }}
       branch: ${{ inputs.branch }}
@@ -69,11 +57,7 @@
     if: github.ref_type == 'branch'
     needs: python-build
     secrets: inherit
-<<<<<<< HEAD
     uses: rapidsai/shared-workflows/.github/workflows/custom-job.yaml@test-cuda-12.2
-=======
-    uses: rapidsai/shared-workflows/.github/workflows/custom-job.yaml@branch-24.04
->>>>>>> 44d3d647
     with:
       arch: "amd64"
       branch: ${{ inputs.branch }}
@@ -85,11 +69,7 @@
       sha: ${{ inputs.sha }}
   wheel-build-pylibcugraph:
     secrets: inherit
-<<<<<<< HEAD
     uses: rapidsai/shared-workflows/.github/workflows/wheels-build.yaml@test-cuda-12.2
-=======
-    uses: rapidsai/shared-workflows/.github/workflows/wheels-build.yaml@branch-24.04
->>>>>>> 44d3d647
     with:
       build_type: ${{ inputs.build_type || 'branch' }}
       branch: ${{ inputs.branch }}
@@ -103,11 +83,7 @@
   wheel-publish-pylibcugraph:
     needs: wheel-build-pylibcugraph
     secrets: inherit
-<<<<<<< HEAD
     uses: rapidsai/shared-workflows/.github/workflows/wheels-publish.yaml@test-cuda-12.2
-=======
-    uses: rapidsai/shared-workflows/.github/workflows/wheels-publish.yaml@branch-24.04
->>>>>>> 44d3d647
     with:
       build_type: ${{ inputs.build_type || 'branch' }}
       branch: ${{ inputs.branch }}
@@ -117,11 +93,7 @@
   wheel-build-cugraph:
     needs: wheel-publish-pylibcugraph
     secrets: inherit
-<<<<<<< HEAD
     uses: rapidsai/shared-workflows/.github/workflows/wheels-build.yaml@test-cuda-12.2
-=======
-    uses: rapidsai/shared-workflows/.github/workflows/wheels-build.yaml@branch-24.04
->>>>>>> 44d3d647
     with:
       build_type: ${{ inputs.build_type || 'branch' }}
       branch: ${{ inputs.branch }}
@@ -134,11 +106,7 @@
   wheel-publish-cugraph:
     needs: wheel-build-cugraph
     secrets: inherit
-<<<<<<< HEAD
     uses: rapidsai/shared-workflows/.github/workflows/wheels-publish.yaml@test-cuda-12.2
-=======
-    uses: rapidsai/shared-workflows/.github/workflows/wheels-publish.yaml@branch-24.04
->>>>>>> 44d3d647
     with:
       build_type: ${{ inputs.build_type || 'branch' }}
       branch: ${{ inputs.branch }}
@@ -148,11 +116,7 @@
   wheel-build-nx-cugraph:
     needs: wheel-publish-pylibcugraph
     secrets: inherit
-<<<<<<< HEAD
     uses: rapidsai/shared-workflows/.github/workflows/wheels-build.yaml@test-cuda-12.2
-=======
-    uses: rapidsai/shared-workflows/.github/workflows/wheels-build.yaml@branch-24.04
->>>>>>> 44d3d647
     with:
       build_type: ${{ inputs.build_type || 'branch' }}
       branch: ${{ inputs.branch }}
@@ -162,11 +126,7 @@
   wheel-publish-nx-cugraph:
     needs: wheel-build-nx-cugraph
     secrets: inherit
-<<<<<<< HEAD
     uses: rapidsai/shared-workflows/.github/workflows/wheels-publish.yaml@test-cuda-12.2
-=======
-    uses: rapidsai/shared-workflows/.github/workflows/wheels-publish.yaml@branch-24.04
->>>>>>> 44d3d647
     with:
       build_type: ${{ inputs.build_type || 'branch' }}
       branch: ${{ inputs.branch }}
@@ -176,11 +136,7 @@
   wheel-build-cugraph-dgl:
     needs: wheel-publish-cugraph
     secrets: inherit
-<<<<<<< HEAD
     uses: rapidsai/shared-workflows/.github/workflows/wheels-build.yaml@test-cuda-12.2
-=======
-    uses: rapidsai/shared-workflows/.github/workflows/wheels-build.yaml@branch-24.04
->>>>>>> 44d3d647
     with:
       build_type: ${{ inputs.build_type || 'branch' }}
       branch: ${{ inputs.branch }}
@@ -190,11 +146,7 @@
   wheel-publish-cugraph-dgl:
     needs: wheel-build-cugraph-dgl
     secrets: inherit
-<<<<<<< HEAD
     uses: rapidsai/shared-workflows/.github/workflows/wheels-publish.yaml@test-cuda-12.2
-=======
-    uses: rapidsai/shared-workflows/.github/workflows/wheels-publish.yaml@branch-24.04
->>>>>>> 44d3d647
     with:
       build_type: ${{ inputs.build_type || 'branch' }}
       branch: ${{ inputs.branch }}
@@ -204,11 +156,7 @@
   wheel-build-cugraph-pyg:
     needs: wheel-publish-cugraph
     secrets: inherit
-<<<<<<< HEAD
     uses: rapidsai/shared-workflows/.github/workflows/wheels-build.yaml@test-cuda-12.2
-=======
-    uses: rapidsai/shared-workflows/.github/workflows/wheels-build.yaml@branch-24.04
->>>>>>> 44d3d647
     with:
       build_type: ${{ inputs.build_type || 'branch' }}
       branch: ${{ inputs.branch }}
@@ -218,11 +166,7 @@
   wheel-publish-cugraph-pyg:
     needs: wheel-build-cugraph-pyg
     secrets: inherit
-<<<<<<< HEAD
     uses: rapidsai/shared-workflows/.github/workflows/wheels-publish.yaml@test-cuda-12.2
-=======
-    uses: rapidsai/shared-workflows/.github/workflows/wheels-publish.yaml@branch-24.04
->>>>>>> 44d3d647
     with:
       build_type: ${{ inputs.build_type || 'branch' }}
       branch: ${{ inputs.branch }}
