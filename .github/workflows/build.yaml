--- conflicted
+++ resolved
@@ -115,11 +115,7 @@
   wheel-build-nx-cugraph:
     needs: wheel-publish-pylibcugraph
     secrets: inherit
-<<<<<<< HEAD
-    uses: rapidsai/shared-action-workflows/.github/workflows/wheels-build.yaml@branch-23.12
-=======
     uses: rapidsai/shared-action-workflows/.github/workflows/wheels-build.yaml@cuda-120-arm
->>>>>>> b3d24520
     with:
       build_type: ${{ inputs.build_type || 'branch' }}
       branch: ${{ inputs.branch }}
@@ -129,11 +125,7 @@
   wheel-publish-nx-cugraph:
     needs: wheel-build-nx-cugraph
     secrets: inherit
-<<<<<<< HEAD
-    uses: rapidsai/shared-action-workflows/.github/workflows/wheels-publish.yaml@branch-23.12
-=======
     uses: rapidsai/shared-action-workflows/.github/workflows/wheels-publish.yaml@cuda-120-arm
->>>>>>> b3d24520
     with:
       build_type: ${{ inputs.build_type || 'branch' }}
       branch: ${{ inputs.branch }}
