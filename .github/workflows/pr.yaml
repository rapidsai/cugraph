--- conflicted
+++ resolved
@@ -176,7 +176,6 @@
     with:
       build_type: pull-request
       script: ci/test_wheel_cugraph.sh
-<<<<<<< HEAD
       # This selects "ARCH=amd64 + the latest supported Python + CUDA".
       matrix_filter: map(select(.ARCH == "amd64")) | max_by([(.PY_VER|split(".")|map(tonumber)), (.CUDA_VER|split(".")|map(tonumber))]) | [.]
   # devcontainer:
@@ -194,7 +193,7 @@
   # telemetry-summarize:
   #   runs-on: ubuntu-latest
   #   needs: pr-builder
-  #   if: always()
+  #   if: ${{ vars.TELEMETRY_ENABLED == 'true' && !cancelled() }}
   #   continue-on-error: true
   #   steps:
   #     - name: Load stashed telemetry env vars
@@ -204,27 +203,4 @@
   #     - name: Telemetry summarize
   #       uses: rapidsai/shared-actions/telemetry-dispatch-write-summary@main
   #       with:
-  #         cert_concat: "${{ secrets.OTEL_EXPORTER_OTLP_CA_CERTIFICATE }};${{ secrets.OTEL_EXPORTER_OTLP_CLIENT_CERTIFICATE }};${{ secrets.OTEL_EXPORTER_OTLP_CLIENT_KEY }}"
-=======
-  devcontainer:
-    secrets: inherit
-    needs: telemetry-setup
-    uses: rapidsai/shared-workflows/.github/workflows/build-in-devcontainer.yaml@branch-25.02
-    with:
-      arch: '["amd64"]'
-      cuda: '["12.5"]'
-      node_type: cpu32
-      build_command: |
-        sccache -z;
-        build-all --verbose -j$(nproc --ignore=1) -DBUILD_CUGRAPH_MG_TESTS=ON;
-        sccache -s;
-  telemetry-summarize:
-    # This job must use a self-hosted runner to record telemetry traces.
-    runs-on: linux-amd64-cpu4
-    needs: pr-builder
-    if: ${{ vars.TELEMETRY_ENABLED == 'true' && !cancelled() }}
-    continue-on-error: true
-    steps:
-      - name: Telemetry summarize
-        uses: rapidsai/shared-actions/telemetry-dispatch-summarize@main
->>>>>>> 6783aec7
+  #         cert_concat: "${{ secrets.OTEL_EXPORTER_OTLP_CA_CERTIFICATE }};${{ secrets.OTEL_EXPORTER_OTLP_CLIENT_CERTIFICATE }};${{ secrets.OTEL_EXPORTER_OTLP_CLIENT_KEY }}"