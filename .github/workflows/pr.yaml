name: pr

on:
  push:
    branches:
      - "pull-request/[0-9]+"

concurrency:
  group: ${{ github.workflow }}-${{ github.ref }}
  cancel-in-progress: true

jobs:
  # Please keep pr-builder as the top job here
  pr-builder:
    needs:
      - changed-files
      # - checks
      # - conda-cpp-build
      # - conda-cpp-tests
      # - conda-cpp-checks
      # - conda-notebook-tests
      # - conda-python-build
      # - conda-python-tests
      # - docs-build
      - wheel-build-libcugraph
      - wheel-build-pylibcugraph
      # - wheel-tests-pylibcugraph
      - wheel-build-cugraph
      - wheel-tests-cugraph
      # - telemetry-setup
      # - devcontainer
    secrets: inherit
    uses: rapidsai/shared-workflows/.github/workflows/pr-builder.yaml@branch-25.02
    if: always()
    with:
      needs: ${{ toJSON(needs) }}
  # telemetry-setup:
  #   runs-on: ubuntu-latest
  #   continue-on-error: true
  #   env:
  #       OTEL_SERVICE_NAME: "pr-cugraph"
  #   steps:
  #     - name: Telemetry setup
  #       uses: rapidsai/shared-actions/telemetry-dispatch-stash-base-env-vars@main
  changed-files:
    secrets: inherit
    # needs: telemetry-setup
    uses: rapidsai/shared-workflows/.github/workflows/changed-files.yaml@branch-25.02
    with:
      files_yaml: |
        test_cpp:
          - '**'
          - '!.devcontainer/**'
          - '!CONTRIBUTING.md'
          - '!README.md'
          - '!docs/**'
          - '!img/**'
          - '!mg_utils/**'
          - '!notebooks/**'
          - '!python/**'
          - '!readme_pages/**'
        test_notebooks:
          - '**'
          - '!.devcontainer/**'
          - '!CONTRIBUTING.md'
          - '!README.md'
          - '!docs/**'
        test_python:
          - '**'
          - '!.devcontainer/**'
          - '!CONTRIBUTING.md'
          - '!README.md'
          - '!docs/**'
          - '!img/**'
          - '!notebooks/**'
  # checks:
  #   secrets: inherit
  #   # needs: telemetry-setup
  #   uses: rapidsai/shared-workflows/.github/workflows/checks.yaml@branch-25.02
  #   with:
  #     enable_check_generated_files: false
  #     ignored_pr_jobs: telemetry-summarize
  # conda-cpp-build:
  #   needs: checks
  #   secrets: inherit
  #   uses: rapidsai/shared-workflows/.github/workflows/conda-cpp-build.yaml@branch-25.02
  #   with:
  #     build_type: pull-request
  #     node_type: cpu32
  # conda-cpp-tests:
  #   needs: [conda-cpp-build, changed-files]
  #   secrets: inherit
  #   uses: rapidsai/shared-workflows/.github/workflows/conda-cpp-tests.yaml@branch-25.02
  #   if: fromJSON(needs.changed-files.outputs.changed_file_groups).test_cpp
  #   with:
  #     build_type: pull-request
  # conda-cpp-checks:
  #   needs: conda-cpp-build
  #   secrets: inherit
  #   uses: rapidsai/shared-workflows/.github/workflows/conda-cpp-post-build-checks.yaml@branch-25.02
  #   with:
  #     build_type: pull-request
  #     enable_check_symbols: true
  #     symbol_exclusions: (cugraph::ops|hornet|void writeEdgeCountsKernel|void markUniqueOffsetsKernel)
  # conda-python-build:
  #   needs: conda-cpp-build
  #   secrets: inherit
  #   uses: rapidsai/shared-workflows/.github/workflows/conda-python-build.yaml@branch-25.02
  #   with:
  #     build_type: pull-request
  # conda-python-tests:
  #   needs: [conda-python-build, changed-files]
  #   secrets: inherit
  #   uses: rapidsai/shared-workflows/.github/workflows/conda-python-tests.yaml@branch-25.02
  #   if: fromJSON(needs.changed-files.outputs.changed_file_groups).test_python
  #   with:
  #     build_type: pull-request
  # conda-notebook-tests:
  #   needs: [conda-python-build, changed-files]
  #   secrets: inherit
  #   uses: rapidsai/shared-workflows/.github/workflows/custom-job.yaml@branch-25.02
  #   if: fromJSON(needs.changed-files.outputs.changed_file_groups).test_notebooks
  #   with:
  #     build_type: pull-request
  #     node_type: "gpu-v100-latest-1"
  #     arch: "amd64"
  #     container_image: "rapidsai/ci-conda:cuda11.8.0-ubuntu22.04-py3.10"
  #     run_script: "ci/test_notebooks.sh"
  # docs-build:
  #   needs: conda-python-build
  #   secrets: inherit
  #   uses: rapidsai/shared-workflows/.github/workflows/custom-job.yaml@branch-25.02
  #   with:
  #     build_type: pull-request
  #     node_type: "gpu-v100-latest-1"
  #     arch: "amd64"
  #     container_image: "rapidsai/ci-conda:cuda11.8.0-ubuntu22.04-py3.10"
  #     run_script: "ci/build_docs.sh"
  wheel-build-libcugraph:
    # needs: checks
    secrets: inherit
    uses: rapidsai/shared-workflows/.github/workflows/wheels-build.yaml@branch-25.02
    with:
      # build for every combination of arch and CUDA version, but only for the latest Python
      matrix_filter: group_by([.ARCH, (.CUDA_VER|split(".")|map(tonumber)|.[0])]) | map(max_by(.PY_VER|split(".")|map(tonumber)))
      build_type: pull-request
      script: ci/build_wheel_libcugraph.sh
      node_type: cpu32
  wheel-build-pylibcugraph:
    needs: wheel-build-libcugraph
    secrets: inherit
    uses: rapidsai/shared-workflows/.github/workflows/wheels-build.yaml@branch-25.02
    with:
      build_type: pull-request
      script: ci/build_wheel_pylibcugraph.sh
  # wheel-tests-pylibcugraph:
  #   needs: [wheel-build-pylibcugraph, changed-files]
  #   secrets: inherit
  #   uses: rapidsai/shared-workflows/.github/workflows/wheels-test.yaml@branch-25.02
  #   if: fromJSON(needs.changed-files.outputs.changed_file_groups).test_python
  #   with:
  #     build_type: pull-request
  #     script: ci/test_wheel_pylibcugraph.sh
  wheel-build-cugraph:
<<<<<<< HEAD
    needs: [wheel-build-pylibcugraph]
=======
    needs: wheel-build-pylibcugraph
>>>>>>> de05abd8
    secrets: inherit
    uses: rapidsai/shared-workflows/.github/workflows/wheels-build.yaml@branch-25.02
    with:
      build_type: pull-request
      script: ci/build_wheel_cugraph.sh
  wheel-tests-cugraph:
    needs: [wheel-build-cugraph, changed-files]
    secrets: inherit
    uses: rapidsai/shared-workflows/.github/workflows/wheels-test.yaml@branch-25.02
    # if: fromJSON(needs.changed-files.outputs.changed_file_groups).test_python
    with:
      build_type: pull-request
      script: ci/test_wheel_cugraph.sh
      # This selects "ARCH=amd64 + the latest supported Python + CUDA".
      matrix_filter: map(select(.ARCH == "amd64")) | max_by([(.PY_VER|split(".")|map(tonumber)), (.CUDA_VER|split(".")|map(tonumber))]) | [.]
  # devcontainer:
  #   secrets: inherit
  #   # needs: telemetry-setup
  #   uses: rapidsai/shared-workflows/.github/workflows/build-in-devcontainer.yaml@branch-25.02
  #   with:
  #     arch: '["amd64"]'
  #     cuda: '["12.5"]'
  #     node_type: cpu32
  #     build_command: |
  #       sccache -z;
  #       build-all --verbose -j$(nproc --ignore=1) -DBUILD_CUGRAPH_MG_TESTS=ON;
  #       sccache -s;
  # telemetry-summarize:
  #   runs-on: ubuntu-latest
  #   needs: pr-builder
  #   if: always()
  #   continue-on-error: true
  #   steps:
  #     - name: Load stashed telemetry env vars
  #       uses: rapidsai/shared-actions/telemetry-dispatch-load-base-env-vars@main
  #       with:
  #           load_service_name: true
  #     - name: Telemetry summarize
  #       uses: rapidsai/shared-actions/telemetry-dispatch-write-summary@main
  #       with:
  #         cert_concat: "${{ secrets.OTEL_EXPORTER_OTLP_CA_CERTIFICATE }};${{ secrets.OTEL_EXPORTER_OTLP_CLIENT_CERTIFICATE }};${{ secrets.OTEL_EXPORTER_OTLP_CLIENT_KEY }}"<|MERGE_RESOLUTION|>--- conflicted
+++ resolved
@@ -162,11 +162,7 @@
   #     build_type: pull-request
   #     script: ci/test_wheel_pylibcugraph.sh
   wheel-build-cugraph:
-<<<<<<< HEAD
-    needs: [wheel-build-pylibcugraph]
-=======
     needs: wheel-build-pylibcugraph
->>>>>>> de05abd8
     secrets: inherit
     uses: rapidsai/shared-workflows/.github/workflows/wheels-build.yaml@branch-25.02
     with:
