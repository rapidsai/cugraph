--- conflicted
+++ resolved
@@ -99,13 +99,9 @@
     with:
       build_type: pull-request
       package-name: pylibcugraph
-<<<<<<< HEAD
       # On arm also need to install cupy from the specific webpage.
       test-before-arm64: "pip install 'cupy-cuda11x<12.0.0' -f https://pip.cupy.dev/aarch64"
-      test-unittest: "RAPIDS_DATASET_ROOT_DIR=./datasets pytest -v ./python/pylibcugraph/pylibcugraph/tests"
-=======
-      test-unittest: "RAPIDS_DATASET_ROOT_DIR=./datasets python -m pytest ./python/pylibcugraph/pylibcugraph/tests"
->>>>>>> 32e6e518
+      test-unittest: "RAPIDS_DATASET_ROOT_DIR=./datasets python -m pytest -v ./python/pylibcugraph/pylibcugraph/tests"
       test-smoketest: "python ci/wheel_smoke_test_pylibcugraph.py"
   wheel-build-cugraph:
     needs: wheel-tests-pylibcugraph
@@ -131,12 +127,7 @@
       # Always want to test against latest dask/distributed.
       test-before-amd64: "cd ./datasets && bash ./get_test_data.sh && cd - && RAPIDS_PY_WHEEL_NAME=pylibcugraph_cu11 rapids-download-wheels-from-s3 ./local-pylibcugraph-dep && pip install --no-deps ./local-pylibcugraph-dep/*.whl && pip install git+https://github.com/dask/dask.git@main git+https://github.com/dask/distributed.git@main git+https://github.com/rapidsai/dask-cuda.git@branch-23.06"
       # Skip dataset downloads on arm to save CI time -- arm only runs smoke tests.
-<<<<<<< HEAD
       # On arm also need to install cupy from the specific site.
-      test-before-arm64: "RAPIDS_PY_WHEEL_NAME=pylibcugraph_cu11 rapids-download-wheels-from-s3 ./local-pylibcugraph-dep && pip install --no-deps ./local-pylibcugraph-dep/*.whl && pip install 'cupy-cuda11x<12.0.0' -f https://pip.cupy.dev/aarch64 && pip install git+https://github.com/dask/dask.git@main git+https://github.com/dask/distributed.git@main git+https://github.com/rapidsai/dask-cuda.git@branch-23.06"
-      test-unittest: "RAPIDS_DATASET_ROOT_DIR=/__w/cugraph/cugraph/datasets pytest -v -m sg ./python/cugraph/cugraph/tests"
-=======
-      test-before-arm64: "RAPIDS_PY_WHEEL_NAME=pylibcugraph_${{ '${PIP_CU_VERSION}' }} rapids-download-wheels-from-s3 ./local-pylibcugraph-dep && pip install --no-deps ./local-pylibcugraph-dep/*.whl && pip install git+https://github.com/dask/dask.git@main git+https://github.com/dask/distributed.git@main git+https://github.com/rapidsai/dask-cuda.git@branch-23.08"
-      test-unittest: "RAPIDS_DATASET_ROOT_DIR=/__w/cugraph/cugraph/datasets python -m pytest -m sg ./python/cugraph/cugraph/tests"
->>>>>>> 32e6e518
+      test-before-arm64: "RAPIDS_PY_WHEEL_NAME=pylibcugraph_${{ '${PIP_CU_VERSION}' }} rapids-download-wheels-from-s3 ./local-pylibcugraph-dep && pip install --no-deps ./local-pylibcugraph-dep/*.whl && pip install 'cupy-cuda11x<12.0.0' -f https://pip.cupy.dev/aarch64 && pip install git+https://github.com/dask/dask.git@main git+https://github.com/dask/distributed.git@main git+https://github.com/rapidsai/dask-cuda.git@branch-23.08"
+      test-unittest: "RAPIDS_DATASET_ROOT_DIR=/__w/cugraph/cugraph/datasets python -m pytest -v -m sg ./python/cugraph/cugraph/tests"
       test-smoketest: "python ci/wheel_smoke_test_cugraph.py"