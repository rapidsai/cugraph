--- conflicted
+++ resolved
@@ -142,12 +142,6 @@
     with:
       build_type: pull-request
       script: ci/build_wheel_pylibcugraph.sh
-<<<<<<< HEAD
-      extra-repo: rapidsai/cugraph-ops
-      extra-repo-sha: branch-25.02
-      extra-repo-deploy-key: CUGRAPH_OPS_SSH_PRIVATE_DEPLOY_KEY
-=======
->>>>>>> 5c8f8501
       node_type: cpu32
   wheel-tests-pylibcugraph:
     needs: [wheel-build-pylibcugraph, changed-files]
@@ -164,12 +158,6 @@
     with:
       build_type: pull-request
       script: ci/build_wheel_cugraph.sh
-<<<<<<< HEAD
-      extra-repo: rapidsai/cugraph-ops
-      extra-repo-sha: branch-25.02
-      extra-repo-deploy-key: CUGRAPH_OPS_SSH_PRIVATE_DEPLOY_KEY
-=======
->>>>>>> 5c8f8501
   wheel-tests-cugraph:
     needs: [wheel-build-cugraph, changed-files]
     secrets: inherit
