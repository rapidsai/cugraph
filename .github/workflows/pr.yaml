name: pr

on:
  push:
    branches:
      - "pull-request/[0-9]+"

concurrency:
  group: ${{ github.workflow }}-${{ github.ref }}
  cancel-in-progress: true

jobs:
  pr-builder:
    needs:
      - checks
      - conda-cpp-build
      - conda-cpp-tests
      - conda-notebook-tests
      - conda-python-build
      - conda-python-tests
      - wheel-build-pylibcugraph
      - wheel-tests-pylibcugraph
      - wheel-build-cugraph
      - wheel-tests-cugraph
    secrets: inherit
    uses: rapidsai/shared-action-workflows/.github/workflows/pr-builder.yaml@main
  checks:
    secrets: inherit
    uses: rapidsai/shared-action-workflows/.github/workflows/checks.yaml@main
  conda-cpp-build:
    needs: checks
    secrets: inherit
    uses: rapidsai/shared-action-workflows/.github/workflows/conda-cpp-matrix-build.yaml@main
    with:
      build_type: pull-request
      node_type: cpu16
  conda-cpp-tests:
    needs: conda-cpp-build
    secrets: inherit
    uses: rapidsai/shared-action-workflows/.github/workflows/conda-cpp-tests.yaml@main
    with:
      build_type: pull-request
  conda-python-build:
    needs: conda-cpp-build
    secrets: inherit
    uses: rapidsai/shared-action-workflows/.github/workflows/conda-python-matrix-build.yaml@main
    with:
      build_type: pull-request
  conda-python-tests:
    needs: conda-python-build
    secrets: inherit
    uses: rapidsai/shared-action-workflows/.github/workflows/conda-python-tests.yaml@main
    with:
      build_type: pull-request
<<<<<<< HEAD
  wheel-build-pylibcugraph:
    secrets: inherit
    uses: rapidsai/shared-action-workflows/.github/workflows/wheels-manylinux-build.yml@upkeep/manylinux-improvements
    with:
      build_type: pull-request
      package-name: pylibcugraph
      package-dir: python/pylibcugraph
      extra-repo: rapidsai/cugraph-ops
      extra-repo-sha: branch-22.12
      extra-repo-deploy-key: CUGRAPH_OPS_SSH_PRIVATE_DEPLOY_KEY
      skbuild-configure-options: "-DDETECT_CONDA_ENV=OFF -DCUGRAPH_BUILD_WHEELS=ON -DCPM_cugraph-ops_SOURCE=/project/cugraph-ops/"
  wheel-tests-pylibcugraph:
    needs: wheel-build-pylibcugraph
    secrets: inherit
    uses: rapidsai/shared-action-workflows/.github/workflows/wheels-manylinux-test.yml@upkeep/manylinux-improvements
    with:
      build_type: pull-request
      package-name: pylibcugraph
      # On arm also need to install cupy from the specific webpage.
      test-before-arm64: "pip install cupy-cuda11x -f https://pip.cupy.dev/aarch64"
      test-unittest: "RAPIDS_DATASET_ROOT_DIR=`pwd`/datasets pytest -v ./python/pylibcugraph/pylibcugraph/tests"
      test-smoketest: "" #"python ci/wheel_smoke_test_pylibcugraph.py"
  wheel-build-cugraph:
    needs: wheel-tests-pylibcugraph
    secrets: inherit
    uses: rapidsai/shared-action-workflows/.github/workflows/wheels-manylinux-build.yml@upkeep/manylinux-improvements
    with:
      build_type: pull-request
      package-name: cugraph
      package-dir: python/cugraph
      extra-repo: rapidsai/cugraph-ops
      extra-repo-sha: branch-22.12
      extra-repo-deploy-key: CUGRAPH_OPS_SSH_PRIVATE_DEPLOY_KEY
      skbuild-configure-options: "-DDETECT_CONDA_ENV=OFF -DCUGRAPH_BUILD_WHEELS=ON -DCPM_cugraph-ops_SOURCE=/project/cugraph-ops/"
  wheel-tests-cugraph:
    needs: wheel-build-cugraph
    secrets: inherit
    uses: rapidsai/shared-action-workflows/.github/workflows/wheels-manylinux-test.yml@upkeep/manylinux-improvements
    with:
      build_type: pull-request
      package-name: cugraph
      # Always want to test against latest dask/distributed.
      test-before-amd64: "pip install git+https://github.com/dask/dask.git@main git+https://github.com/dask/distributed.git@main git+https://github.com/rapidsai/dask-cuda.git@branch-23.02"
      # On arm also need to install cupy from the specific webpage.
      test-before-arm64: "pip install cupy-cuda11x -f https://pip.cupy.dev/aarch64 && pip install git+https://github.com/dask/dask.git@main git+https://github.com/dask/distributed.git@main git+https://github.com/rapidsai/dask-cuda.git@branch-23.02"
      test-unittest: "RAPIDS_DATASET_ROOT_DIR=`pwd`/datasets pytest -v ./python/cugraph/cugraph/tests"
      test-smoketest: "" #"python ci/wheel_smoke_test_cugraph.py"
=======
  conda-notebook-tests:
    needs: conda-python-build
    secrets: inherit
    uses: rapidsai/shared-action-workflows/.github/workflows/custom-job.yaml@main
    with:
      build_type: pull-request
      node_type: "gpu-latest-1"
      arch: "amd64"
      container_image: "rapidsai/ci:latest"
      run_script: "ci/test_notebooks.sh"
>>>>>>> e40409dc
<|MERGE_RESOLUTION|>--- conflicted
+++ resolved
@@ -52,7 +52,16 @@
     uses: rapidsai/shared-action-workflows/.github/workflows/conda-python-tests.yaml@main
     with:
       build_type: pull-request
-<<<<<<< HEAD
+  conda-notebook-tests:
+    needs: conda-python-build
+    secrets: inherit
+    uses: rapidsai/shared-action-workflows/.github/workflows/custom-job.yaml@main
+    with:
+      build_type: pull-request
+      node_type: "gpu-latest-1"
+      arch: "amd64"
+      container_image: "rapidsai/ci:latest"
+      run_script: "ci/test_notebooks.sh"
   wheel-build-pylibcugraph:
     secrets: inherit
     uses: rapidsai/shared-action-workflows/.github/workflows/wheels-manylinux-build.yml@upkeep/manylinux-improvements
@@ -99,16 +108,4 @@
       # On arm also need to install cupy from the specific webpage.
       test-before-arm64: "pip install cupy-cuda11x -f https://pip.cupy.dev/aarch64 && pip install git+https://github.com/dask/dask.git@main git+https://github.com/dask/distributed.git@main git+https://github.com/rapidsai/dask-cuda.git@branch-23.02"
       test-unittest: "RAPIDS_DATASET_ROOT_DIR=`pwd`/datasets pytest -v ./python/cugraph/cugraph/tests"
-      test-smoketest: "" #"python ci/wheel_smoke_test_cugraph.py"
-=======
-  conda-notebook-tests:
-    needs: conda-python-build
-    secrets: inherit
-    uses: rapidsai/shared-action-workflows/.github/workflows/custom-job.yaml@main
-    with:
-      build_type: pull-request
-      node_type: "gpu-latest-1"
-      arch: "amd64"
-      container_image: "rapidsai/ci:latest"
-      run_script: "ci/test_notebooks.sh"
->>>>>>> e40409dc
+      test-smoketest: "" #"python ci/wheel_smoke_test_cugraph.py"