name: pr

on:
  push:
    branches:
      - "pull-request/[0-9]+"

concurrency:
  group: ${{ github.workflow }}-${{ github.ref }}
  cancel-in-progress: true

jobs:
  pr-builder:
    needs:
      - checks
      - conda-cpp-build
      - conda-cpp-tests
      - conda-cpp-checks
      - conda-notebook-tests
      - conda-python-build
      - conda-python-tests
      - docs-build
      - wheel-build-cpp
      - wheel-build-python
      - wheel-tests-pylibcugraph
      - wheel-tests-cugraph
      - wheel-tests-nx-cugraph
      - wheel-tests-cugraph-dgl
      - wheel-tests-cugraph-pyg
      - wheel-tests-cugraph-equivariant
      - devcontainer
    secrets: inherit
    uses: rapidsai/shared-workflows/.github/workflows/pr-builder.yaml@branch-24.08
  checks:
    secrets: inherit
    uses: rapidsai/shared-workflows/.github/workflows/checks.yaml@branch-24.08
    with:
      enable_check_generated_files: false
  conda-cpp-build:
    needs: checks
    secrets: inherit
    uses: rapidsai/shared-workflows/.github/workflows/conda-cpp-build.yaml@branch-24.08
    with:
      build_type: pull-request
      node_type: cpu32
  conda-cpp-tests:
    needs: conda-cpp-build
    secrets: inherit
    uses: rapidsai/shared-workflows/.github/workflows/conda-cpp-tests.yaml@branch-24.08
    with:
      build_type: pull-request
  conda-cpp-checks:
    needs: conda-cpp-build
    secrets: inherit
    uses: rapidsai/shared-workflows/.github/workflows/conda-cpp-post-build-checks.yaml@branch-24.08
    with:
      build_type: pull-request
      enable_check_symbols: true
      symbol_exclusions: (cugraph::ops|hornet|void writeEdgeCountsKernel|void markUniqueOffsetsKernel)
  conda-python-build:
    needs: conda-cpp-build
    secrets: inherit
    uses: rapidsai/shared-workflows/.github/workflows/conda-python-build.yaml@branch-24.08
    with:
      build_type: pull-request
  conda-python-tests:
    needs: conda-python-build
    secrets: inherit
    uses: rapidsai/shared-workflows/.github/workflows/conda-python-tests.yaml@branch-24.08
    with:
      build_type: pull-request
  conda-notebook-tests:
    needs: conda-python-build
    secrets: inherit
    uses: rapidsai/shared-workflows/.github/workflows/custom-job.yaml@branch-24.08
    with:
      build_type: pull-request
      node_type: "gpu-v100-latest-1"
      arch: "amd64"
      container_image: "rapidsai/ci-conda:cuda11.8.0-ubuntu22.04-py3.10"
      run_script: "ci/test_notebooks.sh"
  docs-build:
    needs: conda-python-build
    secrets: inherit
    uses: rapidsai/shared-workflows/.github/workflows/custom-job.yaml@branch-24.08
    with:
      build_type: pull-request
      node_type: "gpu-v100-latest-1"
      arch: "amd64"
      container_image: "rapidsai/ci-conda:cuda11.8.0-ubuntu22.04-py3.10"
      run_script: "ci/build_docs.sh"
  wheel-build-cpp:
    needs: checks
    secrets: inherit
    uses: rapidsai/shared-workflows/.github/workflows/wheels-build.yaml@branch-24.08
    with:
      matrix_filter: group_by([.ARCH, (.CUDA_VER|split(".")|map(tonumber)|.[0])]) | map(max_by(.PY_VER|split(".")|map(tonumber)))
      build_type: pull-request
<<<<<<< HEAD
      script: ci/build_wheel_cpp.sh
=======
      script: ci/build_wheel_pylibcugraph.sh
      extra-repo: rapidsai/cugraph-ops
      extra-repo-sha: branch-24.08
      extra-repo-deploy-key: CUGRAPH_OPS_SSH_PRIVATE_DEPLOY_KEY
>>>>>>> 261e695b
      node_type: cpu32
  wheel-build-python:
    needs: wheel-build-cpp
    secrets: inherit
<<<<<<< HEAD
    uses: rapidsai/shared-workflows/.github/workflows/wheels-build.yaml@branch-24.06
=======
    uses: rapidsai/shared-workflows/.github/workflows/wheels-test.yaml@branch-24.08
>>>>>>> 261e695b
    with:
      build_type: pull-request
      script: ci/build_wheel_python.sh
      node_type: cpu32
  wheel-tests-pylibcugraph:
    needs: wheel-build-python
    secrets: inherit
<<<<<<< HEAD
    uses: rapidsai/shared-workflows/.github/workflows/wheels-test.yaml@branch-24.06
    with:
      build_type: pull-request
      script: ci/test_wheel_pylibcugraph.sh
=======
    uses: rapidsai/shared-workflows/.github/workflows/wheels-build.yaml@branch-24.08
    with:
      build_type: pull-request
      script: ci/build_wheel_cugraph.sh
      extra-repo: rapidsai/cugraph-ops
      extra-repo-sha: branch-24.08
      extra-repo-deploy-key: CUGRAPH_OPS_SSH_PRIVATE_DEPLOY_KEY
>>>>>>> 261e695b
  wheel-tests-cugraph:
    needs: wheel-build-python
    secrets: inherit
    uses: rapidsai/shared-workflows/.github/workflows/wheels-test.yaml@branch-24.08
    with:
      build_type: pull-request
      script: ci/test_wheel_cugraph.sh
<<<<<<< HEAD
=======
  wheel-build-nx-cugraph:
    needs: wheel-tests-pylibcugraph
    secrets: inherit
    uses: rapidsai/shared-workflows/.github/workflows/wheels-build.yaml@branch-24.08
    with:
      build_type: pull-request
      script: ci/build_wheel_nx-cugraph.sh
>>>>>>> 261e695b
  wheel-tests-nx-cugraph:
    needs: wheel-build-python
    secrets: inherit
    uses: rapidsai/shared-workflows/.github/workflows/wheels-test.yaml@branch-24.08
    with:
      build_type: pull-request
      script: ci/test_wheel_nx-cugraph.sh
<<<<<<< HEAD
=======
  wheel-build-cugraph-dgl:
    needs: wheel-tests-cugraph
    secrets: inherit
    uses: rapidsai/shared-workflows/.github/workflows/wheels-build.yaml@branch-24.08
    with:
      build_type: pull-request
      script: ci/build_wheel_cugraph-dgl.sh
>>>>>>> 261e695b
  wheel-tests-cugraph-dgl:
    needs: wheel-build-python
    secrets: inherit
    uses: rapidsai/shared-workflows/.github/workflows/wheels-test.yaml@branch-24.08
    with:
      build_type: pull-request
      script: ci/test_wheel_cugraph-dgl.sh
      matrix_filter: map(select(.ARCH == "amd64"))
<<<<<<< HEAD
=======
  wheel-build-cugraph-pyg:
    needs: wheel-tests-cugraph
    secrets: inherit
    uses: rapidsai/shared-workflows/.github/workflows/wheels-build.yaml@branch-24.08
    with:
      build_type: pull-request
      script: ci/build_wheel_cugraph-pyg.sh
>>>>>>> 261e695b
  wheel-tests-cugraph-pyg:
    needs: wheel-build-python
    secrets: inherit
    uses: rapidsai/shared-workflows/.github/workflows/wheels-test.yaml@branch-24.08
    with:
      build_type: pull-request
      script: ci/test_wheel_cugraph-pyg.sh
      matrix_filter: map(select(.ARCH == "amd64"))
<<<<<<< HEAD
=======
  wheel-build-cugraph-equivariant:
    secrets: inherit
    uses: rapidsai/shared-workflows/.github/workflows/wheels-build.yaml@branch-24.08
    with:
      build_type: pull-request
      script: ci/build_wheel_cugraph-equivariant.sh
>>>>>>> 261e695b
  wheel-tests-cugraph-equivariant:
    needs: wheel-build-python
    secrets: inherit
    uses: rapidsai/shared-workflows/.github/workflows/wheels-test.yaml@branch-24.08
    with:
      build_type: pull-request
      script: ci/test_wheel_cugraph-equivariant.sh
      matrix_filter: map(select(.ARCH == "amd64"))
  devcontainer:
    secrets: inherit
    uses: rapidsai/shared-workflows/.github/workflows/build-in-devcontainer.yaml@branch-24.08
    with:
      arch: '["amd64"]'
      cuda: '["12.2"]'
      node_type: cpu32
      extra-repo-deploy-key: CUGRAPH_OPS_SSH_PRIVATE_DEPLOY_KEY
      build_command: |
        sccache -z;
        build-all --verbose -j$(nproc --ignore=1) -DBUILD_CUGRAPH_MG_TESTS=ON;
        sccache -s;<|MERGE_RESOLUTION|>--- conflicted
+++ resolved
@@ -96,44 +96,29 @@
     with:
       matrix_filter: group_by([.ARCH, (.CUDA_VER|split(".")|map(tonumber)|.[0])]) | map(max_by(.PY_VER|split(".")|map(tonumber)))
       build_type: pull-request
-<<<<<<< HEAD
       script: ci/build_wheel_cpp.sh
-=======
-      script: ci/build_wheel_pylibcugraph.sh
       extra-repo: rapidsai/cugraph-ops
       extra-repo-sha: branch-24.08
       extra-repo-deploy-key: CUGRAPH_OPS_SSH_PRIVATE_DEPLOY_KEY
->>>>>>> 261e695b
       node_type: cpu32
   wheel-build-python:
     needs: wheel-build-cpp
     secrets: inherit
-<<<<<<< HEAD
     uses: rapidsai/shared-workflows/.github/workflows/wheels-build.yaml@branch-24.06
-=======
-    uses: rapidsai/shared-workflows/.github/workflows/wheels-test.yaml@branch-24.08
->>>>>>> 261e695b
     with:
       build_type: pull-request
       script: ci/build_wheel_python.sh
+      extra-repo: rapidsai/cugraph-ops
+      extra-repo-sha: branch-24.08
+      extra-repo-deploy-key: CUGRAPH_OPS_SSH_PRIVATE_DEPLOY_KEY
       node_type: cpu32
   wheel-tests-pylibcugraph:
     needs: wheel-build-python
     secrets: inherit
-<<<<<<< HEAD
-    uses: rapidsai/shared-workflows/.github/workflows/wheels-test.yaml@branch-24.06
+    uses: rapidsai/shared-workflows/.github/workflows/wheels-test.yaml@branch-24.08
     with:
       build_type: pull-request
       script: ci/test_wheel_pylibcugraph.sh
-=======
-    uses: rapidsai/shared-workflows/.github/workflows/wheels-build.yaml@branch-24.08
-    with:
-      build_type: pull-request
-      script: ci/build_wheel_cugraph.sh
-      extra-repo: rapidsai/cugraph-ops
-      extra-repo-sha: branch-24.08
-      extra-repo-deploy-key: CUGRAPH_OPS_SSH_PRIVATE_DEPLOY_KEY
->>>>>>> 261e695b
   wheel-tests-cugraph:
     needs: wheel-build-python
     secrets: inherit
@@ -141,16 +126,6 @@
     with:
       build_type: pull-request
       script: ci/test_wheel_cugraph.sh
-<<<<<<< HEAD
-=======
-  wheel-build-nx-cugraph:
-    needs: wheel-tests-pylibcugraph
-    secrets: inherit
-    uses: rapidsai/shared-workflows/.github/workflows/wheels-build.yaml@branch-24.08
-    with:
-      build_type: pull-request
-      script: ci/build_wheel_nx-cugraph.sh
->>>>>>> 261e695b
   wheel-tests-nx-cugraph:
     needs: wheel-build-python
     secrets: inherit
@@ -158,16 +133,6 @@
     with:
       build_type: pull-request
       script: ci/test_wheel_nx-cugraph.sh
-<<<<<<< HEAD
-=======
-  wheel-build-cugraph-dgl:
-    needs: wheel-tests-cugraph
-    secrets: inherit
-    uses: rapidsai/shared-workflows/.github/workflows/wheels-build.yaml@branch-24.08
-    with:
-      build_type: pull-request
-      script: ci/build_wheel_cugraph-dgl.sh
->>>>>>> 261e695b
   wheel-tests-cugraph-dgl:
     needs: wheel-build-python
     secrets: inherit
@@ -176,16 +141,6 @@
       build_type: pull-request
       script: ci/test_wheel_cugraph-dgl.sh
       matrix_filter: map(select(.ARCH == "amd64"))
-<<<<<<< HEAD
-=======
-  wheel-build-cugraph-pyg:
-    needs: wheel-tests-cugraph
-    secrets: inherit
-    uses: rapidsai/shared-workflows/.github/workflows/wheels-build.yaml@branch-24.08
-    with:
-      build_type: pull-request
-      script: ci/build_wheel_cugraph-pyg.sh
->>>>>>> 261e695b
   wheel-tests-cugraph-pyg:
     needs: wheel-build-python
     secrets: inherit
@@ -194,15 +149,6 @@
       build_type: pull-request
       script: ci/test_wheel_cugraph-pyg.sh
       matrix_filter: map(select(.ARCH == "amd64"))
-<<<<<<< HEAD
-=======
-  wheel-build-cugraph-equivariant:
-    secrets: inherit
-    uses: rapidsai/shared-workflows/.github/workflows/wheels-build.yaml@branch-24.08
-    with:
-      build_type: pull-request
-      script: ci/build_wheel_cugraph-equivariant.sh
->>>>>>> 261e695b
   wheel-tests-cugraph-equivariant:
     needs: wheel-build-python
     secrets: inherit
