name: pr

on:
  push:
    branches:
      - "pull-request/[0-9]+"

concurrency:
  group: ${{ github.workflow }}-${{ github.ref }}
  cancel-in-progress: true

jobs:
  pr-builder:
    needs:
      - checks
      - conda-cpp-build
      - conda-cpp-tests
      - conda-cpp-checks
      - conda-notebook-tests
      - conda-python-build
      - conda-python-tests
      - docs-build
      - wheel-build-pylibcugraph
      - wheel-tests-pylibcugraph
      - wheel-build-cugraph
      - wheel-tests-cugraph
      - wheel-build-nx-cugraph
      - wheel-tests-nx-cugraph
      - wheel-build-cugraph-dgl
      - wheel-tests-cugraph-dgl
      - wheel-build-cugraph-pyg
      - wheel-tests-cugraph-pyg
      - wheel-build-cugraph-equivariant
      - wheel-tests-cugraph-equivariant
      - devcontainer
    secrets: inherit
    uses: rapidsai/shared-workflows/.github/workflows/pr-builder.yaml@branch-24.06
  checks:
    secrets: inherit
    uses: rapidsai/shared-workflows/.github/workflows/checks.yaml@branch-24.06
    with:
      enable_check_generated_files: false
  conda-cpp-build:
    needs: checks
    secrets: inherit
    uses: rapidsai/shared-workflows/.github/workflows/conda-cpp-build.yaml@branch-24.06
    with:
      build_type: pull-request
      node_type: cpu32
  conda-cpp-tests:
    needs: conda-cpp-build
    secrets: inherit
    uses: rapidsai/shared-workflows/.github/workflows/conda-cpp-tests.yaml@branch-24.06
    with:
      build_type: pull-request
  conda-cpp-checks:
    needs: conda-cpp-build
    secrets: inherit
    uses: rapidsai/shared-workflows/.github/workflows/conda-cpp-post-build-checks.yaml@branch-24.06
    with:
      build_type: pull-request
      enable_check_symbols: true
      symbol_exclusions: (cugraph::ops|hornet|void writeEdgeCountsKernel|void markUniqueOffsetsKernel)
  conda-python-build:
    needs: conda-cpp-build
    secrets: inherit
    uses: rapidsai/shared-workflows/.github/workflows/conda-python-build.yaml@branch-24.06
    with:
      build_type: pull-request
  conda-python-tests:
    needs: conda-python-build
    secrets: inherit
    uses: rapidsai/shared-workflows/.github/workflows/conda-python-tests.yaml@branch-24.06
    with:
      build_type: pull-request
  conda-notebook-tests:
    needs: conda-python-build
    secrets: inherit
    uses: rapidsai/shared-workflows/.github/workflows/custom-job.yaml@branch-24.06
    with:
      build_type: pull-request
      node_type: "gpu-v100-latest-1"
      arch: "amd64"
      container_image: "rapidsai/ci-conda:cuda11.8.0-ubuntu22.04-py3.10"
      run_script: "ci/test_notebooks.sh"
  docs-build:
    needs: conda-python-build
    secrets: inherit
    uses: rapidsai/shared-workflows/.github/workflows/custom-job.yaml@branch-24.06
    with:
      build_type: pull-request
      node_type: "gpu-v100-latest-1"
      arch: "amd64"
      container_image: "rapidsai/ci-conda:cuda11.8.0-ubuntu22.04-py3.10"
      run_script: "ci/build_docs.sh"
  wheel-build-pylibcugraph:
    needs: checks
    secrets: inherit
    uses: rapidsai/shared-workflows/.github/workflows/wheels-build.yaml@branch-24.06
    with:
      build_type: pull-request
      script: ci/build_wheel_pylibcugraph.sh
      extra-repo: rapidsai/cugraph-ops
      extra-repo-sha: branch-24.06
      extra-repo-deploy-key: CUGRAPH_OPS_SSH_PRIVATE_DEPLOY_KEY
      node_type: cpu32
  wheel-tests-pylibcugraph:
    needs: wheel-build-pylibcugraph
    secrets: inherit
    uses: rapidsai/shared-workflows/.github/workflows/wheels-test.yaml@branch-24.06
    with:
      build_type: pull-request
      script: ci/test_wheel_pylibcugraph.sh
  wheel-build-cugraph:
    needs: wheel-tests-pylibcugraph
    secrets: inherit
    uses: rapidsai/shared-workflows/.github/workflows/wheels-build.yaml@branch-24.06
    with:
      build_type: pull-request
      script: ci/build_wheel_cugraph.sh
      extra-repo: rapidsai/cugraph-ops
      extra-repo-sha: branch-24.06
      extra-repo-deploy-key: CUGRAPH_OPS_SSH_PRIVATE_DEPLOY_KEY
  wheel-tests-cugraph:
    needs: wheel-build-cugraph
    secrets: inherit
    uses: rapidsai/shared-workflows/.github/workflows/wheels-test.yaml@branch-24.06
    with:
      build_type: pull-request
      script: ci/test_wheel_cugraph.sh
  wheel-build-nx-cugraph:
    needs: wheel-tests-pylibcugraph
    secrets: inherit
    uses: rapidsai/shared-workflows/.github/workflows/wheels-build.yaml@branch-24.06
    with:
      build_type: pull-request
      script: ci/build_wheel_nx-cugraph.sh
  wheel-tests-nx-cugraph:
    needs: wheel-build-nx-cugraph
    secrets: inherit
    uses: rapidsai/shared-workflows/.github/workflows/wheels-test.yaml@branch-24.06
    with:
      build_type: pull-request
      script: ci/test_wheel_nx-cugraph.sh
  wheel-build-cugraph-dgl:
    needs: wheel-tests-cugraph
    secrets: inherit
    uses: rapidsai/shared-workflows/.github/workflows/wheels-build.yaml@branch-24.06
    with:
      build_type: pull-request
      script: ci/build_wheel_cugraph-dgl.sh
  wheel-tests-cugraph-dgl:
    needs: wheel-build-cugraph-dgl
    secrets: inherit
    uses: rapidsai/shared-workflows/.github/workflows/wheels-test.yaml@branch-24.06
    with:
      build_type: pull-request
      script: ci/test_wheel_cugraph-dgl.sh
      matrix_filter: map(select(.ARCH == "amd64"))
  wheel-build-cugraph-pyg:
    needs: wheel-tests-cugraph
    secrets: inherit
    uses: rapidsai/shared-workflows/.github/workflows/wheels-build.yaml@branch-24.06
    with:
      build_type: pull-request
      script: ci/build_wheel_cugraph-pyg.sh
  wheel-tests-cugraph-pyg:
    needs: wheel-build-cugraph-pyg
    secrets: inherit
    uses: rapidsai/shared-workflows/.github/workflows/wheels-test.yaml@branch-24.06
    with:
      build_type: pull-request
      script: ci/test_wheel_cugraph-pyg.sh
      matrix_filter: map(select(.ARCH == "amd64"))
  wheel-build-cugraph-equivariant:
    secrets: inherit
    uses: rapidsai/shared-workflows/.github/workflows/wheels-build.yaml@branch-24.06
    with:
      build_type: pull-request
      script: ci/build_wheel_cugraph-equivariant.sh
  wheel-tests-cugraph-equivariant:
    needs: wheel-build-cugraph-equivariant
    secrets: inherit
    uses: rapidsai/shared-workflows/.github/workflows/wheels-test.yaml@branch-24.06
    with:
      build_type: pull-request
      script: ci/test_wheel_cugraph-equivariant.sh
      matrix_filter: map(select(.ARCH == "amd64"))
  devcontainer:
    secrets: inherit
<<<<<<< HEAD
    uses: rapidsai/shared-workflows/.github/workflows/build-in-devcontainer.yaml@branch-24.04
=======
    uses: rapidsai/shared-workflows/.github/workflows/build-in-devcontainer.yaml@branch-24.06
>>>>>>> 286591ea
    with:
      arch: '["amd64"]'
      cuda: '["12.2"]'
      node_type: cpu32
      extra-repo-deploy-key: CUGRAPH_OPS_SSH_PRIVATE_DEPLOY_KEY
      build_command: |
        sccache -z;
        build-all --verbose -j$(nproc --ignore=1) -DBUILD_CUGRAPH_MG_TESTS=ON;
        sccache -s;<|MERGE_RESOLUTION|>--- conflicted
+++ resolved
@@ -188,11 +188,7 @@
       matrix_filter: map(select(.ARCH == "amd64"))
   devcontainer:
     secrets: inherit
-<<<<<<< HEAD
-    uses: rapidsai/shared-workflows/.github/workflows/build-in-devcontainer.yaml@branch-24.04
-=======
     uses: rapidsai/shared-workflows/.github/workflows/build-in-devcontainer.yaml@branch-24.06
->>>>>>> 286591ea
     with:
       arch: '["amd64"]'
       cuda: '["12.2"]'
