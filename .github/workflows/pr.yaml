--- conflicted
+++ resolved
@@ -129,7 +129,6 @@
     if: fromJSON(needs.changed-files.outputs.changed_file_groups).test_python
     with:
       build_type: pull-request
-<<<<<<< HEAD
 # conda-notebook-tests:
 #   needs: [conda-python-build, changed-files]
 #   secrets: inherit
@@ -160,6 +159,8 @@
 #     matrix_filter: group_by([.ARCH, (.CUDA_VER|split(".")|map(tonumber)|.[0])]) | map(max_by(.PY_VER|split(".")|map(tonumber)))
 #     build_type: pull-request
 #     script: ci/build_wheel_libcugraph.sh
+#     package-type: cpp
+#     wheel-name: libcugraph
 # wheel-build-pylibcugraph:
 #   needs: wheel-build-libcugraph
 #   secrets: inherit
@@ -167,6 +168,8 @@
 #   with:
 #     build_type: pull-request
 #     script: ci/build_wheel_pylibcugraph.sh
+#     package-type: python
+#     wheel-name: pylibcugraph
 # wheel-tests-pylibcugraph:
 #   needs: [wheel-build-pylibcugraph, changed-files]
 #   secrets: inherit
@@ -182,6 +185,8 @@
 #   with:
 #     build_type: pull-request
 #     script: ci/build_wheel_cugraph.sh
+#     package-type: python
+#     wheel-name: cugraph
 # wheel-tests-cugraph:
 #   needs: [wheel-build-cugraph, changed-files]
 #   secrets: inherit
@@ -202,86 +207,6 @@
 #       sccache -z;
 #       build-all --verbose -j$(nproc --ignore=1) -DBUILD_CUGRAPH_MG_TESTS=ON;
 #       sccache -s;
-=======
-  conda-notebook-tests:
-    needs: [conda-python-build, changed-files]
-    secrets: inherit
-    uses: rapidsai/shared-workflows/.github/workflows/custom-job.yaml@branch-25.06
-    if: fromJSON(needs.changed-files.outputs.changed_file_groups).test_notebooks
-    with:
-      build_type: pull-request
-      node_type: "gpu-l4-latest-1"
-      arch: "amd64"
-      container_image: "rapidsai/ci-conda:cuda11.8.0-ubuntu22.04-py3.10"
-      run_script: "ci/test_notebooks.sh"
-  docs-build:
-    needs: conda-python-build
-    secrets: inherit
-    uses: rapidsai/shared-workflows/.github/workflows/custom-job.yaml@branch-25.06
-    with:
-      build_type: pull-request
-      node_type: "gpu-l4-latest-1"
-      arch: "amd64"
-      container_image: "rapidsai/ci-conda:cuda11.8.0-ubuntu22.04-py3.10"
-      run_script: "ci/build_docs.sh"
-  wheel-build-libcugraph:
-    needs: checks
-    secrets: inherit
-    uses: rapidsai/shared-workflows/.github/workflows/wheels-build.yaml@branch-25.06
-    with:
-      # build for every combination of arch and CUDA version, but only for the latest Python
-      matrix_filter: group_by([.ARCH, (.CUDA_VER|split(".")|map(tonumber)|.[0])]) | map(max_by(.PY_VER|split(".")|map(tonumber)))
-      build_type: pull-request
-      script: ci/build_wheel_libcugraph.sh
-      package-type: cpp
-      wheel-name: libcugraph
-  wheel-build-pylibcugraph:
-    needs: wheel-build-libcugraph
-    secrets: inherit
-    uses: rapidsai/shared-workflows/.github/workflows/wheels-build.yaml@branch-25.06
-    with:
-      build_type: pull-request
-      script: ci/build_wheel_pylibcugraph.sh
-      package-type: python
-      wheel-name: pylibcugraph
-  wheel-tests-pylibcugraph:
-    needs: [wheel-build-pylibcugraph, changed-files]
-    secrets: inherit
-    uses: rapidsai/shared-workflows/.github/workflows/wheels-test.yaml@branch-25.06
-    if: fromJSON(needs.changed-files.outputs.changed_file_groups).test_python
-    with:
-      build_type: pull-request
-      script: ci/test_wheel_pylibcugraph.sh
-  wheel-build-cugraph:
-    needs: wheel-build-pylibcugraph
-    secrets: inherit
-    uses: rapidsai/shared-workflows/.github/workflows/wheels-build.yaml@branch-25.06
-    with:
-      build_type: pull-request
-      script: ci/build_wheel_cugraph.sh
-      package-type: python
-      wheel-name: cugraph
-  wheel-tests-cugraph:
-    needs: [wheel-build-cugraph, changed-files]
-    secrets: inherit
-    uses: rapidsai/shared-workflows/.github/workflows/wheels-test.yaml@branch-25.06
-    if: fromJSON(needs.changed-files.outputs.changed_file_groups).test_python
-    with:
-      build_type: pull-request
-      script: ci/test_wheel_cugraph.sh
-  devcontainer:
-    secrets: inherit
-    needs: telemetry-setup
-    uses: rapidsai/shared-workflows/.github/workflows/build-in-devcontainer.yaml@branch-25.06
-    with:
-      arch: '["amd64"]'
-      cuda: '["12.8"]'
-      node_type: cpu32
-      build_command: |
-        sccache -z;
-        build-all --verbose -j$(nproc --ignore=1) -DBUILD_CUGRAPH_MG_TESTS=ON;
-        sccache -s;
->>>>>>> 60a6990d
   telemetry-summarize:
     # This job must use a self-hosted runner to record telemetry traces.
     runs-on: linux-amd64-cpu4
