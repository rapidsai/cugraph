name: pr

on:
  push:
    branches:
      - "pull-request/[0-9]+"

concurrency:
  group: ${{ github.workflow }}-${{ github.ref }}
  cancel-in-progress: true

jobs:
  pr-builder:
    needs:
      - checks
      - conda-cpp-build
      - conda-cpp-tests
      - conda-notebook-tests
      - conda-python-build
      - conda-python-tests
      - docs-build
      - wheel-build-pylibcugraph
      - wheel-tests-pylibcugraph
      - wheel-build-cugraph
      - wheel-tests-cugraph
      - wheel-build-nx-cugraph
      - wheel-tests-nx-cugraph
      - wheel-build-cugraph-dgl
      - wheel-tests-cugraph-dgl
      - wheel-build-cugraph-pyg
      - wheel-tests-cugraph-pyg
      - devcontainer
    secrets: inherit
<<<<<<< HEAD
    uses: rapidsai/shared-workflows/.github/workflows/pr-builder.yaml@test-cuda-12.2
  checks:
    secrets: inherit
    uses: rapidsai/shared-workflows/.github/workflows/checks.yaml@test-cuda-12.2
=======
    uses: rapidsai/shared-workflows/.github/workflows/pr-builder.yaml@branch-24.04
  checks:
    secrets: inherit
    uses: rapidsai/shared-workflows/.github/workflows/checks.yaml@branch-24.04
>>>>>>> 44d3d647
    with:
      enable_check_generated_files: false
  conda-cpp-build:
    needs: checks
    secrets: inherit
<<<<<<< HEAD
    uses: rapidsai/shared-workflows/.github/workflows/conda-cpp-build.yaml@test-cuda-12.2
=======
    uses: rapidsai/shared-workflows/.github/workflows/conda-cpp-build.yaml@branch-24.04
>>>>>>> 44d3d647
    with:
      build_type: pull-request
      node_type: cpu32
  conda-cpp-tests:
    needs: conda-cpp-build
    secrets: inherit
<<<<<<< HEAD
    uses: rapidsai/shared-workflows/.github/workflows/conda-cpp-tests.yaml@test-cuda-12.2
=======
    uses: rapidsai/shared-workflows/.github/workflows/conda-cpp-tests.yaml@branch-24.04
>>>>>>> 44d3d647
    with:
      build_type: pull-request
  conda-python-build:
    needs: conda-cpp-build
    secrets: inherit
<<<<<<< HEAD
    uses: rapidsai/shared-workflows/.github/workflows/conda-python-build.yaml@test-cuda-12.2
=======
    uses: rapidsai/shared-workflows/.github/workflows/conda-python-build.yaml@branch-24.04
>>>>>>> 44d3d647
    with:
      build_type: pull-request
  conda-python-tests:
    needs: conda-python-build
    secrets: inherit
<<<<<<< HEAD
    uses: rapidsai/shared-workflows/.github/workflows/conda-python-tests.yaml@test-cuda-12.2
=======
    uses: rapidsai/shared-workflows/.github/workflows/conda-python-tests.yaml@branch-24.04
>>>>>>> 44d3d647
    with:
      build_type: pull-request
  conda-notebook-tests:
    needs: conda-python-build
    secrets: inherit
<<<<<<< HEAD
    uses: rapidsai/shared-workflows/.github/workflows/custom-job.yaml@test-cuda-12.2
=======
    uses: rapidsai/shared-workflows/.github/workflows/custom-job.yaml@branch-24.04
>>>>>>> 44d3d647
    with:
      build_type: pull-request
      node_type: "gpu-v100-latest-1"
      arch: "amd64"
      container_image: "rapidsai/ci-conda:cuda11.8.0-ubuntu22.04-py3.10"
      run_script: "ci/test_notebooks.sh"
  docs-build:
    needs: conda-python-build
    secrets: inherit
<<<<<<< HEAD
    uses: rapidsai/shared-workflows/.github/workflows/custom-job.yaml@test-cuda-12.2
=======
    uses: rapidsai/shared-workflows/.github/workflows/custom-job.yaml@branch-24.04
>>>>>>> 44d3d647
    with:
      build_type: pull-request
      node_type: "gpu-v100-latest-1"
      arch: "amd64"
      container_image: "rapidsai/ci-conda:cuda11.8.0-ubuntu22.04-py3.10"
      run_script: "ci/build_docs.sh"
  wheel-build-pylibcugraph:
    needs: checks
    secrets: inherit
<<<<<<< HEAD
    uses: rapidsai/shared-workflows/.github/workflows/wheels-build.yaml@test-cuda-12.2
=======
    uses: rapidsai/shared-workflows/.github/workflows/wheels-build.yaml@branch-24.04
>>>>>>> 44d3d647
    with:
      build_type: pull-request
      script: ci/build_wheel_pylibcugraph.sh
      extra-repo: rapidsai/cugraph-ops
      extra-repo-sha: branch-24.04
      extra-repo-deploy-key: CUGRAPH_OPS_SSH_PRIVATE_DEPLOY_KEY
      node_type: cpu32
  wheel-tests-pylibcugraph:
    needs: wheel-build-pylibcugraph
    secrets: inherit
<<<<<<< HEAD
    uses: rapidsai/shared-workflows/.github/workflows/wheels-test.yaml@test-cuda-12.2
=======
    uses: rapidsai/shared-workflows/.github/workflows/wheels-test.yaml@branch-24.04
>>>>>>> 44d3d647
    with:
      build_type: pull-request
      script: ci/test_wheel_pylibcugraph.sh
  wheel-build-cugraph:
    needs: wheel-tests-pylibcugraph
    secrets: inherit
<<<<<<< HEAD
    uses: rapidsai/shared-workflows/.github/workflows/wheels-build.yaml@test-cuda-12.2
=======
    uses: rapidsai/shared-workflows/.github/workflows/wheels-build.yaml@branch-24.04
>>>>>>> 44d3d647
    with:
      build_type: pull-request
      script: ci/build_wheel_cugraph.sh
      extra-repo: rapidsai/cugraph-ops
      extra-repo-sha: branch-24.04
      extra-repo-deploy-key: CUGRAPH_OPS_SSH_PRIVATE_DEPLOY_KEY
  wheel-tests-cugraph:
    needs: wheel-build-cugraph
    secrets: inherit
<<<<<<< HEAD
    uses: rapidsai/shared-workflows/.github/workflows/wheels-test.yaml@test-cuda-12.2
=======
    uses: rapidsai/shared-workflows/.github/workflows/wheels-test.yaml@branch-24.04
>>>>>>> 44d3d647
    with:
      build_type: pull-request
      script: ci/test_wheel_cugraph.sh
  wheel-build-nx-cugraph:
    needs: wheel-tests-pylibcugraph
    secrets: inherit
<<<<<<< HEAD
    uses: rapidsai/shared-workflows/.github/workflows/wheels-build.yaml@test-cuda-12.2
=======
    uses: rapidsai/shared-workflows/.github/workflows/wheels-build.yaml@branch-24.04
>>>>>>> 44d3d647
    with:
      build_type: pull-request
      script: ci/build_wheel_nx-cugraph.sh
  wheel-tests-nx-cugraph:
    needs: wheel-build-nx-cugraph
    secrets: inherit
<<<<<<< HEAD
    uses: rapidsai/shared-workflows/.github/workflows/wheels-test.yaml@test-cuda-12.2
=======
    uses: rapidsai/shared-workflows/.github/workflows/wheels-test.yaml@branch-24.04
>>>>>>> 44d3d647
    with:
      build_type: pull-request
      script: ci/test_wheel_nx-cugraph.sh
  wheel-build-cugraph-dgl:
    needs: wheel-tests-cugraph
    secrets: inherit
<<<<<<< HEAD
    uses: rapidsai/shared-workflows/.github/workflows/wheels-build.yaml@test-cuda-12.2
=======
    uses: rapidsai/shared-workflows/.github/workflows/wheels-build.yaml@branch-24.04
>>>>>>> 44d3d647
    with:
      build_type: pull-request
      script: ci/build_wheel_cugraph-dgl.sh
  wheel-tests-cugraph-dgl:
    needs: wheel-build-cugraph-dgl
    secrets: inherit
<<<<<<< HEAD
    uses: rapidsai/shared-workflows/.github/workflows/wheels-test.yaml@test-cuda-12.2
=======
    uses: rapidsai/shared-workflows/.github/workflows/wheels-test.yaml@branch-24.04
>>>>>>> 44d3d647
    with:
      build_type: pull-request
      script: ci/test_wheel_cugraph-dgl.sh
      matrix_filter: map(select(.ARCH == "amd64"))
  wheel-build-cugraph-pyg:
    needs: wheel-tests-cugraph
    secrets: inherit
<<<<<<< HEAD
    uses: rapidsai/shared-workflows/.github/workflows/wheels-build.yaml@test-cuda-12.2
=======
    uses: rapidsai/shared-workflows/.github/workflows/wheels-build.yaml@branch-24.04
>>>>>>> 44d3d647
    with:
      build_type: pull-request
      script: ci/build_wheel_cugraph-pyg.sh
  wheel-tests-cugraph-pyg:
    needs: wheel-build-cugraph-pyg
    secrets: inherit
<<<<<<< HEAD
    uses: rapidsai/shared-workflows/.github/workflows/wheels-test.yaml@test-cuda-12.2
=======
    uses: rapidsai/shared-workflows/.github/workflows/wheels-test.yaml@branch-24.04
>>>>>>> 44d3d647
    with:
      build_type: pull-request
      script: ci/test_wheel_cugraph-pyg.sh
      matrix_filter: map(select(.ARCH == "amd64" and .CUDA_VER == "11.8.0"))
  devcontainer:
    secrets: inherit
<<<<<<< HEAD
    uses: rapidsai/shared-workflows/.github/workflows/build-in-devcontainer.yaml@test-cuda-12.2
=======
    uses: rapidsai/shared-workflows/.github/workflows/build-in-devcontainer.yaml@branch-24.04
>>>>>>> 44d3d647
    with:
      node_type: cpu32
      extra-repo-deploy-key: CUGRAPH_OPS_SSH_PRIVATE_DEPLOY_KEY
      build_command: |
        sccache -z;
        build-all --verbose -j$(nproc --ignore=1);
        sccache -s;<|MERGE_RESOLUTION|>--- conflicted
+++ resolved
@@ -31,68 +31,41 @@
       - wheel-tests-cugraph-pyg
       - devcontainer
     secrets: inherit
-<<<<<<< HEAD
     uses: rapidsai/shared-workflows/.github/workflows/pr-builder.yaml@test-cuda-12.2
   checks:
     secrets: inherit
     uses: rapidsai/shared-workflows/.github/workflows/checks.yaml@test-cuda-12.2
-=======
-    uses: rapidsai/shared-workflows/.github/workflows/pr-builder.yaml@branch-24.04
-  checks:
-    secrets: inherit
-    uses: rapidsai/shared-workflows/.github/workflows/checks.yaml@branch-24.04
->>>>>>> 44d3d647
     with:
       enable_check_generated_files: false
   conda-cpp-build:
     needs: checks
     secrets: inherit
-<<<<<<< HEAD
     uses: rapidsai/shared-workflows/.github/workflows/conda-cpp-build.yaml@test-cuda-12.2
-=======
-    uses: rapidsai/shared-workflows/.github/workflows/conda-cpp-build.yaml@branch-24.04
->>>>>>> 44d3d647
     with:
       build_type: pull-request
       node_type: cpu32
   conda-cpp-tests:
     needs: conda-cpp-build
     secrets: inherit
-<<<<<<< HEAD
     uses: rapidsai/shared-workflows/.github/workflows/conda-cpp-tests.yaml@test-cuda-12.2
-=======
-    uses: rapidsai/shared-workflows/.github/workflows/conda-cpp-tests.yaml@branch-24.04
->>>>>>> 44d3d647
     with:
       build_type: pull-request
   conda-python-build:
     needs: conda-cpp-build
     secrets: inherit
-<<<<<<< HEAD
     uses: rapidsai/shared-workflows/.github/workflows/conda-python-build.yaml@test-cuda-12.2
-=======
-    uses: rapidsai/shared-workflows/.github/workflows/conda-python-build.yaml@branch-24.04
->>>>>>> 44d3d647
     with:
       build_type: pull-request
   conda-python-tests:
     needs: conda-python-build
     secrets: inherit
-<<<<<<< HEAD
     uses: rapidsai/shared-workflows/.github/workflows/conda-python-tests.yaml@test-cuda-12.2
-=======
-    uses: rapidsai/shared-workflows/.github/workflows/conda-python-tests.yaml@branch-24.04
->>>>>>> 44d3d647
     with:
       build_type: pull-request
   conda-notebook-tests:
     needs: conda-python-build
     secrets: inherit
-<<<<<<< HEAD
     uses: rapidsai/shared-workflows/.github/workflows/custom-job.yaml@test-cuda-12.2
-=======
-    uses: rapidsai/shared-workflows/.github/workflows/custom-job.yaml@branch-24.04
->>>>>>> 44d3d647
     with:
       build_type: pull-request
       node_type: "gpu-v100-latest-1"
@@ -102,11 +75,7 @@
   docs-build:
     needs: conda-python-build
     secrets: inherit
-<<<<<<< HEAD
     uses: rapidsai/shared-workflows/.github/workflows/custom-job.yaml@test-cuda-12.2
-=======
-    uses: rapidsai/shared-workflows/.github/workflows/custom-job.yaml@branch-24.04
->>>>>>> 44d3d647
     with:
       build_type: pull-request
       node_type: "gpu-v100-latest-1"
@@ -116,11 +85,7 @@
   wheel-build-pylibcugraph:
     needs: checks
     secrets: inherit
-<<<<<<< HEAD
     uses: rapidsai/shared-workflows/.github/workflows/wheels-build.yaml@test-cuda-12.2
-=======
-    uses: rapidsai/shared-workflows/.github/workflows/wheels-build.yaml@branch-24.04
->>>>>>> 44d3d647
     with:
       build_type: pull-request
       script: ci/build_wheel_pylibcugraph.sh
@@ -131,22 +96,14 @@
   wheel-tests-pylibcugraph:
     needs: wheel-build-pylibcugraph
     secrets: inherit
-<<<<<<< HEAD
     uses: rapidsai/shared-workflows/.github/workflows/wheels-test.yaml@test-cuda-12.2
-=======
-    uses: rapidsai/shared-workflows/.github/workflows/wheels-test.yaml@branch-24.04
->>>>>>> 44d3d647
     with:
       build_type: pull-request
       script: ci/test_wheel_pylibcugraph.sh
   wheel-build-cugraph:
     needs: wheel-tests-pylibcugraph
     secrets: inherit
-<<<<<<< HEAD
     uses: rapidsai/shared-workflows/.github/workflows/wheels-build.yaml@test-cuda-12.2
-=======
-    uses: rapidsai/shared-workflows/.github/workflows/wheels-build.yaml@branch-24.04
->>>>>>> 44d3d647
     with:
       build_type: pull-request
       script: ci/build_wheel_cugraph.sh
@@ -156,55 +113,35 @@
   wheel-tests-cugraph:
     needs: wheel-build-cugraph
     secrets: inherit
-<<<<<<< HEAD
     uses: rapidsai/shared-workflows/.github/workflows/wheels-test.yaml@test-cuda-12.2
-=======
-    uses: rapidsai/shared-workflows/.github/workflows/wheels-test.yaml@branch-24.04
->>>>>>> 44d3d647
     with:
       build_type: pull-request
       script: ci/test_wheel_cugraph.sh
   wheel-build-nx-cugraph:
     needs: wheel-tests-pylibcugraph
     secrets: inherit
-<<<<<<< HEAD
     uses: rapidsai/shared-workflows/.github/workflows/wheels-build.yaml@test-cuda-12.2
-=======
-    uses: rapidsai/shared-workflows/.github/workflows/wheels-build.yaml@branch-24.04
->>>>>>> 44d3d647
     with:
       build_type: pull-request
       script: ci/build_wheel_nx-cugraph.sh
   wheel-tests-nx-cugraph:
     needs: wheel-build-nx-cugraph
     secrets: inherit
-<<<<<<< HEAD
     uses: rapidsai/shared-workflows/.github/workflows/wheels-test.yaml@test-cuda-12.2
-=======
-    uses: rapidsai/shared-workflows/.github/workflows/wheels-test.yaml@branch-24.04
->>>>>>> 44d3d647
     with:
       build_type: pull-request
       script: ci/test_wheel_nx-cugraph.sh
   wheel-build-cugraph-dgl:
     needs: wheel-tests-cugraph
     secrets: inherit
-<<<<<<< HEAD
     uses: rapidsai/shared-workflows/.github/workflows/wheels-build.yaml@test-cuda-12.2
-=======
-    uses: rapidsai/shared-workflows/.github/workflows/wheels-build.yaml@branch-24.04
->>>>>>> 44d3d647
     with:
       build_type: pull-request
       script: ci/build_wheel_cugraph-dgl.sh
   wheel-tests-cugraph-dgl:
     needs: wheel-build-cugraph-dgl
     secrets: inherit
-<<<<<<< HEAD
     uses: rapidsai/shared-workflows/.github/workflows/wheels-test.yaml@test-cuda-12.2
-=======
-    uses: rapidsai/shared-workflows/.github/workflows/wheels-test.yaml@branch-24.04
->>>>>>> 44d3d647
     with:
       build_type: pull-request
       script: ci/test_wheel_cugraph-dgl.sh
@@ -212,33 +149,21 @@
   wheel-build-cugraph-pyg:
     needs: wheel-tests-cugraph
     secrets: inherit
-<<<<<<< HEAD
     uses: rapidsai/shared-workflows/.github/workflows/wheels-build.yaml@test-cuda-12.2
-=======
-    uses: rapidsai/shared-workflows/.github/workflows/wheels-build.yaml@branch-24.04
->>>>>>> 44d3d647
     with:
       build_type: pull-request
       script: ci/build_wheel_cugraph-pyg.sh
   wheel-tests-cugraph-pyg:
     needs: wheel-build-cugraph-pyg
     secrets: inherit
-<<<<<<< HEAD
     uses: rapidsai/shared-workflows/.github/workflows/wheels-test.yaml@test-cuda-12.2
-=======
-    uses: rapidsai/shared-workflows/.github/workflows/wheels-test.yaml@branch-24.04
->>>>>>> 44d3d647
     with:
       build_type: pull-request
       script: ci/test_wheel_cugraph-pyg.sh
       matrix_filter: map(select(.ARCH == "amd64" and .CUDA_VER == "11.8.0"))
   devcontainer:
     secrets: inherit
-<<<<<<< HEAD
     uses: rapidsai/shared-workflows/.github/workflows/build-in-devcontainer.yaml@test-cuda-12.2
-=======
-    uses: rapidsai/shared-workflows/.github/workflows/build-in-devcontainer.yaml@branch-24.04
->>>>>>> 44d3d647
     with:
       node_type: cpu32
       extra-repo-deploy-key: CUGRAPH_OPS_SSH_PRIVATE_DEPLOY_KEY
