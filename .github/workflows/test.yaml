name: test

on:
  workflow_dispatch:
    inputs:
      branch:
        required: true
        type: string
      date:
        required: true
        type: string
      sha:
        required: true
        type: string

jobs:
  conda-cpp-tests:
    secrets: inherit
    uses: rapidsai/shared-action-workflows/.github/workflows/conda-cpp-tests.yaml@branch-23.08
    with:
      build_type: nightly
      branch: ${{ inputs.branch }}
      date: ${{ inputs.date }}
      sha: ${{ inputs.sha }}
  conda-python-tests:
    secrets: inherit
    uses: rapidsai/shared-action-workflows/.github/workflows/conda-python-tests.yaml@branch-23.08
    with:
      build_type: nightly
      branch: ${{ inputs.branch }}
      date: ${{ inputs.date }}
      sha: ${{ inputs.sha }}
  wheel-tests-pylibcugraph:
    secrets: inherit
    uses: rapidsai/shared-action-workflows/.github/workflows/wheels-manylinux-test.yml@branch-23.08
    with:
      build_type: nightly
      branch: ${{ inputs.branch }}
      date: ${{ inputs.date }}
      sha: ${{ inputs.sha }}
      package-name: pylibcugraph
      test-unittest: "RAPIDS_DATASET_ROOT_DIR=./datasets pytest ./python/pylibcugraph/pylibcugraph/tests"
  wheel-tests-cugraph:
    secrets: inherit
    uses: rapidsai/shared-action-workflows/.github/workflows/wheels-manylinux-test.yml@branch-23.08
    with:
      build_type: nightly
      branch: ${{ inputs.branch }}
      date: ${{ inputs.date }}
      sha: ${{ inputs.sha }}
      package-name: cugraph
      # Always want to test against latest dask/distributed.
<<<<<<< HEAD
      test-before-amd64: "cd ./datasets && bash ./get_test_data.sh && cd - && pip install git+https://github.com/dask/dask.git@2023.3.2 git+https://github.com/dask/distributed.git@2023.3.2.1 git+https://github.com/rapidsai/dask-cuda.git@branch-23.08"
      test-before-arm64: "cd ./datasets && bash ./get_test_data.sh && cd - && pip install git+https://github.com/dask/dask.git@2023.3.2 git+https://github.com/dask/distributed.git@2023.3.2.1 git+https://github.com/rapidsai/dask-cuda.git@branch-23.08"
=======
      test-before-amd64: "cd ./datasets && bash ./get_test_data.sh && cd - && pip install git+https://github.com/dask/dask.git@main git+https://github.com/dask/distributed.git@main git+https://github.com/rapidsai/dask-cuda.git@branch-23.08"
      test-before-arm64: "cd ./datasets && bash ./get_test_data.sh && cd - && pip install git+https://github.com/dask/dask.git@main git+https://github.com/dask/distributed.git@main git+https://github.com/rapidsai/dask-cuda.git@branch-23.08"
>>>>>>> c7a23b82
      test-unittest: "RAPIDS_DATASET_ROOT_DIR=/__w/cugraph/cugraph/datasets pytest -m sg ./python/cugraph/cugraph/tests"<|MERGE_RESOLUTION|>--- conflicted
+++ resolved
@@ -50,11 +50,6 @@
       sha: ${{ inputs.sha }}
       package-name: cugraph
       # Always want to test against latest dask/distributed.
-<<<<<<< HEAD
-      test-before-amd64: "cd ./datasets && bash ./get_test_data.sh && cd - && pip install git+https://github.com/dask/dask.git@2023.3.2 git+https://github.com/dask/distributed.git@2023.3.2.1 git+https://github.com/rapidsai/dask-cuda.git@branch-23.08"
-      test-before-arm64: "cd ./datasets && bash ./get_test_data.sh && cd - && pip install git+https://github.com/dask/dask.git@2023.3.2 git+https://github.com/dask/distributed.git@2023.3.2.1 git+https://github.com/rapidsai/dask-cuda.git@branch-23.08"
-=======
       test-before-amd64: "cd ./datasets && bash ./get_test_data.sh && cd - && pip install git+https://github.com/dask/dask.git@main git+https://github.com/dask/distributed.git@main git+https://github.com/rapidsai/dask-cuda.git@branch-23.08"
       test-before-arm64: "cd ./datasets && bash ./get_test_data.sh && cd - && pip install git+https://github.com/dask/dask.git@main git+https://github.com/dask/distributed.git@main git+https://github.com/rapidsai/dask-cuda.git@branch-23.08"
->>>>>>> c7a23b82
       test-unittest: "RAPIDS_DATASET_ROOT_DIR=/__w/cugraph/cugraph/datasets pytest -m sg ./python/cugraph/cugraph/tests"