--- conflicted
+++ resolved
@@ -32,11 +32,7 @@
       sha: ${{ inputs.sha }}
   wheel-tests-pylibcugraph:
     secrets: inherit
-<<<<<<< HEAD
-    uses: rapidsai/shared-action-workflows/.github/workflows/wheels-manylinux-test.yml@branch-23.10
-=======
-    uses: rapidsai/shared-action-workflows/.github/workflows/wheels-test.yaml@branch-23.08
->>>>>>> e68d1ddf
+    uses: rapidsai/shared-action-workflows/.github/workflows/wheels-test.yaml@branch-23.10
     with:
       build_type: nightly
       branch: ${{ inputs.branch }}
@@ -45,22 +41,10 @@
       script: ci/test_wheel_pylibcugraph.sh
   wheel-tests-cugraph:
     secrets: inherit
-<<<<<<< HEAD
-    uses: rapidsai/shared-action-workflows/.github/workflows/wheels-manylinux-test.yml@branch-23.10
-=======
-    uses: rapidsai/shared-action-workflows/.github/workflows/wheels-test.yaml@branch-23.08
->>>>>>> e68d1ddf
+    uses: rapidsai/shared-action-workflows/.github/workflows/wheels-test.yaml@branch-23.10
     with:
       build_type: nightly
       branch: ${{ inputs.branch }}
       date: ${{ inputs.date }}
       sha: ${{ inputs.sha }}
-<<<<<<< HEAD
-      package-name: cugraph
-      # Always want to test against latest dask/distributed.
-      test-before-amd64: "cd ./datasets && bash ./get_test_data.sh && cd - && pip install git+https://github.com/dask/dask.git@main git+https://github.com/dask/distributed.git@main git+https://github.com/rapidsai/dask-cuda.git@branch-23.10"
-      test-before-arm64: "cd ./datasets && bash ./get_test_data.sh && cd - && pip install git+https://github.com/dask/dask.git@main git+https://github.com/dask/distributed.git@main git+https://github.com/rapidsai/dask-cuda.git@branch-23.10"
-      test-unittest: "RAPIDS_DATASET_ROOT_DIR=/__w/cugraph/cugraph/datasets python -m pytest -m sg ./python/cugraph/cugraph/tests"
-=======
-      script: ci/test_wheel_cugraph.sh
->>>>>>> e68d1ddf
+      script: ci/test_wheel_cugraph.sh