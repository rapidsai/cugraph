name: test

on:
  workflow_dispatch:
    inputs:
      branch:
        required: true
        type: string
      date:
        required: true
        type: string
      sha:
        required: true
        type: string

jobs:
  conda-cpp-tests:
    secrets: inherit
    uses: rapidsai/shared-action-workflows/.github/workflows/conda-cpp-tests.yaml@cuda-120-arm
    with:
      build_type: nightly
      branch: ${{ inputs.branch }}
      date: ${{ inputs.date }}
      sha: ${{ inputs.sha }}
  conda-python-tests:
    secrets: inherit
    uses: rapidsai/shared-action-workflows/.github/workflows/conda-python-tests.yaml@cuda-120-arm
    with:
      build_type: nightly
      branch: ${{ inputs.branch }}
      date: ${{ inputs.date }}
      sha: ${{ inputs.sha }}
  wheel-tests-pylibcugraph:
    secrets: inherit
    uses: rapidsai/shared-action-workflows/.github/workflows/wheels-test.yaml@cuda-120-arm
    with:
      build_type: nightly
      branch: ${{ inputs.branch }}
      date: ${{ inputs.date }}
      sha: ${{ inputs.sha }}
      script: ci/test_wheel_pylibcugraph.sh
  wheel-tests-cugraph:
    secrets: inherit
    uses: rapidsai/shared-action-workflows/.github/workflows/wheels-test.yaml@cuda-120-arm
    with:
      build_type: nightly
      branch: ${{ inputs.branch }}
      date: ${{ inputs.date }}
      sha: ${{ inputs.sha }}
      script: ci/test_wheel_cugraph.sh
  wheel-tests-nx-cugraph:
    secrets: inherit
<<<<<<< HEAD
    uses: rapidsai/shared-action-workflows/.github/workflows/wheels-test.yaml@branch-23.12
=======
    uses: rapidsai/shared-action-workflows/.github/workflows/wheels-test.yaml@cuda-120-arm
>>>>>>> b3d24520
    with:
      build_type: nightly
      branch: ${{ inputs.branch }}
      date: ${{ inputs.date }}
      sha: ${{ inputs.sha }}
      script: ci/test_wheel_nx-cugraph.sh<|MERGE_RESOLUTION|>--- conflicted
+++ resolved
@@ -50,11 +50,7 @@
       script: ci/test_wheel_cugraph.sh
   wheel-tests-nx-cugraph:
     secrets: inherit
-<<<<<<< HEAD
-    uses: rapidsai/shared-action-workflows/.github/workflows/wheels-test.yaml@branch-23.12
-=======
     uses: rapidsai/shared-action-workflows/.github/workflows/wheels-test.yaml@cuda-120-arm
->>>>>>> b3d24520
     with:
       build_type: nightly
       branch: ${{ inputs.branch }}
