name: test

on:
  workflow_dispatch:
    inputs:
      branch:
        required: true
        type: string
      date:
        required: true
        type: string
      sha:
        required: true
        type: string

jobs:
  conda-cpp-tests:
    secrets: inherit
    uses: rapidsai/shared-action-workflows/.github/workflows/conda-cpp-tests.yaml@cuda-120
    with:
      matrix_filter: map(select(.CUDA_VER | startswith("11")))
      build_type: nightly
      branch: ${{ inputs.branch }}
      date: ${{ inputs.date }}
      sha: ${{ inputs.sha }}
  conda-python-tests:
    secrets: inherit
    uses: rapidsai/shared-action-workflows/.github/workflows/conda-python-tests.yaml@cuda-120
    with:
      matrix_filter: map(select(.CUDA_VER | startswith("11")))
      build_type: nightly
      branch: ${{ inputs.branch }}
      date: ${{ inputs.date }}
      sha: ${{ inputs.sha }}
  wheel-tests-pylibcugraph:
    secrets: inherit
    uses: rapidsai/shared-action-workflows/.github/workflows/wheels-manylinux-test.yml@cuda-120
    with:
      build_type: nightly
      branch: ${{ inputs.branch }}
      date: ${{ inputs.date }}
      sha: ${{ inputs.sha }}
      package-name: pylibcugraph
<<<<<<< HEAD
      # On arm also need to install cupy from the specific webpage.
      test-before-arm64: "pip install 'cupy-cuda11x<12.0.0' -f https://pip.cupy.dev/aarch64"
      test-unittest: "RAPIDS_DATASET_ROOT_DIR=./datasets pytest -v ./python/pylibcugraph/pylibcugraph/tests"
=======
      test-unittest: "RAPIDS_DATASET_ROOT_DIR=./datasets python -m pytest ./python/pylibcugraph/pylibcugraph/tests"
>>>>>>> 32e6e518
  wheel-tests-cugraph:
    secrets: inherit
    uses: rapidsai/shared-action-workflows/.github/workflows/wheels-manylinux-test.yml@cuda-120
    with:
      build_type: nightly
      branch: ${{ inputs.branch }}
      date: ${{ inputs.date }}
      sha: ${{ inputs.sha }}
      package-name: cugraph
      # Always want to test against latest dask/distributed.
<<<<<<< HEAD
      test-before-amd64: "cd ./datasets && bash ./get_test_data.sh && cd - && pip install git+https://github.com/dask/dask.git@main git+https://github.com/dask/distributed.git@main git+https://github.com/rapidsai/dask-cuda.git@branch-23.06"
      # On arm also need to install cupy from the specific webpage.
      test-before-arm64: "cd ./datasets && bash ./get_test_data.sh && cd - && pip install 'cupy-cuda11x<12.0.0' -f https://pip.cupy.dev/aarch64 && pip install git+https://github.com/dask/dask.git@main git+https://github.com/dask/distributed.git@main git+https://github.com/rapidsai/dask-cuda.git@branch-23.06"
      test-unittest: "RAPIDS_DATASET_ROOT_DIR=/__w/cugraph/cugraph/datasets pytest -v -m sg ./python/cugraph/cugraph/tests"
=======
      test-before-amd64: "cd ./datasets && bash ./get_test_data.sh && cd - && pip install git+https://github.com/dask/dask.git@main git+https://github.com/dask/distributed.git@main git+https://github.com/rapidsai/dask-cuda.git@branch-23.08"
      test-before-arm64: "cd ./datasets && bash ./get_test_data.sh && cd - && pip install git+https://github.com/dask/dask.git@main git+https://github.com/dask/distributed.git@main git+https://github.com/rapidsai/dask-cuda.git@branch-23.08"
      test-unittest: "RAPIDS_DATASET_ROOT_DIR=/__w/cugraph/cugraph/datasets python -m pytest -m sg ./python/cugraph/cugraph/tests"
>>>>>>> 32e6e518
<|MERGE_RESOLUTION|>--- conflicted
+++ resolved
@@ -41,13 +41,9 @@
       date: ${{ inputs.date }}
       sha: ${{ inputs.sha }}
       package-name: pylibcugraph
-<<<<<<< HEAD
       # On arm also need to install cupy from the specific webpage.
       test-before-arm64: "pip install 'cupy-cuda11x<12.0.0' -f https://pip.cupy.dev/aarch64"
-      test-unittest: "RAPIDS_DATASET_ROOT_DIR=./datasets pytest -v ./python/pylibcugraph/pylibcugraph/tests"
-=======
-      test-unittest: "RAPIDS_DATASET_ROOT_DIR=./datasets python -m pytest ./python/pylibcugraph/pylibcugraph/tests"
->>>>>>> 32e6e518
+      test-unittest: "RAPIDS_DATASET_ROOT_DIR=./datasets python -m pytest -v ./python/pylibcugraph/pylibcugraph/tests"
   wheel-tests-cugraph:
     secrets: inherit
     uses: rapidsai/shared-action-workflows/.github/workflows/wheels-manylinux-test.yml@cuda-120
@@ -58,13 +54,7 @@
       sha: ${{ inputs.sha }}
       package-name: cugraph
       # Always want to test against latest dask/distributed.
-<<<<<<< HEAD
-      test-before-amd64: "cd ./datasets && bash ./get_test_data.sh && cd - && pip install git+https://github.com/dask/dask.git@main git+https://github.com/dask/distributed.git@main git+https://github.com/rapidsai/dask-cuda.git@branch-23.06"
+      test-before-amd64: "cd ./datasets && bash ./get_test_data.sh && cd - && pip install git+https://github.com/dask/dask.git@main git+https://github.com/dask/distributed.git@main git+https://github.com/rapidsai/dask-cuda.git@branch-23.08"
       # On arm also need to install cupy from the specific webpage.
-      test-before-arm64: "cd ./datasets && bash ./get_test_data.sh && cd - && pip install 'cupy-cuda11x<12.0.0' -f https://pip.cupy.dev/aarch64 && pip install git+https://github.com/dask/dask.git@main git+https://github.com/dask/distributed.git@main git+https://github.com/rapidsai/dask-cuda.git@branch-23.06"
-      test-unittest: "RAPIDS_DATASET_ROOT_DIR=/__w/cugraph/cugraph/datasets pytest -v -m sg ./python/cugraph/cugraph/tests"
-=======
-      test-before-amd64: "cd ./datasets && bash ./get_test_data.sh && cd - && pip install git+https://github.com/dask/dask.git@main git+https://github.com/dask/distributed.git@main git+https://github.com/rapidsai/dask-cuda.git@branch-23.08"
-      test-before-arm64: "cd ./datasets && bash ./get_test_data.sh && cd - && pip install git+https://github.com/dask/dask.git@main git+https://github.com/dask/distributed.git@main git+https://github.com/rapidsai/dask-cuda.git@branch-23.08"
-      test-unittest: "RAPIDS_DATASET_ROOT_DIR=/__w/cugraph/cugraph/datasets python -m pytest -m sg ./python/cugraph/cugraph/tests"
->>>>>>> 32e6e518
+      test-before-arm64: "cd ./datasets && bash ./get_test_data.sh && cd - && pip install 'cupy-cuda11x<12.0.0' -f https://pip.cupy.dev/aarch64 && pip install git+https://github.com/dask/dask.git@main git+https://github.com/dask/distributed.git@main git+https://github.com/rapidsai/dask-cuda.git@branch-23.08"
+      test-unittest: "RAPIDS_DATASET_ROOT_DIR=/__w/cugraph/cugraph/datasets python -m pytest -v -m sg ./python/cugraph/cugraph/tests"