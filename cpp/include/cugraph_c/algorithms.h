--- conflicted
+++ resolved
@@ -377,21 +377,12 @@
   cugraph_random_walk_result_t* result);
 
 /**
-<<<<<<< HEAD
- * @brief     If the random walk result is compressed, get the offsets
- *
- * @param [in]   result   The result from a random walk algorithm
- * @return type erased array pointing to the edge offsets in device memory
- */
-cugraph_type_erased_device_array_view_t* cugraph_random_walk_result_get_offsets(
-=======
  * @brief     If the random walk result is compressed, get the path sizes
  *
  * @param [in]   result   The result from a random walk algorithm
  * @return type erased array pointing to the path sizes in device memory
  */
 cugraph_type_erased_device_array_view_t* cugraph_random_walk_result_get_path_sizes(
->>>>>>> d947fb9f
   cugraph_random_walk_result_t* result);
 
 /**
