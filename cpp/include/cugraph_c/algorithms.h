--- conflicted
+++ resolved
@@ -23,111 +23,6 @@
 /** @defgroup c_api cuGraph C API
  *  @{
  */
-<<<<<<< HEAD
-cugraph_type_erased_device_array_view_t* cugraph_random_walk_result_get_path_sizes(
-  cugraph_random_walk_result_t* result);
-
-/**
- * @brief     Free random walks result
- *
- * @param [in]   result   The result from random walks
- */
-void cugraph_random_walk_result_free(cugraph_random_walk_result_t* result);
-
-/**
- * @brief     Opaque neighborhood sampling result type
- */
-typedef struct {
-  int32_t align_;
-} cugraph_sample_result_t;
-
-/**
- * @brief     Uniform Neighborhood Sampling
- *
- * @param [in]  handle       Handle for accessing resources
- * @param [in]  graph        Pointer to graph.  NOTE: Graph might be modified if the storage
- *                           needs to be transposed
- * @param [in]  start        Device array of start vertices for the sampling
- * @param [in]  fanout       Host array defining the fan out at each step in the sampling algorithm
- * @param [in]  with_replacement
- *                           Boolean value.  If true selection of edges is done with
- *                           replacement.  If false selection is done without replacement.
- * @param [in]  do_expensive_check
- *                           A flag to run expensive checks for input arguments (if set to true)
- * @param [in]  result       Output from the uniform_neighbor_sample call
- * @param [out] error        Pointer to an error object storing details of any error.  Will
- *                           be populated if error code is not CUGRAPH_SUCCESS
- * @return error code
- */
-cugraph_error_code_t cugraph_uniform_neighbor_sample(
-  const cugraph_resource_handle_t* handle,
-  cugraph_graph_t* graph,
-  const cugraph_type_erased_device_array_view_t* start,
-  const cugraph_type_erased_host_array_view_t* fan_out,
-  bool_t with_replacement,
-  bool_t do_expensive_check,
-  cugraph_sample_result_t** result,
-  cugraph_error_t** error);
-
-/**
- * @brief     Get the source vertices from the sampling algorithm result
- *
- * @param [in]   result   The result from a sampling algorithm
- * @return type erased array pointing to the source vertices in device memory
- */
-cugraph_type_erased_device_array_view_t* cugraph_sample_result_get_sources(
-  const cugraph_sample_result_t* result);
-
-/**
- * @brief     Get the destination vertices from the sampling algorithm result
- *
- * @param [in]   result   The result from a sampling algorithm
- * @return type erased array pointing to the destination vertices in device memory
- */
-cugraph_type_erased_device_array_view_t* cugraph_sample_result_get_destinations(
-  const cugraph_sample_result_t* result);
-
-/**
- * @brief     Get the start labels from the sampling algorithm result
- *
- * @param [in]   result   The result from a sampling algorithm
- * @return type erased array pointing to the start labels
- */
-// FIXME:  This will be obsolete when the older mechanism is removed
-cugraph_type_erased_device_array_view_t* cugraph_sample_result_get_start_labels(
-  const cugraph_sample_result_t* result);
-
-/**
- * @brief     Get the index from the sampling algorithm result
- *
- * @param [in]   result   The result from a sampling algorithm
- * @return type erased array pointing to the index
- */
-cugraph_type_erased_device_array_view_t* cugraph_sample_result_get_index(
-  const cugraph_sample_result_t* result);
-
-/**
- * @brief     Get the transaction counts from the sampling algorithm result
- *
- * @param [in]   result   The result from a sampling algorithm
- * @return type erased host array pointing to the counts
- */
-// FIXME:  This will be obsolete when the older mechanism is removed
-cugraph_type_erased_host_array_view_t* cugraph_sample_result_get_counts(
-  const cugraph_sample_result_t* result);
-
-/**
- * @brief     Free a sampling result
- *
- * @param [in]   result   The result from a sampling algorithm
- */
-void cugraph_sample_result_free(cugraph_sample_result_t* result);
-
-#ifdef __cplusplus
-}
-#endif
-=======
->>>>>>> 775a51dc
 
 #include <cugraph_c/centrality_algorithms.h>
 #include <cugraph_c/community_algorithms.h>
