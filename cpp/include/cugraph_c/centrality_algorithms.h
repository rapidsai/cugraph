/*
 * Copyright (c) 2022-2023, NVIDIA CORPORATION.
 *
 * Licensed under the Apache License, Version 2.0 (the "License");
 * you may not use this file except in compliance with the License.
 * You may obtain a copy of the License at
 *
 *     http://www.apache.org/licenses/LICENSE-2.0
 *
 * Unless required by applicable law or agreed to in writing, software
 * distributed under the License is distributed on an "AS IS" BASIS,
 * WITHOUT WARRANTIES OR CONDITIONS OF ANY KIND, either express or implied.
 * See the License for the specific language governing permissions and
 * limitations under the License.
 */

#pragma once

#include <cugraph_c/array.h>
#include <cugraph_c/error.h>
#include <cugraph_c/graph.h>
#include <cugraph_c/random.h>
#include <cugraph_c/resource_handle.h>

/** @defgroup centrality Centrality algorithms
 *  @ingroup c_api
 *  @{
 */

#ifdef __cplusplus
extern "C" {
#endif

/**
 * @brief     Opaque centrality result type
 */
typedef struct {
  int32_t align_;
} cugraph_centrality_result_t;

/**
 * @brief     Get the vertex ids from the centrality result
 *
 * @param [in]   result   The result from a centrality algorithm
 * @return type erased array of vertex ids
 */
cugraph_type_erased_device_array_view_t* cugraph_centrality_result_get_vertices(
  cugraph_centrality_result_t* result);

/**
 * @brief     Get the centrality values from a centrality algorithm result
 *
 * @param [in]   result   The result from a centrality algorithm
 * @return type erased array view of centrality values
 */
cugraph_type_erased_device_array_view_t* cugraph_centrality_result_get_values(
  cugraph_centrality_result_t* result);

/**
 * @brief     Free centrality result
 *
 * @param [in]   result   The result from a centrality algorithm
 */
void cugraph_centrality_result_free(cugraph_centrality_result_t* result);

/**
 * @brief     Compute pagerank
 *
 * @param [in]  handle      Handle for accessing resources
 * @param [in]  graph       Pointer to graph
 * @param [in]  precomputed_vertex_out_weight_vertices
 *                          Optionally send in precomputed sum of vertex out weights
 *                          (a performance optimization).  This defines the vertices.
 *                          Set to NULL if no value is passed.
 * @param [in]  precomputed_vertex_out_weight_sums
 *                          Optionally send in precomputed sum of vertex out weights
 *                          (a performance optimization).  Set to NULL if
 *                          no value is passed.
 * @param [in]  initial_guess_vertices
 *                          Optionally send in an initial guess of the pagerank values
 *                          (a performance optimization).  This defines the vertices.
 *                          Set to NULL if no value is passed. If NULL, initial PageRank
 *                          values are set to 1.0 divided by the number of vertices in
 *                          the graph.
 * @param [in]  initial_guess_values
 *                          Optionally send in an initial guess of the pagerank values
 *                          (a performance optimization).  Set to NULL if
 *                          no value is passed. If NULL, initial PageRank values are set
 *                          to 1.0 divided by the number of vertices in the graph.
 * @param [in]  alpha       PageRank damping factor.
 * @param [in]  epsilon     Error tolerance to check convergence. Convergence is assumed
 *                          if the sum of the differences in PageRank values between two
 *                          consecutive iterations is less than the number of vertices
 *                          in the graph multiplied by @p epsilon.
 * @param [in]  max_iterations Maximum number of PageRank iterations.
 * @param [in]  do_expensive_check A flag to run expensive checks for input arguments (if set to
 * `true`).
 * @param [out] result      Opaque pointer to pagerank results
 * @param [out] error       Pointer to an error object storing details of any error.  Will
 *                          be populated if error code is not CUGRAPH_SUCCESS
 * @return error code
 */
cugraph_error_code_t cugraph_pagerank(
  const cugraph_resource_handle_t* handle,
  cugraph_graph_t* graph,
  const cugraph_type_erased_device_array_view_t* precomputed_vertex_out_weight_vertices,
  const cugraph_type_erased_device_array_view_t* precomputed_vertex_out_weight_sums,
  const cugraph_type_erased_device_array_view_t* initial_guess_vertices,
  const cugraph_type_erased_device_array_view_t* initial_guess_values,
  double alpha,
  double epsilon,
  size_t max_iterations,
  bool_t do_expensive_check,
  cugraph_centrality_result_t** result,
  cugraph_error_t** error);

/**
 * @brief     Compute personalized pagerank
 *
 * @param [in]  handle      Handle for accessing resources
 * @param [in]  graph       Pointer to graph
 * @param [in]  precomputed_vertex_out_weight_vertices
 *                          Optionally send in precomputed sum of vertex out weights
 *                          (a performance optimization).  This defines the vertices.
 *                          Set to NULL if no value is passed.
 * @param [in]  precomputed_vertex_out_weight_sums
 *                          Optionally send in precomputed sum of vertex out weights
 *                          (a performance optimization).  Set to NULL if
 *                          no value is passed.
 * @param [in]  initial_guess_vertices
 *                          Optionally send in an initial guess of the pagerank values
 *                          (a performance optimization).  This defines the vertices.
 *                          Set to NULL if no value is passed. If NULL, initial PageRank
 *                          values are set to 1.0 divided by the number of vertices in
 *                          the graph.
 * @param [in]  initial_guess_values
 *                          Optionally send in an initial guess of the pagerank values
 *                          (a performance optimization).  Set to NULL if
 *                          no value is passed. If NULL, initial PageRank values are set
 *                          to 1.0 divided by the number of vertices in the graph.
 * @param [in]  personalization_vertices Pointer to an array storing personalization vertex
 * identifiers (compute personalized PageRank).
 * @param [in]  personalization_values Pointer to an array storing personalization values for the
 * vertices in the personalization set.
 * @param [in]  alpha       PageRank damping factor.
 * @param [in]  epsilon     Error tolerance to check convergence. Convergence is assumed
 *                          if the sum of the differences in PageRank values between two
 *                          consecutive iterations is less than the number of vertices
 *                          in the graph multiplied by @p epsilon.
 * @param [in]  max_iterations Maximum number of PageRank iterations.
 * @param [in]  do_expensive_check A flag to run expensive checks for input arguments (if set to
 * `true`).
 * @param [out] result      Opaque pointer to pagerank results
 * @param [out] error       Pointer to an error object storing details of any error.  Will
 *                          be populated if error code is not CUGRAPH_SUCCESS
 * @return error code
 */
cugraph_error_code_t cugraph_personalized_pagerank(
  const cugraph_resource_handle_t* handle,
  cugraph_graph_t* graph,
  const cugraph_type_erased_device_array_view_t* precomputed_vertex_out_weight_vertices,
  const cugraph_type_erased_device_array_view_t* precomputed_vertex_out_weight_sums,
  const cugraph_type_erased_device_array_view_t* initial_guess_vertices,
  const cugraph_type_erased_device_array_view_t* initial_guess_values,
  const cugraph_type_erased_device_array_view_t* personalization_vertices,
  const cugraph_type_erased_device_array_view_t* personalization_values,
  double alpha,
  double epsilon,
  size_t max_iterations,
  bool_t do_expensive_check,
  cugraph_centrality_result_t** result,
  cugraph_error_t** error);

/**
 * @brief     Compute eigenvector centrality
 *
 * Computed using the power method.
 *
 * @param [in]  handle      Handle for accessing resources
 * @param [in]  graph       Pointer to graph
 * @param [in]  epsilon     Error tolerance to check convergence. Convergence is measured
 *                          comparing the L1 norm until it is less than epsilon
 * @param [in]  max_iterations Maximum number of power iterations, will not exceed this number
 *                          of iterations even if we haven't converged
 * @param [in]  do_expensive_check A flag to run expensive checks for input arguments (if set to
 * `true`).
 * @param [out] result      Opaque pointer to eigenvector centrality results
 * @param [out] error       Pointer to an error object storing details of any error.  Will
 *                          be populated if error code is not CUGRAPH_SUCCESS
 * @return error code
 */
cugraph_error_code_t cugraph_eigenvector_centrality(const cugraph_resource_handle_t* handle,
                                                    cugraph_graph_t* graph,
                                                    double epsilon,
                                                    size_t max_iterations,
                                                    bool_t do_expensive_check,
                                                    cugraph_centrality_result_t** result,
                                                    cugraph_error_t** error);

/**
 * @brief     Compute katz centrality
 *
 * @param [in]  handle      Handle for accessing resources
 * @param [in]  graph       Pointer to graph
 * @param [in]  betas       Optionally send in a device array holding values to be added to
 *                          each vertex's new Katz Centrality score in every iteration.
 *                          If set to NULL then @p beta is used for all vertices.
 * @param [in]  alpha       Katz centrality attenuation factor.  This should be smaller
 *                          than the inverse of the maximum eigenvalue of this graph
 * @param [in]  beta        Constant value to be added to each vertex's new Katz
 *                          Centrality score in every iteration.  Relevant only when
 *                          @p betas is NULL
 * @param [in]  epsilon     Error tolerance to check convergence. Convergence is assumed
 *                          if the sum of the differences in Katz Centrality values between
 *                          two consecutive iterations is less than the number of vertices
 *                          in the graph multiplied by @p epsilon. (L1-norm)
 * @param [in]  max_iterations Maximum number of Katz Centrality iterations.
 * @param [in]  do_expensive_check A flag to run expensive checks for input arguments (if set to
 * `true`).
 * @param [out] result      Opaque pointer to katz centrality results
 * @param [out] error       Pointer to an error object storing details of any error.  Will
 *                          be populated if error code is not CUGRAPH_SUCCESS
 * @return error code
 */
cugraph_error_code_t cugraph_katz_centrality(const cugraph_resource_handle_t* handle,
                                             cugraph_graph_t* graph,
                                             const cugraph_type_erased_device_array_view_t* betas,
                                             double alpha,
                                             double beta,
                                             double epsilon,
                                             size_t max_iterations,
                                             bool_t do_expensive_check,
                                             cugraph_centrality_result_t** result,
                                             cugraph_error_t** error);

/**
 * @brief     Compute betweenness centrality
 *
<<<<<<< HEAD
 * Betweenness can be computed exactly by specifying This will compute betweenness centrality by
 * doing a traversal from every vertex and counting the frequency that a vertex appears on a
 * shortest path.
=======
 * Betweenness can be computed exactly by specifying vertex_list as NULL.  This will compute
 * betweenness centrality by doing a traversal from every source vertex.
>>>>>>> 5bc2d9d8
 *
 * Approximate betweenness can be computed specifying a list of vertices that should be
 * used as seeds for the traversals.  Note that the function cugraph_select_random_vertices can be
 * used to create a list of seeds.
 *
 * @param [in]  handle             Handle for accessing resources
 * @param [in]  graph              Pointer to graph
 * @param [in]  vertex_list        Optionally specify a device array containing a list of vertices
<<<<<<< HEAD
 *                                 to use as seeds for betweenness approximation
=======
 *                                 to use as seeds for betweenness centrality approximation
>>>>>>> 5bc2d9d8
 * @param [in]  normalized         Normalize
 * @param [in]  include_endpoints  The traditional formulation of betweenness centrality does not
 *                                 include endpoints when considering a vertex to be on a shortest
 *                                 path.  Setting this to true will consider the endpoints of a
 *                                 path to be part of the path.
 * @param [in]  do_expensive_check A flag to run expensive checks for input arguments (if set to
 * `true`).
 * @param [out] result             Opaque pointer to betweenness centrality results
 * @param [out] error              Pointer to an error object storing details of any error.  Will
 *                                 be populated if error code is not CUGRAPH_SUCCESS
 * @return error code
 */
cugraph_error_code_t cugraph_betweenness_centrality(
  const cugraph_resource_handle_t* handle,
  cugraph_graph_t* graph,
  const cugraph_type_erased_device_array_view_t* vertex_list,
  bool_t normalized,
  bool_t include_endpoints,
  bool_t do_expensive_check,
  cugraph_centrality_result_t** result,
  cugraph_error_t** error);

/**
 * @brief     Opaque edge centrality result type
 */
typedef struct {
  int32_t align_;
} cugraph_edge_centrality_result_t;

/**
 * @brief     Get the src vertex ids from an edge centrality result
 *
 * @param [in]   result   The result from an edge centrality algorithm
 * @return type erased array of src vertex ids
 */
cugraph_type_erased_device_array_view_t* cugraph_edge_centrality_result_get_src_vertices(
  cugraph_edge_centrality_result_t* result);

/**
 * @brief     Get the dst vertex ids from an edge centrality result
 *
 * @param [in]   result   The result from an edge centrality algorithm
 * @return type erased array of dst vertex ids
 */
cugraph_type_erased_device_array_view_t* cugraph_edge_centrality_result_get_dst_vertices(
  cugraph_edge_centrality_result_t* result);

/**
 * @brief     Get the centrality values from an edge centrality algorithm result
 *
 * @param [in]   result   The result from an edge centrality algorithm
 * @return type erased array view of centrality values
 */
cugraph_type_erased_device_array_view_t* cugraph_edge_centrality_result_get_values(
  cugraph_edge_centrality_result_t* result);

/**
 * @brief     Free centrality result
 *
 * @param [in]   result   The result from a centrality algorithm
 */
void cugraph_edge_centrality_result_free(cugraph_edge_centrality_result_t* result);

/**
 * @brief     Compute edge betweenness centrality
 *
 * Edge betweenness can be computed exactly by specifying vertex_list as NULL.  This will compute
 * betweenness centrality by doing a traversal from every vertex and counting the frequency that a
 * edge appears on a shortest path.
 *
 * Approximate betweenness can be computed specifying a list of vertices that should be
 * used as seeds for the traversals.  Note that the function cugraph_select_random_vertices can be
 * used to create a list of seeds.
 *
 * @param [in]  handle             Handle for accessing resources
 * @param [in]  graph              Pointer to graph
 * @param [in]  vertex_list        Optionally specify a device array containing a list of vertices
<<<<<<< HEAD
 *                                 to use as seeds for traversals
=======
 *                                 to use as seeds for betweenness centrality approximation
>>>>>>> 5bc2d9d8
 * @param [in]  normalized         Normalize
 * @param [in]  do_expensive_check A flag to run expensive checks for input arguments (if set to
 * `true`).
 * @param [out] result             Opaque pointer to edge betweenness centrality results
 * @param [out] error              Pointer to an error object storing details of any error.  Will
 *                                 be populated if error code is not CUGRAPH_SUCCESS
 * @return error code
 */
cugraph_error_code_t cugraph_edge_betweenness_centrality(
  const cugraph_resource_handle_t* handle,
  cugraph_graph_t* graph,
  const cugraph_type_erased_device_array_view_t* vertex_list,
  bool_t normalized,
  bool_t do_expensive_check,
  cugraph_edge_centrality_result_t** result,
  cugraph_error_t** error);

/**
 * @brief     Opaque hits result type
 */
typedef struct {
  int32_t align_;
} cugraph_hits_result_t;

/**
 * @brief     Get the vertex ids from the hits result
 *
 * @param [in]   result   The result from hits
 * @return type erased array of vertex ids
 */
cugraph_type_erased_device_array_view_t* cugraph_hits_result_get_vertices(
  cugraph_hits_result_t* result);

/**
 * @brief     Get the hubs values from the hits result
 *
 * @param [in]   result   The result from hits
 * @return type erased array of hubs values
 */
cugraph_type_erased_device_array_view_t* cugraph_hits_result_get_hubs(
  cugraph_hits_result_t* result);

/**
 * @brief     Get the authorities values from the hits result
 *
 * @param [in]   result   The result from hits
 * @return type erased array of authorities values
 */
cugraph_type_erased_device_array_view_t* cugraph_hits_result_get_authorities(
  cugraph_hits_result_t* result);

/**
 * @brief   Get the score differences between the last two iterations
 *
 * @param [in]   result   The result from hits
 * @return score differences
 */
double cugraph_hits_result_get_hub_score_differences(cugraph_hits_result_t* result);

/**
 * @brief   Get the actual number of iterations
 *
 * @param [in]   result   The result from hits
 * @return actual number of iterations
 */
size_t cugraph_hits_result_get_number_of_iterations(cugraph_hits_result_t* result);

/**
 * @brief     Free hits result
 *
 * @param [in]   result   The result from hits
 */
void cugraph_hits_result_free(cugraph_hits_result_t* result);

/**
 * @brief     Compute hits
 *
 * @param [in]  handle      Handle for accessing resources
 * @param [in]  graph       Pointer to graph
 * @param [in]  epsilon     Error tolerance to check convergence. Convergence is assumed
 *                          if the sum of the differences in Hits values between two
 *                          consecutive iterations is less than the number of vertices
 *                          in the graph multiplied by @p epsilon.
 * @param [in]  max_iterations
 *                          Maximum number of Hits iterations.
 * @param [in]  initial_hubs_guess_vertices
 *                          Pointer to optional type erased device array containing
 *                          the vertex ids for an initial hubs guess.  If set to NULL
 *                          there is no initial guess.
 * @param [in]  initial_hubs_guess_values
 *                          Pointer to optional type erased device array containing
 *                          the values for an initial hubs guess.  If set to NULL
 *                          there is no initial guess.  Note that both
 *                          @p initial_hubs_guess_vertices and @p initial_hubs_guess_values
 *                          have to be specified (or they both have to be NULL).  Otherwise
 *                          this will be treated as an error.
 * @param [in]  normalize   A flag to normalize the results (if set to `true`)
 * @param [in]  do_expensive_check A flag to run expensive checks for input arguments (if set to
 * `true`).
 * @param [out] result      Opaque pointer to hits results
 * @param [out] error       Pointer to an error object storing details of any error.  Will
 *                          be populated if error code is not CUGRAPH_SUCCESS
 * @return error code
 */
cugraph_error_code_t cugraph_hits(
  const cugraph_resource_handle_t* handle,
  cugraph_graph_t* graph,
  double epsilon,
  size_t max_iterations,
  const cugraph_type_erased_device_array_view_t* initial_hubs_guess_vertices,
  const cugraph_type_erased_device_array_view_t* initial_hubs_guess_values,
  bool_t normalize,
  bool_t do_expensive_check,
  cugraph_hits_result_t** result,
  cugraph_error_t** error);

#ifdef __cplusplus
}
#endif

/**
 *  @}
 */<|MERGE_RESOLUTION|>--- conflicted
+++ resolved
@@ -236,14 +236,8 @@
 /**
  * @brief     Compute betweenness centrality
  *
-<<<<<<< HEAD
- * Betweenness can be computed exactly by specifying This will compute betweenness centrality by
- * doing a traversal from every vertex and counting the frequency that a vertex appears on a
- * shortest path.
-=======
  * Betweenness can be computed exactly by specifying vertex_list as NULL.  This will compute
  * betweenness centrality by doing a traversal from every source vertex.
->>>>>>> 5bc2d9d8
  *
  * Approximate betweenness can be computed specifying a list of vertices that should be
  * used as seeds for the traversals.  Note that the function cugraph_select_random_vertices can be
@@ -252,11 +246,7 @@
  * @param [in]  handle             Handle for accessing resources
  * @param [in]  graph              Pointer to graph
  * @param [in]  vertex_list        Optionally specify a device array containing a list of vertices
-<<<<<<< HEAD
- *                                 to use as seeds for betweenness approximation
-=======
  *                                 to use as seeds for betweenness centrality approximation
->>>>>>> 5bc2d9d8
  * @param [in]  normalized         Normalize
  * @param [in]  include_endpoints  The traditional formulation of betweenness centrality does not
  *                                 include endpoints when considering a vertex to be on a shortest
@@ -334,11 +324,7 @@
  * @param [in]  handle             Handle for accessing resources
  * @param [in]  graph              Pointer to graph
  * @param [in]  vertex_list        Optionally specify a device array containing a list of vertices
-<<<<<<< HEAD
- *                                 to use as seeds for traversals
-=======
  *                                 to use as seeds for betweenness centrality approximation
->>>>>>> 5bc2d9d8
  * @param [in]  normalized         Normalize
  * @param [in]  do_expensive_check A flag to run expensive checks for input arguments (if set to
  * `true`).
