--- conflicted
+++ resolved
@@ -64,11 +64,8 @@
 void cugraph_type_erased_device_array_free(cugraph_type_erased_device_array_t* p);
 
 #if 0
-<<<<<<< HEAD
-=======
 // FIXME: Not implemented, need to discuss if this can work.  We will either implement
 //        this later or delete it from the interface once we resolve how to handle this
->>>>>>> 6748668e
 /**
  * @brief    Release the raw pointer of the type erased device array
  *
@@ -160,11 +157,8 @@
 void cugraph_type_erased_host_array_free(cugraph_type_erased_host_array_t* p);
 
 #if 0
-<<<<<<< HEAD
-=======
 // FIXME: Not implemented, need to discuss if this can work.  We will either implement
 //        this later or delete it from the interface once we resolve how to handle this
->>>>>>> 6748668e
 /**
  * @brief    Release the raw pointer of the type erased host array
  *
