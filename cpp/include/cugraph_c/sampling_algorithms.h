--- conflicted
+++ resolved
@@ -206,16 +206,6 @@
 } cugraph_prior_sources_behavior_t;
 
 /**
-<<<<<<< HEAD
- * @brief     Enumeration for compression type
- */
-typedef enum cugraph_compression_type_t {
-  COO = 0,
-  CSR,
-  CSC,
-  DCSR,
-  DCSC
-=======
  * @brief Selects the type of compression to use for the output samples.
  */
 typedef enum cugraph_compression_type_t {
@@ -228,7 +218,6 @@
               that avoids empty entries in the row pointer. */
   DCSC     /** Compresses in DCSC format.  This outputs an additional index
                that avoid empty entries in the col pointer. */
->>>>>>> eed12230fb41da701ab9ea302642765d81024bc8
 } cugraph_compression_type_t;
 
 /**
@@ -253,11 +242,7 @@
 
 /**
  * @brief   Set whether to compress per-hop (True) or globally (False)
-<<<<<<< HEAD
- * 
-=======
- *
->>>>>>> eed12230fb41da701ab9ea302642765d81024bc8
+ *
  * @param options - opaque pointer to the sampling options
  * @param value - Boolean value to assign to the option
  */
@@ -281,20 +266,12 @@
 
 /**
  * @brief   Set compression type
-<<<<<<< HEAD
- * 
- * @param options - opaque pointer to the sampling options
- * @param value - Enum defining the compresion type
- */
-void cugraph_sampling_set_compression_type(cugraph_sampling_options_t* options, cugraph_compression_type_t value);
-=======
  *
  * @param options - opaque pointer to the sampling options
  * @param value - Enum defining the compresion type
  */
 void cugraph_sampling_set_compression_type(cugraph_sampling_options_t* options,
                                            cugraph_compression_type_t value);
->>>>>>> eed12230fb41da701ab9ea302642765d81024bc8
 
 /**
  * @brief   Set prior sources behavior
@@ -465,21 +442,12 @@
   const cugraph_sample_result_t* result);
 
 /**
-<<<<<<< HEAD
- * @brief     Get the hop offsets from the sampling algorithm result
- *
- * @param [in]   result   The result from a sampling algorithm
- * @return type erased array pointing to the hop offsets
- */
-cugraph_type_erased_device_array_view_t* cugraph_sample_result_get_hop_offsets(
-=======
  * @brief     Get the label-hop offsets from the sampling algorithm result
  *
  * @param [in]   result   The result from a sampling algorithm
  * @return type erased array pointing to the label-hop offsets
  */
 cugraph_type_erased_device_array_view_t* cugraph_sample_result_get_label_hop_offsets(
->>>>>>> eed12230fb41da701ab9ea302642765d81024bc8
   const cugraph_sample_result_t* result);
 
 /**
@@ -492,26 +460,13 @@
   const cugraph_sample_result_t* result);
 
 /**
-<<<<<<< HEAD
- * @deprecated This call should be replaced with cugraph_sample_get_get_label_offsets
-=======
  * @deprecated This call should be replaced with cugraph_sample_get_get_label_hop_offsets
->>>>>>> eed12230fb41da701ab9ea302642765d81024bc8
  * @brief     Get the result offsets from the sampling algorithm result
  *
  * @param [in]   result   The result from a sampling algorithm
  * @return type erased array pointing to the result offsets
  */
 cugraph_type_erased_device_array_view_t* cugraph_sample_result_get_offsets(
-  const cugraph_sample_result_t* result);
-
-/**
- * @brief     Get the result label offsets from the sampling algorithm result
- *
- * @param [in]   result   The result from a sampling algorithm
- * @return type erased array pointing to the result label offsets
- */
-cugraph_type_erased_device_array_view_t* cugraph_sample_result_get_label_offsets(
   const cugraph_sample_result_t* result);
 
 /**
