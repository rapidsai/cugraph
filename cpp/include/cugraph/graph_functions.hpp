--- conflicted
+++ resolved
@@ -715,8 +715,6 @@
   graph_view_t<vertex_t, edge_t, weight_t, store_transposed, multi_gpu> const& graph_view,
   std::optional<raft::device_span<vertex_t const>> start_vertices);
 
-<<<<<<< HEAD
-=======
 /**
  * @brief Compute per-vertex incoming edge weight sums.
  *
@@ -841,5 +839,4 @@
   raft::handle_t const& handle,
   graph_view_t<vertex_t, edge_t, weight_t, store_transposed, multi_gpu> const& graph_view);
 
->>>>>>> 9424af72
 }  // namespace cugraph