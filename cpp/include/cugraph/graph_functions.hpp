/*
 * Copyright (c) 2020-2021, NVIDIA CORPORATION.
 *
 * Licensed under the Apache License, Version 2.0 (the "License");
 * you may not use this file except in compliance with the License.
 * You may obtain a copy of the License at
 *
 *     http://www.apache.org/licenses/LICENSE-2.0
 *
 * Unless required by applicable law or agreed to in writing, software
 * distributed under the License is distributed on an "AS IS" BASIS,
 * WITHOUT WARRANTIES OR CONDITIONS OF ANY KIND, either express or implied.
 * See the License for the specific language governing permissions and
 * limitations under the License.
 */
#pragma once

#include <cugraph/graph.hpp>
#include <cugraph/graph_view.hpp>

#include <raft/handle.hpp>
#include <rmm/device_uvector.hpp>

#include <memory>
#include <optional>
#include <tuple>
#include <vector>

namespace cugraph {

template <typename vertex_t, typename edge_t, bool multi_gpu, typename Enable = void>
struct renumber_meta_t;

template <typename vertex_t, typename edge_t, bool multi_gpu>
struct renumber_meta_t<vertex_t, edge_t, multi_gpu, std::enable_if_t<multi_gpu>> {
  vertex_t number_of_vertices{};
  edge_t number_of_edges{};
  partition_t<vertex_t> partition{};
  std::vector<vertex_t> segment_offsets{};
};

template <typename vertex_t, typename edge_t, bool multi_gpu>
struct renumber_meta_t<vertex_t, edge_t, multi_gpu, std::enable_if_t<!multi_gpu>> {
  std::vector<vertex_t> segment_offsets{};
};

/**
 * @brief renumber edgelist (multi-GPU)
 *
 * This function assumes that vertices and edges are pre-shuffled to their target processes using
 * the compute_gpu_id_from_vertex_t & compute_gpu_id_from_edge_t functors, respectively.
 *
 * @tparam vertex_t Type of vertex identifiers. Needs to be an integral type.
 * @tparam edge_t Type of edge identifiers. Needs to be an integral type.
 * @tparam multi_gpu Flag indicating whether template instantiation should target single-GPU (false)
 * or multi-GPU (true).
 * @param handle RAFT handle object to encapsulate resources (e.g. CUDA stream, communicator, and
 * handles to various CUDA libraries) to run graph algorithms.
 * @param local_vertex_span If valid, part of the entire set of vertices in the graph to be
 * renumbered. The first tuple element is the pointer to the array and the second tuple element is
 * the size of the array. This parameter can be used to include isolated vertices. Applying the
 * compute_gpu_id_from_vertex_t to every vertex should return the local GPU ID for this function to
 * work (vertices should be pre-shuffled).
 * @param edgelist_major_vertices Pointers (one pointer per local graph adjacency matrix partition
 * assigned to this process) to edge source vertex IDs (if the graph adjacency matrix is stored as
 * is) or edge destination vertex IDs (if the transposed graph adjacency matrix is stored). Vertex
 * IDs are updated in-place ([INOUT] parameter). Edges should be pre-shuffled to their final target
 * process & matrix partition; i.e. applying the compute_gpu_id_from_edge_t functor to every (major,
 * minor) pair should return the GPU ID of this process and applying the
 * compute_partition_id_from_edge_t fuctor to every (major, minor) pair for a local matrix partition
 * should return the partition ID of the corresponding matrix partition.
 * @param edgelist_minor_vertices Pointers (one pointer per local graph adjacency matrix partition
 * assigned to this process) to edge destination vertex IDs (if the graph adjacency matrix is stored
 * as is) or edge source vertex IDs (if the transposed graph adjacency matrix is stored). Vertex IDs
 * are updated in-place ([INOUT] parameter). Edges should be pre-shuffled to their final target
 * process & matrix partition; i.e. applying the compute_gpu_id_from_edge_t functor to every (major,
 * minor) pair should return the GPU ID of this process and applying the
 * compute_partition_id_from_edge_t fuctor to every (major, minor) pair for a local matrix partition
 * should return the partition ID of the corresponding matrix partition.
 * @param edgelist_edge_counts Edge counts (one count per local graph adjacency matrix partition
 * assigned to this process).
 * @param edgelist_intra_partition_segment_offsets If valid, store segment offsets within a local
 * graph adjacency matrix partition; a local partition can be further segmented by applying the
 * compute_gpu_id_from_vertex_t function to edge minor vertex IDs. This optinoal information is used
 * for further memory footprint optimization if provided.
 * @param do_expensive_check A flag to run expensive checks for input arguments (if set to `true`).
<<<<<<< HEAD
 * @return std::tuple<rmm::device_uvector<vertex_t>, partition_t<vertex_t>, vertex_t, edge_t,
 * std::vector<vertex_t>, vertex_t, vertex_t> Tuple of labels (vertex IDs before renumbering) for
 * the entire set of vertices (assigned to this process in multi-GPU), partition_t object storing
 * graph partitioning information, total number of vertices, total number of edges, vertex partition
 * segment offsets (a vertex partition is partitioned to multiple segments based on vertex degrees),
 * and the number of local unique edge major & minor vertex IDs.
 */
template <typename vertex_t, typename edge_t, bool multi_gpu>
std::enable_if_t<multi_gpu,
                 std::tuple<rmm::device_uvector<vertex_t>,
                            partition_t<vertex_t>,
                            vertex_t,
                            edge_t,
                            std::vector<vertex_t>,
                            vertex_t,
                            vertex_t>>
=======
 * @return std::tuple<rmm::device_uvector<vertex_t>, renumber_meta_t<vertex_t, edge_t, multi_gpu>>
 * Tuple of labels (vertex IDs before renumbering) for the entire set of vertices (assigned to this
 * process in multi-GPU) and meta-data collected while renumbering. The meta-data includes total
 * number of vertices, total number of edges, partition_t object storing graph partitioning
 * information,  and vertex partition segment offsets (a vertex partition is partitioned to multiple
 * segments based on vertex degrees). This meta-data is expected to be used in graph construction &
 * graph primitives.
 */
template <typename vertex_t, typename edge_t, bool multi_gpu>
std::enable_if_t<
  multi_gpu,
  std::tuple<rmm::device_uvector<vertex_t>, renumber_meta_t<vertex_t, edge_t, multi_gpu>>>
>>>>>>> 93e5839e
renumber_edgelist(
  raft::handle_t const& handle,
  std::optional<std::tuple<vertex_t const*, vertex_t>> local_vertex_span,
  std::vector<vertex_t*> const& edgelist_major_vertices /* [INOUT] */,
  std::vector<vertex_t*> const& edgelist_minor_vertices /* [INOUT] */,
  std::vector<edge_t> const& edgelist_edge_counts,
  std::optional<std::vector<std::vector<edge_t>>> const& edgelist_intra_partition_segment_offsets,
  bool do_expensive_check = false);

/**
 * @brief renumber edgelist (single-GPU)
 *
 * @tparam vertex_t Type of vertex identifiers. Needs to be an integral type.
 * @tparam edge_t Type of edge identifiers. Needs to be an integral type.
 * @tparam multi_gpu Flag indicating whether template instantiation should target single-GPU (false)
 * or multi-GPU (true).
 * @param handle RAFT handle object to encapsulate resources (e.g. CUDA stream, communicator, and
 * handles to various CUDA libraries) to run graph algorithms.
 * @param vertex_span If valid, vertices in the graph to be renumbered. The first tuple element is
 * the pointer to the array and the second tuple element is the size of the array. This parameter
 * can be used to include isolated vertices.
 * @param vertices The entire set of vertices in the graph to be renumbered.
 * @param num_vertices Number of vertices.
 * @param edgelist_major_vertices Edge source vertex IDs (if the graph adjacency matrix is stored as
 * is) or edge destination vertex IDs (if the transposed graph adjacency matrix is stored). Vertex
 * IDs are updated in-place ([INOUT] parameter).
 * @param edgelist_minor_vertices Edge destination vertex IDs (if the graph adjacency matrix is
 * stored as is) or edge source vertex IDs (if the transposed graph adjacency matrix is stored).
 * Vertex IDs are updated in-place ([INOUT] parameter).
 * @param num_edgelist_edges Number of edges in the edgelist.
 * @param do_expensive_check A flag to run expensive checks for input arguments (if set to `true`).
 * @return std::tuple<rmm::device_uvector<vertex_t>, renumber_meta_t<vertex_t, edge_t, multi_gpu>>
 * Tuple of labels (vertex IDs before renumbering) for the entire set of vertices and meta-data
 * collected while renumbering. The meta-data includes vertex partition segment offsets (a vertex
 * partition is partitioned to multiple segments based on vertex degrees). This meta-data is
 * expected to be used in graph construction & graph primitives.
 */
template <typename vertex_t, typename edge_t, bool multi_gpu>
std::enable_if_t<
  !multi_gpu,
  std::tuple<rmm::device_uvector<vertex_t>, renumber_meta_t<vertex_t, edge_t, multi_gpu>>>
renumber_edgelist(raft::handle_t const& handle,
                  std::optional<std::tuple<vertex_t const*, vertex_t>> vertex_span,
                  vertex_t* edgelist_major_vertices /* [INOUT] */,
                  vertex_t* edgelist_minor_vertices /* [INOUT] */,
                  edge_t num_edgelist_edges,
                  bool do_expensive_check = false);

/**
 * @brief Renumber external vertices to internal vertices based on the provoided @p
 * renumber_map_labels.
 *
 * Note cugraph::invalid_id<vertex_t>::value remains unchanged.
 *
 * @tparam vertex_t Type of vertex identifiers. Needs to be an integral type.
 * @tparam multi_gpu Flag indicating whether template instantiation should target single-GPU (false)
 * or multi-GPU (true).
 * @param handle RAFT handle object to encapsulate resources (e.g. CUDA stream, communicator, and
 * handles to various CUDA libraries) to run graph algorithms.
 * @param vertices Pointer to the vertices to be renumbered. The input external vertices are
 * renumbered to internal vertices in-place.
 * @param num_vertices Number of vertices to be renumbered.
 * @param renumber_map_labels Pointer to the external vertices corresponding to the internal
 * vertices in the range [@p local_int_vertex_first, @p local_int_vertex_last).
 * @param local_int_vertex_first The first local internal vertex (inclusive, assigned to this
 * process in multi-GPU).
 * @param local_int_vertex_last The last local internal vertex (exclusive, assigned to this process
 * in multi-GPU).
 * @param do_expensive_check A flag to run expensive checks for input arguments (if set to `true`).
 */
template <typename vertex_t, bool multi_gpu>
void renumber_ext_vertices(raft::handle_t const& handle,
                           vertex_t* vertices /* [INOUT] */,
                           size_t num_vertices,
                           vertex_t const* renumber_map_labels,
                           vertex_t local_int_vertex_first,
                           vertex_t local_int_vertex_last,
                           bool do_expensive_check = false);

/**
 * @brief Unrenumber local internal vertices to external vertices based on the providied @p
 * renumber_map_labels.
 *
 * Note cugraph::invalid_id<vertex_t>::value remains unchanged.
 *
 * @tparam vertex_t Type of vertex identifiers. Needs to be an integral type.
 * @param handle RAFT handle object to encapsulate resources (e.g. CUDA stream, communicator, and
 * handles to various CUDA libraries) to run graph algorithms.
 * @param vertices Pointer to the local internal vertices to be unrenumbered. Each input element
 * should be in [@p local_int_vertex_first, @p local_int_vertex_last). The input internal vertices
 * are renumbered to external vertices in-place.
 * @param num_vertices Number of vertices to be unrenumbered.
 * @param renumber_map_labels Pointer to the external vertices corresponding to the internal
 * vertices in the range [@p local_int_vertex_first, @p local_int_vertex_last).
 * @param local_int_vertex_first The first local internal vertex (inclusive, assigned to this
 * process in multi-GPU).
 * @param local_int_vertex_last The last local internal vertex (exclusive, assigned to this process
 * in multi-GPU).
 * @param do_expensive_check A flag to run expensive checks for input arguments (if set to `true`).
 */
template <typename vertex_t>
void unrenumber_local_int_vertices(
  raft::handle_t const& handle,
  vertex_t* vertices /* [INOUT] */,
  size_t num_vertices,
  vertex_t const* renumber_map_labels /* size = local_int_vertex_last - local_int_vertex_first */,
  vertex_t local_int_vertex_first,
  vertex_t local_int_vertex_last,
  bool do_expensive_check = false);

// FIXME: We may add unrenumber_int_rows(or cols) as this will require communication only within a
// sub-communicator and potentially be more efficient.
/**
 * @brief Unrenumber (possibly non-local) internal vertices to external vertices based on the
 * providied @p renumber_map_labels.
 *
 * Note cugraph::invalid_id<vertex_t>::value remains unchanged.
 *
 * @tparam vertex_t Type of vertex identifiers. Needs to be an integral type.
 * @tparam multi_gpu Flag indicating whether template instantiation should target single-GPU (false)
 * or multi-GPU (true).
 * @param handle RAFT handle object to encapsulate resources (e.g. CUDA stream, communicator, and
 * handles to various CUDA libraries) to run graph algorithms.
 * @param vertices Pointer to the internal vertices to be unrenumbered. The input internal vertices
 * are renumbered to external vertices in-place.
 * @param num_vertices Number of vertices to be unrenumbered.
 * @param renumber_map_labels Pointer to the external vertices corresponding to the internal
 * vertices in the range [@p local_int_vertex_first, @p local_int_vertex_last).
 * @param local_int_vertex_first The first local internal vertex (inclusive, assigned to this
 * process in multi-GPU).
 * @param local_int_vertex_last The last local internal vertex (exclusive, assigned to this process
 * in multi-GPU).
 * @param vertex_partition_lasts Last local internal vertices (exclusive, assigned to each process
 * in multi-GPU).
 * @param do_expensive_check A flag to run expensive checks for input arguments (if set to `true`).
 */
template <typename vertex_t, bool multi_gpu>
void unrenumber_int_vertices(raft::handle_t const& handle,
                             vertex_t* vertices /* [INOUT] */,
                             size_t num_vertices,
                             vertex_t const* renumber_map_labels,
                             vertex_t local_int_vertex_first,
                             vertex_t local_int_vertex_last,
                             std::vector<vertex_t> const& vertex_partition_lasts,
                             bool do_expensive_check = false);

/**
 * @brief Compute the coarsened graph.
 *
 * Aggregates the vertices with the same label to a new vertex in the output coarsened graph.
 * Multi-edges in the coarsened graph are collapsed to a single edge with its weight equal to the
 * sum of multi-edge weights.
 *
 * @tparam vertex_t Type of vertex identifiers. Needs to be an integral type.
 * @tparam edge_t Type of edge identifiers. Needs to be an integral type.
 * @tparam weight_t Type of edge weights. Needs to be a floating point type.
 * @tparam store_transposed Flag indicating whether to store the graph adjacency matrix as is or as
 * transposed.
 * @tparam multi_gpu Flag indicating whether template instantiation should target single-GPU (false)
 * or multi-GPU (true).
 * @param handle RAFT handle object to encapsulate resources (e.g. CUDA stream, communicator, and
 * handles to various CUDA libraries) to run graph algorithms.
 * @param graph_view Graph view object of the input graph to be coarsened.
 * @param labels Vertex labels (assigned to this process in multi-GPU) to be used in coarsening.
 * @param do_expensive_check A flag to run expensive checks for input arguments (if set to `true`).
 * @return std::tuple<std::unique_ptr<graph_t<vertex_t, edge_t, weight_t, store_transposed,
 * multi_gpu>>, rmm::device_uvector<vertex_t>> Tuple of the coarsened graph and labels mapped to the
 * vertices (assigned to this process in multi-GPU) in the coarsened graph.
 */
template <typename vertex_t,
          typename edge_t,
          typename weight_t,
          bool store_transposed,
          bool multi_gpu>
std::tuple<std::unique_ptr<graph_t<vertex_t, edge_t, weight_t, store_transposed, multi_gpu>>,
           rmm::device_uvector<vertex_t>>
coarsen_graph(
  raft::handle_t const& handle,
  graph_view_t<vertex_t, edge_t, weight_t, store_transposed, multi_gpu> const& graph_view,
  vertex_t const* labels,
  bool do_expensive_check = false);

/**
 * @brief Relabel old labels to new labels.
 *
 * @tparam vertex_t Type of vertex identifiers. Needs to be an integral type.
 * @tparam multi_gpu Flag indicating whether template instantiation should target single-GPU (false)
 * or multi-GPU (true).
 * @param handle RAFT handle object to encapsulate resources (e.g. CUDA stream, communicator, and
 * handles to various CUDA libraries) to run graph algorithms.
 * @param old_new_label_pairs Pairs of an old label and the corresponding new label (each process
 * holds only part of the entire old labels and the corresponding new labels; partitioning can be
 * arbitrary).
 * @param num_label_pairs Number of (old, new) label pairs.
 * @param labels Labels to be relabeled. This initially holds old labels. Old labels are updated to
 * new labels in-place ([INOUT] parameter).
 * @param num_labels Number of labels to be relabeled.
 * @param skip_missing_labels Flag dictating the behavior on missing labels (@p labels contains old
 * labels missing in @p old_new_label_pairs). If set to true, missing elements are skipped (not
 * relabeled). If set to false, undefined behavior (if @p do_expensive_check is set to true, this
 * function will throw an exception).
 * @param do_expensive_check A flag to run expensive checks for input arguments (if set to `true`).
 * @return rmm::device_uvector<vertex_t> New labels corresponding to the @p old_labels.
 */
template <typename vertex_t, bool multi_gpu>
void relabel(raft::handle_t const& handle,
             std::tuple<vertex_t const*, vertex_t const*> old_new_label_pairs,
             vertex_t num_label_pairs,
             vertex_t* labels /* [INOUT] */,
             vertex_t num_labels,
             bool skip_missing_labels,
             bool do_expensive_check = false);

/**
 * @brief extract induced subgraph(s).
 *
 * @tparam vertex_t Type of vertex identifiers. Needs to be an integral type.
 * @tparam edge_t Type of edge identifiers. Needs to be an integral type.
 * @tparam weight_t Type of edge weights.
 * @tparam store_transposed Flag indicating whether to store the graph adjacency matrix as is or as
 * transposed.
 * @tparam multi_gpu Flag indicating whether template instantiation should target single-GPU (false)
 * or multi-GPU (true).
 * @param handle RAFT handle object to encapsulate resources (e.g. CUDA stream, communicator, and
 * handles to various CUDA libraries) to run graph algorithms.
 * @param graph_view Graph view object, we extract induced subgraphs from @p graph_view.
 * @param subgraph_offsets Pointer to subgraph vertex offsets (size == @p num_subgraphs + 1).
 * @param subgraph_vertices Pointer to subgraph vertices (size == @p subgraph_offsets[@p
 * num_subgraphs]). The elements of @p subgraph_vertices for each subgraph should be sorted in
 * ascending order and unique.
 * @param num_subgraphs Number of induced subgraphs to extract.
 * @param do_expensive_check A flag to run expensive checks for input arguments (if set to `true`).
 * @return std::tuple<rmm::device_uvector<vertex_t>, rmm::device_uvector<vertex_t>,
 * rmm::device_uvector<weight_t>, rmm::device_uvector<size_t>> Quadraplet of edge major (destination
 * if @p store_transposed is true, source otherwise) vertices, edge minor (source if @p
 * store_transposed  is true, destination otherwise) vertices, edge weights, and edge offsets for
 * each induced subgraphs (size == num_subgraphs + 1). The sizes of the edge major & minor vertices
 * are edge_offsets[num_subgraphs]. The size of the edge weights is either
 * edge_offsets[num_subgraphs] (if @p graph_view is weighted) or 0 (if @p graph_view is unweighted).
 */
template <typename vertex_t,
          typename edge_t,
          typename weight_t,
          bool store_transposed,
          bool multi_gpu>
std::tuple<rmm::device_uvector<vertex_t>,
           rmm::device_uvector<vertex_t>,
           std::optional<rmm::device_uvector<weight_t>>,
           rmm::device_uvector<size_t>>
extract_induced_subgraphs(
  raft::handle_t const& handle,
  graph_view_t<vertex_t, edge_t, weight_t, store_transposed, multi_gpu> const& graph_view,
  size_t const* subgraph_offsets /* size == num_subgraphs + 1 */,
  vertex_t const* subgraph_vertices /* size == subgraph_offsets[num_subgraphs] */,
  size_t num_subgraphs,
  bool do_expensive_check = false);

/**
 * @brief create a graph from (the optional vertex list and) the given edge list.
 *
 * @tparam vertex_t Type of vertex identifiers. Needs to be an integral type.
 * @tparam edge_t Type of edge identifiers. Needs to be an integral type.
 * @tparam weight_t Type of edge weights. Needs to be a floating point type.
 * @tparam store_transposed Flag indicating whether to store the graph adjacency matrix as is or as
 * transposed.
 * @tparam multi_gpu Flag indicating whether template instantiation should target single-GPU (false)
 * or multi-GPU (true).
 * @param handle RAFT handle object to encapsulate resources (e.g. CUDA stream, communicator, and
 * handles to various CUDA libraries) to run graph algorithms.
 * @param vertex_span  If valid, part of the entire set of vertices in the graph to be renumbered.
 * This parameter can be used to include isolated vertices. If multi-GPU, applying the
 * compute_gpu_id_from_vertex_t to every vertex should return the local GPU ID for this function to
 * work (vertices should be pre-shuffled).
 * @param edgelist_rows Vector of edge row (source) vertex IDs.
 * @param edgelist_cols Vector of edge column (destination) vertex IDs.
 * @param edgelist_weights Vector of edge weights.
 * @param graph_properties Properties of the graph represented by the input (optional vertex list
 * and) edge list.
 * @param renumber Flag indicating whether to renumber vertices or not.
 * @return std::tuple<cugraph::graph_t<vertex_t, edge_t, weight_t, store_transposed,
 * multi_gpu>, rmm::device_uvector<vertex_t>> Pair of the generated graph and the renumber map (if
 * @p renumber is true) or std::nullopt (if @p renumber is false).
 */
template <typename vertex_t,
          typename edge_t,
          typename weight_t,
          bool store_transposed,
          bool multi_gpu>
std::tuple<cugraph::graph_t<vertex_t, edge_t, weight_t, store_transposed, multi_gpu>,
           std::optional<rmm::device_uvector<vertex_t>>>
create_graph_from_edgelist(raft::handle_t const& handle,
                           std::optional<rmm::device_uvector<vertex_t>>&& vertex_span,
                           rmm::device_uvector<vertex_t>&& edgelist_rows,
                           rmm::device_uvector<vertex_t>&& edgelist_cols,
                           std::optional<rmm::device_uvector<weight_t>>&& edgelist_weights,
                           graph_properties_t graph_properties,
                           bool renumber);

}  // namespace cugraph<|MERGE_RESOLUTION|>--- conflicted
+++ resolved
@@ -84,37 +84,18 @@
  * compute_gpu_id_from_vertex_t function to edge minor vertex IDs. This optinoal information is used
  * for further memory footprint optimization if provided.
  * @param do_expensive_check A flag to run expensive checks for input arguments (if set to `true`).
-<<<<<<< HEAD
- * @return std::tuple<rmm::device_uvector<vertex_t>, partition_t<vertex_t>, vertex_t, edge_t,
- * std::vector<vertex_t>, vertex_t, vertex_t> Tuple of labels (vertex IDs before renumbering) for
- * the entire set of vertices (assigned to this process in multi-GPU), partition_t object storing
- * graph partitioning information, total number of vertices, total number of edges, vertex partition
- * segment offsets (a vertex partition is partitioned to multiple segments based on vertex degrees),
- * and the number of local unique edge major & minor vertex IDs.
- */
-template <typename vertex_t, typename edge_t, bool multi_gpu>
-std::enable_if_t<multi_gpu,
-                 std::tuple<rmm::device_uvector<vertex_t>,
-                            partition_t<vertex_t>,
-                            vertex_t,
-                            edge_t,
-                            std::vector<vertex_t>,
-                            vertex_t,
-                            vertex_t>>
-=======
  * @return std::tuple<rmm::device_uvector<vertex_t>, renumber_meta_t<vertex_t, edge_t, multi_gpu>>
  * Tuple of labels (vertex IDs before renumbering) for the entire set of vertices (assigned to this
  * process in multi-GPU) and meta-data collected while renumbering. The meta-data includes total
  * number of vertices, total number of edges, partition_t object storing graph partitioning
- * information,  and vertex partition segment offsets (a vertex partition is partitioned to multiple
- * segments based on vertex degrees). This meta-data is expected to be used in graph construction &
- * graph primitives.
+ * information, vertex partition segment offsets (a vertex partition is partitioned to multiple
+ * segments based on vertex degrees), and the number of local unique edge major & minor vertex IDs.
+ * This meta-data is expected to be used in graph construction & graph primitives.
  */
 template <typename vertex_t, typename edge_t, bool multi_gpu>
 std::enable_if_t<
   multi_gpu,
   std::tuple<rmm::device_uvector<vertex_t>, renumber_meta_t<vertex_t, edge_t, multi_gpu>>>
->>>>>>> 93e5839e
 renumber_edgelist(
   raft::handle_t const& handle,
   std::optional<std::tuple<vertex_t const*, vertex_t>> local_vertex_span,
