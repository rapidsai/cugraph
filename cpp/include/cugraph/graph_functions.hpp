--- conflicted
+++ resolved
@@ -348,20 +348,12 @@
  * @param handle RAFT handle object to encapsulate resources (e.g. CUDA stream, communicator, and
  * handles to various CUDA libraries) to run graph algorithms.
  * @param graph_view Graph view object of the graph to be decompressed.
-<<<<<<< HEAD
  * @param edge_weight Optional view object holding edge weights for @p graph_view.
  * @param renumber_map If valid, return the renumbered edge list based on the provided @p
  * renumber_map
  * @param do_expensive_check A flag to run expensive checks for input arguments (if set to `true`).
  * @return Tuple of edge sources, destinations, and (optional) edge weights (if @p
  * edge_weights.has_value() is true).
-=======
- * @param renumber_map If valid, return the renumbered edge list based on the provided @p
- * renumber_map
- * @param do_expensive_check A flag to run expensive checks for input arguments (if set to `true`).
- * @return Tuple of edge sources, destinations, and (optional) edge weights (if the input graph is
- * weighted).
->>>>>>> d0358690
  */
 template <typename vertex_t,
           typename edge_t,
@@ -373,12 +365,8 @@
            std::optional<rmm::device_uvector<weight_t>>>
 decompress_to_edgelist(
   raft::handle_t const& handle,
-<<<<<<< HEAD
   graph_view_t<vertex_t, edge_t, store_transposed, multi_gpu> const& graph_view,
   std::optional<edge_property_view_t<edge_t, weight_t const*>> edge_weights,
-=======
-  graph_view_t<vertex_t, edge_t, weight_t, store_transposed, multi_gpu> const& graph_view,
->>>>>>> d0358690
   std::optional<raft::device_span<vertex_t const>> renumber_map,
   bool do_expensive_check = false);
 
@@ -427,30 +415,21 @@
  * @param handle RAFT handle object to encapsulate resources (e.g. CUDA stream, communicator, and
  * handles to various CUDA libraries) to run graph algorithms.
  * @param graph Graph object to be symmetrized.
-<<<<<<< HEAD
  * @param edge_weights Optional owning object holding edge weights for @p graph.
-=======
->>>>>>> d0358690
  * @param renumber_map Renumber map to recover the original vertex IDs from the renumbered vertex
  * IDs. This should be valid if multi-GPU.
  * @param reciprocal If true, an edge is kept only when the reversed edge also exists. If false,
  * keep (and symmetrize) all the edges that appear only in one direction.
  * @param do_expensive_check A flag to run expensive checks for input arguments (if set to `true`).
-<<<<<<< HEAD
  * @return Return a symmetrized graph, an owning object holding edge weights (if @p
  * edge_weights.has_value() is true) and a new renumber map (to recover the original vertex IDs, if
  * @p renumber_map.has_value() is true).
-=======
- * @return rmm::device_uvector<vertex_t> Return a symmetrized graph and anew renumber map (to
- * recover the original vertex IDs).
->>>>>>> d0358690
- */
-template <typename vertex_t,
-          typename edge_t,
-          typename weight_t,
-          bool store_transposed,
-          bool multi_gpu>
-<<<<<<< HEAD
+ */
+template <typename vertex_t,
+          typename edge_t,
+          typename weight_t,
+          bool store_transposed,
+          bool multi_gpu>
 std::tuple<
   graph_t<vertex_t, edge_t, store_transposed, multi_gpu>,
   std::optional<
@@ -464,15 +443,6 @@
   std::optional<rmm::device_uvector<vertex_t>>&& renumber_map,
   bool reciprocal         = false,
   bool do_expensive_check = false);
-=======
-std::tuple<graph_t<vertex_t, edge_t, weight_t, store_transposed, multi_gpu>,
-           std::optional<rmm::device_uvector<vertex_t>>>
-symmetrize_graph(raft::handle_t const& handle,
-                 graph_t<vertex_t, edge_t, weight_t, store_transposed, multi_gpu>&& graph,
-                 std::optional<rmm::device_uvector<vertex_t>>&& renumber_map,
-                 bool reciprocal         = false,
-                 bool do_expensive_check = false);
->>>>>>> d0358690
 
 /**
  * @brief Transpose the input graph.
@@ -487,7 +457,6 @@
  * @param handle RAFT handle object to encapsulate resources (e.g. CUDA stream, communicator, and
  * handles to various CUDA libraries) to run graph algorithms.
  * @param graph Graph object to be transposed.
-<<<<<<< HEAD
  * @param edge_weights Optional owning object holding edge weights for @p graph.
  * @param renumber_map Renumber map to recover the original vertex IDs from the renumbered vertex
  * IDs. This should be valid if multi-GPU.
@@ -495,20 +464,12 @@
  * @return Return a transposed graph, an owning object holding edge weights (if @p
  * edge_weights.has_value() is true) and a new renumber map (to recover the original vertex IDs, if
  * @p renumber_map.has_value() is true).
-=======
- * @param renumber_map Renumber map to recover the original vertex IDs from the renumbered vertex
- * IDs. This should be valid if multi-GPU.
- * @param do_expensive_check A flag to run expensive checks for input arguments (if set to `true`).
- * @return rmm::device_uvector<vertex_t> Return a transposed graph and a new renumber map (to
- * recover the original vertex IDs).
->>>>>>> d0358690
- */
-template <typename vertex_t,
-          typename edge_t,
-          typename weight_t,
-          bool store_transposed,
-          bool multi_gpu>
-<<<<<<< HEAD
+ */
+template <typename vertex_t,
+          typename edge_t,
+          typename weight_t,
+          bool store_transposed,
+          bool multi_gpu>
 std::tuple<
   graph_t<vertex_t, edge_t, store_transposed, multi_gpu>,
   std::optional<
@@ -521,14 +482,6 @@
                                 weight_t const*>>&& edge_weights,
   std::optional<rmm::device_uvector<vertex_t>>&& renumber_map,
   bool do_expensive_check = false);
-=======
-std::tuple<graph_t<vertex_t, edge_t, weight_t, store_transposed, multi_gpu>,
-           std::optional<rmm::device_uvector<vertex_t>>>
-transpose_graph(raft::handle_t const& handle,
-                graph_t<vertex_t, edge_t, weight_t, store_transposed, multi_gpu>&& graph,
-                std::optional<rmm::device_uvector<vertex_t>>&& renumber_map,
-                bool do_expensive_check = false);
->>>>>>> d0358690
 
 /**
  * @brief Transpose the storage format (no change in an actual graph topology).
@@ -546,29 +499,20 @@
  * @param handle RAFT handle object to encapsulate resources (e.g. CUDA stream, communicator, and
  * handles to various CUDA libraries) to run graph algorithms.
  * @param graph Graph object to transpose its storage format.
-<<<<<<< HEAD
  * @param edge_weights Optional owning object holding edge weights for @p graph.
-=======
->>>>>>> d0358690
  * @param renumber_map Renumber map to recover the original vertex IDs from the renumbered vertex
  * IDs. This should be valid if multi-GPU.
  * @param do_expensive_check A flag to run expensive checks for input arguments (if set to `true`).
  * @return std::tuple<graph_t<vertex_t, edge_t, weight_t, !store_transposed, multi_gpu>,
-<<<<<<< HEAD
  * @return Return a storage transposed graph, an owning object holding edge weights (if @p
  * edge_weights.has_value() is true) and a new renumber map (to recover the original vertex IDs, if
  * @p renumber_map.has_value() is true).
-=======
- * rmm::device_uvector<vertex_t>> Return a storage transposed graph and a new renumber map (to
- * recover the original vertex IDs for the returned graph).
->>>>>>> d0358690
- */
-template <typename vertex_t,
-          typename edge_t,
-          typename weight_t,
-          bool store_transposed,
-          bool multi_gpu>
-<<<<<<< HEAD
+ */
+template <typename vertex_t,
+          typename edge_t,
+          typename weight_t,
+          bool store_transposed,
+          bool multi_gpu>
 std::tuple<
   graph_t<vertex_t, edge_t, !store_transposed, multi_gpu>,
   std::optional<
@@ -581,14 +525,6 @@
                                 weight_t const*>>&& edge_weights,
   std::optional<rmm::device_uvector<vertex_t>>&& renumber_map,
   bool do_expensive_check = false);
-=======
-std::tuple<graph_t<vertex_t, edge_t, weight_t, !store_transposed, multi_gpu>,
-           std::optional<rmm::device_uvector<vertex_t>>>
-transpose_graph_storage(raft::handle_t const& handle,
-                        graph_t<vertex_t, edge_t, weight_t, store_transposed, multi_gpu>&& graph,
-                        std::optional<rmm::device_uvector<vertex_t>>&& renumber_map,
-                        bool do_expensive_check = false);
->>>>>>> d0358690
 
 /**
  * @brief Compute the coarsened graph.
