--- conflicted
+++ resolved
@@ -32,15 +32,9 @@
 
 template <typename vertex_t, typename edge_t, typename weight_t>
 struct edgelist_t {
-<<<<<<< HEAD
   vertex_t const* p_src_vertices{nullptr};
   vertex_t const* p_dst_vertices{nullptr};
-  weight_t const* p_edge_weights{nullptr};
-=======
-  vertex_t const *p_src_vertices{nullptr};
-  vertex_t const *p_dst_vertices{nullptr};
-  std::optional<weight_t const *> p_edge_weights{std::nullopt};
->>>>>>> 1778d43a
+  std::optional<weight_t const*> p_edge_weights{std::nullopt};
   edge_t number_of_edges{0};
 };
 
@@ -76,26 +70,21 @@
           vertex_t number_of_vertices,
           edge_t number_of_edges,
           graph_properties_t properties,
-          std::optional<std::vector<vertex_t>> const &segment_offsets,
+          std::optional<std::vector<vertex_t>> const& segment_offsets,
           bool do_expensive_check = false);
 
   bool is_weighted() const { return adj_matrix_partition_weights_.has_value(); }
 
   graph_view_t<vertex_t, edge_t, weight_t, store_transposed, multi_gpu> view() const
   {
-<<<<<<< HEAD
     std::vector<edge_t const*> offsets(adj_matrix_partition_offsets_.size(), nullptr);
     std::vector<vertex_t const*> indices(adj_matrix_partition_indices_.size(), nullptr);
-    std::vector<weight_t const*> weights(adj_matrix_partition_weights_.size(), nullptr);
-=======
-    std::vector<edge_t const *> offsets(adj_matrix_partition_offsets_.size(), nullptr);
-    std::vector<vertex_t const *> indices(adj_matrix_partition_indices_.size(), nullptr);
-    auto weights = adj_matrix_partition_weights_
-                     ? std::make_optional<std::vector<weight_t const *>>(
+    auto weights          = adj_matrix_partition_weights_
+                              ? std::make_optional<std::vector<weight_t const*>>(
                          (*adj_matrix_partition_weights_).size(), nullptr)
-                     : std::nullopt;
+                              : std::nullopt;
     auto dcs_nzd_vertices = adj_matrix_partition_dcs_nzd_vertices_
-                              ? std::make_optional<std::vector<vertex_t const *>>(
+                              ? std::make_optional<std::vector<vertex_t const*>>(
                                   (*adj_matrix_partition_dcs_nzd_vertices_).size(), nullptr)
                               : std::nullopt;
     auto dcs_nzd_vertex_counts =
@@ -103,7 +92,6 @@
         ? std::make_optional<std::vector<vertex_t>>(
             (*adj_matrix_partition_dcs_nzd_vertex_counts_).size(), vertex_t{0})
         : std::nullopt;
->>>>>>> 1778d43a
     for (size_t i = 0; i < offsets.size(); ++i) {
       offsets[i] = adj_matrix_partition_offsets_[i].data();
       indices[i] = adj_matrix_partition_indices_[i].data();
@@ -170,7 +158,7 @@
           edgelist_t<vertex_t, edge_t, weight_t> const& edgelist,
           vertex_t number_of_vertices,
           graph_properties_t properties,
-          std::optional<std::vector<vertex_t>> const &segment_offsets,
+          std::optional<std::vector<vertex_t>> const& segment_offsets,
           bool do_expensive_check = false);
 
   bool is_weighted() const { return weights_.has_value(); }
@@ -181,7 +169,7 @@
       *(this->get_handle_ptr()),
       offsets_.data(),
       indices_.data(),
-      weights_ ? std::optional<weight_t const *>{(*weights_).data()} : std::nullopt,
+      weights_ ? std::optional<weight_t const*>{(*weights_).data()} : std::nullopt,
       this->get_number_of_vertices(),
       this->get_number_of_edges(),
       this->get_graph_properties(),
@@ -198,17 +186,10 @@
           vertex_t number_of_vertices,
           edge_t number_of_edges,
           graph_properties_t properties,
-<<<<<<< HEAD
           rmm::device_uvector<edge_t>&& offsets,
           rmm::device_uvector<vertex_t>&& indices,
-          rmm::device_uvector<weight_t>&& weights,
-          std::vector<vertex_t>&& segment_offsets)
-=======
-          rmm::device_uvector<edge_t> &&offsets,
-          rmm::device_uvector<vertex_t> &&indices,
-          std::optional<rmm::device_uvector<weight_t>> &&weights,
-          std::optional<std::vector<vertex_t>> &&segment_offsets)
->>>>>>> 1778d43a
+          std::optional<rmm::device_uvector<weight_t>>&& weights,
+          std::optional<std::vector<vertex_t>>&& segment_offsets)
     : detail::graph_base_t<vertex_t, edge_t, weight_t>(
         handle, number_of_vertices, number_of_edges, properties),
       offsets_(std::move(offsets)),
