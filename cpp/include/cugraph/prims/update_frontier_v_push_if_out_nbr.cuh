/*
 * Copyright (c) 2020-2021, NVIDIA CORPORATION.
 *
 * Licensed under the Apache License, Version 2.0 (the "License");
 * you may not use this file except in compliance with the License.
 * You may obtain a copy of the License at
 *
 *     http://www.apache.org/licenses/LICENSE-2.0
 *
 * Unless required by applicable law or agreed to in writing, software
 * distributed under the License is distributed on an "AS IS" BASIS,
 * WITHOUT WARRANTIES OR CONDITIONS OF ANY KIND, either express or implied.
 * See the License for the specific language governing permissions and
 * limitations under the License.
 */
#pragma once

#include <cugraph/experimental/graph_view.hpp>
#include <cugraph/matrix_partition_device_view.cuh>
#include <cugraph/partition_manager.hpp>
#include <cugraph/prims/edge_op_utils.cuh>
#include <cugraph/prims/reduce_op.cuh>
#include <cugraph/utilities/dataframe_buffer.cuh>
#include <cugraph/utilities/device_comm.cuh>
#include <cugraph/utilities/error.hpp>
#include <cugraph/utilities/host_barrier.hpp>
#include <cugraph/utilities/host_scalar_comm.cuh>
#include <cugraph/utilities/shuffle_comm.cuh>
#include <cugraph/utilities/thrust_tuple_utils.cuh>
#include <cugraph/vertex_partition_device_view.cuh>

#include <raft/cudart_utils.h>
#include <rmm/thrust_rmm_allocator.h>
#include <raft/handle.hpp>
#include <rmm/device_scalar.hpp>

#include <thrust/binary_search.h>
#include <thrust/distance.h>
#include <thrust/functional.h>
#include <thrust/iterator/constant_iterator.h>
#include <thrust/iterator/zip_iterator.h>
#include <thrust/transform_reduce.h>
#include <thrust/tuple.h>
#include <thrust/type_traits/integer_sequence.h>
#include <cub/cub.cuh>

#include <algorithm>
#include <cstdlib>
#include <limits>
#include <numeric>
#include <type_traits>
#include <utility>
#include <vector>

namespace cugraph {
namespace experimental {

namespace detail {

int32_t constexpr update_frontier_v_push_if_out_nbr_for_all_block_size = 512;

// we cannot use std::iterator_traits<Iterator>::value_type if Iterator is void* (reference to void
// is not allowed)
template <typename PayloadIterator, typename Enable = void>
struct optional_payload_buffer_value_type_t;

template <typename PayloadIterator>
struct optional_payload_buffer_value_type_t<
  PayloadIterator,
  std::enable_if_t<!std::is_same_v<PayloadIterator, void*>>> {
  using value = typename std::iterator_traits<PayloadIterator>::value_type;
};

template <typename PayloadIterator>
struct optional_payload_buffer_value_type_t<
  PayloadIterator,
  std::enable_if_t<std::is_same_v<PayloadIterator, void*>>> {
  using value = void;
};

// FIXME: to silence the spurious warning (missing return statement ...) due to the nvcc bug
// (https://stackoverflow.com/questions/64523302/cuda-missing-return-statement-at-end-of-non-void-
// function-in-constexpr-if-fun)
#if 1
template <typename payload_t, std::enable_if_t<std::is_same_v<payload_t, void>>* = nullptr>
std::byte allocate_optional_payload_buffer(size_t size, cudaStream_t stream)
{
  return std::byte{0};  // dummy
}

template <typename payload_t, std::enable_if_t<!std::is_same_v<payload_t, void>>* = nullptr>
auto allocate_optional_payload_buffer(size_t size, cudaStream_t stream)
{
  return allocate_dataframe_buffer<payload_t>(size, stream);
}

template <typename payload_t, std::enable_if_t<std::is_same_v<payload_t, void>>* = nullptr>
void* get_optional_payload_buffer_begin(std::byte& optional_payload_buffer)
{
  return static_cast<void*>(nullptr);
}

template <typename payload_t, std::enable_if_t<!std::is_same_v<payload_t, void>>* = nullptr>
auto get_optional_payload_buffer_begin(
  std::add_lvalue_reference_t<decltype(allocate_dataframe_buffer<payload_t>(
    size_t{0}, cudaStream_t{nullptr}))> optional_payload_buffer)
{
  return get_dataframe_buffer_begin<payload_t>(optional_payload_buffer);
}
#else
auto allocate_optional_payload_buffer = [](size_t size, cudaStream_t stream) {
  if constexpr (std::is_same_v<payload_t, void>) {
    return std::byte{0};  // dummy
  } else {
    return allocate_dataframe_buffer<payload_t>(size, stream);
  }
};

auto get_optional_payload_buffer_begin = [](auto& optional_payload_buffer) {
  if constexpr (std::is_same_v<payload_t, void>) {
    return static_cast<std::byte*>(nullptr);
  } else {
    return get_dataframe_buffer_begin<payload_t>(optional_payload_buffer);
  }
};
#endif

// FIXME: a temporary workaround for cudaErrorInvalidDeviceFunction error when device lambda is used
// in the else part in if constexpr else statement that involves device lambda
template <typename vertex_t,
          typename VertexValueInputIterator,
          typename VertexValueOutputIterator,
          typename VertexOp,
          typename key_t,
          bool multi_gpu>
struct call_v_op_t {
  VertexValueInputIterator vertex_value_input_first{};
  VertexValueOutputIterator vertex_value_output_first{};
  VertexOp v_op{};
  vertex_partition_device_view_t<vertex_t, multi_gpu> vertex_partition{};
  size_t invalid_bucket_idx;

  template <typename key_type = key_t, typename vertex_type = vertex_t>
  __device__ std::enable_if_t<std::is_same_v<key_type, vertex_type>, uint8_t> operator()(
    key_t key) const
  {
    auto v_offset    = vertex_partition.get_local_vertex_offset_from_vertex_nocheck(key);
    auto v_val       = *(vertex_value_input_first + v_offset);
    auto v_op_result = v_op(key, v_val);
    if (v_op_result) {
      *(vertex_value_output_first + v_offset) = thrust::get<1>(*v_op_result);
      return static_cast<uint8_t>(thrust::get<0>(*v_op_result));
    } else {
      return std::numeric_limits<uint8_t>::max();
    }
  }

  template <typename key_type = key_t, typename vertex_type = vertex_t>
  __device__ std::enable_if_t<!std::is_same_v<key_type, vertex_type>, uint8_t> operator()(
    key_t key) const
  {
    auto v_offset =
      vertex_partition.get_local_vertex_offset_from_vertex_nocheck(thrust::get<0>(key));
    auto v_val       = *(vertex_value_input_first + v_offset);
    auto v_op_result = v_op(key, v_val);
    if (v_op_result) {
      *(vertex_value_output_first + v_offset) = thrust::get<1>(*v_op_result);
      return static_cast<uint8_t>(thrust::get<0>(*v_op_result));
    } else {
      return std::numeric_limits<uint8_t>::max();
    }
  }
};

// FIXME: a temporary workaround for cudaErrorInvalidDeviceFunction error when device lambda is used
// after if constexpr else statement that involves device lambda (bug report submitted)
template <typename key_t>
struct check_invalid_bucket_idx_t {
  __device__ bool operator()(thrust::tuple<uint8_t, key_t> pair)
  {
    return thrust::get<0>(pair) == std::numeric_limits<uint8_t>::max();
  }
};

template <typename GraphViewType,
          typename AdjMatrixRowValueInputIterator,
          typename AdjMatrixColValueInputIterator,
          typename BufferKeyOutputIterator,
          typename BufferPayloadOutputIterator,
          typename EdgeOp>
__device__ void push_if_buffer_element(
  matrix_partition_device_view_t<typename GraphViewType::vertex_type,
                                 typename GraphViewType::edge_type,
                                 typename GraphViewType::weight_type,
                                 GraphViewType::is_multi_gpu>& matrix_partition,
  typename std::iterator_traits<BufferKeyOutputIterator>::value_type key,
  typename GraphViewType::vertex_type row_offset,
  typename GraphViewType::vertex_type col,
  typename GraphViewType::weight_type weight,
  AdjMatrixRowValueInputIterator adj_matrix_row_value_input_first,
  AdjMatrixColValueInputIterator adj_matrix_col_value_input_first,
  BufferKeyOutputIterator buffer_key_output_first,
  BufferPayloadOutputIterator buffer_payload_output_first,
  size_t* buffer_idx_ptr,
  EdgeOp e_op)
{
  using vertex_t = typename GraphViewType::vertex_type;
  using key_t    = typename std::iterator_traits<BufferKeyOutputIterator>::value_type;
  using payload_t =
    typename optional_payload_buffer_value_type_t<BufferPayloadOutputIterator>::value;

  auto col_offset  = matrix_partition.get_minor_offset_from_minor_nocheck(col);
  auto e_op_result = evaluate_edge_op<GraphViewType,
                                      key_t,
                                      AdjMatrixRowValueInputIterator,
                                      AdjMatrixColValueInputIterator,
                                      EdgeOp>()
                       .compute(key,
                                col,
                                weight,
                                *(adj_matrix_row_value_input_first + row_offset),
                                *(adj_matrix_col_value_input_first + col_offset),
                                e_op);
  if (e_op_result) {
    static_assert(sizeof(unsigned long long int) == sizeof(size_t));
    auto buffer_idx = atomicAdd(reinterpret_cast<unsigned long long int*>(buffer_idx_ptr),
                                static_cast<unsigned long long int>(1));
    if constexpr (std::is_same_v<key_t, vertex_t> && std::is_same_v<payload_t, void>) {
      *(buffer_key_output_first + buffer_idx) = col;
    } else if constexpr (std::is_same_v<key_t, vertex_t> && !std::is_same_v<payload_t, void>) {
      *(buffer_key_output_first + buffer_idx)     = col;
      *(buffer_payload_output_first + buffer_idx) = *e_op_result;
    } else if constexpr (!std::is_same_v<key_t, vertex_t> && std::is_same_v<payload_t, void>) {
      *(buffer_key_output_first + buffer_idx) = thrust::make_tuple(col, *e_op_result);
    } else {
      *(buffer_key_output_first + buffer_idx) =
        thrust::make_tuple(col, thrust::get<0>(*e_op_result));
      *(buffer_payload_output_first + buffer_idx) = thrust::get<1>(*e_op_result);
    }
  }
}

template <typename GraphViewType,
          typename KeyIterator,
          typename AdjMatrixRowValueInputIterator,
          typename AdjMatrixColValueInputIterator,
          typename BufferKeyOutputIterator,
          typename BufferPayloadOutputIterator,
          typename EdgeOp>
__global__ void for_all_frontier_row_for_all_nbr_low_degree(
  matrix_partition_device_view_t<typename GraphViewType::vertex_type,
                                 typename GraphViewType::edge_type,
                                 typename GraphViewType::weight_type,
                                 GraphViewType::is_multi_gpu> matrix_partition,
  KeyIterator key_first,
  KeyIterator key_last,
  AdjMatrixRowValueInputIterator adj_matrix_row_value_input_first,
  AdjMatrixColValueInputIterator adj_matrix_col_value_input_first,
  BufferKeyOutputIterator buffer_key_output_first,
  BufferPayloadOutputIterator buffer_payload_output_first,
  size_t* buffer_idx_ptr,
  EdgeOp e_op)
{
  using vertex_t = typename GraphViewType::vertex_type;
  using edge_t   = typename GraphViewType::edge_type;
  using weight_t = typename GraphViewType::weight_type;
  using key_t    = typename std::iterator_traits<KeyIterator>::value_type;
  static_assert(
    std::is_same_v<key_t, typename std::iterator_traits<BufferKeyOutputIterator>::value_type>);
  using payload_t =
    typename optional_payload_buffer_value_type_t<BufferPayloadOutputIterator>::value;

  static_assert(!GraphViewType::is_adj_matrix_transposed,
                "GraphViewType should support the push model.");

  auto const tid = threadIdx.x + blockIdx.x * blockDim.x;
  auto idx       = static_cast<size_t>(tid);

  while (idx < static_cast<size_t>(thrust::distance(key_first, key_last))) {
    auto key = *(key_first + idx);
    vertex_t row{};
    if constexpr (std::is_same_v<key_t, vertex_t>) {
      row = key;
    } else {
      row = thrust::get<0>(key);
    }
    auto row_offset = matrix_partition.get_major_offset_from_major_nocheck(row);
    vertex_t const* indices{nullptr};
    thrust::optional<weight_t const*> weights{nullptr};
    edge_t local_out_degree{};
    thrust::tie(indices, weights, local_out_degree) = matrix_partition.get_local_edges(row_offset);
    for (edge_t i = 0; i < local_out_degree; ++i) {
      push_if_buffer_element<GraphViewType>(matrix_partition,
                                            key,
                                            row_offset,
                                            indices[i],
                                            weights ? (*weights)[i] : weight_t{1.0},
                                            adj_matrix_row_value_input_first,
                                            adj_matrix_col_value_input_first,
                                            buffer_key_output_first,
                                            buffer_payload_output_first,
                                            buffer_idx_ptr,
                                            e_op);
    }
    idx += gridDim.x * blockDim.x;
  }
}

template <typename GraphViewType,
          typename KeyIterator,
          typename AdjMatrixRowValueInputIterator,
          typename AdjMatrixColValueInputIterator,
          typename BufferKeyOutputIterator,
          typename BufferPayloadOutputIterator,
          typename EdgeOp>
__global__ void for_all_frontier_row_for_all_nbr_mid_degree(
  matrix_partition_device_view_t<typename GraphViewType::vertex_type,
                                 typename GraphViewType::edge_type,
                                 typename GraphViewType::weight_type,
                                 GraphViewType::is_multi_gpu> matrix_partition,
  KeyIterator key_first,
  KeyIterator key_last,
  AdjMatrixRowValueInputIterator adj_matrix_row_value_input_first,
  AdjMatrixColValueInputIterator adj_matrix_col_value_input_first,
  BufferKeyOutputIterator buffer_key_output_first,
  BufferPayloadOutputIterator buffer_payload_output_first,
  size_t* buffer_idx_ptr,
  EdgeOp e_op)
{
  using vertex_t = typename GraphViewType::vertex_type;
  using edge_t   = typename GraphViewType::edge_type;
  using weight_t = typename GraphViewType::weight_type;
  using key_t    = typename std::iterator_traits<KeyIterator>::value_type;
  static_assert(
    std::is_same_v<key_t, typename std::iterator_traits<BufferKeyOutputIterator>::value_type>);
  using payload_t =
    typename optional_payload_buffer_value_type_t<BufferPayloadOutputIterator>::value;

  static_assert(!GraphViewType::is_adj_matrix_transposed,
                "GraphViewType should support the push model.");

  auto const tid = threadIdx.x + blockIdx.x * blockDim.x;
  static_assert(update_frontier_v_push_if_out_nbr_for_all_block_size % raft::warp_size() == 0);
  auto const lane_id = tid % raft::warp_size();
  auto idx           = static_cast<size_t>(tid / raft::warp_size());

  while (idx < static_cast<size_t>(thrust::distance(key_first, key_last))) {
    auto key = *(key_first + idx);
    vertex_t row{};
    if constexpr (std::is_same_v<key_t, vertex_t>) {
      row = key;
    } else {
      row = thrust::get<0>(key);
    }
    auto row_offset = matrix_partition.get_major_offset_from_major_nocheck(row);
    vertex_t const* indices{nullptr};
    thrust::optional<weight_t const*> weights{nullptr};
    edge_t local_out_degree{};
    thrust::tie(indices, weights, local_out_degree) = matrix_partition.get_local_edges(row_offset);
    for (edge_t i = lane_id; i < local_out_degree; i += raft::warp_size()) {
      push_if_buffer_element<GraphViewType>(matrix_partition,
                                            key,
                                            row_offset,
                                            indices[i],
                                            weights ? (*weights)[i] : weight_t{1.0},
                                            adj_matrix_row_value_input_first,
                                            adj_matrix_col_value_input_first,
                                            buffer_key_output_first,
                                            buffer_payload_output_first,
                                            buffer_idx_ptr,
                                            e_op);
    }

    idx += gridDim.x * (blockDim.x / raft::warp_size());
  }
}

template <typename GraphViewType,
          typename KeyIterator,
          typename AdjMatrixRowValueInputIterator,
          typename AdjMatrixColValueInputIterator,
          typename BufferKeyOutputIterator,
          typename BufferPayloadOutputIterator,
          typename EdgeOp>
__global__ void for_all_frontier_row_for_all_nbr_high_degree(
  matrix_partition_device_view_t<typename GraphViewType::vertex_type,
                                 typename GraphViewType::edge_type,
                                 typename GraphViewType::weight_type,
                                 GraphViewType::is_multi_gpu> matrix_partition,
  KeyIterator key_first,
  KeyIterator key_last,
  AdjMatrixRowValueInputIterator adj_matrix_row_value_input_first,
  AdjMatrixColValueInputIterator adj_matrix_col_value_input_first,
  BufferKeyOutputIterator buffer_key_output_first,
  BufferPayloadOutputIterator buffer_payload_output_first,
  size_t* buffer_idx_ptr,
  EdgeOp e_op)
{
  using vertex_t = typename GraphViewType::vertex_type;
  using edge_t   = typename GraphViewType::edge_type;
  using weight_t = typename GraphViewType::weight_type;
  using key_t    = typename std::iterator_traits<KeyIterator>::value_type;
  static_assert(
    std::is_same_v<key_t, typename std::iterator_traits<BufferKeyOutputIterator>::value_type>);
  using payload_t =
    typename optional_payload_buffer_value_type_t<BufferPayloadOutputIterator>::value;

  static_assert(!GraphViewType::is_adj_matrix_transposed,
                "GraphViewType should support the push model.");

  auto idx = static_cast<size_t>(blockIdx.x);

  while (idx < static_cast<size_t>(thrust::distance(key_first, key_last))) {
    auto key = *(key_first + idx);
    vertex_t row{};
    if constexpr (std::is_same_v<key_t, vertex_t>) {
      row = key;
    } else {
      row = thrust::get<0>(key);
    }
    auto row_offset = matrix_partition.get_major_offset_from_major_nocheck(row);
    vertex_t const* indices{nullptr};
    thrust::optional<weight_t const*> weights{nullptr};
    edge_t local_out_degree{};
    thrust::tie(indices, weights, local_out_degree) = matrix_partition.get_local_edges(row_offset);
    for (edge_t i = threadIdx.x; i < local_out_degree; i += blockDim.x) {
      push_if_buffer_element<GraphViewType>(matrix_partition,
                                            key,
                                            row_offset,
                                            indices[i],
                                            weights ? (*weights)[i] : weight_t{1.0},
                                            adj_matrix_row_value_input_first,
                                            adj_matrix_col_value_input_first,
                                            buffer_key_output_first,
                                            buffer_payload_output_first,
                                            buffer_idx_ptr,
                                            e_op);
    }

    idx += gridDim.x;
  }
}

template <typename BufferKeyOutputIterator, typename BufferPayloadOutputIterator, typename ReduceOp>
size_t sort_and_reduce_buffer_elements(raft::handle_t const& handle,
                                       BufferKeyOutputIterator buffer_key_output_first,
                                       BufferPayloadOutputIterator buffer_payload_output_first,
                                       size_t num_buffer_elements,
                                       ReduceOp reduce_op)
{
  using key_t = typename std::iterator_traits<BufferKeyOutputIterator>::value_type;
  using payload_t =
    typename optional_payload_buffer_value_type_t<BufferPayloadOutputIterator>::value;

  if constexpr (std::is_same_v<payload_t, void>) {
    thrust::sort(rmm::exec_policy(handle.get_stream())->on(handle.get_stream()),
                 buffer_key_output_first,
                 buffer_key_output_first + num_buffer_elements);
  } else {
    thrust::sort_by_key(rmm::exec_policy(handle.get_stream())->on(handle.get_stream()),
                        buffer_key_output_first,
                        buffer_key_output_first + num_buffer_elements,
                        buffer_payload_output_first);
  }

  size_t num_reduced_buffer_elements{};
  if constexpr (std::is_same_v<payload_t, void>) {
    auto it = thrust::unique(rmm::exec_policy(handle.get_stream())->on(handle.get_stream()),
                             buffer_key_output_first,
                             buffer_key_output_first + num_buffer_elements);
    num_reduced_buffer_elements =
      static_cast<size_t>(thrust::distance(buffer_key_output_first, it));
  } else if constexpr (std::is_same<ReduceOp, reduce_op::any<typename ReduceOp::type>>::value) {
    // FIXME: if ReducOp is any, we may have a cheaper alternative than sort & uique (i.e. discard
    // non-first elements)
    auto it = thrust::unique_by_key(rmm::exec_policy(handle.get_stream())->on(handle.get_stream()),
                                    buffer_key_output_first,
                                    buffer_key_output_first + num_buffer_elements,
                                    buffer_payload_output_first);
    num_reduced_buffer_elements =
      static_cast<size_t>(thrust::distance(buffer_key_output_first, thrust::get<0>(it)));
  } else {
    // FIXME: better avoid temporary buffer or at least limit the maximum buffer size (if we adopt
    // CUDA cooperative group https://devblogs.nvidia.com/cooperative-groups and global sync(), we
    // can use aggregate shared memory as a temporary buffer, or we can limit the buffer size, and
    // split one thrust::reduce_by_key call to multiple thrust::reduce_by_key calls if the
    // temporary buffer size exceeds the maximum buffer size (may be definied as percentage of the
    // system HBM size or a function of the maximum number of threads in the system))
    // FIXME: actually, we can find how many unique keys are here by now.
    // FIXME: if GraphViewType::is_multi_gpu is true, this should be executed on the GPU holding
    // the vertex unless reduce_op is a pure function.
    rmm::device_uvector<key_t> keys(num_buffer_elements, handle.get_stream());
    auto value_buffer =
      allocate_dataframe_buffer<payload_t>(num_buffer_elements, handle.get_stream());
    auto it = thrust::reduce_by_key(rmm::exec_policy(handle.get_stream())->on(handle.get_stream()),
                                    buffer_key_output_first,
                                    buffer_key_output_first + num_buffer_elements,
                                    buffer_payload_output_first,
                                    keys.begin(),
                                    get_dataframe_buffer_begin<payload_t>(value_buffer),
                                    thrust::equal_to<key_t>(),
                                    reduce_op);
    num_reduced_buffer_elements =
      static_cast<size_t>(thrust::distance(keys.begin(), thrust::get<0>(it)));
    // FIXME: this copy can be replaced by move
    thrust::copy(rmm::exec_policy(handle.get_stream())->on(handle.get_stream()),
                 keys.begin(),
                 keys.begin() + num_reduced_buffer_elements,
                 buffer_key_output_first);
    thrust::copy(rmm::exec_policy(handle.get_stream())->on(handle.get_stream()),
                 get_dataframe_buffer_begin<payload_t>(value_buffer),
                 get_dataframe_buffer_begin<payload_t>(value_buffer) + num_reduced_buffer_elements,
                 buffer_payload_output_first);
  }

  return num_reduced_buffer_elements;
}

}  // namespace detail

template <typename GraphViewType, typename VertexFrontierType>
typename GraphViewType::edge_type compute_num_out_nbrs_from_frontier(
  raft::handle_t const& handle,
  GraphViewType const& graph_view,
  VertexFrontierType const& frontier,
  size_t cur_frontier_bucket_idx)
{
  static_assert(!GraphViewType::is_adj_matrix_transposed,
                "GraphViewType should support the push model.");

  using vertex_t = typename GraphViewType::vertex_type;
  using edge_t   = typename GraphViewType::edge_type;
  using weight_t = typename GraphViewType::weight_type;
  using key_t    = typename VertexFrontierType::key_type;

  edge_t ret{0};

  if (GraphViewType::is_multi_gpu) {
    auto& comm = handle.get_comms();
    // barrier is necessary here to avoid potential overlap (which can leads to deadlock) between
    // two different communicators (beginning of col_comm)
#if 1
    // FIXME: temporary hack till UCC is integrated into RAFT (so we can use UCC barrier with DASK
    // and MPI barrier with MPI)
    host_barrier(comm, handle.get_stream_view());
#else
    handle.get_stream_view().synchronize();
    comm.barrier();  // currently, this is ncclAllReduce
#endif
  }

  auto const& cur_frontier_bucket = frontier.get_bucket(cur_frontier_bucket_idx);
  vertex_t const* local_frontier_vertex_first{nullptr};
  vertex_t const* local_frontier_vertex_last{nullptr};
  if constexpr (std::is_same_v<key_t, vertex_t>) {
    local_frontier_vertex_first = cur_frontier_bucket.begin();
    local_frontier_vertex_last  = cur_frontier_bucket.end();
  } else {
    local_frontier_vertex_first = thrust::get<0>(cur_frontier_bucket.begin().get_iterator_tuple());
    local_frontier_vertex_last  = thrust::get<0>(cur_frontier_bucket.end().get_iterator_tuple());
  }

  std::vector<size_t> local_frontier_sizes{};
  if (GraphViewType::is_multi_gpu) {
    auto& col_comm = handle.get_subcomm(cugraph::partition_2d::key_naming_t().col_name());
    local_frontier_sizes =
      host_scalar_allgather(col_comm, cur_frontier_bucket.size(), handle.get_stream());
  } else {
    local_frontier_sizes = std::vector<size_t>{static_cast<size_t>(cur_frontier_bucket.size())};
  }
  for (size_t i = 0; i < graph_view.get_number_of_local_adj_matrix_partitions(); ++i) {
    auto matrix_partition =
      matrix_partition_device_view_t<vertex_t, edge_t, weight_t, GraphViewType::is_multi_gpu>(
        graph_view.get_matrix_partition_view(i));

    if (GraphViewType::is_multi_gpu) {
      auto& col_comm = handle.get_subcomm(cugraph::partition_2d::key_naming_t().col_name());
      auto const col_comm_rank = col_comm.get_rank();

      rmm::device_uvector<vertex_t> frontier_vertices(local_frontier_sizes[i],
                                                      handle.get_stream_view());
      // FIXME: this copy is unnecessary, better fix RAFT comm's bcast to take const iterators for
      // input
      if (col_comm_rank == static_cast<int>(i)) {
        thrust::copy(rmm::exec_policy(handle.get_stream())->on(handle.get_stream()),
                     local_frontier_vertex_first,
                     local_frontier_vertex_last,
                     frontier_vertices.begin());
      }
      device_bcast(col_comm,
                   frontier_vertices.data(),
                   frontier_vertices.data(),
                   frontier_vertices.size(),
                   static_cast<int>(i),
                   handle.get_stream());

      ret += thrust::transform_reduce(
        rmm::exec_policy(handle.get_stream())->on(handle.get_stream()),
        frontier_vertices.begin(),
        frontier_vertices.end(),
        [matrix_partition] __device__(auto major) {
          auto major_offset = matrix_partition.get_major_offset_from_major_nocheck(major);
          return matrix_partition.get_local_degree(major_offset);
        },
        edge_t{0},
        thrust::plus<edge_t>());
    } else {
      assert(i == 0);
      ret += thrust::transform_reduce(
        rmm::exec_policy(handle.get_stream())->on(handle.get_stream()),
        local_frontier_vertex_first,
        local_frontier_vertex_last,
        [matrix_partition] __device__(auto major) {
          auto major_offset = matrix_partition.get_major_offset_from_major_nocheck(major);
          return matrix_partition.get_local_degree(major_offset);
        },
        edge_t{0},
        thrust::plus<edge_t>());
    }
  }

  if (GraphViewType::is_multi_gpu) {
    auto& comm = handle.get_comms();
    // barrier is necessary here to avoid potential overlap (which can leads to deadlock) between
    // two different communicators (end of col_comm)
#if 1
    // FIXME: temporary hack till UCC is integrated into RAFT (so we can use UCC barrier with DASK
    // and MPI barrier with MPI)
    host_barrier(comm, handle.get_stream_view());
#else
    handle.get_stream_view().synchronize();
    comm.barrier();  // currently, this is ncclAllReduce
#endif
  }

  return ret;
}

// FIXME: this documentation needs to be updated due to (tagged-)vertex support
/**
 * @brief Update (tagged-)vertex frontier and (tagged-)vertex property values iterating over the
 * outgoing edges from the frontier.
 *
 * @tparam GraphViewType Type of the passed non-owning graph object.
 * @tparam VertexFrontierType Type of the vertex frontier class which abstracts vertex frontier
 * managements.
 * @tparam AdjMatrixRowValueInputIterator Type of the iterator for graph adjacency matrix row
 * input properties.
 * @tparam AdjMatrixColValueInputIterator Type of the iterator for graph adjacency matrix column
 * input properties.
 * @tparam EdgeOp Type of the quaternary (or quinary) edge operator.
 * @tparam ReduceOp Type of the binary reduction operator.
 * @tparam VertexValueInputIterator Type of the iterator for vertex properties.
 * @tparam VertexValueOutputIterator Type of the iterator for vertex property variables.
 * @tparam VertexOp Type of the binary vertex operator.
 * @param handle RAFT handle object to encapsulate resources (e.g. CUDA stream, communicator, and
 * handles to various CUDA libraries) to run graph algorithms.
 * @param graph_view Non-owning graph object.
 * @param frontier VertexFrontier class object for vertex frontier managements. This object includes
 * multiple bucket objects.
 * @param cur_frontier_bucket_idx Index of the VertexFrontier bucket holding vertices for the
 * current iteration.
 * @param next_frontier_bucket_indices Indices of the VertexFrontier buckets to store new frontier
 * vertices for the next iteration.
 * @param adj_matrix_row_value_input_first Iterator pointing to the adjacency matrix row input
 * properties for the first (inclusive) row (assigned to this process in multi-GPU).
 * `adj_matrix_row_value_input_last` (exclusive) is deduced as @p adj_matrix_row_value_input_first +
 * @p graph_view.get_number_of_local_adj_matrix_partition_rows().
 * @param adj_matrix_col_value_input_first Iterator pointing to the adjacency matrix column input
 * properties for the first (inclusive) column (assigned to this process in multi-GPU).
 * `adj_matrix_col_value_output_last` (exclusive) is deduced as @p adj_matrix_col_value_output_first
 * + @p graph_view.get_number_of_local_adj_matrix_partition_cols().
 * @param e_op Quaternary (or quinary) operator takes edge source, edge destination, (optional edge
 * weight), *(@p adj_matrix_row_value_input_first + i), and *(@p adj_matrix_col_value_input_first +
 * j) (where i is in [0, graph_view.get_number_of_local_adj_matrix_partition_rows()) and j is in [0,
 * get_number_of_local_adj_matrix_partition_cols())) and returns a value to reduced by the @p
 * reduce_op.
 * @param reduce_op Binary operator takes two input arguments and reduce the two variables to one.
 * @param vertex_value_input_first Iterator pointing to the vertex properties for the first
 * (inclusive) vertex (assigned to this process in multi-GPU). `vertex_value_input_last` (exclusive)
 * is deduced as @p vertex_value_input_first + @p graph_view.get_number_of_local_vertices().
 * @param vertex_value_output_first Iterator pointing to the vertex property variables for the first
 * (inclusive) vertex (assigned to tihs process in multi-GPU). `vertex_value_output_last`
 * (exclusive) is deduced as @p vertex_value_output_first + @p
 * graph_view.get_number_of_local_vertices().
 * @param v_op Ternary operator takes (tagged-)vertex ID, *(@p vertex_value_input_first + i) (where
 * i is [0, @p graph_view.get_number_of_local_vertices())) and reduced value of the @p e_op outputs
 * for this vertex and returns the target bucket index (for frontier update) and new verrtex
 * property values (to update *(@p vertex_value_output_first + i)). The target bucket index should
 * either be VertexFrontierType::kInvalidBucketIdx or an index in @p next_frontier_bucket_indices.
 */
template <typename GraphViewType,
          typename VertexFrontierType,
          typename AdjMatrixRowValueInputIterator,
          typename AdjMatrixColValueInputIterator,
          typename EdgeOp,
          typename ReduceOp,
          typename VertexValueInputIterator,
          typename VertexValueOutputIterator,
          typename VertexOp>
void update_frontier_v_push_if_out_nbr(
  raft::handle_t const& handle,
  GraphViewType const& graph_view,
  VertexFrontierType& frontier,
  size_t cur_frontier_bucket_idx,
  std::vector<size_t> const& next_frontier_bucket_indices,
  // FIXME: if vertices in the frontier are tagged, we should have an option to access with (vertex,
  // tag) pair (currently we can access only with vertex, we may use cuco::static_map for this
  // purpose)
  AdjMatrixRowValueInputIterator adj_matrix_row_value_input_first,
  AdjMatrixColValueInputIterator adj_matrix_col_value_input_first,
  EdgeOp e_op,
  ReduceOp reduce_op,
  // FIXME: if vertices in the frontier are tagged, we should have an option to access with (vertex,
  // tag) pair (currently we can access only with vertex, we may use cuco::static_map for this
  // purpose)
  VertexValueInputIterator vertex_value_input_first,
  // FIXME: if vertices in the frontier are tagged, we should have an option to access with (vertex,
  // tag) pair (currently we can access only with vertex, we may use cuco::static_map for this
  // purpose)
  // FIXME: currently, it is undefined behavior if vertices in the frontier are tagged and the same
  // vertex property is updated by multiple v_op invocations with the same vertex but with different
  // tags.
  VertexValueOutputIterator vertex_value_output_first,
  // FIXME: this takes (tagged-)vertex ID in addition, think about consistency with the other
  // primitives.
  VertexOp v_op)
{
  static_assert(!GraphViewType::is_adj_matrix_transposed,
                "GraphViewType should support the push model.");

  using vertex_t  = typename GraphViewType::vertex_type;
  using edge_t    = typename GraphViewType::edge_type;
  using weight_t  = typename GraphViewType::weight_type;
  using key_t     = typename VertexFrontierType::key_type;
  using payload_t = typename ReduceOp::type;

  auto frontier_key_first = frontier.get_bucket(cur_frontier_bucket_idx).begin();
  auto frontier_key_last  = frontier.get_bucket(cur_frontier_bucket_idx).end();

  // 1. fill the buffer

  if (GraphViewType::is_multi_gpu) {
    auto& comm = handle.get_comms();

    // barrier is necessary here to avoid potential overlap (which can leads to deadlock) between
    // two different communicators (beginning of col_comm)
#if 1
    // FIXME: temporary hack till UCC is integrated into RAFT (so we can use UCC barrier with DASK
    // and MPI barrier with MPI)
    host_barrier(comm, handle.get_stream_view());
#else
    handle.get_stream_view().synchronize();
    comm.barrier();  // currently, this is ncclAllReduce
#endif
  }

  auto key_buffer = allocate_dataframe_buffer<key_t>(size_t{0}, handle.get_stream());
  auto payload_buffer =
    detail::allocate_optional_payload_buffer<payload_t>(size_t{0}, handle.get_stream());
  rmm::device_scalar<size_t> buffer_idx(size_t{0}, handle.get_stream());
  std::vector<size_t> local_frontier_sizes{};
  if (GraphViewType::is_multi_gpu) {
    auto& col_comm       = handle.get_subcomm(cugraph::partition_2d::key_naming_t().col_name());
    local_frontier_sizes = host_scalar_allgather(
      col_comm,
      static_cast<size_t>(thrust::distance(frontier_key_first, frontier_key_last)),
      handle.get_stream());
  } else {
    local_frontier_sizes = std::vector<size_t>{static_cast<size_t>(
      static_cast<vertex_t>(thrust::distance(frontier_key_first, frontier_key_last)))};
  }
  for (size_t i = 0; i < graph_view.get_number_of_local_adj_matrix_partitions(); ++i) {
    auto matrix_partition =
      matrix_partition_device_view_t<vertex_t, edge_t, weight_t, GraphViewType::is_multi_gpu>(
        graph_view.get_matrix_partition_view(i));

    auto matrix_partition_frontier_key_buffer =
      allocate_dataframe_buffer<key_t>(size_t{0}, handle.get_stream());
    vertex_t matrix_partition_frontier_size = static_cast<vertex_t>(local_frontier_sizes[i]);
    if (GraphViewType::is_multi_gpu) {
      auto& col_comm = handle.get_subcomm(cugraph::partition_2d::key_naming_t().col_name());
      auto const col_comm_rank = col_comm.get_rank();

      resize_dataframe_buffer<key_t>(
        matrix_partition_frontier_key_buffer, matrix_partition_frontier_size, handle.get_stream());

      if (static_cast<size_t>(col_comm_rank) == i) {
        thrust::copy(rmm::exec_policy(handle.get_stream())->on(handle.get_stream()),
                     frontier_key_first,
                     frontier_key_last,
                     get_dataframe_buffer_begin<key_t>(matrix_partition_frontier_key_buffer));
      }

      device_bcast(col_comm,
                   frontier_key_first,
                   get_dataframe_buffer_begin<key_t>(matrix_partition_frontier_key_buffer),
                   matrix_partition_frontier_size,
                   i,
                   handle.get_stream());
    } else {
      resize_dataframe_buffer<key_t>(
        matrix_partition_frontier_key_buffer, matrix_partition_frontier_size, handle.get_stream());
      thrust::copy(rmm::exec_policy(handle.get_stream())->on(handle.get_stream()),
                   frontier_key_first,
                   frontier_key_last,
                   get_dataframe_buffer_begin<key_t>(matrix_partition_frontier_key_buffer));
    }

    vertex_t const* matrix_partition_frontier_row_first{nullptr};
    vertex_t const* matrix_partition_frontier_row_last{nullptr};
    if constexpr (std::is_same_v<key_t, vertex_t>) {
      matrix_partition_frontier_row_first =
        get_dataframe_buffer_begin<key_t>(matrix_partition_frontier_key_buffer);
      matrix_partition_frontier_row_last =
        get_dataframe_buffer_end<key_t>(matrix_partition_frontier_key_buffer);
    } else {
      matrix_partition_frontier_row_first =
        thrust::get<0>(get_dataframe_buffer_begin<key_t>(matrix_partition_frontier_key_buffer)
                         .get_iterator_tuple());
      matrix_partition_frontier_row_last = thrust::get<0>(
        get_dataframe_buffer_end<key_t>(matrix_partition_frontier_key_buffer).get_iterator_tuple());
    }
    auto max_pushes =
      thrust::distance(matrix_partition_frontier_row_first, matrix_partition_frontier_row_last) > 0
        ? thrust::transform_reduce(
            rmm::exec_policy(handle.get_stream())->on(handle.get_stream()),
            matrix_partition_frontier_row_first,
            matrix_partition_frontier_row_last,
            [matrix_partition] __device__(auto row) {
              auto row_offset = matrix_partition.get_major_offset_from_major_nocheck(row);
              return matrix_partition.get_local_degree(row_offset);
            },
            edge_t{0},
            thrust::plus<edge_t>())
        : edge_t{0};

    // FIXME: This is highly pessimistic for single GPU (and multi-GPU as well if we maintain
    // additional per column data for filtering in e_op). If we can pause & resume execution if
    // buffer needs to be increased (and if we reserve address space to avoid expensive
    // reallocation;
    // https://devblogs.nvidia.com/introducing-low-level-gpu-virtual-memory-management/), we can
    // start with a smaller buffer size (especially when the frontier size is large).
    // for special cases when we can assure that there is no more than one push per destination
    // (e.g. if cugraph::experimental::reduce_op::any is used), we can limit the buffer size to
    // std::min(max_pushes, matrix_partition.get_minor_size()).
    // For Volta+, we can limit the buffer size to std::min(max_pushes,
    // matrix_partition.get_minor_size()) if the reduction operation is a pure function if we use
    // locking.
    // FIXME: if i != 0, this will require costly reallocation if we don't use the new CUDA feature
    // to reserve address space.
    auto new_buffer_size = buffer_idx.value(handle.get_stream()) + max_pushes;
    resize_dataframe_buffer<key_t>(key_buffer, new_buffer_size, handle.get_stream());
    if constexpr (!std::is_same_v<payload_t, void>) {
      resize_dataframe_buffer<payload_t>(payload_buffer, new_buffer_size, handle.get_stream());
    }

    auto row_value_input_offset = GraphViewType::is_adj_matrix_transposed
                                    ? vertex_t{0}
                                    : matrix_partition.get_major_value_start_offset();
<<<<<<< HEAD
    auto segment_offsets        = graph_view.get_local_adj_matrix_partition_segment_offsets(i);
    if (segment_offsets.size() > 0) {
      static_assert(detail::num_segments_per_vertex_partition == 3);
      std::vector<vertex_t> h_thresholds(detail::num_segments_per_vertex_partition - 1);
      h_thresholds[0] = matrix_partition.get_major_first() + segment_offsets[1];
      h_thresholds[1] = matrix_partition.get_major_first() + segment_offsets[2];
=======
    auto segment_offsets = graph_view.get_local_adj_matrix_partition_segment_offsets(i);
    if (segment_offsets) {
      static_assert(detail::num_sparse_segments_per_vertex_partition == 3);
      std::vector<vertex_t> h_thresholds(detail::num_sparse_segments_per_vertex_partition - 1);
      h_thresholds[0] = matrix_partition.get_major_first() + (*segment_offsets)[1];
      h_thresholds[1] = matrix_partition.get_major_first() + (*segment_offsets)[2];
>>>>>>> 1778d43a
      rmm::device_uvector<vertex_t> d_thresholds(h_thresholds.size(), handle.get_stream());
      raft::update_device(
        d_thresholds.data(), h_thresholds.data(), h_thresholds.size(), handle.get_stream());
      rmm::device_uvector<vertex_t> d_offsets(d_thresholds.size(), handle.get_stream());
      thrust::lower_bound(rmm::exec_policy(handle.get_stream())->on(handle.get_stream()),
                          matrix_partition_frontier_row_first,
                          matrix_partition_frontier_row_last,
                          d_thresholds.begin(),
                          d_thresholds.end(),
                          d_offsets.begin());
      std::vector<vertex_t> h_offsets(d_offsets.size());
      raft::update_host(h_offsets.data(), d_offsets.data(), d_offsets.size(), handle.get_stream());
      CUDA_TRY(cudaStreamSynchronize(handle.get_stream()));
      // FIXME: we may further improve performance by 1) concurrently running kernels on different
      // segments; 2) individually tuning block sizes for different segments; and 3) adding one more
      // segment for very high degree vertices and running segmented reduction
      if (h_offsets[0] > 0) {
        raft::grid_1d_block_t update_grid(
          h_offsets[0],
          detail::update_frontier_v_push_if_out_nbr_for_all_block_size,
          handle.get_device_properties().maxGridSize[0]);

        detail::for_all_frontier_row_for_all_nbr_high_degree<GraphViewType>
          <<<update_grid.num_blocks, update_grid.block_size, 0, handle.get_stream()>>>(
            matrix_partition,
            get_dataframe_buffer_begin<key_t>(matrix_partition_frontier_key_buffer),
            get_dataframe_buffer_begin<key_t>(matrix_partition_frontier_key_buffer) + h_offsets[0],
            adj_matrix_row_value_input_first + row_value_input_offset,
            adj_matrix_col_value_input_first,
            get_dataframe_buffer_begin<key_t>(key_buffer),
            detail::get_optional_payload_buffer_begin<payload_t>(payload_buffer),
            buffer_idx.data(),
            e_op);
      }
      if (h_offsets[1] - h_offsets[0] > 0) {
        raft::grid_1d_warp_t update_grid(
          h_offsets[1] - h_offsets[0],
          detail::update_frontier_v_push_if_out_nbr_for_all_block_size,
          handle.get_device_properties().maxGridSize[0]);

        detail::for_all_frontier_row_for_all_nbr_mid_degree<GraphViewType>
          <<<update_grid.num_blocks, update_grid.block_size, 0, handle.get_stream()>>>(
            matrix_partition,
            get_dataframe_buffer_begin<key_t>(matrix_partition_frontier_key_buffer) + h_offsets[0],
            get_dataframe_buffer_begin<key_t>(matrix_partition_frontier_key_buffer) + h_offsets[1],
            adj_matrix_row_value_input_first + row_value_input_offset,
            adj_matrix_col_value_input_first,
            get_dataframe_buffer_begin<key_t>(key_buffer),
            detail::get_optional_payload_buffer_begin<payload_t>(payload_buffer),
            buffer_idx.data(),
            e_op);
      }
      if (matrix_partition_frontier_size - h_offsets[1] > 0) {
        raft::grid_1d_thread_t update_grid(
          matrix_partition_frontier_size - h_offsets[1],
          detail::update_frontier_v_push_if_out_nbr_for_all_block_size,
          handle.get_device_properties().maxGridSize[0]);

        detail::for_all_frontier_row_for_all_nbr_low_degree<GraphViewType>
          <<<update_grid.num_blocks, update_grid.block_size, 0, handle.get_stream()>>>(
            matrix_partition,
            get_dataframe_buffer_begin<key_t>(matrix_partition_frontier_key_buffer) + h_offsets[1],
            get_dataframe_buffer_end<key_t>(matrix_partition_frontier_key_buffer),
            adj_matrix_row_value_input_first + row_value_input_offset,
            adj_matrix_col_value_input_first,
            get_dataframe_buffer_begin<key_t>(key_buffer),
            detail::get_optional_payload_buffer_begin<payload_t>(payload_buffer),
            buffer_idx.data(),
            e_op);
      }
    } else {
      if (matrix_partition_frontier_size > 0) {
        raft::grid_1d_thread_t update_grid(
          matrix_partition_frontier_size,
          detail::update_frontier_v_push_if_out_nbr_for_all_block_size,
          handle.get_device_properties().maxGridSize[0]);

        detail::for_all_frontier_row_for_all_nbr_low_degree<GraphViewType>
          <<<update_grid.num_blocks, update_grid.block_size, 0, handle.get_stream()>>>(
            matrix_partition,
            get_dataframe_buffer_begin<key_t>(matrix_partition_frontier_key_buffer),
            get_dataframe_buffer_end<key_t>(matrix_partition_frontier_key_buffer),
            adj_matrix_row_value_input_first + row_value_input_offset,
            adj_matrix_col_value_input_first,
            get_dataframe_buffer_begin<key_t>(key_buffer),
            detail::get_optional_payload_buffer_begin<payload_t>(payload_buffer),
            buffer_idx.data(),
            e_op);
      }
    }
  }

  if (GraphViewType::is_multi_gpu) {
    auto& comm = handle.get_comms();

    // barrier is necessary here to avoid potential overlap (which can leads to deadlock) between
    // two different communicators (beginning of col_comm)
#if 1
    // FIXME: temporary hack till UCC is integrated into RAFT (so we can use UCC barrier with DASK
    // and MPI barrier with MPI)
    host_barrier(comm, handle.get_stream_view());
#else
    handle.get_stream_view().synchronize();
    comm.barrier();  // currently, this is ncclAllReduce
#endif
  }

  // 2. reduce the buffer

  auto num_buffer_elements = detail::sort_and_reduce_buffer_elements(
    handle,
    get_dataframe_buffer_begin<key_t>(key_buffer),
    detail::get_optional_payload_buffer_begin<payload_t>(payload_buffer),
    buffer_idx.value(handle.get_stream()),
    reduce_op);
  if (GraphViewType::is_multi_gpu) {
    // FIXME: this step is unnecessary if row_comm_size== 1
    auto& comm               = handle.get_comms();
    auto& row_comm           = handle.get_subcomm(cugraph::partition_2d::key_naming_t().row_name());
    auto const row_comm_size = row_comm.get_size();
    auto& col_comm           = handle.get_subcomm(cugraph::partition_2d::key_naming_t().col_name());
    auto const col_comm_rank = col_comm.get_rank();

    // barrier is necessary here to avoid potential overlap (which can leads to deadlock) between
    // two different communicators (beginning of row_comm)
#if 1
    // FIXME: temporary hack till UCC is integrated into RAFT (so we can use UCC barrier with DASK
    // and MPI barrier with MPI)
    host_barrier(comm, handle.get_stream_view());
#else
    handle.get_stream_view().synchronize();
    comm.barrier();  // currently, this is ncclAllReduce
#endif

    std::vector<vertex_t> h_vertex_lasts(row_comm_size);
    for (size_t i = 0; i < h_vertex_lasts.size(); ++i) {
      h_vertex_lasts[i] = graph_view.get_vertex_partition_last(col_comm_rank * row_comm_size + i);
    }

    rmm::device_uvector<vertex_t> d_vertex_lasts(h_vertex_lasts.size(), handle.get_stream());
    raft::update_device(
      d_vertex_lasts.data(), h_vertex_lasts.data(), h_vertex_lasts.size(), handle.get_stream());
    rmm::device_uvector<edge_t> d_tx_buffer_last_boundaries(d_vertex_lasts.size(),
                                                            handle.get_stream());
    vertex_t const* row_first{nullptr};
    if constexpr (std::is_same_v<key_t, vertex_t>) {
      row_first = get_dataframe_buffer_begin<key_t>(key_buffer);
    } else {
      row_first =
        thrust::get<0>(get_dataframe_buffer_begin<key_t>(key_buffer).get_iterator_tuple());
    }
    thrust::lower_bound(rmm::exec_policy(handle.get_stream())->on(handle.get_stream()),
                        row_first,
                        row_first + num_buffer_elements,
                        d_vertex_lasts.begin(),
                        d_vertex_lasts.end(),
                        d_tx_buffer_last_boundaries.begin());
    std::vector<edge_t> h_tx_buffer_last_boundaries(d_tx_buffer_last_boundaries.size());
    raft::update_host(h_tx_buffer_last_boundaries.data(),
                      d_tx_buffer_last_boundaries.data(),
                      d_tx_buffer_last_boundaries.size(),
                      handle.get_stream());
    handle.get_stream_view().synchronize();
    std::vector<size_t> tx_counts(h_tx_buffer_last_boundaries.size());
    std::adjacent_difference(
      h_tx_buffer_last_boundaries.begin(), h_tx_buffer_last_boundaries.end(), tx_counts.begin());

    auto rx_key_buffer = allocate_dataframe_buffer<key_t>(size_t{0}, handle.get_stream());
    std::tie(rx_key_buffer, std::ignore) = shuffle_values(
      row_comm, get_dataframe_buffer_begin<key_t>(key_buffer), tx_counts, handle.get_stream());
    key_buffer = std::move(rx_key_buffer);

    if constexpr (!std::is_same_v<payload_t, void>) {
      auto rx_payload_buffer = allocate_dataframe_buffer<payload_t>(size_t{0}, handle.get_stream());
      std::tie(rx_payload_buffer, std::ignore) =
        shuffle_values(row_comm,
                       get_dataframe_buffer_begin<payload_t>(payload_buffer),
                       tx_counts,
                       handle.get_stream());
      payload_buffer = std::move(rx_payload_buffer);
    }

    num_buffer_elements = detail::sort_and_reduce_buffer_elements(
      handle,
      get_dataframe_buffer_begin<key_t>(key_buffer),
      detail::get_optional_payload_buffer_begin<payload_t>(payload_buffer),
      size_dataframe_buffer<key_t>(key_buffer),
      reduce_op);

    // barrier is necessary here to avoid potential overlap (which can leads to deadlock) between
    // two different communicators (end of row_comm)
#if 1
    // FIXME: temporary hack till UCC is integrated into RAFT (so we can use UCC barrier with DASK
    // and MPI barrier with MPI)
    host_barrier(comm, handle.get_stream_view());
#else
    handle.get_stream_view().synchronize();
    comm.barrier();  // currently, this is ncclAllReduce
#endif
  }

  // 3. update vertex properties and frontier

  if (num_buffer_elements > 0) {
    static_assert(VertexFrontierType::kNumBuckets <= std::numeric_limits<uint8_t>::max());
    rmm::device_uvector<uint8_t> bucket_indices(num_buffer_elements, handle.get_stream());

    auto vertex_partition = vertex_partition_device_view_t<vertex_t, GraphViewType::is_multi_gpu>(
      graph_view.get_vertex_partition_view());

    if constexpr (!std::is_same_v<payload_t, void>) {
      auto key_payload_pair_first = thrust::make_zip_iterator(
        thrust::make_tuple(get_dataframe_buffer_begin<key_t>(key_buffer),
                           detail::get_optional_payload_buffer_begin<payload_t>(payload_buffer)));
      thrust::transform(
        rmm::exec_policy(handle.get_stream())->on(handle.get_stream()),
        key_payload_pair_first,
        key_payload_pair_first + num_buffer_elements,
        bucket_indices.begin(),
        [vertex_value_input_first,
         vertex_value_output_first,
         v_op,
         vertex_partition,
         invalid_bucket_idx = VertexFrontierType::kInvalidBucketIdx] __device__(auto pair) {
          auto key     = thrust::get<0>(pair);
          auto payload = thrust::get<1>(pair);
          vertex_t v_offset{};
          if constexpr (std::is_same_v<key_t, vertex_t>) {
            v_offset = vertex_partition.get_local_vertex_offset_from_vertex_nocheck(key);
          } else {
            v_offset =
              vertex_partition.get_local_vertex_offset_from_vertex_nocheck(thrust::get<0>(key));
          }
          auto v_val       = *(vertex_value_input_first + v_offset);
          auto v_op_result = v_op(key, v_val, payload);
          if (v_op_result) {
            *(vertex_value_output_first + v_offset) = thrust::get<1>(*v_op_result);
            return static_cast<uint8_t>(thrust::get<0>(*v_op_result));
          } else {
            return std::numeric_limits<uint8_t>::max();
          }
        });

      resize_dataframe_buffer<payload_t>(payload_buffer, size_t{0}, handle.get_stream());
      shrink_to_fit_dataframe_buffer<payload_t>(payload_buffer, handle.get_stream());
    } else {
      thrust::transform(
        rmm::exec_policy(handle.get_stream())->on(handle.get_stream()),
        get_dataframe_buffer_begin<key_t>(key_buffer),
        get_dataframe_buffer_begin<key_t>(key_buffer) + num_buffer_elements,
        bucket_indices.begin(),
        detail::call_v_op_t<vertex_t,
                            VertexValueInputIterator,
                            VertexValueOutputIterator,
                            VertexOp,
                            key_t,
                            GraphViewType::is_multi_gpu>{vertex_value_input_first,
                                                         vertex_value_output_first,
                                                         v_op,
                                                         vertex_partition,
                                                         VertexFrontierType::kInvalidBucketIdx});
    }

    auto bucket_key_pair_first = thrust::make_zip_iterator(
      thrust::make_tuple(bucket_indices.begin(), get_dataframe_buffer_begin<key_t>(key_buffer)));
    bucket_indices.resize(
      thrust::distance(
        bucket_key_pair_first,
        thrust::remove_if(rmm::exec_policy(handle.get_stream())->on(handle.get_stream()),
                          bucket_key_pair_first,
                          bucket_key_pair_first + num_buffer_elements,
                          detail::check_invalid_bucket_idx_t<key_t>())),
      handle.get_stream());
    resize_dataframe_buffer<key_t>(key_buffer, bucket_indices.size(), handle.get_stream());
    bucket_indices.shrink_to_fit(handle.get_stream());
    shrink_to_fit_dataframe_buffer<key_t>(key_buffer, handle.get_stream());

    frontier.insert_to_buckets(bucket_indices.begin(),
                               bucket_indices.end(),
                               get_dataframe_buffer_begin<key_t>(key_buffer),
                               next_frontier_bucket_indices);
  }
}

}  // namespace experimental
}  // namespace cugraph<|MERGE_RESOLUTION|>--- conflicted
+++ resolved
@@ -858,21 +858,12 @@
     auto row_value_input_offset = GraphViewType::is_adj_matrix_transposed
                                     ? vertex_t{0}
                                     : matrix_partition.get_major_value_start_offset();
-<<<<<<< HEAD
     auto segment_offsets        = graph_view.get_local_adj_matrix_partition_segment_offsets(i);
-    if (segment_offsets.size() > 0) {
-      static_assert(detail::num_segments_per_vertex_partition == 3);
-      std::vector<vertex_t> h_thresholds(detail::num_segments_per_vertex_partition - 1);
-      h_thresholds[0] = matrix_partition.get_major_first() + segment_offsets[1];
-      h_thresholds[1] = matrix_partition.get_major_first() + segment_offsets[2];
-=======
-    auto segment_offsets = graph_view.get_local_adj_matrix_partition_segment_offsets(i);
     if (segment_offsets) {
       static_assert(detail::num_sparse_segments_per_vertex_partition == 3);
       std::vector<vertex_t> h_thresholds(detail::num_sparse_segments_per_vertex_partition - 1);
       h_thresholds[0] = matrix_partition.get_major_first() + (*segment_offsets)[1];
       h_thresholds[1] = matrix_partition.get_major_first() + (*segment_offsets)[2];
->>>>>>> 1778d43a
       rmm::device_uvector<vertex_t> d_thresholds(h_thresholds.size(), handle.get_stream());
       raft::update_device(
         d_thresholds.data(), h_thresholds.data(), h_thresholds.size(), handle.get_stream());
