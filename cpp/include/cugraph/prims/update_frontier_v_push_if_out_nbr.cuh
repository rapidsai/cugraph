--- conflicted
+++ resolved
@@ -669,28 +669,17 @@
                    static_cast<int>(i),
                    handle.get_stream());
 
-<<<<<<< HEAD
-      ret += thrust::transform_reduce(
-        rmm::exec_policy(handle.get_stream()),
-        frontier_vertices.begin(),
-        frontier_vertices.end(),
-        [matrix_partition] __device__(auto major) {
-          auto major_offset = matrix_partition.get_major_offset_from_major_nocheck(major);
-          return matrix_partition.get_local_degree(major_offset);
-        },
-        edge_t{0},
-        thrust::plus<edge_t>());
-=======
       auto segment_offsets = graph_view.get_local_adj_matrix_partition_segment_offsets(i);
       auto use_dcs =
         segment_offsets
           ? ((*segment_offsets).size() > (detail::num_sparse_segments_per_vertex_partition + 1))
           : false;
 
+      rmm::exec_policy execution_policy = handle.get_thrust_policy();
       ret +=
         use_dcs
           ? thrust::transform_reduce(
-              rmm::exec_policy(handle.get_stream())->on(handle.get_stream()),
+              execution_policy,
               frontier_vertices.begin(),
               frontier_vertices.end(),
               [matrix_partition,
@@ -715,7 +704,7 @@
               edge_t{0},
               thrust::plus<edge_t>())
           : thrust::transform_reduce(
-              rmm::exec_policy(handle.get_stream())->on(handle.get_stream()),
+              execution_policy,
               frontier_vertices.begin(),
               frontier_vertices.end(),
               [matrix_partition] __device__(auto major) {
@@ -724,7 +713,6 @@
               },
               edge_t{0},
               thrust::plus<edge_t>());
->>>>>>> bff09c0d
     } else {
       assert(i == 0);
       ret += thrust::transform_reduce(
@@ -949,23 +937,10 @@
         ? ((*segment_offsets).size() > (detail::num_sparse_segments_per_vertex_partition + 1))
         : false;
 
+    rmm::exec_policy execution_policy = handle.get_thrust_policy();
     auto max_pushes =
-<<<<<<< HEAD
-      thrust::distance(matrix_partition_frontier_row_first, matrix_partition_frontier_row_last) > 0
-        ? thrust::transform_reduce(
-            rmm::exec_policy(handle.get_stream()),
-            matrix_partition_frontier_row_first,
-            matrix_partition_frontier_row_last,
-            [matrix_partition] __device__(auto row) {
-              auto row_offset = matrix_partition.get_major_offset_from_major_nocheck(row);
-              return matrix_partition.get_local_degree(row_offset);
-            },
-            edge_t{0},
-            thrust::plus<edge_t>())
-        : edge_t{0};
-=======
       use_dcs ? thrust::transform_reduce(
-                  rmm::exec_policy(handle.get_stream())->on(handle.get_stream()),
+                  execution_policy,
                   matrix_partition_frontier_row_first,
                   matrix_partition_frontier_row_last,
                   [matrix_partition,
@@ -990,7 +965,7 @@
                   edge_t{0},
                   thrust::plus<edge_t>())
               : thrust::transform_reduce(
-                  rmm::exec_policy(handle.get_stream())->on(handle.get_stream()),
+                  execution_policy,
                   matrix_partition_frontier_row_first,
                   matrix_partition_frontier_row_last,
                   [matrix_partition] __device__(auto row) {
@@ -999,7 +974,6 @@
                   },
                   edge_t{0},
                   thrust::plus<edge_t>());
->>>>>>> bff09c0d
 
     // FIXME: This is highly pessimistic for single GPU (and multi-GPU as well if we maintain
     // additional per column data for filtering in e_op). If we can pause & resume execution if
