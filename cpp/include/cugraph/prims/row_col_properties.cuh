--- conflicted
+++ resolved
@@ -87,45 +87,7 @@
 };
 
 template <typename vertex_t, typename T>
-<<<<<<< HEAD
 class row_col_properties_t {
-=======
-class major_properties_t {
- public:
-  major_properties_t() : buffer_(allocate_dataframe_buffer<T>(0, rmm::cuda_stream_view{})) {}
-
-  major_properties_t(raft::handle_t const& handle, vertex_t buffer_size)
-    : buffer_(allocate_dataframe_buffer<T>(buffer_size, handle.get_stream()))
-  {
-  }
-
-  void fill(T value, rmm::cuda_stream_view stream)
-  {
-    thrust::fill(
-      rmm::exec_policy(stream), value_data(), value_data() + size_dataframe_buffer(buffer_), value);
-  }
-
-  auto value_data() { return get_dataframe_buffer_begin(buffer_); }
-
-  auto device_view() const
-  {
-    auto value_first = get_dataframe_buffer_cbegin(buffer_);
-    return major_properties_device_view_t<vertex_t, decltype(value_first)>(value_first);
-  }
-
-  auto mutable_device_view()
-  {
-    auto value_first = get_dataframe_buffer_begin(buffer_);
-    return major_properties_device_view_t<vertex_t, decltype(value_first)>(value_first);
-  }
-
- private:
-  decltype(allocate_dataframe_buffer<T>(0, rmm::cuda_stream_view{})) buffer_;
-};
-
-template <typename vertex_t, typename T>
-class minor_properties_t {
->>>>>>> fd484d5c
  public:
   row_col_properties_t()
     : key_first_(std::nullopt),
@@ -157,13 +119,9 @@
       rmm::exec_policy(stream), value_data(), value_data() + size_dataframe_buffer(buffer_), value);
   }
 
-<<<<<<< HEAD
   auto key_first() { return key_first_; }
   auto key_last() { return key_last_; }
-  auto value_data() { return get_dataframe_buffer_begin<T>(buffer_); }
-=======
   auto value_data() { return get_dataframe_buffer_begin(buffer_); }
->>>>>>> fd484d5c
 
   auto device_view() const
   {
