--- conflicted
+++ resolved
@@ -64,20 +64,6 @@
     auto const col_comm_rank = col_comm.get_rank();
     auto const col_comm_size = col_comm.get_size();
 
-<<<<<<< HEAD
-    // barrier is necessary here to avoid potential overlap (which can leads to deadlock) between
-    // two different communicators (beginning of col_comm)
-#if 1
-    // FIXME: temporary hack till UCC is integrated into RAFT (so we can use UCC barrier with DASK
-    // and MPI barrier with MPI)
-    host_barrier(comm, handle.get_stream());
-#else
-    handle.get_stream().synchronize();
-    comm.barrier();  // currently, this is ncclAllReduce
-#endif
-
-=======
->>>>>>> 8096c53a
     if (matrix_major_value_output.key_first()) {
       auto key_offsets = GraphViewType::is_adj_matrix_transposed
                            ? *(graph_view.get_local_sorted_unique_edge_col_offsets())
@@ -124,20 +110,6 @@
                         displacements,
                         handle.get_stream());
     }
-<<<<<<< HEAD
-
-    // barrier is necessary here to avoid potential overlap (which can leads to deadlock) between
-    // two different communicators (end of col_comm)
-#if 1
-    // FIXME: temporary hack till UCC is integrated into RAFT (so we can use UCC barrier with DASK
-    // and MPI barrier with MPI)
-    host_barrier(comm, handle.get_stream());
-#else
-    handle.get_stream().synchronize();
-    comm.barrier();  // currently, this is ncclAllReduce
-#endif
-=======
->>>>>>> 8096c53a
   } else {
     assert(!(matrix_major_value_output.key_first()));
     assert(graph_view.get_number_of_local_vertices() == GraphViewType::is_adj_matrix_transposed
@@ -175,20 +147,6 @@
     auto const col_comm_rank = col_comm.get_rank();
     auto const col_comm_size = col_comm.get_size();
 
-<<<<<<< HEAD
-    // barrier is necessary here to avoid potential overlap (which can leads to deadlock) between
-    // two different communicators (beginning of col_comm)
-#if 1
-    // FIXME: temporary hack till UCC is integrated into RAFT (so we can use UCC barrier with DASK
-    // and MPI barrier with MPI)
-    host_barrier(comm, handle.get_stream());
-#else
-    handle.get_stream().synchronize();
-    comm.barrier();  // currently, this is ncclAllReduce
-#endif
-
-=======
->>>>>>> 8096c53a
     auto rx_counts =
       host_scalar_allgather(col_comm,
                             static_cast<size_t>(thrust::distance(vertex_first, vertex_last)),
@@ -268,20 +226,6 @@
           matrix_major_value_output.value_data() + matrix_partition.get_major_value_start_offset());
       }
     }
-<<<<<<< HEAD
-
-    // barrier is necessary here to avoid potential overlap (which can leads to deadlock) between
-    // two different communicators (end of col_comm)
-#if 1
-    // FIXME: temporary hack till UCC is integrated into RAFT (so we can use UCC barrier with DASK
-    // and MPI barrier with MPI)
-    host_barrier(comm, handle.get_stream());
-#else
-    handle.get_stream().synchronize();
-    comm.barrier();  // currently, this is ncclAllReduce
-#endif
-=======
->>>>>>> 8096c53a
   } else {
     assert(!(matrix_major_value_output.key_first()));
     assert(graph_view.get_number_of_local_vertices() == GraphViewType::is_adj_matrix_transposed
@@ -316,20 +260,6 @@
     auto const col_comm_rank = col_comm.get_rank();
     auto const col_comm_size = col_comm.get_size();
 
-<<<<<<< HEAD
-    // barrier is necessary here to avoid potential overlap (which can leads to deadlock) between
-    // two different communicators (beginning of row_comm)
-#if 1
-    // FIXME: temporary hack till UCC is integrated into RAFT (so we can use UCC barrier with DASK
-    // and MPI barrier with MPI)
-    host_barrier(comm, handle.get_stream());
-#else
-    handle.get_stream().synchronize();
-    comm.barrier();  // currently, this is ncclAllReduce
-#endif
-
-=======
->>>>>>> 8096c53a
     if (matrix_minor_value_output.key_first()) {
       auto key_offsets = GraphViewType::is_adj_matrix_transposed
                            ? *(graph_view.get_local_sorted_unique_edge_row_offsets())
@@ -376,20 +306,6 @@
                         displacements,
                         handle.get_stream());
     }
-<<<<<<< HEAD
-
-    // barrier is necessary here to avoid potential overlap (which can leads to deadlock) between
-    // two different communicators (end of row_comm)
-#if 1
-    // FIXME: temporary hack till UCC is integrated into RAFT (so we can use UCC barrier with DASK
-    // and MPI barrier with MPI)
-    host_barrier(comm, handle.get_stream());
-#else
-    handle.get_stream().synchronize();
-    comm.barrier();  // currently, this is ncclAllReduce
-#endif
-=======
->>>>>>> 8096c53a
   } else {
     assert(!(matrix_minor_value_output.key_first()));
     assert(graph_view.get_number_of_local_vertices() == GraphViewType::is_adj_matrix_transposed
@@ -427,20 +343,6 @@
     auto const col_comm_rank = col_comm.get_rank();
     auto const col_comm_size = col_comm.get_size();
 
-<<<<<<< HEAD
-    // barrier is necessary here to avoid potential overlap (which can leads to deadlock) between
-    // two different communicators (beginning of row_comm)
-#if 1
-    // FIXME: temporary hack till UCC is integrated into RAFT (so we can use UCC barrier with DASK
-    // and MPI barrier with MPI)
-    host_barrier(comm, handle.get_stream());
-#else
-    handle.get_stream().synchronize();
-    comm.barrier();  // currently, this is ncclAllReduce
-#endif
-
-=======
->>>>>>> 8096c53a
     auto rx_counts =
       host_scalar_allgather(row_comm,
                             static_cast<size_t>(thrust::distance(vertex_first, vertex_last)),
@@ -518,20 +420,6 @@
                         matrix_minor_value_output.value_data());
       }
     }
-<<<<<<< HEAD
-
-    // barrier is necessary here to avoid potential overlap (which can leads to deadlock) between
-    // two different communicators (end of row_comm)
-#if 1
-    // FIXME: temporary hack till UCC is integrated into RAFT (so we can use UCC barrier with DASK
-    // and MPI barrier with MPI)
-    host_barrier(comm, handle.get_stream());
-#else
-    handle.get_stream().synchronize();
-    comm.barrier();  // currently, this is ncclAllReduce
-#endif
-=======
->>>>>>> 8096c53a
   } else {
     assert(!(matrix_minor_value_output.key_first()));
     assert(graph_view.get_number_of_local_vertices() ==
