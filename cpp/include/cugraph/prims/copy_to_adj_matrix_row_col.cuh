--- conflicted
+++ resolved
@@ -194,8 +194,7 @@
     auto rx_tmp_buffer = allocate_dataframe_buffer<
       typename std::iterator_traits<VertexValueInputIterator>::value_type>(max_rx_size,
                                                                            handle.get_stream());
-    auto rx_value_first = get_dataframe_buffer_begin<
-      typename std::iterator_traits<VertexValueInputIterator>::value_type>(rx_tmp_buffer);
+    auto rx_value_first = get_dataframe_buffer_begin(rx_tmp_buffer);
 
     auto key_offsets = GraphViewType::is_adj_matrix_transposed
                          ? graph_view.get_local_sorted_unique_edge_col_offsets()
@@ -206,16 +205,6 @@
         matrix_partition_device_view_t<vertex_t, edge_t, weight_t, GraphViewType::is_multi_gpu>(
           graph_view.get_matrix_partition_view(i));
 
-<<<<<<< HEAD
-=======
-      rmm::device_uvector<vertex_t> rx_vertices(col_comm_rank == i ? size_t{0} : rx_counts[i],
-                                                handle.get_stream());
-      auto rx_tmp_buffer = allocate_dataframe_buffer<
-        typename std::iterator_traits<VertexValueInputIterator>::value_type>(rx_counts[i],
-                                                                             handle.get_stream());
-      auto rx_value_first = get_dataframe_buffer_begin(rx_tmp_buffer);
-
->>>>>>> fd484d5c
       if (col_comm_rank == i) {
         auto vertex_partition =
           vertex_partition_device_view_t<vertex_t, GraphViewType::is_multi_gpu>(
@@ -446,8 +435,7 @@
     auto rx_tmp_buffer = allocate_dataframe_buffer<
       typename std::iterator_traits<VertexValueInputIterator>::value_type>(max_rx_size,
                                                                            handle.get_stream());
-    auto rx_value_first = get_dataframe_buffer_begin<
-      typename std::iterator_traits<VertexValueInputIterator>::value_type>(rx_tmp_buffer);
+    auto rx_value_first = get_dataframe_buffer_begin(rx_tmp_buffer);
 
     auto key_offsets = GraphViewType::is_adj_matrix_transposed
                          ? graph_view.get_local_sorted_unique_edge_row_offsets()
@@ -457,16 +445,6 @@
       matrix_partition_device_view_t<vertex_t, edge_t, weight_t, GraphViewType::is_multi_gpu>(
         graph_view.get_matrix_partition_view(size_t{0}));
     for (int i = 0; i < row_comm_size; ++i) {
-<<<<<<< HEAD
-=======
-      rmm::device_uvector<vertex_t> rx_vertices(row_comm_rank == i ? size_t{0} : rx_counts[i],
-                                                handle.get_stream());
-      auto rx_tmp_buffer = allocate_dataframe_buffer<
-        typename std::iterator_traits<VertexValueInputIterator>::value_type>(rx_counts[i],
-                                                                             handle.get_stream());
-      auto rx_value_first = get_dataframe_buffer_begin(rx_tmp_buffer);
-
->>>>>>> fd484d5c
       if (row_comm_rank == i) {
         auto vertex_partition =
           vertex_partition_device_view_t<vertex_t, GraphViewType::is_multi_gpu>(
