/*
 * Copyright (c) 2020-2021, NVIDIA CORPORATION.
 *
 * Licensed under the Apache License, Version 2.0 (the "License");
 * you may not use this file except in compliance with the License.
 * You may obtain a copy of the License at
 *
 *     http://www.apache.org/licenses/LICENSE-2.0
 *
 * Unless required by applicable law or agreed to in writing, software
 * distributed under the License is distributed on an "AS IS" BASIS,
 * WITHOUT WARRANTIES OR CONDITIONS OF ANY KIND, either express or implied.
 * See the License for the specific language governing permissions and
 * limitations under the License.
 */
#pragma once

#include <cugraph/graph_view.hpp>
#include <cugraph/matrix_partition_device_view.cuh>
#include <cugraph/prims/property_op_utils.cuh>
#include <cugraph/prims/reduce_op.cuh>
#include <cugraph/prims/row_col_properties.cuh>
#include <cugraph/utilities/dataframe_buffer.cuh>
#include <cugraph/utilities/device_comm.cuh>
#include <cugraph/utilities/error.hpp>

#include <raft/cudart_utils.h>
#include <raft/handle.hpp>
#include <rmm/exec_policy.hpp>

#include <thrust/distance.h>
#include <thrust/functional.h>
#include <thrust/transform_reduce.h>
#include <thrust/tuple.h>
#include <thrust/type_traits/integer_sequence.h>
#include <cub/cub.cuh>

#include <type_traits>
#include <utility>

namespace cugraph {

namespace detail {

int32_t constexpr copy_v_transform_reduce_nbr_for_all_block_size = 512;

template <bool update_major,
          typename GraphViewType,
          typename AdjMatrixRowValueInputWrapper,
          typename AdjMatrixColValueInputWrapper,
          typename ResultValueOutputIteratorOrWrapper /* wrapper if update_major &&
                                                         GraphViewType::is_multi_gpu, iterator
                                                         otherwise */
          ,
          typename EdgeOp,
          typename T>
__global__ void for_all_major_for_all_nbr_hypersparse(
  matrix_partition_device_view_t<typename GraphViewType::vertex_type,
                                 typename GraphViewType::edge_type,
                                 typename GraphViewType::weight_type,
                                 GraphViewType::is_multi_gpu> matrix_partition,
  typename GraphViewType::vertex_type major_hypersparse_first,
  AdjMatrixRowValueInputWrapper adj_matrix_row_value_input,
  AdjMatrixColValueInputWrapper adj_matrix_col_value_input,
  ResultValueOutputIteratorOrWrapper result_value_output,
  EdgeOp e_op,
  T init /* relevent only if update_major == true */)
{
  using vertex_t = typename GraphViewType::vertex_type;
  using edge_t   = typename GraphViewType::edge_type;
  using weight_t = typename GraphViewType::weight_type;

  auto const tid = threadIdx.x + blockIdx.x * blockDim.x;
  auto major_start_offset =
    static_cast<size_t>(major_hypersparse_first - matrix_partition.get_major_first());
  auto idx = static_cast<size_t>(tid);

  auto dcs_nzd_vertex_count = *(matrix_partition.get_dcs_nzd_vertex_count());

  [[maybe_unused]] property_op<T, thrust::plus>
    edge_property_add{};  // relevant only if update_major == true
  while (idx < static_cast<size_t>(dcs_nzd_vertex_count)) {
    auto major =
      *(matrix_partition.get_major_from_major_hypersparse_idx_nocheck(static_cast<vertex_t>(idx)));
    auto major_idx =
      major_start_offset + idx;  // major_offset != major_idx in the hypersparse region
    vertex_t const* indices{nullptr};
    thrust::optional<weight_t const*> weights{thrust::nullopt};
    edge_t local_degree{};
    thrust::tie(indices, weights, local_degree) =
      matrix_partition.get_local_edges(static_cast<vertex_t>(major_idx));
    auto transform_op = [&matrix_partition,
                         &adj_matrix_row_value_input,
                         &adj_matrix_col_value_input,
                         &e_op,
                         major,
                         indices,
                         weights] __device__(auto i) {
      auto major_offset = matrix_partition.get_major_offset_from_major_nocheck(major);
      auto minor        = indices[i];
      auto weight       = weights ? (*weights)[i] : weight_t{1.0};
      auto minor_offset = matrix_partition.get_minor_offset_from_minor_nocheck(minor);
      auto row          = GraphViewType::is_adj_matrix_transposed ? minor : major;
      auto col          = GraphViewType::is_adj_matrix_transposed ? major : minor;
      auto row_offset   = GraphViewType::is_adj_matrix_transposed
                            ? minor_offset
                            : static_cast<vertex_t>(major_offset);
      auto col_offset   = GraphViewType::is_adj_matrix_transposed
                            ? static_cast<vertex_t>(major_offset)
                            : minor_offset;
      return evaluate_edge_op<GraphViewType,
                              vertex_t,
                              AdjMatrixRowValueInputWrapper,
                              AdjMatrixColValueInputWrapper,
                              EdgeOp>()
        .compute(row,
                 col,
                 weight,
                 adj_matrix_row_value_input.get(row_offset),
                 adj_matrix_col_value_input.get(col_offset),
                 e_op);
    };

    if constexpr (update_major) {
      *(result_value_output + (major - major_hypersparse_first)) =
        thrust::transform_reduce(thrust::seq,
                                 thrust::make_counting_iterator(edge_t{0}),
                                 thrust::make_counting_iterator(local_degree),
                                 transform_op,
                                 init,
                                 edge_property_add);
    } else {
      if constexpr (GraphViewType::is_multi_gpu) {
        thrust::for_each(
          thrust::seq,
          thrust::make_counting_iterator(edge_t{0}),
          thrust::make_counting_iterator(local_degree),
          [&matrix_partition, indices, &result_value_output, &transform_op] __device__(auto i) {
            auto e_op_result  = transform_op(i);
            auto minor        = indices[i];
            auto minor_offset = matrix_partition.get_minor_offset_from_minor_nocheck(minor);
            atomic_accumulate_edge_op_result(result_value_output.get_iter(minor_offset),
                                             e_op_result);
          });
      } else {
        thrust::for_each(
          thrust::seq,
          thrust::make_counting_iterator(edge_t{0}),
          thrust::make_counting_iterator(local_degree),
          [&matrix_partition, indices, &result_value_output, &transform_op] __device__(auto i) {
            auto e_op_result  = transform_op(i);
            auto minor        = indices[i];
            auto minor_offset = matrix_partition.get_minor_offset_from_minor_nocheck(minor);
            atomic_accumulate_edge_op_result(result_value_output + minor_offset, e_op_result);
          });
      }
    }
    idx += gridDim.x * blockDim.x;
  }
}

template <bool update_major,
          typename GraphViewType,
          typename AdjMatrixRowValueInputWrapper,
          typename AdjMatrixColValueInputWrapper,
          typename ResultValueOutputIteratorOrWrapper /* wrapper if update_major &&
                                                         GraphViewType::is_multi_gpu, iterator
                                                         otherwise */
          ,
          typename EdgeOp,
          typename T>
__global__ void for_all_major_for_all_nbr_low_degree(
  matrix_partition_device_view_t<typename GraphViewType::vertex_type,
                                 typename GraphViewType::edge_type,
                                 typename GraphViewType::weight_type,
                                 GraphViewType::is_multi_gpu> matrix_partition,
  typename GraphViewType::vertex_type major_first,
  typename GraphViewType::vertex_type major_last,
  AdjMatrixRowValueInputWrapper adj_matrix_row_value_input,
  AdjMatrixColValueInputWrapper adj_matrix_col_value_input,
  ResultValueOutputIteratorOrWrapper result_value_output,
  EdgeOp e_op,
  T init /* relevent only if update_major == true */)
{
  using vertex_t = typename GraphViewType::vertex_type;
  using edge_t   = typename GraphViewType::edge_type;
  using weight_t = typename GraphViewType::weight_type;

  auto const tid          = threadIdx.x + blockIdx.x * blockDim.x;
  auto major_start_offset = static_cast<size_t>(major_first - matrix_partition.get_major_first());
  auto idx                = static_cast<size_t>(tid);

  [[maybe_unused]] property_op<T, thrust::plus>
    edge_property_add{};  // relevant only if update_major == true
  while (idx < static_cast<size_t>(major_last - major_first)) {
    auto major_offset = major_start_offset + idx;
    vertex_t const* indices{nullptr};
    thrust::optional<weight_t const*> weights{thrust::nullopt};
    edge_t local_degree{};
    thrust::tie(indices, weights, local_degree) =
      matrix_partition.get_local_edges(static_cast<vertex_t>(major_offset));
    auto transform_op = [&matrix_partition,
                         &adj_matrix_row_value_input,
                         &adj_matrix_col_value_input,
                         &e_op,
                         major_offset,
                         indices,
                         weights] __device__(auto i) {
      auto minor        = indices[i];
      auto weight       = weights ? (*weights)[i] : weight_t{1.0};
      auto minor_offset = matrix_partition.get_minor_offset_from_minor_nocheck(minor);
      auto row          = GraphViewType::is_adj_matrix_transposed
                            ? minor
                            : matrix_partition.get_major_from_major_offset_nocheck(major_offset);
      auto col          = GraphViewType::is_adj_matrix_transposed
                            ? matrix_partition.get_major_from_major_offset_nocheck(major_offset)
                            : minor;
      auto row_offset   = GraphViewType::is_adj_matrix_transposed
                            ? minor_offset
                            : static_cast<vertex_t>(major_offset);
      auto col_offset   = GraphViewType::is_adj_matrix_transposed
                            ? static_cast<vertex_t>(major_offset)
                            : minor_offset;
      return evaluate_edge_op<GraphViewType,
                              vertex_t,
                              AdjMatrixRowValueInputWrapper,
                              AdjMatrixColValueInputWrapper,
                              EdgeOp>()
        .compute(row,
                 col,
                 weight,
                 adj_matrix_row_value_input.get(row_offset),
                 adj_matrix_col_value_input.get(col_offset),
                 e_op);
    };

    if constexpr (update_major) {
      *(result_value_output + idx) =
        thrust::transform_reduce(thrust::seq,
                                 thrust::make_counting_iterator(edge_t{0}),
                                 thrust::make_counting_iterator(local_degree),
                                 transform_op,
                                 init,
                                 edge_property_add);
    } else {
      if constexpr (GraphViewType::is_multi_gpu) {
        thrust::for_each(
          thrust::seq,
          thrust::make_counting_iterator(edge_t{0}),
          thrust::make_counting_iterator(local_degree),
          [&matrix_partition, indices, &result_value_output, &transform_op] __device__(auto i) {
            auto e_op_result  = transform_op(i);
            auto minor        = indices[i];
            auto minor_offset = matrix_partition.get_minor_offset_from_minor_nocheck(minor);
            atomic_accumulate_edge_op_result(result_value_output.get_iter(minor_offset),
                                             e_op_result);
          });
      } else {
        thrust::for_each(
          thrust::seq,
          thrust::make_counting_iterator(edge_t{0}),
          thrust::make_counting_iterator(local_degree),
          [&matrix_partition, indices, &result_value_output, &transform_op] __device__(auto i) {
            auto e_op_result  = transform_op(i);
            auto minor        = indices[i];
            auto minor_offset = matrix_partition.get_minor_offset_from_minor_nocheck(minor);
            atomic_accumulate_edge_op_result(result_value_output + minor_offset, e_op_result);
          });
      }
    }
    idx += gridDim.x * blockDim.x;
  }
}

template <bool update_major,
          typename GraphViewType,
          typename AdjMatrixRowValueInputWrapper,
          typename AdjMatrixColValueInputWrapper,
          typename ResultValueOutputIteratorOrWrapper /* wrapper if update_major &&
                                                         GraphViewType::is_multi_gpu, iterator
                                                         otherwise */
          ,
          typename EdgeOp,
          typename T>
__global__ void for_all_major_for_all_nbr_mid_degree(
  matrix_partition_device_view_t<typename GraphViewType::vertex_type,
                                 typename GraphViewType::edge_type,
                                 typename GraphViewType::weight_type,
                                 GraphViewType::is_multi_gpu> matrix_partition,
  typename GraphViewType::vertex_type major_first,
  typename GraphViewType::vertex_type major_last,
  AdjMatrixRowValueInputWrapper adj_matrix_row_value_input,
  AdjMatrixColValueInputWrapper adj_matrix_col_value_input,
  ResultValueOutputIteratorOrWrapper result_value_output,
  EdgeOp e_op,
  T init /* relevent only if update_major == true */)
{
  using vertex_t      = typename GraphViewType::vertex_type;
  using edge_t        = typename GraphViewType::edge_type;
  using weight_t      = typename GraphViewType::weight_type;
  using e_op_result_t = T;

  auto const tid = threadIdx.x + blockIdx.x * blockDim.x;
  static_assert(copy_v_transform_reduce_nbr_for_all_block_size % raft::warp_size() == 0);
  auto const lane_id      = tid % raft::warp_size();
  auto major_start_offset = static_cast<size_t>(major_first - matrix_partition.get_major_first());
  auto idx                = static_cast<size_t>(tid / raft::warp_size());

  using WarpReduce = cub::WarpReduce<e_op_result_t>;
  [[maybe_unused]] __shared__ typename WarpReduce::TempStorage
    temp_storage[copy_v_transform_reduce_nbr_for_all_block_size /
                 raft::warp_size()];  // relevant only if update_major == true

  [[maybe_unused]] property_op<e_op_result_t, thrust::plus>
    edge_property_add{};  // relevant only if update_major == true
  while (idx < static_cast<size_t>(major_last - major_first)) {
    auto major_offset = major_start_offset + idx;
    vertex_t const* indices{nullptr};
    thrust::optional<weight_t const*> weights{thrust::nullopt};
    edge_t local_degree{};
    thrust::tie(indices, weights, local_degree) = matrix_partition.get_local_edges(major_offset);
    [[maybe_unused]] auto e_op_result_sum =
      lane_id == 0 ? init : e_op_result_t{};  // relevent only if update_major == true
    for (edge_t i = lane_id; i < local_degree; i += raft::warp_size()) {
      auto minor        = indices[i];
      auto weight       = weights ? (*weights)[i] : weight_t{1.0};
      auto minor_offset = matrix_partition.get_minor_offset_from_minor_nocheck(minor);
      auto row          = GraphViewType::is_adj_matrix_transposed
                            ? minor
                            : matrix_partition.get_major_from_major_offset_nocheck(major_offset);
      auto col          = GraphViewType::is_adj_matrix_transposed
                            ? matrix_partition.get_major_from_major_offset_nocheck(major_offset)
                            : minor;
      auto row_offset   = GraphViewType::is_adj_matrix_transposed
                            ? minor_offset
                            : static_cast<vertex_t>(major_offset);
      auto col_offset   = GraphViewType::is_adj_matrix_transposed
                            ? static_cast<vertex_t>(major_offset)
                            : minor_offset;
      auto e_op_result  = evaluate_edge_op<GraphViewType,
                                          vertex_t,
                                          AdjMatrixRowValueInputWrapper,
                                          AdjMatrixColValueInputWrapper,
                                          EdgeOp>()
                           .compute(row,
                                    col,
                                    weight,
                                    adj_matrix_row_value_input.get(row_offset),
                                    adj_matrix_col_value_input.get(col_offset),
                                    e_op);
      if constexpr (update_major) {
        e_op_result_sum = edge_property_add(e_op_result_sum, e_op_result);
      } else {
        if constexpr (GraphViewType::is_multi_gpu) {
          atomic_accumulate_edge_op_result(result_value_output.get_iter(minor_offset), e_op_result);
        } else {
          atomic_accumulate_edge_op_result(result_value_output + minor_offset, e_op_result);
        }
      }
    }
    if constexpr (update_major) {
      e_op_result_sum = WarpReduce(temp_storage[threadIdx.x / raft::warp_size()])
                          .Reduce(e_op_result_sum, edge_property_add);
      if (lane_id == 0) { *(result_value_output + idx) = e_op_result_sum; }
    }

    idx += gridDim.x * (blockDim.x / raft::warp_size());
  }
}

template <bool update_major,
          typename GraphViewType,
          typename AdjMatrixRowValueInputWrapper,
          typename AdjMatrixColValueInputWrapper,
          typename ResultValueOutputIteratorOrWrapper /* wrapper if update_major &&
                                                         GraphViewType::is_multi_gpu, iterator
                                                         otherwise */
          ,
          typename EdgeOp,
          typename T>
__global__ void for_all_major_for_all_nbr_high_degree(
  matrix_partition_device_view_t<typename GraphViewType::vertex_type,
                                 typename GraphViewType::edge_type,
                                 typename GraphViewType::weight_type,
                                 GraphViewType::is_multi_gpu> matrix_partition,
  typename GraphViewType::vertex_type major_first,
  typename GraphViewType::vertex_type major_last,
  AdjMatrixRowValueInputWrapper adj_matrix_row_value_input,
  AdjMatrixColValueInputWrapper adj_matrix_col_value_input,
  ResultValueOutputIteratorOrWrapper result_value_output,
  EdgeOp e_op,
  T init /* relevent only if update_major == true */)
{
  using vertex_t      = typename GraphViewType::vertex_type;
  using edge_t        = typename GraphViewType::edge_type;
  using weight_t      = typename GraphViewType::weight_type;
  using e_op_result_t = T;

  auto major_start_offset = static_cast<size_t>(major_first - matrix_partition.get_major_first());
  auto idx                = static_cast<size_t>(blockIdx.x);

  using BlockReduce =
    cub::BlockReduce<e_op_result_t, copy_v_transform_reduce_nbr_for_all_block_size>;
  [[maybe_unused]] __shared__
    typename BlockReduce::TempStorage temp_storage;  // relevant only if update_major == true

  [[maybe_unused]] property_op<e_op_result_t, thrust::plus>
    edge_property_add{};  // relevant only if update_major == true
  while (idx < static_cast<size_t>(major_last - major_first)) {
    auto major_offset = major_start_offset + idx;
    vertex_t const* indices{nullptr};
    thrust::optional<weight_t const*> weights{thrust::nullopt};
    edge_t local_degree{};
    thrust::tie(indices, weights, local_degree) = matrix_partition.get_local_edges(major_offset);
    [[maybe_unused]] auto e_op_result_sum =
      threadIdx.x == 0 ? init : e_op_result_t{};  // relevent only if update_major == true
    for (edge_t i = threadIdx.x; i < local_degree; i += blockDim.x) {
      auto minor        = indices[i];
      auto weight       = weights ? (*weights)[i] : weight_t{1.0};
      auto minor_offset = matrix_partition.get_minor_offset_from_minor_nocheck(minor);
      auto row          = GraphViewType::is_adj_matrix_transposed
                            ? minor
                            : matrix_partition.get_major_from_major_offset_nocheck(major_offset);
      auto col          = GraphViewType::is_adj_matrix_transposed
                            ? matrix_partition.get_major_from_major_offset_nocheck(major_offset)
                            : minor;
      auto row_offset   = GraphViewType::is_adj_matrix_transposed
                            ? minor_offset
                            : static_cast<vertex_t>(major_offset);
      auto col_offset   = GraphViewType::is_adj_matrix_transposed
                            ? static_cast<vertex_t>(major_offset)
                            : minor_offset;
      auto e_op_result  = evaluate_edge_op<GraphViewType,
                                          vertex_t,
                                          AdjMatrixRowValueInputWrapper,
                                          AdjMatrixColValueInputWrapper,
                                          EdgeOp>()
                           .compute(row,
                                    col,
                                    weight,
                                    adj_matrix_row_value_input.get(row_offset),
                                    adj_matrix_col_value_input.get(col_offset),
                                    e_op);
      if constexpr (update_major) {
        e_op_result_sum = edge_property_add(e_op_result_sum, e_op_result);
      } else {
        if constexpr (GraphViewType::is_multi_gpu) {
          atomic_accumulate_edge_op_result(result_value_output.get_iter(minor_offset), e_op_result);
        } else {
          atomic_accumulate_edge_op_result(result_value_output + minor_offset, e_op_result);
        }
      }
    }
    if constexpr (update_major) {
      e_op_result_sum = BlockReduce(temp_storage).Reduce(e_op_result_sum, edge_property_add);
      if (threadIdx.x == 0) { *(result_value_output + idx) = e_op_result_sum; }
    }

    idx += gridDim.x;
  }
}

template <bool in,  // iterate over incoming edges (in == true) or outgoing edges (in == false)
          typename GraphViewType,
          typename AdjMatrixRowValueInputWrapper,
          typename AdjMatrixColValueInputWrapper,
          typename EdgeOp,
          typename T,
          typename VertexValueOutputIterator>
void copy_v_transform_reduce_nbr(raft::handle_t const& handle,
                                 GraphViewType const& graph_view,
                                 AdjMatrixRowValueInputWrapper adj_matrix_row_value_input,
                                 AdjMatrixColValueInputWrapper adj_matrix_col_value_input,
                                 EdgeOp e_op,
                                 T init,
                                 VertexValueOutputIterator vertex_value_output_first)
{
  constexpr auto update_major = (in == GraphViewType::is_adj_matrix_transposed);
  using vertex_t              = typename GraphViewType::vertex_type;
  using edge_t                = typename GraphViewType::edge_type;
  using weight_t              = typename GraphViewType::weight_type;

  static_assert(is_arithmetic_or_thrust_tuple_of_arithmetic<T>::value);

  [[maybe_unused]] std::conditional_t<GraphViewType::is_adj_matrix_transposed,
                                      row_properties_t<GraphViewType, T>,
                                      col_properties_t<GraphViewType, T>>
    minor_tmp_buffer{};  // relevant only when (GraphViewType::is_multi_gpu && !update_major
  if constexpr (GraphViewType::is_multi_gpu && !update_major) {
    if constexpr (GraphViewType::is_adj_matrix_transposed) {
      minor_tmp_buffer = row_properties_t<GraphViewType, T>(handle, graph_view);
    } else {
      minor_tmp_buffer = col_properties_t<GraphViewType, T>(handle, graph_view);
    }
  }

  if constexpr (!update_major) {
    auto minor_init = init;
    if constexpr (GraphViewType::is_multi_gpu) {
      auto& row_comm = handle.get_subcomm(cugraph::partition_2d::key_naming_t().row_name());
      auto const row_comm_rank = row_comm.get_rank();
      minor_init               = (row_comm_rank == 0) ? init : T{};
    }

    auto execution_policy = handle.get_thrust_policy();
    if constexpr (GraphViewType::is_multi_gpu) {
      minor_tmp_buffer.fill(minor_init, handle.get_stream());
    } else {
      thrust::fill(execution_policy,
                   vertex_value_output_first,
                   vertex_value_output_first + graph_view.get_number_of_local_vertices(),
                   minor_init);
    }
  }

  for (size_t i = 0; i < graph_view.get_number_of_local_adj_matrix_partitions(); ++i) {
    auto matrix_partition =
      matrix_partition_device_view_t<vertex_t, edge_t, weight_t, GraphViewType::is_multi_gpu>(
        graph_view.get_matrix_partition_view(i));

    auto major_tmp_buffer_size =
      GraphViewType::is_multi_gpu && update_major ? matrix_partition.get_major_size() : vertex_t{0};
    auto major_tmp_buffer =
      allocate_dataframe_buffer<T>(major_tmp_buffer_size, handle.get_stream());
    auto major_buffer_first = get_dataframe_buffer_begin(major_tmp_buffer);

    auto major_init = T{};
    if constexpr (update_major) {
      if constexpr (GraphViewType::is_multi_gpu) {
        auto& col_comm = handle.get_subcomm(cugraph::partition_2d::key_naming_t().col_name());
        auto const col_comm_rank = col_comm.get_rank();
        major_init               = (col_comm_rank == 0) ? init : T{};
      } else {
        major_init = init;
      }
    }

    auto matrix_partition_row_value_input = adj_matrix_row_value_input;
    auto matrix_partition_col_value_input = adj_matrix_col_value_input;
    if constexpr (GraphViewType::is_adj_matrix_transposed) {
      matrix_partition_col_value_input.set_local_adj_matrix_partition_idx(i);
    } else {
      matrix_partition_row_value_input.set_local_adj_matrix_partition_idx(i);
    }

    std::conditional_t<GraphViewType::is_multi_gpu,
                       std::conditional_t<update_major,
                                          decltype(major_buffer_first),
                                          decltype(minor_tmp_buffer.mutable_device_view())>,
                       VertexValueOutputIterator>
      output_buffer{};
    if constexpr (GraphViewType::is_multi_gpu) {
      if constexpr (update_major) {
        output_buffer = major_buffer_first;
      } else {
        output_buffer = minor_tmp_buffer.mutable_device_view();
      }
    } else {
      output_buffer = vertex_value_output_first;
    }
    auto segment_offsets = graph_view.get_local_adj_matrix_partition_segment_offsets(i);
    if (segment_offsets) {
      // FIXME: we may further improve performance by 1) concurrently running kernels on different
      // segments; 2) individually tuning block sizes for different segments; and 3) adding one more
      // segment for very high degree vertices and running segmented reduction
      static_assert(detail::num_sparse_segments_per_vertex_partition == 3);
      if ((*segment_offsets)[1] > 0) {
        raft::grid_1d_block_t update_grid((*segment_offsets)[1],
                                          detail::copy_v_transform_reduce_nbr_for_all_block_size,
                                          handle.get_device_properties().maxGridSize[0]);
        detail::for_all_major_for_all_nbr_high_degree<update_major, GraphViewType>
          <<<update_grid.num_blocks, update_grid.block_size, 0, handle.get_stream()>>>(
            matrix_partition,
            matrix_partition.get_major_first(),
            matrix_partition.get_major_first() + (*segment_offsets)[1],
            matrix_partition_row_value_input,
            matrix_partition_col_value_input,
            output_buffer,
            e_op,
            major_init);
      }
      if ((*segment_offsets)[2] - (*segment_offsets)[1] > 0) {
        raft::grid_1d_warp_t update_grid((*segment_offsets)[2] - (*segment_offsets)[1],
                                         detail::copy_v_transform_reduce_nbr_for_all_block_size,
                                         handle.get_device_properties().maxGridSize[0]);
        auto segment_output_buffer = output_buffer;
        if constexpr (update_major) { segment_output_buffer += (*segment_offsets)[1]; }
        detail::for_all_major_for_all_nbr_mid_degree<update_major, GraphViewType>
          <<<update_grid.num_blocks, update_grid.block_size, 0, handle.get_stream()>>>(
            matrix_partition,
            matrix_partition.get_major_first() + (*segment_offsets)[1],
            matrix_partition.get_major_first() + (*segment_offsets)[2],
            matrix_partition_row_value_input,
            matrix_partition_col_value_input,
            segment_output_buffer,
            e_op,
            major_init);
      }
      if ((*segment_offsets)[3] - (*segment_offsets)[2] > 0) {
        raft::grid_1d_thread_t update_grid((*segment_offsets)[3] - (*segment_offsets)[2],
                                           detail::copy_v_transform_reduce_nbr_for_all_block_size,
                                           handle.get_device_properties().maxGridSize[0]);
        auto segment_output_buffer = output_buffer;
        if constexpr (update_major) { segment_output_buffer += (*segment_offsets)[2]; }
        detail::for_all_major_for_all_nbr_low_degree<update_major, GraphViewType>
          <<<update_grid.num_blocks, update_grid.block_size, 0, handle.get_stream()>>>(
            matrix_partition,
            matrix_partition.get_major_first() + (*segment_offsets)[2],
            matrix_partition.get_major_first() + (*segment_offsets)[3],
            matrix_partition_row_value_input,
            matrix_partition_col_value_input,
            segment_output_buffer,
            e_op,
            major_init);
      }
      if (matrix_partition.get_dcs_nzd_vertex_count()) {
        if constexpr (update_major) {  // this is necessary as we don't visit every vertex in the
                                       // hypersparse segment in
                                       // for_all_major_for_all_nbr_hypersparse
          thrust::fill(handle.get_thrust_policy(),
                       output_buffer + (*segment_offsets)[3],
                       output_buffer + (*segment_offsets)[4],
                       major_init);
        }
        if (*(matrix_partition.get_dcs_nzd_vertex_count()) > 0) {
          raft::grid_1d_thread_t update_grid(*(matrix_partition.get_dcs_nzd_vertex_count()),
                                             detail::copy_v_transform_reduce_nbr_for_all_block_size,
                                             handle.get_device_properties().maxGridSize[0]);
          auto segment_output_buffer = output_buffer;
          if constexpr (update_major) { segment_output_buffer += (*segment_offsets)[3]; }
          detail::for_all_major_for_all_nbr_hypersparse<update_major, GraphViewType>
            <<<update_grid.num_blocks, update_grid.block_size, 0, handle.get_stream()>>>(
              matrix_partition,
              matrix_partition.get_major_first() + (*segment_offsets)[3],
              matrix_partition_row_value_input,
              matrix_partition_col_value_input,
              segment_output_buffer,
              e_op,
              major_init);
        }
      }
    } else {
      if (matrix_partition.get_major_size() > 0) {
        raft::grid_1d_thread_t update_grid(matrix_partition.get_major_size(),
                                           detail::copy_v_transform_reduce_nbr_for_all_block_size,
                                           handle.get_device_properties().maxGridSize[0]);
        detail::for_all_major_for_all_nbr_low_degree<update_major, GraphViewType>
          <<<update_grid.num_blocks, update_grid.block_size, 0, handle.get_stream()>>>(
            matrix_partition,
            matrix_partition.get_major_first(),
            matrix_partition.get_major_last(),
            matrix_partition_row_value_input,
            matrix_partition_col_value_input,
            output_buffer,
            e_op,
            major_init);
      }
    }

    if constexpr (GraphViewType::is_multi_gpu && update_major) {
      auto& comm     = handle.get_comms();
      auto& row_comm = handle.get_subcomm(cugraph::partition_2d::key_naming_t().row_name());
      auto const row_comm_rank = row_comm.get_rank();
      auto const row_comm_size = row_comm.get_size();
      auto& col_comm = handle.get_subcomm(cugraph::partition_2d::key_naming_t().col_name());
      auto const col_comm_rank = col_comm.get_rank();
      auto const col_comm_size = col_comm.get_size();

<<<<<<< HEAD
      // barrier is necessary here to avoid potential overlap (which can leads to deadlock) between
      // two different communicators (beginning of col_comm)
#if 1
      // FIXME: temporary hack till UCC is integrated into RAFT (so we can use UCC barrier with DASK
      // and MPI barrier with MPI)
      host_barrier(comm, handle.get_stream());
#else
      handle.get_stream().synchronize();
      comm.barrier();  // currently, this is ncclAllReduce
#endif

=======
>>>>>>> 8096c53a
      device_reduce(col_comm,
                    major_buffer_first,
                    vertex_value_output_first,
                    matrix_partition.get_major_size(),
                    raft::comms::op_t::SUM,
                    i,
                    handle.get_stream());
<<<<<<< HEAD

      // barrier is necessary here to avoid potential overlap (which can leads to deadlock) between
      // two different communicators (end of col_comm)
#if 1
      // FIXME: temporary hack till UCC is integrated into RAFT (so we can use UCC barrier with DASK
      // and MPI barrier with MPI)
      host_barrier(comm, handle.get_stream());
#else
      handle.get_stream().synchronize();
      comm.barrier();  // currently, this is ncclAllReduce
#endif
=======
>>>>>>> 8096c53a
    }
  }

  if constexpr (GraphViewType::is_multi_gpu && !update_major) {
    auto& comm               = handle.get_comms();
    auto const comm_rank     = comm.get_rank();
    auto& row_comm           = handle.get_subcomm(cugraph::partition_2d::key_naming_t().row_name());
    auto const row_comm_rank = row_comm.get_rank();
    auto const row_comm_size = row_comm.get_size();
    auto& col_comm           = handle.get_subcomm(cugraph::partition_2d::key_naming_t().col_name());
    auto const col_comm_rank = col_comm.get_rank();
    auto const col_comm_size = col_comm.get_size();

<<<<<<< HEAD
    // barrier is necessary here to avoid potential overlap (which can leads to deadlock) between
    // two different communicators (beginning of row_comm)
#if 1
    // FIXME: temporary hack till UCC is integrated into RAFT (so we can use UCC barrier with DASK
    // and MPI barrier with MPI)
    host_barrier(comm, handle.get_stream());
#else
    handle.get_stream().synchronize();
    comm.barrier();  // currently, this is ncclAllReduce
#endif

    for (int i = 0; i < row_comm_size; ++i) {
      auto offset = (graph_view.get_vertex_partition_first(col_comm_rank * row_comm_size + i) -
                     graph_view.get_vertex_partition_first(col_comm_rank * row_comm_size));
      device_reduce(row_comm,
                    minor_buffer_first + offset,
                    vertex_value_output_first,
                    static_cast<size_t>(
                      graph_view.get_vertex_partition_size(col_comm_rank * row_comm_size + i)),
                    raft::comms::op_t::SUM,
                    i,
                    handle.get_stream());
    }

    // barrier is necessary here to avoid potential overlap (which can leads to deadlock) between
    // two different communicators (end of row_comm)
#if 1
    // FIXME: temporary hack till UCC is integrated into RAFT (so we can use UCC barrier with DASK
    // and MPI barrier with MPI)
    host_barrier(comm, handle.get_stream());
#else
    handle.get_stream().synchronize();
    comm.barrier();  // currently, this is ncclAllReduce
#endif
=======
    if (minor_tmp_buffer.key_first()) {
      vertex_t max_vertex_partition_size{0};
      for (int i = 0; i < row_comm_size; ++i) {
        max_vertex_partition_size =
          std::max(max_vertex_partition_size,
                   graph_view.get_vertex_partition_size(col_comm_rank * row_comm_size + i));
      }
      auto tx_buffer = allocate_dataframe_buffer<T>(max_vertex_partition_size, handle.get_stream());
      auto tx_first  = get_dataframe_buffer_begin(tx_buffer);
      auto minor_key_offsets = GraphViewType::is_adj_matrix_transposed
                                 ? graph_view.get_local_sorted_unique_edge_row_offsets()
                                 : graph_view.get_local_sorted_unique_edge_col_offsets();
      for (int i = 0; i < row_comm_size; ++i) {
        thrust::fill(
          handle.get_thrust_policy(),
          tx_first,
          tx_first + graph_view.get_vertex_partition_size(col_comm_rank * row_comm_size + i),
          T{});
        thrust::scatter(handle.get_thrust_policy(),
                        minor_tmp_buffer.value_data() + (*minor_key_offsets)[i],
                        minor_tmp_buffer.value_data() + (*minor_key_offsets)[i + 1],
                        thrust::make_transform_iterator(
                          *(minor_tmp_buffer.key_first()) + (*minor_key_offsets)[i],
                          [key_first = graph_view.get_vertex_partition_first(
                             col_comm_rank * row_comm_size + i)] __device__(auto key) {
                            return key - key_first;
                          }),
                        tx_first);
        device_reduce(row_comm,
                      tx_first,
                      vertex_value_output_first,
                      static_cast<size_t>(
                        graph_view.get_vertex_partition_size(col_comm_rank * row_comm_size + i)),
                      raft::comms::op_t::SUM,
                      i,
                      handle.get_stream());
      }
    } else {
      for (int i = 0; i < row_comm_size; ++i) {
        auto offset = (graph_view.get_vertex_partition_first(col_comm_rank * row_comm_size + i) -
                       graph_view.get_vertex_partition_first(col_comm_rank * row_comm_size));
        device_reduce(row_comm,
                      minor_tmp_buffer.value_data() + offset,
                      vertex_value_output_first,
                      static_cast<size_t>(
                        graph_view.get_vertex_partition_size(col_comm_rank * row_comm_size + i)),
                      raft::comms::op_t::SUM,
                      i,
                      handle.get_stream());
      }
    }
>>>>>>> 8096c53a
  }
}

}  // namespace detail

/**
 * @brief Iterate over the incoming edges to update vertex properties.
 *
 * This function is inspired by thrust::transfrom_reduce() (iteration over the incoming edges part)
 * and thrust::copy() (update vertex properties part, take transform_reduce output as copy input).
 *
 * @tparam GraphViewType Type of the passed non-owning graph object.
 * @tparam AdjMatrixRowValueInputWrapper Type of the wrapper for graph adjacency matrix row input
 * properties.
 * @tparam AdjMatrixColValueInputWrapper Type of the wrapper for graph adjacency matrix column input
 * properties.
 * @tparam EdgeOp Type of the quaternary (or quinary) edge operator.
 * @tparam T Type of the initial value for reduction over the incoming edges.
 * @tparam VertexValueOutputIterator Type of the iterator for vertex output property variables.
 * @param handle RAFT handle object to encapsulate resources (e.g. CUDA stream, communicator, and
 * handles to various CUDA libraries) to run graph algorithms.
 * @param graph_view Non-owning graph object.
 * @param adj_matrix_row_value_input Device-copyable wrapper used to access row input properties
 * (for the rows assigned to this process in multi-GPU). Use either
 * cugraph::row_properties_t::device_view() (if @p e_op needs to access row properties) or
 * cugraph::dummy_properties_t::device_view() (if @p e_op does not access row properties). Use
 * copy_to_adj_matrix_row to fill the wrapper.
 * @param adj_matrix_col_value_input Device-copyable wrapper used to access column input properties
 * (for the columns assigned to this process in multi-GPU). Use either
 * cugraph::col_properties_t::device_view() (if @p e_op needs to access column properties) or
 * cugraph::dummy_properties_t::device_view() (if @p e_op does not access column properties). Use
 * copy_to_adj_matrix_col to fill the wrapper.
 * @param e_op Quaternary (or quinary) operator takes edge source, edge destination, (optional edge
 * weight), properties for the row (i.e. source), and properties for the column  (i.e. destination)
 * and returns a value to be reduced.
 * @param init Initial value to be added to the reduced @p e_op return values for each vertex.
 * @param vertex_value_output_first Iterator pointing to the vertex property variables for the first
 * (inclusive) vertex (assigned to tihs process in multi-GPU). `vertex_value_output_last`
 * (exclusive) is deduced as @p vertex_value_output_first + @p
 * graph_view.get_number_of_local_vertices().
 */
template <typename GraphViewType,
          typename AdjMatrixRowValueInputWrapper,
          typename AdjMatrixColValueInputWrapper,
          typename EdgeOp,
          typename T,
          typename VertexValueOutputIterator>
void copy_v_transform_reduce_in_nbr(raft::handle_t const& handle,
                                    GraphViewType const& graph_view,
                                    AdjMatrixRowValueInputWrapper adj_matrix_row_value_input,
                                    AdjMatrixColValueInputWrapper adj_matrix_col_value_input,
                                    EdgeOp e_op,
                                    T init,
                                    VertexValueOutputIterator vertex_value_output_first)
{
  detail::copy_v_transform_reduce_nbr<true>(handle,
                                            graph_view,
                                            adj_matrix_row_value_input,
                                            adj_matrix_col_value_input,
                                            e_op,
                                            init,
                                            vertex_value_output_first);
}

/**
 * @brief Iterate over the outgoing edges to update vertex properties.
 *
 * This function is inspired by thrust::transfrom_reduce() (iteration over the outgoing edges
 * part) and thrust::copy() (update vertex properties part, take transform_reduce output as copy
 * input).
 *
 * @tparam GraphViewType Type of the passed non-owning graph object.
 * @tparam AdjMatrixRowValueInputWrapper Type of the wrapper for graph adjacency matrix row input
 * properties.
 * @tparam AdjMatrixColValueInputWrapper Type of the wrapper for graph adjacency matrix column input
 * properties.
 * @tparam EdgeOp Type of the quaternary (or quinary) edge operator.
 * @tparam T Type of the initial value for reduction over the outgoing edges.
 * @tparam VertexValueOutputIterator Type of the iterator for vertex output property variables.
 * @param handle RAFT handle object to encapsulate resources (e.g. CUDA stream, communicator, and
 * handles to various CUDA libraries) to run graph algorithms.
 * @param graph_view Non-owning graph object.
 * @param adj_matrix_row_value_input Device-copyable wrapper used to access row input properties
 * (for the rows assigned to this process in multi-GPU). Use either
 * cugraph::row_properties_t::device_view() (if @p e_op needs to access row properties) or
 * cugraph::dummy_properties_t::device_view() (if @p e_op does not access row properties). Use
 * copy_to_adj_matrix_row to fill the wrapper.
 * @param adj_matrix_col_value_input Device-copyable wrapper used to access column input properties
 * (for the columns assigned to this process in multi-GPU). Use either
 * cugraph::col_properties_t::device_view() (if @p e_op needs to access column properties) or
 * cugraph::dummy_properties_t::device_view() (if @p e_op does not access column properties). Use
 * copy_to_adj_matrix_col to fill the wrapper.
 * @param e_op Quaternary (or quinary) operator takes edge source, edge destination, (optional edge
 * weight), properties for the row (i.e. source), and properties for the column  (i.e. destination)
 * and returns a value to be reduced.
 * @param init Initial value to be added to the reduced @p e_op return values for each vertex.
 * @param vertex_value_output_first Iterator pointing to the vertex property variables for the
 * first (inclusive) vertex (assigned to tihs process in multi-GPU). `vertex_value_output_last`
 * (exclusive) is deduced as @p vertex_value_output_first + @p
 * graph_view.get_number_of_local_vertices().
 */
template <typename GraphViewType,
          typename AdjMatrixRowValueInputWrapper,
          typename AdjMatrixColValueInputWrapper,
          typename EdgeOp,
          typename T,
          typename VertexValueOutputIterator>
void copy_v_transform_reduce_out_nbr(raft::handle_t const& handle,
                                     GraphViewType const& graph_view,
                                     AdjMatrixRowValueInputWrapper adj_matrix_row_value_input,
                                     AdjMatrixColValueInputWrapper adj_matrix_col_value_input,
                                     EdgeOp e_op,
                                     T init,
                                     VertexValueOutputIterator vertex_value_output_first)
{
  detail::copy_v_transform_reduce_nbr<false>(handle,
                                             graph_view,
                                             adj_matrix_row_value_input,
                                             adj_matrix_col_value_input,
                                             e_op,
                                             init,
                                             vertex_value_output_first);
}

}  // namespace cugraph<|MERGE_RESOLUTION|>--- conflicted
+++ resolved
@@ -666,20 +666,6 @@
       auto const col_comm_rank = col_comm.get_rank();
       auto const col_comm_size = col_comm.get_size();
 
-<<<<<<< HEAD
-      // barrier is necessary here to avoid potential overlap (which can leads to deadlock) between
-      // two different communicators (beginning of col_comm)
-#if 1
-      // FIXME: temporary hack till UCC is integrated into RAFT (so we can use UCC barrier with DASK
-      // and MPI barrier with MPI)
-      host_barrier(comm, handle.get_stream());
-#else
-      handle.get_stream().synchronize();
-      comm.barrier();  // currently, this is ncclAllReduce
-#endif
-
-=======
->>>>>>> 8096c53a
       device_reduce(col_comm,
                     major_buffer_first,
                     vertex_value_output_first,
@@ -687,20 +673,6 @@
                     raft::comms::op_t::SUM,
                     i,
                     handle.get_stream());
-<<<<<<< HEAD
-
-      // barrier is necessary here to avoid potential overlap (which can leads to deadlock) between
-      // two different communicators (end of col_comm)
-#if 1
-      // FIXME: temporary hack till UCC is integrated into RAFT (so we can use UCC barrier with DASK
-      // and MPI barrier with MPI)
-      host_barrier(comm, handle.get_stream());
-#else
-      handle.get_stream().synchronize();
-      comm.barrier();  // currently, this is ncclAllReduce
-#endif
-=======
->>>>>>> 8096c53a
     }
   }
 
@@ -714,42 +686,6 @@
     auto const col_comm_rank = col_comm.get_rank();
     auto const col_comm_size = col_comm.get_size();
 
-<<<<<<< HEAD
-    // barrier is necessary here to avoid potential overlap (which can leads to deadlock) between
-    // two different communicators (beginning of row_comm)
-#if 1
-    // FIXME: temporary hack till UCC is integrated into RAFT (so we can use UCC barrier with DASK
-    // and MPI barrier with MPI)
-    host_barrier(comm, handle.get_stream());
-#else
-    handle.get_stream().synchronize();
-    comm.barrier();  // currently, this is ncclAllReduce
-#endif
-
-    for (int i = 0; i < row_comm_size; ++i) {
-      auto offset = (graph_view.get_vertex_partition_first(col_comm_rank * row_comm_size + i) -
-                     graph_view.get_vertex_partition_first(col_comm_rank * row_comm_size));
-      device_reduce(row_comm,
-                    minor_buffer_first + offset,
-                    vertex_value_output_first,
-                    static_cast<size_t>(
-                      graph_view.get_vertex_partition_size(col_comm_rank * row_comm_size + i)),
-                    raft::comms::op_t::SUM,
-                    i,
-                    handle.get_stream());
-    }
-
-    // barrier is necessary here to avoid potential overlap (which can leads to deadlock) between
-    // two different communicators (end of row_comm)
-#if 1
-    // FIXME: temporary hack till UCC is integrated into RAFT (so we can use UCC barrier with DASK
-    // and MPI barrier with MPI)
-    host_barrier(comm, handle.get_stream());
-#else
-    handle.get_stream().synchronize();
-    comm.barrier();  // currently, this is ncclAllReduce
-#endif
-=======
     if (minor_tmp_buffer.key_first()) {
       vertex_t max_vertex_partition_size{0};
       for (int i = 0; i < row_comm_size; ++i) {
@@ -801,7 +737,6 @@
                       handle.get_stream());
       }
     }
->>>>>>> 8096c53a
   }
 }
 
