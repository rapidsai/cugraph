--- conflicted
+++ resolved
@@ -503,20 +503,12 @@
     }
   }
 
-<<<<<<< HEAD
-  auto result =
-    thrust::reduce(rmm::exec_policy(handle.get_stream()),
-                   get_dataframe_buffer_begin<T>(result_buffer),
-                   get_dataframe_buffer_begin<T>(result_buffer) + 1,
-                   T{},
-                   [] __device__(T lhs, T rhs) { return plus_edge_op_result(lhs, rhs); });
-=======
-  auto result = thrust::reduce(rmm::exec_policy(handle.get_stream())->on(handle.get_stream()),
+  rmm::exec_policy execution_policy = handle.get_thrust_policy();
+  auto result                       = thrust::reduce(execution_policy,
                                get_dataframe_buffer_begin<T>(result_buffer),
                                get_dataframe_buffer_begin<T>(result_buffer) + 1,
                                T{},
                                edge_property_add);
->>>>>>> bff09c0d
 
   if (GraphViewType::is_multi_gpu) {
     result = host_scalar_allreduce(handle.get_comms(), result, handle.get_stream());
