/*
 * Copyright (c) 2020-2021, NVIDIA CORPORATION.
 *
 * Licensed under the Apache License, Version 2.0 (the "License");
 * you may not use this file except in compliance with the License.
 * You may obtain a copy of the License at
 *
 *     http://www.apache.org/licenses/LICENSE-2.0
 *
 * Unless required by applicable law or agreed to in writing, software
 * distributed under the License is distributed on an "AS IS" BASIS,
 * WITHOUT WARRANTIES OR CONDITIONS OF ANY KIND, either express or implied.
 * See the License for the specific language governing permissions and
 * limitations under the License.
 */
#pragma once

#include <cugraph/experimental/graph_view.hpp>
#include <cugraph/prims/edge_op_utils.cuh>
#include <cugraph/utilities/error.hpp>
#include <cugraph/utilities/host_scalar_comm.cuh>

#include <raft/cudart_utils.h>
#include <rmm/thrust_rmm_allocator.h>
#include <raft/handle.hpp>

#include <thrust/tuple.h>

#include <cstdint>
#include <type_traits>

namespace cugraph {
namespace experimental {

namespace detail {

// FIXME: block size requires tuning
int32_t constexpr transform_reduce_e_for_all_block_size = 128;

template <typename GraphViewType,
          typename AdjMatrixRowValueInputIterator,
          typename AdjMatrixColValueInputIterator,
          typename ResultIterator,
          typename EdgeOp>
__global__ void for_all_major_for_all_nbr_low_degree(
  matrix_partition_device_view_t<typename GraphViewType::vertex_type,
                                 typename GraphViewType::edge_type,
                                 typename GraphViewType::weight_type,
                                 GraphViewType::is_multi_gpu> matrix_partition,
  typename GraphViewType::vertex_type major_first,
  typename GraphViewType::vertex_type major_last,
  AdjMatrixRowValueInputIterator adj_matrix_row_value_input_first,
  AdjMatrixColValueInputIterator adj_matrix_col_value_input_first,
  ResultIterator result_iter /* size 1 */,
  EdgeOp e_op)
{
  using vertex_t      = typename GraphViewType::vertex_type;
  using edge_t        = typename GraphViewType::edge_type;
  using weight_t      = typename GraphViewType::weight_type;
  using e_op_result_t = typename std::iterator_traits<ResultIterator>::value_type;

  auto const tid          = threadIdx.x + blockIdx.x * blockDim.x;
  auto major_start_offset = static_cast<size_t>(major_first - matrix_partition.get_major_first());
  size_t idx              = static_cast<size_t>(tid);

  e_op_result_t e_op_result_sum{};
  while (idx < static_cast<size_t>(major_last - major_first)) {
    auto major_offset = major_start_offset + idx;
    vertex_t const* indices{nullptr};
    thrust::optional<weight_t const*> weights{nullptr};
    edge_t local_degree{};
    thrust::tie(indices, weights, local_degree) = matrix_partition.get_local_edges(major_offset);
    auto sum                                    = thrust::transform_reduce(
      thrust::seq,
      thrust::make_counting_iterator(edge_t{0}),
      thrust::make_counting_iterator(local_degree),
      [&matrix_partition,
       &adj_matrix_row_value_input_first,
       &adj_matrix_col_value_input_first,
       &e_op,
       major_offset,
       indices,
       weights] __device__(auto i) {
        auto minor        = indices[i];
        auto weight       = weights ? (*weights)[i] : weight_t{1.0};
        auto minor_offset = matrix_partition.get_minor_offset_from_minor_nocheck(minor);
        auto row          = GraphViewType::is_adj_matrix_transposed
                                                                 ? minor
                                                                 : matrix_partition.get_major_from_major_offset_nocheck(major_offset);
        auto col          = GraphViewType::is_adj_matrix_transposed
                                                                 ? matrix_partition.get_major_from_major_offset_nocheck(major_offset)
                                                                 : minor;
        auto row_offset   = GraphViewType::is_adj_matrix_transposed
                                                                 ? minor_offset
                                                                 : static_cast<vertex_t>(major_offset);
        auto col_offset   = GraphViewType::is_adj_matrix_transposed
                                                                 ? static_cast<vertex_t>(major_offset)
                                                                 : minor_offset;
        return evaluate_edge_op<GraphViewType,
                                vertex_t,
                                AdjMatrixRowValueInputIterator,
                                AdjMatrixColValueInputIterator,
                                EdgeOp>()
          .compute(row,
                   col,
                   weight,
                   *(adj_matrix_row_value_input_first + row_offset),
                   *(adj_matrix_col_value_input_first + col_offset),
                   e_op);
      },
      e_op_result_t{},
      [] __device__(auto lhs, auto rhs) { return plus_edge_op_result(lhs, rhs); });

    e_op_result_sum = plus_edge_op_result(e_op_result_sum, sum);
    idx += gridDim.x * blockDim.x;
  }

  e_op_result_sum =
    block_reduce_edge_op_result<e_op_result_t, transform_reduce_e_for_all_block_size>().compute(
      e_op_result_sum);
  if (threadIdx.x == 0) { atomic_accumulate_edge_op_result(result_iter, e_op_result_sum); }
}

template <typename GraphViewType,
          typename AdjMatrixRowValueInputIterator,
          typename AdjMatrixColValueInputIterator,
          typename ResultIterator,
          typename EdgeOp>
__global__ void for_all_major_for_all_nbr_mid_degree(
  matrix_partition_device_view_t<typename GraphViewType::vertex_type,
                                 typename GraphViewType::edge_type,
                                 typename GraphViewType::weight_type,
                                 GraphViewType::is_multi_gpu> matrix_partition,
  typename GraphViewType::vertex_type major_first,
  typename GraphViewType::vertex_type major_last,
  AdjMatrixRowValueInputIterator adj_matrix_row_value_input_first,
  AdjMatrixColValueInputIterator adj_matrix_col_value_input_first,
  ResultIterator result_iter /* size 1 */,
  EdgeOp e_op)
{
  using vertex_t      = typename GraphViewType::vertex_type;
  using edge_t        = typename GraphViewType::edge_type;
  using weight_t      = typename GraphViewType::weight_type;
  using e_op_result_t = typename std::iterator_traits<ResultIterator>::value_type;

  auto const tid = threadIdx.x + blockIdx.x * blockDim.x;
  static_assert(transform_reduce_e_for_all_block_size % raft::warp_size() == 0);
  auto const lane_id      = tid % raft::warp_size();
  auto major_start_offset = static_cast<size_t>(major_first - matrix_partition.get_major_first());
  size_t idx              = static_cast<size_t>(tid / raft::warp_size());

  e_op_result_t e_op_result_sum{};
  while (idx < static_cast<size_t>(major_last - major_first)) {
    auto major_offset = major_start_offset + idx;
    vertex_t const* indices{nullptr};
    thrust::optional<weight_t const*> weights{nullptr};
    edge_t local_degree{};
    thrust::tie(indices, weights, local_degree) = matrix_partition.get_local_edges(major_offset);
    for (edge_t i = lane_id; i < local_degree; i += raft::warp_size()) {
      auto minor        = indices[i];
      auto weight       = weights ? (*weights)[i] : weight_t{1.0};
      auto minor_offset = matrix_partition.get_minor_offset_from_minor_nocheck(minor);
      auto row          = GraphViewType::is_adj_matrix_transposed
                            ? minor
                            : matrix_partition.get_major_from_major_offset_nocheck(major_offset);
      auto col          = GraphViewType::is_adj_matrix_transposed
                            ? matrix_partition.get_major_from_major_offset_nocheck(major_offset)
                            : minor;
      auto row_offset   = GraphViewType::is_adj_matrix_transposed
                            ? minor_offset
                            : static_cast<vertex_t>(major_offset);
      auto col_offset   = GraphViewType::is_adj_matrix_transposed
                            ? static_cast<vertex_t>(major_offset)
                            : minor_offset;
      auto e_op_result  = evaluate_edge_op<GraphViewType,
                                          vertex_t,
                                          AdjMatrixRowValueInputIterator,
                                          AdjMatrixColValueInputIterator,
                                          EdgeOp>()
                           .compute(row,
                                    col,
                                    weight,
                                    *(adj_matrix_row_value_input_first + row_offset),
                                    *(adj_matrix_col_value_input_first + col_offset),
                                    e_op);
      e_op_result_sum = plus_edge_op_result<e_op_result_t>(e_op_result_sum, e_op_result);
    }
    idx += gridDim.x * (blockDim.x / raft::warp_size());
  }

  e_op_result_sum =
    block_reduce_edge_op_result<e_op_result_t, transform_reduce_e_for_all_block_size>().compute(
      e_op_result_sum);
  if (threadIdx.x == 0) { atomic_accumulate_edge_op_result(result_iter, e_op_result_sum); }
}

template <typename GraphViewType,
          typename AdjMatrixRowValueInputIterator,
          typename AdjMatrixColValueInputIterator,
          typename ResultIterator,
          typename EdgeOp>
__global__ void for_all_major_for_all_nbr_high_degree(
  matrix_partition_device_view_t<typename GraphViewType::vertex_type,
                                 typename GraphViewType::edge_type,
                                 typename GraphViewType::weight_type,
                                 GraphViewType::is_multi_gpu> matrix_partition,
  typename GraphViewType::vertex_type major_first,
  typename GraphViewType::vertex_type major_last,
  AdjMatrixRowValueInputIterator adj_matrix_row_value_input_first,
  AdjMatrixColValueInputIterator adj_matrix_col_value_input_first,
  ResultIterator result_iter /* size 1 */,
  EdgeOp e_op)
{
  using vertex_t      = typename GraphViewType::vertex_type;
  using edge_t        = typename GraphViewType::edge_type;
  using weight_t      = typename GraphViewType::weight_type;
  using e_op_result_t = typename std::iterator_traits<ResultIterator>::value_type;

  auto major_start_offset = static_cast<size_t>(major_first - matrix_partition.get_major_first());
  size_t idx              = static_cast<size_t>(blockIdx.x);

  e_op_result_t e_op_result_sum{};
  while (idx < static_cast<size_t>(major_last - major_first)) {
    auto major_offset = major_start_offset + idx;
    vertex_t const* indices{nullptr};
    thrust::optional<weight_t const*> weights{nullptr};
    edge_t local_degree{};
    thrust::tie(indices, weights, local_degree) = matrix_partition.get_local_edges(major_offset);
    for (edge_t i = threadIdx.x; i < local_degree; i += blockDim.x) {
      auto minor        = indices[i];
      auto weight       = weights ? (*weights)[i] : weight_t{1.0};
      auto minor_offset = matrix_partition.get_minor_offset_from_minor_nocheck(minor);
      auto row          = GraphViewType::is_adj_matrix_transposed
                            ? minor
                            : matrix_partition.get_major_from_major_offset_nocheck(major_offset);
      auto col          = GraphViewType::is_adj_matrix_transposed
                            ? matrix_partition.get_major_from_major_offset_nocheck(major_offset)
                            : minor;
      auto row_offset   = GraphViewType::is_adj_matrix_transposed
                            ? minor_offset
                            : static_cast<vertex_t>(major_offset);
      auto col_offset   = GraphViewType::is_adj_matrix_transposed
                            ? static_cast<vertex_t>(major_offset)
                            : minor_offset;
      auto e_op_result  = evaluate_edge_op<GraphViewType,
                                          vertex_t,
                                          AdjMatrixRowValueInputIterator,
                                          AdjMatrixColValueInputIterator,
                                          EdgeOp>()
                           .compute(row,
                                    col,
                                    weight,
                                    *(adj_matrix_row_value_input_first + row_offset),
                                    *(adj_matrix_col_value_input_first + col_offset),
                                    e_op);
      e_op_result_sum = plus_edge_op_result(e_op_result_sum, e_op_result);
    }
    idx += gridDim.x;
  }

  e_op_result_sum =
    block_reduce_edge_op_result<e_op_result_t, transform_reduce_e_for_all_block_size>().compute(
      e_op_result_sum);
  if (threadIdx.x == 0) { atomic_accumulate_edge_op_result(result_iter, e_op_result_sum); }
}

}  // namespace detail

/**
 * @brief Iterate over the entire set of edges and reduce @p edge_op outputs.
 *
 * This function is inspired by thrust::transform_reduce().
 *
 * @tparam GraphViewType Type of the passed non-owning graph object.
 * @tparam AdjMatrixRowValueInputIterator Type of the iterator for graph adjacency matrix row
 * input properties.
 * @tparam AdjMatrixColValueInputIterator Type of the iterator for graph adjacency matrix column
 * input properties.
 * @tparam EdgeOp Type of the quaternary (or quinary) edge operator.
 * @tparam T Type of the initial value.
 * @param handle RAFT handle object to encapsulate resources (e.g. CUDA stream, communicator, and
 * handles to various CUDA libraries) to run graph algorithms.
 * @param graph_view Non-owning graph object.
 * @param adj_matrix_row_value_input_first Iterator pointing to the adjacency matrix row input
 * properties for the first (inclusive) row (assigned to this process in multi-GPU).
 * `adj_matrix_row_value_input_last` (exclusive) is deduced as @p adj_matrix_row_value_input_first +
 * @p graph_view.get_number_of_local_adj_matrix_partition_rows().
 * @param adj_matrix_col_value_input_first Iterator pointing to the adjacency matrix column input
 * properties for the first (inclusive) column (assigned to this process in multi-GPU).
 * `adj_matrix_col_value_output_last` (exclusive) is deduced as @p adj_matrix_col_value_output_first
 * + @p graph_view.get_number_of_local_adj_matrix_partition_cols().
 * @param e_op Quaternary (or quinary) operator takes edge source, edge destination, (optional edge
 * weight), *(@p adj_matrix_row_value_input_first + i), and *(@p adj_matrix_col_value_input_first +
 * j) (where i is in [0, graph_view.get_number_of_local_adj_matrix_partition_rows()) and j is in [0,
 * get_number_of_local_adj_matrix_partition_cols())) and returns a transformed value to be reduced.
 * @param init Initial value to be added to the transform-reduced input vertex properties.
 * @return T Reduction of the @p edge_op outputs.
 */
template <typename GraphViewType,
          typename AdjMatrixRowValueInputIterator,
          typename AdjMatrixColValueInputIterator,
          typename EdgeOp,
          typename T>
T transform_reduce_e(raft::handle_t const& handle,
                     GraphViewType const& graph_view,
                     AdjMatrixRowValueInputIterator adj_matrix_row_value_input_first,
                     AdjMatrixColValueInputIterator adj_matrix_col_value_input_first,
                     EdgeOp e_op,
                     T init)
{
  static_assert(is_arithmetic_or_thrust_tuple_of_arithmetic<T>::value);

  using vertex_t = typename GraphViewType::vertex_type;
  using edge_t   = typename GraphViewType::edge_type;
  using weight_t = typename GraphViewType::weight_type;

  auto result_buffer = allocate_dataframe_buffer<T>(1, handle.get_stream());
  thrust::fill(rmm::exec_policy(handle.get_stream())->on(handle.get_stream()),
               get_dataframe_buffer_begin<T>(result_buffer),
               get_dataframe_buffer_begin<T>(result_buffer) + 1,
               T{});

  for (size_t i = 0; i < graph_view.get_number_of_local_adj_matrix_partitions(); ++i) {
    auto matrix_partition =
      matrix_partition_device_view_t<vertex_t, edge_t, weight_t, GraphViewType::is_multi_gpu>(
        graph_view.get_matrix_partition_view(i));

    auto row_value_input_offset = GraphViewType::is_adj_matrix_transposed
                                    ? vertex_t{0}
                                    : matrix_partition.get_major_value_start_offset();
    auto col_value_input_offset = GraphViewType::is_adj_matrix_transposed
                                    ? matrix_partition.get_major_value_start_offset()
                                    : vertex_t{0};
<<<<<<< HEAD
    auto segment_offsets        = graph_view.get_local_adj_matrix_partition_segment_offsets(i);
    if (segment_offsets.size() > 0) {
=======
    auto segment_offsets = graph_view.get_local_adj_matrix_partition_segment_offsets(i);
    if (segment_offsets) {
>>>>>>> 1778d43a
      // FIXME: we may further improve performance by 1) concurrently running kernels on different
      // segments; 2) individually tuning block sizes for different segments; and 3) adding one more
      // segment for very high degree vertices and running segmented reduction
      static_assert(detail::num_sparse_segments_per_vertex_partition == 3);
      if ((*segment_offsets)[1] > 0) {
        raft::grid_1d_block_t update_grid((*segment_offsets)[1],
                                          detail::transform_reduce_e_for_all_block_size,
                                          handle.get_device_properties().maxGridSize[0]);

        detail::for_all_major_for_all_nbr_high_degree<GraphViewType>
          <<<update_grid.num_blocks, update_grid.block_size, 0, handle.get_stream()>>>(
            matrix_partition,
            matrix_partition.get_major_first(),
            matrix_partition.get_major_first() + (*segment_offsets)[1],
            adj_matrix_row_value_input_first + row_value_input_offset,
            adj_matrix_col_value_input_first + col_value_input_offset,
            get_dataframe_buffer_begin<T>(result_buffer),
            e_op);
      }
      if ((*segment_offsets)[2] - (*segment_offsets)[1] > 0) {
        raft::grid_1d_warp_t update_grid((*segment_offsets)[2] - (*segment_offsets)[1],
                                         detail::transform_reduce_e_for_all_block_size,
                                         handle.get_device_properties().maxGridSize[0]);

        detail::for_all_major_for_all_nbr_mid_degree<GraphViewType>
          <<<update_grid.num_blocks, update_grid.block_size, 0, handle.get_stream()>>>(
            matrix_partition,
            matrix_partition.get_major_first() + (*segment_offsets)[1],
            matrix_partition.get_major_first() + (*segment_offsets)[2],
            adj_matrix_row_value_input_first + row_value_input_offset,
            adj_matrix_col_value_input_first + col_value_input_offset,
            get_dataframe_buffer_begin<T>(result_buffer),
            e_op);
      }
      if ((*segment_offsets)[3] - (*segment_offsets)[2] > 0) {
        raft::grid_1d_thread_t update_grid((*segment_offsets)[3] - (*segment_offsets)[2],
                                           detail::transform_reduce_e_for_all_block_size,
                                           handle.get_device_properties().maxGridSize[0]);

        detail::for_all_major_for_all_nbr_low_degree<GraphViewType>
          <<<update_grid.num_blocks, update_grid.block_size, 0, handle.get_stream()>>>(
            matrix_partition,
            matrix_partition.get_major_first() + (*segment_offsets)[2],
            matrix_partition.get_major_first() + (*segment_offsets)[3],
            adj_matrix_row_value_input_first + row_value_input_offset,
            adj_matrix_col_value_input_first + col_value_input_offset,
            get_dataframe_buffer_begin<T>(result_buffer),
            e_op);
      }
    } else {
      if (matrix_partition.get_major_size() > 0) {
        raft::grid_1d_thread_t update_grid(matrix_partition.get_major_size(),
                                           detail::transform_reduce_e_for_all_block_size,
                                           handle.get_device_properties().maxGridSize[0]);

        detail::for_all_major_for_all_nbr_low_degree<GraphViewType>
          <<<update_grid.num_blocks, update_grid.block_size, 0, handle.get_stream()>>>(
            matrix_partition,
            matrix_partition.get_major_first(),
            matrix_partition.get_major_last(),
            adj_matrix_row_value_input_first + row_value_input_offset,
            adj_matrix_col_value_input_first + col_value_input_offset,
            get_dataframe_buffer_begin<T>(result_buffer),
            e_op);
      }
    }
  }

  auto result =
    thrust::reduce(rmm::exec_policy(handle.get_stream())->on(handle.get_stream()),
                   get_dataframe_buffer_begin<T>(result_buffer),
                   get_dataframe_buffer_begin<T>(result_buffer) + 1,
                   T{},
                   [] __device__(T lhs, T rhs) { return plus_edge_op_result(lhs, rhs); });

  if (GraphViewType::is_multi_gpu) {
    result = host_scalar_allreduce(handle.get_comms(), result, handle.get_stream());
  }

  return plus_edge_op_result(init, result);
}

}  // namespace experimental
}  // namespace cugraph<|MERGE_RESOLUTION|>--- conflicted
+++ resolved
@@ -331,13 +331,8 @@
     auto col_value_input_offset = GraphViewType::is_adj_matrix_transposed
                                     ? matrix_partition.get_major_value_start_offset()
                                     : vertex_t{0};
-<<<<<<< HEAD
     auto segment_offsets        = graph_view.get_local_adj_matrix_partition_segment_offsets(i);
-    if (segment_offsets.size() > 0) {
-=======
-    auto segment_offsets = graph_view.get_local_adj_matrix_partition_segment_offsets(i);
     if (segment_offsets) {
->>>>>>> 1778d43a
       // FIXME: we may further improve performance by 1) concurrently running kernels on different
       // segments; 2) individually tuning block sizes for different segments; and 3) adding one more
       // segment for very high degree vertices and running segmented reduction
