/*
 * Copyright (c) 2020-2021, NVIDIA CORPORATION.
 *
 * Licensed under the Apache License, Version 2.0 (the "License");
 * you may not use this file except in compliance with the License.
 * You may obtain a copy of the License at
 *
 *     http://www.apache.org/licenses/LICENSE-2.0
 *
 * Unless required by applicable law or agreed to in writing, software
 * distributed under the License is distributed on an "AS IS" BASIS,
 * WITHOUT WARRANTIES OR CONDITIONS OF ANY KIND, either express or implied.
 * See the License for the specific language governing permissions and
 * limitations under the License.
 */
#pragma once

#include <cugraph/detail/graph_utils.cuh>
#include <cugraph/graph_view.hpp>
#include <cugraph/matrix_partition_device_view.cuh>
#include <cugraph/utilities/collect_comm.cuh>
#include <cugraph/utilities/dataframe_buffer.cuh>
#include <cugraph/utilities/error.hpp>
#include <cugraph/utilities/host_barrier.hpp>
#include <cugraph/utilities/host_scalar_comm.cuh>
#include <cugraph/utilities/shuffle_comm.cuh>
#include <cugraph/vertex_partition_device_view.cuh>

#include <cuco/static_map.cuh>
#include <raft/handle.hpp>
#include <rmm/mr/device/per_device_resource.hpp>
#include <rmm/mr/device/polymorphic_allocator.hpp>

#include <type_traits>

namespace cugraph {

namespace detail {

// FIXME: block size requires tuning
int32_t constexpr copy_v_transform_reduce_key_aggregated_out_nbr_for_all_block_size = 1024;

// a workaround for cudaErrorInvalidDeviceFunction error when device lambda is used
template <typename AdjMatrixColKeyInputWrapper>
struct minor_to_key_t {
  using vertex_t = typename AdjMatrixColKeyInputWrapper::value_type;
  AdjMatrixColKeyInputWrapper adj_matrix_col_key_input{};
  vertex_t minor_first{};
  __device__ vertex_t operator()(vertex_t minor) const
  {
    return adj_matrix_col_key_input.get(minor - minor_first);
  }
};

// a workaround for cudaErrorInvalidDeviceFunction error when device lambda is used
template <typename vertex_t, typename weight_t>
struct minor_key_to_col_rank_t {
  compute_gpu_id_from_vertex_t<vertex_t> key_func{};
  int row_comm_size{};
  __device__ int operator()(
    thrust::tuple<vertex_t, vertex_t, weight_t> val /* major, minor key, weight */) const
  {
    return key_func(thrust::get<1>(val)) / row_comm_size;
  }
};

// a workaround for cudaErrorInvalidDeviceFunction error when device lambda is used
template <typename vertex_t,
          typename weight_t,
          typename AdjMatrixRowValueInputWrapper,
          typename KeyAggregatedEdgeOp,
          typename MatrixPartitionDeviceView,
          typename StaticMapDeviceView>
struct call_key_aggregated_e_op_t {
  AdjMatrixRowValueInputWrapper matrix_partition_row_value_input{};
  KeyAggregatedEdgeOp key_aggregated_e_op{};
  MatrixPartitionDeviceView matrix_partition{};
  StaticMapDeviceView kv_map{};
  __device__ auto operator()(
    thrust::tuple<vertex_t, vertex_t, weight_t> val /* major, minor key, weight */) const
  {
    auto major     = thrust::get<0>(val);
    auto key       = thrust::get<1>(val);
    auto w         = thrust::get<2>(val);
    auto row_value = matrix_partition_row_value_input.get(
      matrix_partition.get_major_offset_from_major_nocheck(major));
    auto key_val = kv_map.find(key)->second.load(cuda::std::memory_order_relaxed);
    return key_aggregated_e_op(major,
                               key,
                               w,
                               matrix_partition_row_value_input.get(
                                 matrix_partition.get_major_offset_from_major_nocheck(major)),
                               kv_map.find(key)->second.load(cuda::std::memory_order_relaxed));
  }
};

// a workaround for cudaErrorInvalidDeviceFunction error when device lambda is used
template <typename vertex_t>
struct is_first_in_run_t {
  vertex_t const* major_vertices{nullptr};
  __device__ bool operator()(size_t i) const
  {
    return ((i == 0) || (major_vertices[i] != major_vertices[i - 1])) ? true : false;
  }
};

// a workaround for cudaErrorInvalidDeviceFunction error when device lambda is used
template <typename vertex_t>
struct is_valid_vertex_t {
  __device__ bool operator()(vertex_t v) const { return v != invalid_vertex_id<vertex_t>::value; }
};

// a workaround for cudaErrorInvalidDeviceFunction error when device lambda is used
template <typename vertex_t>
struct invalidate_if_not_first_in_run_t {
  vertex_t const* major_vertices{nullptr};
  __device__ vertex_t operator()(size_t i) const
  {
    return ((i == 0) || (major_vertices[i] != major_vertices[i - 1]))
             ? major_vertices[i]
             : invalid_vertex_id<vertex_t>::value;
  }
};

// a workaround for cudaErrorInvalidDeviceFunction error when device lambda is used
template <typename vertex_t, bool multi_gpu>
struct vertex_local_offset_t {
  vertex_partition_device_view_t<vertex_t, multi_gpu> vertex_partition{};
  __device__ vertex_t operator()(vertex_t v) const
  {
    return vertex_partition.get_local_vertex_offset_from_vertex_nocheck(v);
  }
};

// a workaround for cudaErrorInvalidDeviceFunction error when device lambda is used
template <typename ReduceOp, typename T>
struct reduce_with_init_t {
  ReduceOp reduce_op{};
  T init{};
  __device__ T operator()(T val) const { return reduce_op(val, init); }
};

template <typename vertex_t, typename edge_t, typename weight_t, bool multi_gpu>
__global__ void for_all_major_for_all_nbr_mid_degree(
  matrix_partition_device_view_t<vertex_t, edge_t, weight_t, multi_gpu> matrix_partition,
  vertex_t major_first,
  vertex_t major_last,
  vertex_t* majors)
{
  auto const tid = threadIdx.x + blockIdx.x * blockDim.x;
  static_assert(
    copy_v_transform_reduce_key_aggregated_out_nbr_for_all_block_size % raft::warp_size() == 0);
  auto const lane_id      = tid % raft::warp_size();
  auto major_start_offset = static_cast<size_t>(major_first - matrix_partition.get_major_first());
  size_t idx              = static_cast<size_t>(tid / raft::warp_size());

  while (idx < static_cast<size_t>(major_last - major_first)) {
    auto major_offset = major_start_offset + idx;
    auto major =
      matrix_partition.get_major_from_major_offset_nocheck(static_cast<vertex_t>(major_offset));
    vertex_t const* indices{nullptr};
    thrust::optional<weight_t const*> weights{nullptr};
    edge_t local_degree{};
    thrust::tie(indices, weights, local_degree) = matrix_partition.get_local_edges(major_offset);
    auto local_offset                           = matrix_partition.get_local_offset(major_offset);
    for (edge_t i = lane_id; i < local_degree; i += raft::warp_size()) {
      majors[local_offset + i] = major;
    }
    idx += gridDim.x * (blockDim.x / raft::warp_size());
  }
}

template <typename vertex_t, typename edge_t, typename weight_t, bool multi_gpu>
__global__ void for_all_major_for_all_nbr_high_degree(
  matrix_partition_device_view_t<vertex_t, edge_t, weight_t, multi_gpu> matrix_partition,
  vertex_t major_first,
  vertex_t major_last,
  vertex_t* majors)
{
  auto major_start_offset = static_cast<size_t>(major_first - matrix_partition.get_major_first());
  size_t idx              = static_cast<size_t>(blockIdx.x);

  while (idx < static_cast<size_t>(major_last - major_first)) {
    auto major_offset = major_start_offset + idx;
    auto major =
      matrix_partition.get_major_from_major_offset_nocheck(static_cast<vertex_t>(major_offset));
    vertex_t const* indices{nullptr};
    thrust::optional<weight_t const*> weights{nullptr};
    edge_t local_degree{};
    thrust::tie(indices, weights, local_degree) =
      matrix_partition.get_local_edges(static_cast<vertex_t>(major_offset));
    auto local_offset = matrix_partition.get_local_offset(major_offset);
    for (edge_t i = threadIdx.x; i < local_degree; i += blockDim.x) {
      majors[local_offset + i] = major;
    }
    idx += gridDim.x;
  }
}

template <typename vertex_t, typename edge_t, typename weight_t, bool multi_gpu>
void decompress_matrix_partition_to_fill_edgelist_majors(
  raft::handle_t const& handle,
  matrix_partition_device_view_t<vertex_t, edge_t, weight_t, multi_gpu> matrix_partition,
  vertex_t* majors,
  std::optional<std::vector<vertex_t>> const& segment_offsets)
{
  auto execution_policy = handle.get_thrust_policy();
  if (segment_offsets) {
    // FIXME: we may further improve performance by 1) concurrently running kernels on different
    // segments; 2) individually tuning block sizes for different segments; and 3) adding one more
    // segment for very high degree vertices and running segmented reduction
    static_assert(detail::num_sparse_segments_per_vertex_partition == 3);
    if ((*segment_offsets)[1] > 0) {
      raft::grid_1d_block_t update_grid(
        (*segment_offsets)[1],
        detail::copy_v_transform_reduce_key_aggregated_out_nbr_for_all_block_size,
        handle.get_device_properties().maxGridSize[0]);

      detail::for_all_major_for_all_nbr_high_degree<<<update_grid.num_blocks,
                                                      update_grid.block_size,
                                                      0,
                                                      handle.get_stream()>>>(
        matrix_partition,
        matrix_partition.get_major_first(),
        matrix_partition.get_major_first() + (*segment_offsets)[1],
        majors);
    }
    if ((*segment_offsets)[2] - (*segment_offsets)[1] > 0) {
      raft::grid_1d_warp_t update_grid(
        (*segment_offsets)[2] - (*segment_offsets)[1],
        detail::copy_v_transform_reduce_key_aggregated_out_nbr_for_all_block_size,
        handle.get_device_properties().maxGridSize[0]);

      detail::for_all_major_for_all_nbr_mid_degree<<<update_grid.num_blocks,
                                                     update_grid.block_size,
                                                     0,
                                                     handle.get_stream()>>>(
        matrix_partition,
        matrix_partition.get_major_first() + (*segment_offsets)[1],
        matrix_partition.get_major_first() + (*segment_offsets)[2],
        majors);
    }
    if ((*segment_offsets)[3] - (*segment_offsets)[2] > 0) {
      thrust::for_each(
        execution_policy,
        thrust::make_counting_iterator(matrix_partition.get_major_first()) + (*segment_offsets)[2],
        thrust::make_counting_iterator(matrix_partition.get_major_first()) + (*segment_offsets)[3],
        [matrix_partition, majors] __device__(auto major) {
          auto major_offset = matrix_partition.get_major_offset_from_major_nocheck(major);
          auto local_degree = matrix_partition.get_local_degree(major_offset);
          auto local_offset = matrix_partition.get_local_offset(major_offset);
          thrust::fill(
            thrust::seq, majors + local_offset, majors + local_offset + local_degree, major);
        });
    }
    if (matrix_partition.get_dcs_nzd_vertex_count() &&
        (*(matrix_partition.get_dcs_nzd_vertex_count()) > 0)) {
      thrust::for_each(
        execution_policy,
        thrust::make_counting_iterator(vertex_t{0}),
        thrust::make_counting_iterator(*(matrix_partition.get_dcs_nzd_vertex_count())),
        [matrix_partition, major_start_offset = (*segment_offsets)[3], majors] __device__(
          auto idx) {
          auto major = *(matrix_partition.get_major_from_major_hypersparse_idx_nocheck(idx));
          auto major_idx =
            major_start_offset + idx;  // major_offset != major_idx in the hypersparse region
          auto local_degree = matrix_partition.get_local_degree(major_idx);
          auto local_offset = matrix_partition.get_local_offset(major_idx);
          thrust::fill(
            thrust::seq, majors + local_offset, majors + local_offset + local_degree, major);
        });
    }
  } else {
    thrust::for_each(
      execution_policy,
      thrust::make_counting_iterator(matrix_partition.get_major_first()),
      thrust::make_counting_iterator(matrix_partition.get_major_first()) +
        matrix_partition.get_major_size(),
      [matrix_partition, majors] __device__(auto major) {
        auto major_offset = matrix_partition.get_major_offset_from_major_nocheck(major);
        auto local_degree = matrix_partition.get_local_degree(major_offset);
        auto local_offset = matrix_partition.get_local_offset(major_offset);
        thrust::fill(
          thrust::seq, majors + local_offset, majors + local_offset + local_degree, major);
      });
  }
}

}  // namespace detail

/**
 * @brief Iterate over every vertex's key-aggregated outgoing edges to update vertex properties.
 *
 * This function is inspired by thrust::transfrom_reduce() (iteration over the outgoing edges
 * part) and thrust::copy() (update vertex properties part, take transform_reduce output as copy
 * input).
 * Unlike copy_v_transform_reduce_out_nbr, this function first aggregates outgoing edges by key to
 * support two level reduction for every vertex.
 *
 * @tparam GraphViewType Type of the passed non-owning graph object.
 * @tparam AdjMatrixRowValueInputWrapper Type of the wrapper for graph adjacency matrix row input
 * properties.
 * @tparam AdjMatrixColKeyInputWrapper Type of the wrapper for graph adjacency matrix column keys.
 * @tparam VertexIterator Type of the iterator for graph adjacency matrix column key values for
 * aggregation (key type should coincide with vertex type).
 * @tparam ValueIterator Type of the iterator for values in (key, value) pairs.
 * @tparam KeyAggregatedEdgeOp Type of the quinary key-aggregated edge operator.
 * @tparam ReduceOp Type of the binary reduction operator.
 * @tparam T Type of the initial value for reduction over the key-aggregated outgoing edges.
 * @tparam VertexValueOutputIterator Type of the iterator for vertex output property variables.
 * @param handle RAFT handle object to encapsulate resources (e.g. CUDA stream, communicator, and
 * handles to various CUDA libraries) to run graph algorithms.
 * @param graph_view Non-owning graph object.
 * @param adj_matrix_row_value_input Device-copyable wrapper used to access row input properties
 * (for the rows assigned to this process in multi-GPU). Use either
 * cugraph::row_properties_t::device_view() (if @p e_op needs to access row properties) or
 * cugraph::dummy_properties_t::device_view() (if @p e_op does not access row properties). Use
 * copy_to_adj_matrix_row to fill the wrapper.
 * @param adj_matrix_col_key_input Device-copyable wrapper used to access column keys (for the
 * columns assigned to this process in multi-GPU). Use either
 * cugraph::col_properties_t::device_view(). Use copy_to_adj_matrix_col to fill the wrapper.
 * @param map_unique_key_first Iterator pointing to the first (inclusive) key in (key, value) pairs
 * (assigned to this process in multi-GPU, `cugraph::detail::compute_gpu_id_from_vertex_t` is used
 * to map keys to processes). (Key, value) pairs may be provided by
 * transform_reduce_by_adj_matrix_row_key_e() or transform_reduce_by_adj_matrix_col_key_e().
 * @param map_unique_key_last Iterator pointing to the last (exclusive) key in (key, value) pairs
 * (assigned to this process in multi-GPU).
 * @param map_value_first Iterator pointing to the first (inclusive) value in (key, value) pairs
 * (assigned to this process in multi-GPU). `map_value_last` (exclusive) is deduced as @p
 * map_value_first + thrust::distance(@p map_unique_key_first, @p map_unique_key_last).
 * @param key_aggregated_e_op Quinary operator takes edge source, key, aggregated edge weight, *(@p
 * adj_matrix_row_value_input_first + i), and value for the key stored in the input (key, value)
 * pairs provided by @p map_unique_key_first, @p map_unique_key_last, and @p map_value_first
 * (aggregated over the entire set of processes in multi-GPU).
 * @param reduce_op Binary operator takes two input arguments and reduce the two variables to one.
 * @param init Initial value to be added to the reduced @p reduce_op return values for each vertex.
 * @param vertex_value_output_first Iterator pointing to the vertex property variables for the
 * first (inclusive) vertex (assigned to tihs process in multi-GPU). `vertex_value_output_last`
 * (exclusive) is deduced as @p vertex_value_output_first + @p
 * graph_view.get_number_of_local_vertices().
 */
template <typename GraphViewType,
          typename AdjMatrixRowValueInputWrapper,
          typename AdjMatrixColKeyInputWrapper,
          typename VertexIterator,
          typename ValueIterator,
          typename KeyAggregatedEdgeOp,
          typename ReduceOp,
          typename T,
          typename VertexValueOutputIterator>
void copy_v_transform_reduce_key_aggregated_out_nbr(
  raft::handle_t const& handle,
  GraphViewType const& graph_view,
  AdjMatrixRowValueInputWrapper adj_matrix_row_value_input,
  AdjMatrixColKeyInputWrapper adj_matrix_col_key_input,
  VertexIterator map_unique_key_first,
  VertexIterator map_unique_key_last,
  ValueIterator map_value_first,
  KeyAggregatedEdgeOp key_aggregated_e_op,
  ReduceOp reduce_op,
  T init,
  VertexValueOutputIterator vertex_value_output_first)
{
  static_assert(!GraphViewType::is_adj_matrix_transposed,
                "GraphViewType should support the push model.");
  static_assert(std::is_same<typename std::iterator_traits<VertexIterator>::value_type,
                             typename GraphViewType::vertex_type>::value);
  static_assert(is_arithmetic_or_thrust_tuple_of_arithmetic<T>::value);

  using vertex_t = typename GraphViewType::vertex_type;
  using edge_t   = typename GraphViewType::edge_type;
  using weight_t = typename GraphViewType::weight_type;
  using value_t  = typename std::iterator_traits<ValueIterator>::value_type;

  double constexpr load_factor = 0.7;

  // 1. build a cuco::static_map object for the k, v pairs.

  auto poly_alloc = rmm::mr::polymorphic_allocator<char>(rmm::mr::get_current_device_resource());
  auto stream_adapter = rmm::mr::make_stream_allocator_adaptor(poly_alloc, cudaStream_t{nullptr});
  auto kv_map_ptr     = std::make_unique<
    cuco::static_map<vertex_t, value_t, cuda::thread_scope_device, decltype(stream_adapter)>>(
    size_t{0},
    invalid_vertex_id<vertex_t>::value,
    invalid_vertex_id<vertex_t>::value,
    stream_adapter);
  if (GraphViewType::is_multi_gpu) {
    auto& comm               = handle.get_comms();
    auto& row_comm           = handle.get_subcomm(cugraph::partition_2d::key_naming_t().row_name());
    auto const row_comm_rank = row_comm.get_rank();
    auto const row_comm_size = row_comm.get_size();

    // barrier is necessary here to avoid potential overlap (which can leads to deadlock) between
    // two different communicators (beginning of row_comm)
#if 1
    // FIXME: temporary hack till UCC is integrated into RAFT (so we can use UCC barrier with DASK
    // and MPI barrier with MPI)
    host_barrier(comm, handle.get_stream_view());
#else
    handle.get_stream_view().synchronize();
    comm.barrier();  // currently, this is ncclAllReduce
#endif

    auto map_counts = host_scalar_allgather(
      row_comm,
      static_cast<size_t>(thrust::distance(map_unique_key_first, map_unique_key_last)),
      handle.get_stream());
    std::vector<size_t> map_displacements(row_comm_size, size_t{0});
    std::partial_sum(map_counts.begin(), map_counts.end() - 1, map_displacements.begin() + 1);
    rmm::device_uvector<vertex_t> map_keys(map_displacements.back() + map_counts.back(),
                                           handle.get_stream());
    auto map_value_buffer =
      allocate_dataframe_buffer<value_t>(map_keys.size(), handle.get_stream());
    for (int i = 0; i < row_comm_size; ++i) {
      device_bcast(row_comm,
                   map_unique_key_first,
                   map_keys.begin() + map_displacements[i],
                   map_counts[i],
                   i,
                   handle.get_stream());
      device_bcast(row_comm,
                   map_value_first,
                   get_dataframe_buffer_begin(map_value_buffer) + map_displacements[i],
                   map_counts[i],
                   i,
                   handle.get_stream());
    }
    // FIXME: these copies are unnecessary, better fix RAFT comm's bcast to take separate input &
    // output pointers
    auto execution_policy = handle.get_thrust_policy();
    thrust::copy(execution_policy,
                 map_unique_key_first,
                 map_unique_key_last,
                 map_keys.begin() + map_displacements[row_comm_rank]);
<<<<<<< HEAD
    thrust::copy(execution_policy,
                 map_value_first,
                 map_value_first + thrust::distance(map_key_first, map_key_last),
                 get_dataframe_buffer_begin(map_value_buffer) + map_displacements[row_comm_rank]);
=======
    thrust::copy(
      execution_policy,
      map_value_first,
      map_value_first + thrust::distance(map_unique_key_first, map_unique_key_last),
      get_dataframe_buffer_begin<value_t>(map_value_buffer) + map_displacements[row_comm_rank]);
>>>>>>> df2d81db

    handle.get_stream_view().synchronize();  // cuco::static_map currently does not take stream

    kv_map_ptr.reset();

    kv_map_ptr = std::make_unique<
      cuco::static_map<vertex_t, value_t, cuda::thread_scope_device, decltype(stream_adapter)>>(
      // cuco::static_map requires at least one empty slot
      std::max(
        static_cast<size_t>(static_cast<double>(map_keys.size()) / load_factor),
        static_cast<size_t>(thrust::distance(map_unique_key_first, map_unique_key_last)) + 1),
      invalid_vertex_id<vertex_t>::value,
      invalid_vertex_id<vertex_t>::value,
      stream_adapter);

    auto pair_first = thrust::make_zip_iterator(
      thrust::make_tuple(map_keys.begin(), get_dataframe_buffer_begin(map_value_buffer)));
    kv_map_ptr->insert(pair_first, pair_first + map_keys.size());
  } else {
    handle.get_stream_view().synchronize();  // cuco::static_map currently does not take stream

    kv_map_ptr.reset();

    kv_map_ptr = std::make_unique<
      cuco::static_map<vertex_t, value_t, cuda::thread_scope_device, decltype(stream_adapter)>>(
      // cuco::static_map requires at least one empty slot
      std::max(
        static_cast<size_t>(
          static_cast<double>(thrust::distance(map_unique_key_first, map_unique_key_last)) /
          load_factor),
        static_cast<size_t>(thrust::distance(map_unique_key_first, map_unique_key_last)) + 1),
      invalid_vertex_id<vertex_t>::value,
      invalid_vertex_id<vertex_t>::value,
      stream_adapter);

    auto pair_first =
      thrust::make_zip_iterator(thrust::make_tuple(map_unique_key_first, map_value_first));
    kv_map_ptr->insert(pair_first,
                       pair_first + thrust::distance(map_unique_key_first, map_unique_key_last));
  }

  // 2. aggregate each vertex out-going edges based on keys and transform-reduce.

  if (GraphViewType::is_multi_gpu) {
    auto& comm = handle.get_comms();

    // barrier is necessary here to avoid potential overlap (which can leads to deadlock) between
    // two different communicators (beginning of col_comm)
#if 1
    // FIXME: temporary hack till UCC is integrated into RAFT (so we can use UCC barrier with DASK
    // and MPI barrier with MPI)
    host_barrier(comm, handle.get_stream_view());
#else
    handle.get_stream_view().synchronize();
    comm.barrier();  // currently, this is ncclAllReduce
#endif
  }

  rmm::device_uvector<vertex_t> major_vertices(0, handle.get_stream());
  auto e_op_result_buffer = allocate_dataframe_buffer<T>(0, handle.get_stream());
  for (size_t i = 0; i < graph_view.get_number_of_local_adj_matrix_partitions(); ++i) {
    auto matrix_partition =
      matrix_partition_device_view_t<vertex_t, edge_t, weight_t, GraphViewType::is_multi_gpu>(
        graph_view.get_matrix_partition_view(i));

    rmm::device_uvector<vertex_t> tmp_major_vertices(matrix_partition.get_number_of_edges(),
                                                     handle.get_stream());
    rmm::device_uvector<vertex_t> tmp_minor_keys(tmp_major_vertices.size(), handle.get_stream());
    rmm::device_uvector<weight_t> tmp_key_aggregated_edge_weights(
      graph_view.is_weighted() ? tmp_major_vertices.size() : size_t{0}, handle.get_stream());

    if (matrix_partition.get_major_size() > 0) {
      auto minor_key_first = thrust::make_transform_iterator(
        matrix_partition.get_indices(),
        detail::minor_to_key_t<AdjMatrixColKeyInputWrapper>{adj_matrix_col_key_input,
                                                            matrix_partition.get_minor_first()});
      auto execution_policy = handle.get_thrust_policy();
      thrust::copy(execution_policy,
                   minor_key_first,
                   minor_key_first + matrix_partition.get_number_of_edges(),
                   tmp_minor_keys.begin());
      if (graph_view.is_weighted()) {
        thrust::copy(execution_policy,
                     *(matrix_partition.get_weights()),
                     *(matrix_partition.get_weights()) + matrix_partition.get_number_of_edges(),
                     tmp_key_aggregated_edge_weights.begin());
      }
      detail::decompress_matrix_partition_to_fill_edgelist_majors(
        handle,
        matrix_partition,
        tmp_major_vertices.data(),
        graph_view.get_local_adj_matrix_partition_segment_offsets(i));
      rmm::device_uvector<vertex_t> reduced_major_vertices(tmp_major_vertices.size(),
                                                           handle.get_stream());
      rmm::device_uvector<vertex_t> reduced_minor_keys(reduced_major_vertices.size(),
                                                       handle.get_stream());
      rmm::device_uvector<weight_t> reduced_key_aggregated_edge_weights(
        reduced_major_vertices.size(), handle.get_stream());
      size_t reduced_size{};
      // FIXME: cub segmented sort may be more efficient as this is already sorted by major
      auto input_key_first = thrust::make_zip_iterator(
        thrust::make_tuple(tmp_major_vertices.begin(), tmp_minor_keys.begin()));
      auto output_key_first = thrust::make_zip_iterator(
        thrust::make_tuple(reduced_major_vertices.begin(), reduced_minor_keys.begin()));
      if (graph_view.is_weighted()) {
        thrust::sort_by_key(execution_policy,
                            input_key_first,
                            input_key_first + tmp_major_vertices.size(),
                            tmp_key_aggregated_edge_weights.begin());
        reduced_size = thrust::distance(
          output_key_first,
          thrust::get<0>(thrust::reduce_by_key(execution_policy,
                                               input_key_first,
                                               input_key_first + tmp_major_vertices.size(),
                                               tmp_key_aggregated_edge_weights.begin(),
                                               output_key_first,
                                               reduced_key_aggregated_edge_weights.begin())));
      } else {
        thrust::sort(
          execution_policy, input_key_first, input_key_first + tmp_major_vertices.size());
        reduced_size = thrust::distance(
          output_key_first,
          thrust::get<0>(thrust::reduce_by_key(execution_policy,
                                               input_key_first,
                                               input_key_first + tmp_major_vertices.size(),
                                               thrust::make_constant_iterator(weight_t{1.0}),
                                               output_key_first,
                                               reduced_key_aggregated_edge_weights.begin())));
      }
      tmp_major_vertices              = std::move(reduced_major_vertices);
      tmp_minor_keys                  = std::move(reduced_minor_keys);
      tmp_key_aggregated_edge_weights = std::move(reduced_key_aggregated_edge_weights);
      tmp_major_vertices.resize(reduced_size, handle.get_stream());
      tmp_minor_keys.resize(tmp_major_vertices.size(), handle.get_stream());
      tmp_key_aggregated_edge_weights.resize(tmp_major_vertices.size(), handle.get_stream());
      tmp_minor_keys.shrink_to_fit(handle.get_stream());
      tmp_key_aggregated_edge_weights.shrink_to_fit(handle.get_stream());
      tmp_major_vertices.shrink_to_fit(handle.get_stream());
    }

    if (GraphViewType::is_multi_gpu) {
      auto& comm           = handle.get_comms();
      auto const comm_size = comm.get_size();

      auto& row_comm = handle.get_subcomm(cugraph::partition_2d::key_naming_t().row_name());
      auto const row_comm_size = row_comm.get_size();

      auto& col_comm = handle.get_subcomm(cugraph::partition_2d::key_naming_t().col_name());
      auto const col_comm_size = col_comm.get_size();

      auto triplet_first =
        thrust::make_zip_iterator(thrust::make_tuple(tmp_major_vertices.begin(),
                                                     tmp_minor_keys.begin(),
                                                     tmp_key_aggregated_edge_weights.begin()));
      rmm::device_uvector<vertex_t> rx_major_vertices(0, handle.get_stream());
      rmm::device_uvector<vertex_t> rx_minor_keys(0, handle.get_stream());
      rmm::device_uvector<weight_t> rx_key_aggregated_edge_weights(0, handle.get_stream());
      std::forward_as_tuple(
        std::tie(rx_major_vertices, rx_minor_keys, rx_key_aggregated_edge_weights), std::ignore) =
        groupby_gpuid_and_shuffle_values(
          col_comm,
          triplet_first,
          triplet_first + tmp_major_vertices.size(),
          detail::minor_key_to_col_rank_t<vertex_t, weight_t>{
            detail::compute_gpu_id_from_vertex_t<vertex_t>{comm_size}, row_comm_size},
          handle.get_stream());

      auto pair_first = thrust::make_zip_iterator(
        thrust::make_tuple(rx_major_vertices.begin(), rx_minor_keys.begin()));
      auto execution_policy = handle.get_thrust_policy();
      thrust::sort_by_key(execution_policy,
                          pair_first,
                          pair_first + rx_major_vertices.size(),
                          rx_key_aggregated_edge_weights.begin());
      tmp_major_vertices.resize(rx_major_vertices.size(), handle.get_stream());
      tmp_minor_keys.resize(tmp_major_vertices.size(), handle.get_stream());
      tmp_key_aggregated_edge_weights.resize(tmp_major_vertices.size(), handle.get_stream());
      auto pair_it = thrust::reduce_by_key(execution_policy,
                                           pair_first,
                                           pair_first + rx_major_vertices.size(),
                                           rx_key_aggregated_edge_weights.begin(),
                                           thrust::make_zip_iterator(thrust::make_tuple(
                                             tmp_major_vertices.begin(), tmp_minor_keys.begin())),
                                           tmp_key_aggregated_edge_weights.begin());
      tmp_major_vertices.resize(
        thrust::distance(tmp_key_aggregated_edge_weights.begin(), thrust::get<1>(pair_it)),
        handle.get_stream());
      tmp_minor_keys.resize(tmp_major_vertices.size(), handle.get_stream());
      tmp_key_aggregated_edge_weights.resize(tmp_major_vertices.size(), handle.get_stream());
      tmp_major_vertices.shrink_to_fit(handle.get_stream());
      tmp_minor_keys.shrink_to_fit(handle.get_stream());
      tmp_key_aggregated_edge_weights.shrink_to_fit(handle.get_stream());
    }

    auto tmp_e_op_result_buffer =
      allocate_dataframe_buffer<T>(tmp_major_vertices.size(), handle.get_stream());
    auto tmp_e_op_result_buffer_first = get_dataframe_buffer_begin(tmp_e_op_result_buffer);

    auto matrix_partition_row_value_input = adj_matrix_row_value_input;
    matrix_partition_row_value_input.add_offset(matrix_partition.get_major_value_start_offset());

    auto triplet_first = thrust::make_zip_iterator(thrust::make_tuple(
      tmp_major_vertices.begin(), tmp_minor_keys.begin(), tmp_key_aggregated_edge_weights.begin()));
    thrust::transform(handle.get_thrust_policy(),
                      triplet_first,
                      triplet_first + tmp_major_vertices.size(),
                      tmp_e_op_result_buffer_first,
                      detail::call_key_aggregated_e_op_t<vertex_t,
                                                         weight_t,
                                                         AdjMatrixRowValueInputWrapper,
                                                         KeyAggregatedEdgeOp,
                                                         decltype(matrix_partition),
                                                         decltype(kv_map_ptr->get_device_view())>{
                        matrix_partition_row_value_input,
                        key_aggregated_e_op,
                        matrix_partition,
                        kv_map_ptr->get_device_view()});
    tmp_minor_keys.resize(0, handle.get_stream());
    tmp_key_aggregated_edge_weights.resize(0, handle.get_stream());
    tmp_minor_keys.shrink_to_fit(handle.get_stream());
    tmp_key_aggregated_edge_weights.shrink_to_fit(handle.get_stream());

    if (GraphViewType::is_multi_gpu) {
      auto& col_comm = handle.get_subcomm(cugraph::partition_2d::key_naming_t().col_name());
      auto const col_comm_rank = col_comm.get_rank();
      auto const col_comm_size = col_comm.get_size();

      // FIXME: additional optimization is possible if reduce_op is a pure function (and reduce_op
      // can be mapped to ncclRedOp_t).

      auto rx_sizes =
        host_scalar_gather(col_comm, tmp_major_vertices.size(), i, handle.get_stream());
      std::vector<size_t> rx_displs{};
      rmm::device_uvector<vertex_t> rx_major_vertices(0, handle.get_stream());
      if (static_cast<size_t>(col_comm_rank) == i) {
        rx_displs.assign(col_comm_size, size_t{0});
        std::partial_sum(rx_sizes.begin(), rx_sizes.end() - 1, rx_displs.begin() + 1);
        rx_major_vertices.resize(rx_displs.back() + rx_sizes.back(), handle.get_stream());
      }
      auto rx_tmp_e_op_result_buffer =
        allocate_dataframe_buffer<T>(rx_major_vertices.size(), handle.get_stream());

      device_gatherv(col_comm,
                     tmp_major_vertices.data(),
                     rx_major_vertices.data(),
                     tmp_major_vertices.size(),
                     rx_sizes,
                     rx_displs,
                     i,
                     handle.get_stream());
      device_gatherv(col_comm,
                     tmp_e_op_result_buffer_first,
                     get_dataframe_buffer_begin(rx_tmp_e_op_result_buffer),
                     tmp_major_vertices.size(),
                     rx_sizes,
                     rx_displs,
                     i,
                     handle.get_stream());

      if (static_cast<size_t>(col_comm_rank) == i) {
        major_vertices     = std::move(rx_major_vertices);
        e_op_result_buffer = std::move(rx_tmp_e_op_result_buffer);
      }
    } else {
      major_vertices     = std::move(tmp_major_vertices);
      e_op_result_buffer = std::move(tmp_e_op_result_buffer);
    }
  }

  if (GraphViewType::is_multi_gpu) {
    auto& comm = handle.get_comms();

    // barrier is necessary here to avoid potential overlap (which can leads to deadlock) between
    // two different communicators (beginning of col_comm)
#if 1
    // FIXME: temporary hack till UCC is integrated into RAFT (so we can use UCC barrier with DASK
    // and MPI barrier with MPI)
    host_barrier(comm, handle.get_stream_view());
#else
    handle.get_stream_view().synchronize();
    comm.barrier();  // currently, this is ncclAllReduce
#endif
  }

  auto execution_policy = handle.get_thrust_policy();
  thrust::fill(execution_policy,
               vertex_value_output_first,
               vertex_value_output_first + graph_view.get_number_of_local_vertices(),
               T{});
  thrust::sort_by_key(execution_policy,
                      major_vertices.begin(),
                      major_vertices.end(),
                      get_dataframe_buffer_begin(e_op_result_buffer));

  auto num_uniques = thrust::count_if(execution_policy,
                                      thrust::make_counting_iterator(size_t{0}),
                                      thrust::make_counting_iterator(major_vertices.size()),
                                      detail::is_first_in_run_t<vertex_t>{major_vertices.data()});
  rmm::device_uvector<vertex_t> unique_major_vertices(num_uniques, handle.get_stream());

  auto major_vertex_first = thrust::make_transform_iterator(
    thrust::make_counting_iterator(size_t{0}),
<<<<<<< HEAD
    [major_vertices = major_vertices.data()] __device__(auto i) {
      return ((i == 0) || (major_vertices[i] != major_vertices[i - 1]))
               ? major_vertices[i]
               : invalid_vertex_id<vertex_t>::value;
    });
  thrust::copy_if(
    execution_policy,
    major_vertex_first,
    major_vertex_first + major_vertices.size(),
    unique_major_vertices.begin(),
    [] __device__(auto major) { return major != invalid_vertex_id<vertex_t>::value; });
  thrust::reduce_by_key(
    execution_policy,
    major_vertices.begin(),
    major_vertices.end(),
    get_dataframe_buffer_begin(e_op_result_buffer),
    thrust::make_discard_iterator(),
    thrust::make_permutation_iterator(
      vertex_value_output_first,
      thrust::make_transform_iterator(
        unique_major_vertices.begin(),
        [vertex_partition = vertex_partition_device_view_t<vertex_t, GraphViewType::is_multi_gpu>(
           graph_view.get_vertex_partition_view())] __device__(auto v) {
          return vertex_partition.get_local_vertex_offset_from_vertex_nocheck(v);
        })),
    thrust::equal_to<vertex_t>{},
    reduce_op);
=======
    detail::invalidate_if_not_first_in_run_t<vertex_t>{major_vertices.data()});
  thrust::copy_if(execution_policy,
                  major_vertex_first,
                  major_vertex_first + major_vertices.size(),
                  unique_major_vertices.begin(),
                  detail::is_valid_vertex_t<vertex_t>{});
  thrust::reduce_by_key(execution_policy,
                        major_vertices.begin(),
                        major_vertices.end(),
                        get_dataframe_buffer_begin<T>(e_op_result_buffer),
                        thrust::make_discard_iterator(),
                        thrust::make_permutation_iterator(
                          vertex_value_output_first,
                          thrust::make_transform_iterator(
                            unique_major_vertices.begin(),
                            detail::vertex_local_offset_t<vertex_t, GraphViewType::is_multi_gpu>{
                              graph_view.get_vertex_partition_view()})),
                        thrust::equal_to<vertex_t>{},
                        reduce_op);
>>>>>>> df2d81db

  thrust::transform(execution_policy,
                    vertex_value_output_first,
                    vertex_value_output_first + graph_view.get_number_of_local_vertices(),
                    vertex_value_output_first,
                    detail::reduce_with_init_t<ReduceOp, T>{reduce_op, init});
}

}  // namespace cugraph<|MERGE_RESOLUTION|>--- conflicted
+++ resolved
@@ -432,18 +432,10 @@
                  map_unique_key_first,
                  map_unique_key_last,
                  map_keys.begin() + map_displacements[row_comm_rank]);
-<<<<<<< HEAD
     thrust::copy(execution_policy,
                  map_value_first,
-                 map_value_first + thrust::distance(map_key_first, map_key_last),
+                 map_value_first + thrust::distance(map_unique_key_first, map_unique_key_last),
                  get_dataframe_buffer_begin(map_value_buffer) + map_displacements[row_comm_rank]);
-=======
-    thrust::copy(
-      execution_policy,
-      map_value_first,
-      map_value_first + thrust::distance(map_unique_key_first, map_unique_key_last),
-      get_dataframe_buffer_begin<value_t>(map_value_buffer) + map_displacements[row_comm_rank]);
->>>>>>> df2d81db
 
     handle.get_stream_view().synchronize();  // cuco::static_map currently does not take stream
 
@@ -746,35 +738,6 @@
 
   auto major_vertex_first = thrust::make_transform_iterator(
     thrust::make_counting_iterator(size_t{0}),
-<<<<<<< HEAD
-    [major_vertices = major_vertices.data()] __device__(auto i) {
-      return ((i == 0) || (major_vertices[i] != major_vertices[i - 1]))
-               ? major_vertices[i]
-               : invalid_vertex_id<vertex_t>::value;
-    });
-  thrust::copy_if(
-    execution_policy,
-    major_vertex_first,
-    major_vertex_first + major_vertices.size(),
-    unique_major_vertices.begin(),
-    [] __device__(auto major) { return major != invalid_vertex_id<vertex_t>::value; });
-  thrust::reduce_by_key(
-    execution_policy,
-    major_vertices.begin(),
-    major_vertices.end(),
-    get_dataframe_buffer_begin(e_op_result_buffer),
-    thrust::make_discard_iterator(),
-    thrust::make_permutation_iterator(
-      vertex_value_output_first,
-      thrust::make_transform_iterator(
-        unique_major_vertices.begin(),
-        [vertex_partition = vertex_partition_device_view_t<vertex_t, GraphViewType::is_multi_gpu>(
-           graph_view.get_vertex_partition_view())] __device__(auto v) {
-          return vertex_partition.get_local_vertex_offset_from_vertex_nocheck(v);
-        })),
-    thrust::equal_to<vertex_t>{},
-    reduce_op);
-=======
     detail::invalidate_if_not_first_in_run_t<vertex_t>{major_vertices.data()});
   thrust::copy_if(execution_policy,
                   major_vertex_first,
@@ -784,7 +747,7 @@
   thrust::reduce_by_key(execution_policy,
                         major_vertices.begin(),
                         major_vertices.end(),
-                        get_dataframe_buffer_begin<T>(e_op_result_buffer),
+                        get_dataframe_buffer_begin(e_op_result_buffer),
                         thrust::make_discard_iterator(),
                         thrust::make_permutation_iterator(
                           vertex_value_output_first,
@@ -794,7 +757,6 @@
                               graph_view.get_vertex_partition_view()})),
                         thrust::equal_to<vertex_t>{},
                         reduce_op);
->>>>>>> df2d81db
 
   thrust::transform(execution_policy,
                     vertex_value_output_first,
