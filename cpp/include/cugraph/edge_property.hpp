--- conflicted
+++ resolved
@@ -28,13 +28,7 @@
 
 namespace cugraph {
 
-<<<<<<< HEAD
-namespace detail {
-
 template <typename edge_t, typename T>
-=======
-template <typename edge_t, typename ValueIterator>
->>>>>>> be94c329
 class edge_property_view_t {
  public:
   using value_type  = std::remove_const_t<T>;
@@ -105,13 +99,8 @@
       edge_partition_edge_counts[i]  = size_dataframe_buffer(buffers_[i]);
     }
 
-<<<<<<< HEAD
-    return detail::edge_property_view_t<edge_type, T const>(edge_partition_value_firsts,
-                                                            edge_partition_edge_counts);
-=======
-    return edge_property_view_t<edge_type, const_value_iterator>(edge_partition_value_firsts,
-                                                                 edge_partition_edge_counts);
->>>>>>> be94c329
+    return edge_property_view_t<edge_type, T const>(edge_partition_value_firsts,
+                                                    edge_partition_edge_counts);
   }
 
   auto mutable_view()
@@ -125,13 +114,8 @@
       edge_partition_edge_counts[i]  = size_dataframe_buffer(buffers_[i]);
     }
 
-<<<<<<< HEAD
-    return detail::edge_property_view_t<edge_type, T>(edge_partition_value_firsts,
-                                                      edge_partition_edge_counts);
-=======
-    return edge_property_view_t<edge_type, value_iterator>(edge_partition_value_firsts,
-                                                           edge_partition_edge_counts);
->>>>>>> be94c329
+    return edge_property_view_t<edge_type, T>(edge_partition_value_firsts,
+                                              edge_partition_edge_counts);
   }
 
  private:
