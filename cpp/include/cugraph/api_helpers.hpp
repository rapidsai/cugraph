/*
 * Copyright (c) 2021-2022, NVIDIA CORPORATION.
 *
 * Licensed under the Apache License, Version 2.0 (the "License");
 * you may not use this file except in compliance with the License.
 * You may obtain a copy of the License at
 *
 *     http://www.apache.org/licenses/LICENSE-2.0
 *
 * Unless required by applicable law or agreed to in writing, software
 * distributed under the License is distributed on an "AS IS" BASIS,
 * WITHOUT WARRANTIES OR CONDITIONS OF ANY KIND, either express or implied.
 * See the License for the specific language governing permissions and
 * limitations under the License.
 */

// Andrei Schaffer, aschaffer@nvidia.com
//
// This is a collection of aggregates used by (parts of) the API defined in algorithms.hpp;
// These aggregates get propagated to the C-only API (which is why they're non-template aggregates)

#pragma once

namespace cugraph {

enum class sampling_strategy_t : int { UNIFORM = 0, BIASED, NODE2VEC };

struct sampling_params_t {
  sampling_params_t(void) {}

  sampling_params_t(sampling_strategy_t sampling_type,
                    double p             = 1.0,
                    double q             = 1.0,
                    bool use_alpha_cache = false)
    : sampling_type_(sampling_type), p_(p), q_(q), use_alpha_cache_(use_alpha_cache)
  {
  }

<<<<<<< HEAD
=======
  // FIXME: The new C API uses the above constructor, this constructor
  //        is only used by the legacy python/cython calls.  It should be
  //        removed once it is no longer called.
>>>>>>> d947fb9f
  sampling_params_t(int sampling_type, double p = 1.0, double q = 1.0, bool use_alpha_cache = false)
    : sampling_type_(static_cast<sampling_strategy_t>(sampling_type)),
      p_(p),
      q_(q),
      use_alpha_cache_(use_alpha_cache)
  {
  }

  sampling_strategy_t sampling_type_{sampling_strategy_t::UNIFORM};

  // node2vec specific:
  //
  double p_;
  double q_;
  bool use_alpha_cache_{false};
};
}  // namespace cugraph<|MERGE_RESOLUTION|>--- conflicted
+++ resolved
@@ -36,12 +36,10 @@
   {
   }
 
-<<<<<<< HEAD
-=======
+
   // FIXME: The new C API uses the above constructor, this constructor
   //        is only used by the legacy python/cython calls.  It should be
   //        removed once it is no longer called.
->>>>>>> d947fb9f
   sampling_params_t(int sampling_type, double p = 1.0, double q = 1.0, bool use_alpha_cache = false)
     : sampling_type_(static_cast<sampling_strategy_t>(sampling_type)),
       p_(p),
