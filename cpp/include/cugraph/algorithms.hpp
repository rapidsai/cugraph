--- conflicted
+++ resolved
@@ -1831,11 +1831,7 @@
  * This function traverses from a set of starting vertices, traversing outgoing edges and
  * randomly selects from these outgoing neighbors to extract a subgraph.
  *
-<<<<<<< HEAD
- * Output from this function is a tuple of vectors (src, dst, weight_t, edge_id, edge_type, hop,
-=======
  * Output from this function is a tuple of vectors (src, dst, weight, edge_id, edge_type, hop,
->>>>>>> f7d99ff8
  * label), identifying the randomly selected edges.  src is the source vertex, dst is the
  * destination vertex, weight (optional) is the edge weight, edge_id (optional) identifies the edge
  * id, edge_type (optional) identifies the edge type, hop identifies which hop the edge was
