--- conflicted
+++ resolved
@@ -1238,23 +1238,13 @@
  * @param do_expensive_check A flag to run expensive checks for input arguments (if set to `true`).
  */
 template <typename vertex_t, typename edge_t, typename weight_t, typename result_t, bool multi_gpu>
-<<<<<<< HEAD
 void pagerank(raft::handle_t const& handle,
               graph_view_t<vertex_t, edge_t, weight_t, true, multi_gpu> const& graph_view,
-              weight_t const* adj_matrix_row_out_weight_sums,
-              vertex_t const* personalization_vertices,
-              result_t const* personalization_values,
-              vertex_t personalization_vector_size,
+              std::optional<weight_t const*> precomputed_vertex_out_weight_sums,
+              std::optional<vertex_t const*> personalization_vertices,
+              std::optional<result_t const*> personalization_values,
+              std::optional<vertex_t> personalization_vector_size,
               result_t* pageranks,
-=======
-void pagerank(raft::handle_t const &handle,
-              graph_view_t<vertex_t, edge_t, weight_t, true, multi_gpu> const &graph_view,
-              std::optional<weight_t const *> precomputed_vertex_out_weight_sums,
-              std::optional<vertex_t const *> personalization_vertices,
-              std::optional<result_t const *> personalization_values,
-              std::optional<vertex_t> personalization_vector_size,
-              result_t *pageranks,
->>>>>>> 1778d43a
               result_t alpha,
               result_t epsilon,
               size_t max_iterations   = 500,
