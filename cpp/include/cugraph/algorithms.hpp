/*
 * Copyright (c) 2020-2024, NVIDIA CORPORATION.
 *
 * Licensed under the Apache License, Version 2.0 (the "License");
 * you may not use this file except in compliance with the License.
 * You may obtain a copy of the License at
 *
 *     http://www.apache.org/licenses/LICENSE-2.0
 *
 * Unless required by applicable law or agreed to in writing, software
 * distributed under the License is distributed on an "AS IS" BASIS,
 * WITHOUT WARRANTIES OR CONDITIONS OF ANY KIND, either express or implied.
 * See the License for the specific language governing permissions and
 * limitations under the License.
 */
#pragma once

#include <cugraph/api_helpers.hpp>
#include <cugraph/dendrogram.hpp>
#include <cugraph/edge_property.hpp>
#include <cugraph/graph.hpp>
#include <cugraph/graph_view.hpp>
#include <cugraph/legacy/graph.hpp>
#include <cugraph/legacy/internals.hpp>
#include <cugraph/lookup_container.hpp>

#include <rmm/resource_ref.hpp>

#ifndef NO_CUGRAPH_OPS
#include <cugraph-ops/graph/sampling.hpp>
#endif

#include <raft/core/device_span.hpp>
#include <raft/core/handle.hpp>
#include <raft/random/rng_state.hpp>

#include <optional>
#include <tuple>

/** @ingroup cpp_api
 *  @{
 */

namespace cugraph {

/**
 * @brief     Compute jaccard similarity coefficient for all vertices
 *
 * Computes the Jaccard similarity coefficient for every pair of vertices in the graph
 * which are connected by an edge.
 *
 * @throws                 cugraph::logic_error when an error occurs.
 *
 * @tparam VT              Type of vertex identifiers. Supported value : int (signed, 32-bit)
 * @tparam ET              Type of edge identifiers. Supported value : int (signed, 32-bit)
 * @tparam WT              Type of edge weights. Supported value : float or double.
 *
 * @param[in] graph        The input graph object
 * @param[in] weights      device pointer to input vertex weights for weighted Jaccard, may be NULL
 * for unweighted Jaccard.
 * @param[out] result      Device pointer to result values, memory needs to be pre-allocated by
 * caller
 */
template <typename VT, typename ET, typename WT>
void jaccard(legacy::GraphCSRView<VT, ET, WT> const& graph, WT const* weights, WT* result);

/**
 * @brief     Compute jaccard similarity coefficient for selected vertex pairs
 *
 * Computes the Jaccard similarity coefficient for each pair of specified vertices.
 * Vertices are specified as pairs where pair[n] = (first[n], second[n])
 *
 * @throws                 cugraph::logic_error when an error occurs.
 *
 * @tparam VT              Type of vertex identifiers. Supported value : int (signed, 32-bit)
 * @tparam ET              Type of edge identifiers. Supported value : int (signed, 32-bit)
 * @tparam WT              Type of edge weights. Supported value : float or double.
 *
 * @param[in] graph        The input graph object
 * @param[in] weights      The input vertex weights for weighted Jaccard, may be NULL for
 *                         unweighted Jaccard.
 * @param[in] num_pairs    The number of vertex ID pairs specified
 * @param[in] first        Device pointer to first vertex ID of each pair
 * @param[in] second       Device pointer to second vertex ID of each pair
 * @param[out] result      Device pointer to result values, memory needs to be pre-allocated by
 * caller
 */
template <typename VT, typename ET, typename WT>
void jaccard_list(legacy::GraphCSRView<VT, ET, WT> const& graph,
                  WT const* weights,
                  ET num_pairs,
                  VT const* first,
                  VT const* second,
                  WT* result);

/**
 * @brief     Compute overlap coefficient for all vertices in the graph
 *
 * Computes the Overlap Coefficient for every pair of vertices in the graph which are
 * connected by an edge.
 *
 * @throws                 cugraph::logic_error when an error occurs.
 *
 * @tparam VT              Type of vertex identifiers. Supported value : int (signed, 32-bit)
 * @tparam ET              Type of edge identifiers. Supported value : int (signed, 32-bit)
 * @tparam WT              Type of edge weights. Supported value : float or double.
 *
 * @param[in] graph        The input graph object
 * @param[in] weights      device pointer to input vertex weights for weighted overlap, may be NULL
 * for unweighted overlap.
 * @param[out] result      Device pointer to result values, memory needs to be pre-allocated by
 * caller
 */
template <typename VT, typename ET, typename WT>
void overlap(legacy::GraphCSRView<VT, ET, WT> const& graph, WT const* weights, WT* result);

/**
 * @brief     Compute overlap coefficient for select pairs of vertices
 *
 * Computes the overlap coefficient for each pair of specified vertices.
 * Vertices are specified as pairs where pair[n] = (first[n], second[n])
 *
 * @throws                 cugraph::logic_error when an error occurs.
 *
 * @tparam VT              Type of vertex identifiers. Supported value : int (signed, 32-bit)
 * @tparam ET              Type of edge identifiers. Supported value : int (signed, 32-bit)
 * @tparam WT              Type of edge weights. Supported value : float or double.
 *
 * @param[in] graph        The input graph object
 * @param[in] weights      device pointer to input vertex weights for weighted overlap, may be NULL
 * for unweighted overlap.
 * @param[in] num_pairs    The number of vertex ID pairs specified
 * @param[in] first        Device pointer to first vertex ID of each pair
 * @param[in] second       Device pointer to second vertex ID of each pair
 * @param[out] result      Device pointer to result values, memory needs to be pre-allocated by
 * caller
 */
template <typename VT, typename ET, typename WT>
void overlap_list(legacy::GraphCSRView<VT, ET, WT> const& graph,
                  WT const* weights,
                  ET num_pairs,
                  VT const* first,
                  VT const* second,
                  WT* result);

/**
 *
 * @brief                                       ForceAtlas2 is a continuous graph layout algorithm
 * for handy network visualization.
 *
 *                                              NOTE: Peak memory allocation occurs at 17*V.
 *
 * @throws                                      cugraph::logic_error when an error occurs.
 *
 * @tparam vertex_t                                   Type of vertex identifiers. Supported value :
 * int (signed, 32-bit)
 * @tparam edge_t                                   Type of edge identifiers.  Supported value : int
 * (signed, 32-bit)
 * @tparam weight_t                                   Type of edge weights. Supported values : float
 * or double.
 *
 * @param[in] handle                          Library handle (RAFT). If a communicator is set in the
 * handle, the multi GPU version will be selected.
 * @param[in] graph                             cuGraph graph descriptor, should contain the
 * connectivity information as a COO. Graph is considered undirected. Edge weights are used for this
 * algorithm and set to 1 by default.
 * @param[out] pos                              Device array (2, n) containing x-axis and y-axis
 * positions;
 * @param[in] max_iter                          The maximum number of iterations Force Atlas 2
 * should run for.
 * @param[in] x_start                           Device array containing starting x-axis positions;
 * @param[in] y_start                           Device array containing starting y-axis positions;
 * @param[in] outbound_attraction_distribution  Distributes attraction along outbound edges. Hubs
 * attract less and thus are pushed to the borders.
 * @param[in] lin_log_mode                      Switch ForceAtlas’ model from lin-lin to lin-log
 * (tribute to Andreas Noack). Makes clusters more tight.
 * @param[in] prevent_overlapping               Prevent nodes from overlapping.
 * @param[in] edge_weight_influence             How much influence you give to the edges weight. 0
 * is “no influence” and 1 is “normal”.
 * @param[in] jitter_tolerance                  How much swinging you allow. Above 1 discouraged.
 * Lower gives less speed and more precision.
 * @param[in] barnes_hut_optimize:              Whether to use the Barnes Hut approximation or the
 * slower exact version.
 * @param[in] barnes_hut_theta:                 Float between 0 and 1. Tradeoff for speed (1) vs
 * accuracy (0) for Barnes Hut only.
 * @params[in] scaling_ratio                    Float strictly positive. How much repulsion you
 * want. More makes a more sparse graph. Switching from regular mode to LinLog mode needs a
 * readjustment of the scaling parameter.
 * @params[in] strong_gravity_mode              Sets a force
 * that attracts the nodes that are distant from the center more. It is so strong that it can
 * sometimes dominate other forces.
 * @params[in] gravity                          Attracts nodes to the center. Prevents islands from
 * drifting away.
 * @params[in] verbose                          Output convergence info at each interation.
 * @params[in] callback                         An instance of GraphBasedDimRedCallback class to
 * intercept the internal state of positions while they are being trained.
 *
 */
template <typename vertex_t, typename edge_t, typename weight_t>
void force_atlas2(raft::handle_t const& handle,
                  legacy::GraphCOOView<vertex_t, edge_t, weight_t>& graph,
                  float* pos,
                  const int max_iter                            = 500,
                  float* x_start                                = nullptr,
                  float* y_start                                = nullptr,
                  bool outbound_attraction_distribution         = true,
                  bool lin_log_mode                             = false,
                  bool prevent_overlapping                      = false,
                  const float edge_weight_influence             = 1.0,
                  const float jitter_tolerance                  = 1.0,
                  bool barnes_hut_optimize                      = true,
                  const float barnes_hut_theta                  = 0.5,
                  const float scaling_ratio                     = 2.0,
                  bool strong_gravity_mode                      = false,
                  const float gravity                           = 1.0,
                  bool verbose                                  = false,
                  internals::GraphBasedDimRedCallback* callback = nullptr);

/**
 * @brief     Compute betweenness centrality for a graph
 *
 * Betweenness centrality for a vertex is the sum of the fraction of
 * all pairs shortest paths that pass through the vertex.
 *
 * The current implementation does not support a weighted graph.
 *
 * @throws                                  cugraph::logic_error if `result == nullptr` or
 * `number_of_sources < 0` or `number_of_sources !=0 and sources == nullptr`.
 * @tparam vertex_t                               Type of vertex identifiers. Supported value : int
 * (signed, 32-bit)
 * @tparam edge_t                               Type of edge identifiers.  Supported value : int
 * (signed, 32-bit)
 * @tparam weight_t                               Type of edge weights. Supported values : float or
 * double.
 * @tparam result_t                         Type of computed result.  Supported values :  float or
 * double
 * @param[in] handle                        Library handle (RAFT). If a communicator is set in the
 * handle, the multi GPU version will be selected.
 * @param[in] graph                         cuGRAPH graph descriptor, should contain the
 * connectivity information as a CSR
 * @param[out] result                       Device array of centrality scores
 * @param[in] normalized                    If true, return normalized scores, if false return
 * unnormalized scores.
 * @param[in] endpoints                     If true, include endpoints of paths in score, if false
 * do not
 * @param[in] weight                        If specified, device array of weights for each edge
 * @param[in] k                             If specified, number of vertex samples defined in the
 * vertices array.
 * @param[in] vertices                      If specified, host array of vertex ids to estimate
 * betweenness these vertices will serve as sources for the traversal
 * algorihtm to obtain shortest path counters.
 * @param[in] total_number_of_source_used   If specified use this number to normalize results
 * when using subsampling, it allows accumulation of results across multiple calls.
 *
 */
template <typename vertex_t, typename edge_t, typename weight_t, typename result_t>
void betweenness_centrality(const raft::handle_t& handle,
                            legacy::GraphCSRView<vertex_t, edge_t, weight_t> const& graph,
                            result_t* result,
                            bool normalized          = true,
                            bool endpoints           = false,
                            weight_t const* weight   = nullptr,
                            vertex_t k               = 0,
                            vertex_t const* vertices = nullptr);

/**
 * @brief     Compute edge betweenness centrality for a graph
 *
 * Betweenness centrality of an edge is the sum of the fraction of all-pairs shortest paths that
 * pass through this edge. The weight parameter is currenlty not supported
 *
 * @throws                                  cugraph::logic_error if `result == nullptr` or
 * `number_of_sources < 0` or `number_of_sources !=0 and sources == nullptr` or `endpoints ==
 * true`.
 * @tparam vertex_t                               Type of vertex identifiers. Supported value : int
 * (signed, 32-bit)
 * @tparam edge_t                               Type of edge identifiers.  Supported value : int
 * (signed, 32-bit)
 * @tparam weight_t                               Type of edge weights. Supported values : float or
 * double.
 * @tparam result_t                         Type of computed result.  Supported values :  float or
 * double
 * @param[in] handle                        Library handle (RAFT). If a communicator is set in the
 * handle, the multi GPU version will be selected.
 * @param[in] graph                         cuGraph graph descriptor, should contain the
 * connectivity information as a CSR
 * @param[out] result                       Device array of centrality scores
 * @param[in] normalized                    If true, return normalized scores, if false return
 * unnormalized scores.
 * @param[in] weight                        If specified, device array of weights for each edge
 * @param[in] k                             If specified, number of vertex samples defined in the
 * vertices array.
 * @param[in] vertices                      If specified, host array of vertex ids to estimate
 * betweenness these vertices will serve as sources for the traversal
 * algorihtm to obtain shortest path counters.
 * @param[in] total_number_of_source_used   If specified use this number to normalize results
 * when using subsampling, it allows accumulation of results across multiple calls.
 *
 */
template <typename vertex_t, typename edge_t, typename weight_t, typename result_t>
void edge_betweenness_centrality(const raft::handle_t& handle,
                                 legacy::GraphCSRView<vertex_t, edge_t, weight_t> const& graph,
                                 result_t* result,
                                 bool normalized          = true,
                                 weight_t const* weight   = nullptr,
                                 vertex_t k               = 0,
                                 vertex_t const* vertices = nullptr);

/**
 * @brief     Compute betweenness centrality for a graph
 *
 * Betweenness centrality for a vertex is the sum of the fraction of
 * all pairs shortest paths that pass through the vertex.
 *
 * The current implementation does not support a weighted graph.
 *
 * @p vertices is optional.  If it is not specified the algorithm will compute exact betweenness
 * (compute betweenness using a traversal from all vertices).
 *
 * If @p vertices is specified as a device_span, it will compute approximate betweenness
 * using the provided @p vertices as the seeds of the traversals.
 *
 * @throws                 cugraph::logic_error when an error occurs.
 *
 * @tparam vertex_t Type of vertex identifiers. Needs to be an integral type.
 * @tparam edge_t Type of edge identifiers. Needs to be an integral type.
 * @tparam weight_t Type of edge weights. Needs to be a floating point type.
 * @tparam multi_gpu Flag indicating whether template instantiation should target single-GPU (false)
 *
 * @param handle RAFT handle object to encapsulate resources (e.g. CUDA stream, communicator, and
 * handles to various CUDA libraries) to run graph algorithms.
 * @param graph_view Graph view object.
 * @param edge_weight_view Optional view object holding edge weights for @p graph_view. Currently,
 * edge_weight_view.has_value() should be false as we don't support weighted graphs, yet.
 * @param vertices Optional, if specified this provides a device_span identifying a list of
 * pre-selected vertices to use as seeds for the traversals for approximating betweenness.
 * @param normalized         A flag indicating results should be normalized
 * @param include_endpoints  A flag indicating whether endpoints of a path should be counted
 * @param do_expensive_check A flag to run expensive checks for input arguments (if set to `true`).
 *
 * @return device vector containing the centralities.
 */
template <typename vertex_t, typename edge_t, typename weight_t, bool multi_gpu>
rmm::device_uvector<weight_t> betweenness_centrality(
  const raft::handle_t& handle,
  graph_view_t<vertex_t, edge_t, false, multi_gpu> const& graph_view,
  std::optional<edge_property_view_t<edge_t, weight_t const*>> edge_weight_view,
  std::optional<raft::device_span<vertex_t const>> vertices,
  bool const normalized         = true,
  bool const include_endpoints  = false,
  bool const do_expensive_check = false);

/**
 * @brief     Compute edge betweenness centrality for a graph
 *
 * Betweenness centrality of an edge is the sum of the fraction of all-pairs shortest paths that
 * pass through this edge. The weight parameter is currenlty not supported
 *
 * @p vertices is optional.  If it is not specified the algorithm will compute exact betweenness
 * (compute betweenness using a traversal from all vertices).
 *
 * If @p vertices is specified as a device_span, it will compute approximate betweenness
 * using the provided @p vertices as the seeds of the traversals.
 *
 * @throws                 cugraph::logic_error when an error occurs.
 *
 * @tparam vertex_t Type of vertex identifiers. Needs to be an integral type.
 * @tparam edge_t Type of edge identifiers. Needs to be an integral type.
 * @tparam weight_t Type of edge weights. Needs to be a floating point type.
 * @tparam multi_gpu Flag indicating whether template instantiation should target single-GPU (false)
 *
 * @param handle RAFT handle object to encapsulate resources (e.g. CUDA stream, communicator, and
 * handles to various CUDA libraries) to run graph algorithms.
 * @param graph_view Graph view object.
 * @param edge_weight_view Optional view object holding edge weights for @p graph_view. Currently,
 * edge_weight_view.has_value() should be false as we don't support weighted graphs, yet.
 * @param vertices Optional, if specified this provides a device_span identifying a list of
 * pre-selected vertices to use as seeds for the traversals for approximating betweenness.
 * @param normalized         A flag indicating whether or not to normalize the result
 * @param do_expensive_check A flag to run expensive checks for input arguments (if set to `true`).
 *
 * @return edge_property_t containing the centralities.
 */
template <typename vertex_t, typename edge_t, typename weight_t, bool multi_gpu>
edge_property_t<graph_view_t<vertex_t, edge_t, false, multi_gpu>, weight_t>
edge_betweenness_centrality(
  const raft::handle_t& handle,
  graph_view_t<vertex_t, edge_t, false, multi_gpu> const& graph_view,
  std::optional<edge_property_view_t<edge_t, weight_t const*>> edge_weight_view,
  std::optional<raft::device_span<vertex_t const>> vertices,
  bool normalized         = true,
  bool do_expensive_check = false);

enum class cugraph_cc_t {
  CUGRAPH_STRONG,  ///> Strongly Connected Components
  NUM_CONNECTIVITY_TYPES
};

/**
 * @brief      Compute connected components.
 *
 * The weak version (for undirected graphs, only) was imported from cuML.
 * This implementation comes from [1] and solves component labeling problem in
 * parallel on CSR-indexes based upon the vertex degree and adjacency graph.
 *
 * [1] Hawick, K.A et al, 2010. "Parallel graph component labelling with GPUs and CUDA"
 *
 * The strong version (for directed or undirected graphs) is based on:
 * [2] Gilbert, J. et al, 2011. "Graph Algorithms in the Language of Linear Algebra"
 *
 * C = I | A | A^2 |...| A^k
 * where matrix multiplication is via semi-ring:
 * (combine, reduce) == (&, |) (bitwise ops)
 * Then: X = C & transpose(C); and finally, apply get_labels(X);
 *
 * @throws                cugraph::logic_error when an error occurs.
 *
 * @tparam VT                     Type of vertex identifiers. Supported value : int (signed, 32-bit)
 * @tparam ET                     Type of edge identifiers.  Supported value : int (signed, 32-bit)
 * @tparam WT                     Type of edge weights. Supported values : float or double.
 *
 * @param[in] graph               cuGraph graph descriptor, should contain the connectivity
 * information as a CSR
 * @param[in] connectivity_type   STRONG or WEAK
 * @param[out] labels             Device array of component labels (labels[i] indicates the label
 * associated with vertex id i.
 */
template <typename VT, typename ET, typename WT>
void connected_components(legacy::GraphCSRView<VT, ET, WT> const& graph,
                          cugraph_cc_t connectivity_type,
                          VT* labels);

/**
 * @brief      Compute Hungarian algorithm on a weighted bipartite graph
 *
 * The Hungarian algorithm computes an assigment of "jobs" to "workers".  This function accepts
 * a weighted graph and a vertex list identifying the "workers".  The weights in the weighted
 * graph identify the cost of assigning a particular job to a worker.  The algorithm computes
 * a minimum cost assignment and returns the cost as well as a vector identifying the assignment.
 *
 * @throws     cugraph::logic_error when an error occurs.
 *
 * @tparam vertex_t                  Type of vertex identifiers. Supported value : int (signed,
 * 32-bit)
 * @tparam edge_t                    Type of edge identifiers.  Supported value : int (signed,
 * 32-bit)
 * @tparam weight_t                  Type of edge weights. Supported values : float or double.
 *
 * @param[in]  handle                Library handle (RAFT). If a communicator is set in the
 * handle,
 * @param[in]  graph                 cuGRAPH COO graph
 * @param[in]  num_workers           number of vertices in the worker set
 * @param[in]  workers               device pointer to an array of worker vertex ids
 * @param[out] assignments           device pointer to an array to which the assignment will be
 * written. The array should be num_workers long, and will identify which vertex id (job) is
 * assigned to that worker
 */
template <typename vertex_t, typename edge_t, typename weight_t>
weight_t hungarian(raft::handle_t const& handle,
                   legacy::GraphCOOView<vertex_t, edge_t, weight_t> const& graph,
                   vertex_t num_workers,
                   vertex_t const* workers,
                   vertex_t* assignments);

/**
 * @brief      Compute Hungarian algorithm on a weighted bipartite graph
 *
 * The Hungarian algorithm computes an assigment of "jobs" to "workers".  This function accepts
 * a weighted graph and a vertex list identifying the "workers".  The weights in the weighted
 * graph identify the cost of assigning a particular job to a worker.  The algorithm computes
 * a minimum cost assignment and returns the cost as well as a vector identifying the assignment.
 *
 * @throws     cugraph::logic_error when an error occurs.
 *
 * @tparam vertex_t                  Type of vertex identifiers. Supported value : int (signed,
 * 32-bit)
 * @tparam edge_t                    Type of edge identifiers.  Supported value : int (signed,
 * 32-bit)
 * @tparam weight_t                  Type of edge weights. Supported values : float or double.
 *
 * @param[in]  handle                Library handle (RAFT). If a communicator is set in the handle,
 * @param[in]  graph                 cuGRAPH COO graph
 * @param[in]  num_workers           number of vertices in the worker set
 * @param[in]  workers               device pointer to an array of worker vertex ids
 * @param[out] assignments           device pointer to an array to which the assignment will be
 * written. The array should be num_workers long, and will identify which vertex id (job) is
 * assigned to that worker
 * @param[in]  epsilon               parameter to define precision of comparisons
 *                                   in reducing weights to zero.
 */
template <typename vertex_t, typename edge_t, typename weight_t>
weight_t hungarian(raft::handle_t const& handle,
                   legacy::GraphCOOView<vertex_t, edge_t, weight_t> const& graph,
                   vertex_t num_workers,
                   vertex_t const* workers,
                   vertex_t* assignments,
                   weight_t epsilon);

/**
 * @brief      Louvain implementation
 *
 * Compute a clustering of the graph by maximizing modularity
 *
 * Computed using the Louvain method described in:
 *
 *    VD Blondel, J-L Guillaume, R Lambiotte and E Lefebvre: Fast unfolding of
 *    community hierarchies in large networks, J Stat Mech P10008 (2008),
 *    http://arxiv.org/abs/0803.0476
 *
 * @throws cugraph::logic_error when an error occurs.
 *
 * @tparam vertex_t Type of vertex identifiers. Needs to be an integral type.
 * @tparam edge_t Type of edge identifiers. Needs to be an integral type.
 * @tparam weight_t Type of edge weights. Needs to be a floating point type.
 * @tparam multi_gpu Flag indicating whether template instantiation should target single-GPU (false)
 *
 * @param[in]  handle            Library handle (RAFT). If a communicator is set in the handle,
 * @param[in]  rng_state         The RngState instance holding pseudo-random number generator state.
 * @param[in]  graph_view        Input graph view object.
 * @param[in]  edge_weight_view  Optional view object holding edge weights for @p graph_view.
 *                               If @pedge_weight_view.has_value() == false, edge weights
 *                               are assumed to be 1.0.
  @param[out] clustering         Pointer to device array where the clustering should be stored
 * @param[in]  max_level         (optional) maximum number of levels to run (default 100)
 * @param[in]  threshold         (optional) threshold for convergence at each level (default 1e-7)
 * @param[in]  resolution        (optional) The value of the resolution parameter to use.
 *                               Called gamma in the modularity formula, this changes the size
 *                               of the communities.  Higher resolutions lead to more smaller
 *                               communities, lower resolutions lead to fewer larger
 *                               communities. (default 1)
 *
 * @return                       a pair containing:
 *                                 1) number of levels of the returned clustering
 *                                 2) modularity of the returned clustering
 *
 */
template <typename vertex_t, typename edge_t, typename weight_t, bool multi_gpu>
std::pair<size_t, weight_t> louvain(
  raft::handle_t const& handle,
  std::optional<std::reference_wrapper<raft::random::RngState>> rng_state,
  graph_view_t<vertex_t, edge_t, false, multi_gpu> const& graph_view,
  std::optional<edge_property_view_t<edge_t, weight_t const*>> edge_weight_view,
  vertex_t* clustering,
  size_t max_level    = 100,
  weight_t threshold  = weight_t{1e-7},
  weight_t resolution = weight_t{1});

template <typename vertex_t, typename edge_t, typename weight_t>
std::pair<size_t, weight_t> louvain(
  raft::handle_t const& handle,
  legacy::GraphCSRView<vertex_t, edge_t, weight_t> const& graph_view,
  vertex_t* clustering,
  size_t max_level    = 100,
  weight_t resolution = weight_t{1});

/**
 * @brief      Louvain implementation, returning dendrogram
 *
 * Compute a clustering of the graph by maximizing modularity
 *
 * Computed using the Louvain method described in:
 *
 *    VD Blondel, J-L Guillaume, R Lambiotte and E Lefebvre: Fast unfolding of
 *    community hierarchies in large networks, J Stat Mech P10008 (2008),
 *    http://arxiv.org/abs/0803.0476
 *
 * @throws     cugraph::logic_error when an error occurs.
 *
 * @tparam vertex_t Type of vertex identifiers. Needs to be an integral type.
 * @tparam edge_t Type of edge identifiers. Needs to be an integral type.
 * @tparam weight_t Type of edge weights. Needs to be a floating point type.
 * @tparam multi_gpu Flag indicating whether template instantiation should target single-GPU (false)
 *
 * @param[in]  handle            Library handle (RAFT). If a communicator is set in the handle,
 * @param[in]  rng_state         The RngState instance holding pseudo-random number generator state.
 * @param[in]  graph_view        Input graph view object.
 * @param[in]  edge_weight_view  Optional view object holding edge weights for @p graph_view.
 *                               If @pedge_weight_view.has_value() == false, edge weights
 *                               are assumed to be 1.0.
 * @param[in]  max_level         (optional) maximum number of levels to run (default 100)
 * @param[in]  threshold         (optional) threshold for convergence at each level (default 1e-7)
 * @param[in]  resolution        (optional) The value of the resolution parameter to use.
 *                               Called gamma in the modularity formula, this changes the size
 *                               of the communities.  Higher resolutions lead to more smaller
 *                               communities, lower resolutions lead to fewer larger
 *                               communities. (default 1)
 * @return                       a pair containing:
 *                                 1) unique pointer to dendrogram
 *                                 2) modularity of the returned clustering
 *
 */
template <typename vertex_t, typename edge_t, typename weight_t, bool multi_gpu>
std::pair<std::unique_ptr<Dendrogram<vertex_t>>, weight_t> louvain(
  raft::handle_t const& handle,
  std::optional<std::reference_wrapper<raft::random::RngState>> rng_state,
  graph_view_t<vertex_t, edge_t, false, multi_gpu> const& graph_view,
  std::optional<edge_property_view_t<edge_t, weight_t const*>> edge_weight_view,
  size_t max_level    = 100,
  weight_t threshold  = weight_t{1e-7},
  weight_t resolution = weight_t{1});

/**
 * @brief      Flatten a Dendrogram at a particular level
 *
 * A Dendrogram represents a hierarchical clustering/partitioning of
 * a graph.  This function will flatten the hierarchical clustering into
 * a label for each vertex representing the final cluster/partition to
 * which it is assigned
 *
 * @throws     cugraph::logic_error when an error occurs.
 *
 * @tparam     graph_view_t          Type of graph
 *
 * @param[in]  handle                Library handle (RAFT). If a communicator is set in the handle,
 * @param[in]  graph                 input graph object
 * @param[in]  dendrogram            input dendrogram object
 * @param[out] clustering            Pointer to device array where the clustering should be stored
 *
 */
template <typename graph_view_t>
void flatten_dendrogram(raft::handle_t const& handle,
                        graph_view_t const& graph_view,
                        Dendrogram<typename graph_view_t::vertex_type> const& dendrogram,
                        typename graph_view_t::vertex_type* clustering);

/**
 * @brief      Leiden implementation
 *
 * Compute a clustering of the graph by maximizing modularity using the Leiden improvements
 * to the Louvain method.
 *
 * Computed using the Leiden method described in:
 *
 *    Traag, V. A., Waltman, L., & van Eck, N. J. (2019). From Louvain to Leiden:
 *    guaranteeing well-connected communities. Scientific reports, 9(1), 5233.
 *    doi: 10.1038/s41598-019-41695-z
 *
 * @throws cugraph::logic_error when an error occurs.
 *
 * @tparam vertex_t                  Type of vertex identifiers.
 *                                   Supported value : int (signed, 32-bit)
 * @tparam edge_t                    Type of edge identifiers.
 *                                   Supported value : int (signed, 32-bit)
 * @tparam weight_t                  Type of edge weights. Supported values : float or double.
 *
 * @param handle RAFT handle object to encapsulate resources (e.g. CUDA stream, communicator, and
 * handles to various CUDA libraries) to run graph algorithms.
 * @param rng_state The RngState instance holding pseudo-random number generator state.
 * @param graph_view Graph view object.
 * @param edge_weight_view Optional view object holding edge weights for @p graph_view. If @p
 * edge_weight_view.has_value() == false, edge weights are assumed to be 1.0.
 * @param[in]  max_level             (optional) maximum number of levels to run (default 100)
 * @param[in]  resolution            (optional) The value of the resolution parameter to use.
 *                                   Called gamma in the modularity formula, this changes the size
 *                                   of the communities.  Higher resolutions lead to more smaller
 *                                   communities, lower resolutions lead to fewer larger
 * communities. (default 1)
 * @param[in]  theta                 (optional) The value of the parameter to scale modularity
 *                                    gain in Leiden refinement phase. It is used to compute
 *                                    the probability of joining a random leiden community.
 *                                    Called theta in the Leiden algorithm.
 *
 * @return                           a pair containing:
 *                                     1) unique pointer to dendrogram
 *                                     2) modularity of the returned clustering
 *
 */
template <typename vertex_t, typename edge_t, typename weight_t, bool multi_gpu>
std::pair<std::unique_ptr<Dendrogram<vertex_t>>, weight_t> leiden(
  raft::handle_t const& handle,
  raft::random::RngState& rng_state,
  graph_view_t<vertex_t, edge_t, false, multi_gpu> const& graph_view,
  std::optional<edge_property_view_t<edge_t, weight_t const*>> edge_weight_view,
  size_t max_level    = 100,
  weight_t resolution = weight_t{1},
  weight_t theta      = weight_t{1});

/**
 * @brief      Leiden implementation
 *
 * Compute a clustering of the graph by maximizing modularity using the Leiden improvements
 * to the Louvain method.
 *
 * Computed using the Leiden method described in:
 *
 *    Traag, V. A., Waltman, L., & van Eck, N. J. (2019). From Louvain to Leiden:
 *    guaranteeing well-connected communities. Scientific reports, 9(1), 5233.
 *    doi: 10.1038/s41598-019-41695-z
 *
 * @throws cugraph::logic_error when an error occurs.
 *
 * @tparam vertex_t                  Type of vertex identifiers.
 *                                   Supported value : int (signed, 32-bit)
 * @tparam edge_t                    Type of edge identifiers.
 *                                   Supported value : int (signed, 32-bit)
 * @tparam weight_t                  Type of edge weights. Supported values : float or double.
 *
 * @param handle RAFT handle object to encapsulate resources (e.g. CUDA stream, communicator, and
 * handles to various CUDA libraries) to run graph algorithms.
 * @param rng_state The RngState instance holding pseudo-random number generator state.
 * @param graph_view Graph view object.
 * @param edge_weight_view Optional view object holding edge weights for @p graph_view. If @p
 * edge_weight_view.has_value() == false, edge weights are assumed to be 1.0.
 * @param[in]  max_level             (optional) maximum number of levels to run (default 100)
 * @param[in]  resolution            (optional) The value of the resolution parameter to use.
 *                                   Called gamma in the modularity formula, this changes the size
 *                                   of the communities.  Higher resolutions lead to more smaller
 *                                   communities, lower resolutions lead to fewer larger
 * communities. (default 1)
 * @param[in]  theta                 (optional) The value of the parameter to scale modularity
 *                                    gain in Leiden refinement phase. It is used to compute
 *                                    the probability of joining a random leiden community.
 *                                    Called theta in the Leiden algorithm.
 * communities. (default 1)
 *
 * @return                           a pair containing:
 *                                     1) number of levels of the returned clustering
 *                                     2) modularity of the returned clustering
 */
template <typename vertex_t, typename edge_t, typename weight_t, bool multi_gpu>
std::pair<size_t, weight_t> leiden(
  raft::handle_t const& handle,
  raft::random::RngState& rng_state,
  graph_view_t<vertex_t, edge_t, false, multi_gpu> const& graph_view,
  std::optional<edge_property_view_t<edge_t, weight_t const*>> edge_weight_view,
  vertex_t* clustering,  // FIXME: Use (device_)span instead
  size_t max_level    = 100,
  weight_t resolution = weight_t{1},
  weight_t theta      = weight_t{1});

/**
 * @brief Computes the ecg clustering of the given graph.
 *
 * ECG runs truncated Louvain on an ensemble of permutations of the input graph,
 * then uses the ensemble partitions to determine weights for the input graph.
 * The final result is found by running full Louvain on the input graph using
 * the determined weights. See https://arxiv.org/abs/1809.05578 for further
 * information.
 *
 * @throws     cugraph::logic_error when an error occurs.
 *
 * @tparam vertex_t                  Type of vertex identifiers. Supported value : int (signed,
 * 32-bit)
 * @tparam edge_t                    Type of edge identifiers.  Supported value : int (signed,
 * 32-bit)
 * @tparam weight_t                  Type of edge weights. Supported values : float or double.
 *
 * @param[in]  handle                Library handle (RAFT). If a communicator is set in the handle,
 * @param[in]  graph_coo             input graph object (COO)
 * @param[in]  graph_csr             input graph object (CSR)
 * @param[in]  min_weight            The minimum weight parameter
 * @param[in]  ensemble_size         The ensemble size parameter
 * @param[out] clustering            A device pointer to array where the partitioning should be
 * written
 */
template <typename vertex_t, typename edge_t, typename weight_t>
void ecg(raft::handle_t const& handle,
         legacy::GraphCSRView<vertex_t, edge_t, weight_t> const& graph,
         weight_t min_weight,
         vertex_t ensemble_size,
         vertex_t* clustering);

/**
 * @brief Computes the ecg clustering of the given graph.
 *
 * ECG runs truncated Louvain on an ensemble of permutations of the input graph,
 * then uses the ensemble partitions to determine weights for the input graph.
 * The final result is found by running full Louvain on the input graph using
 * the determined weights. See https://arxiv.org/abs/1809.05578 for further
 * information.
 *
 * @throws     cugraph::logic_error when an error occurs.
 *
 * @tparam vertex_t Type of vertex identifiers. Needs to be an integral type.
 * @tparam edge_t Type of edge identifiers. Needs to be an integral type.
 * @tparam weight_t Type of edge weights. Needs to be a floating point type.
 * @tparam multi_gpu Flag indicating whether template instantiation should target single-GPU (false)
 *
 * @param[in]  handle            Library handle (RAFT). If a communicator is set in the handle,
 * @param[in]  rng_state         The RngState instance holding pseudo-random number generator state.
 * @param[in]  graph_view        Input graph view object
 * @param[in]  edge_weight_view  View object holding edge weights for @p graph_view.
 * @param[in]  min_weight        Minimum edge weight to use in the final call of the clustering
 *                               algorithm if an edge does not appear in any of the ensemble runs.
 * @param[in]  ensemble_size     The ensemble size parameter
 * @param[in]  max_level         (optional) maximum number of levels to run (default 100)
 * @param[in]  threshold         (optional) threshold for convergence at each level (default 1e-7)
 * @param[in]  resolution        (optional) The value of the resolution parameter to use.
 *                               Called gamma in the modularity formula, this changes the size
 *                               of the communities.  Higher resolutions lead to more smaller
 *                               communities, lower resolutions lead to fewer larger
 *                               communities. (default 1)
 *
 * @return                       a tuple containing:
 *                                 1) Device vector containing clustering result
 *                                 2) number of levels of the returned clustering
 *                                 3) modularity of the returned clustering
 *
 */
template <typename vertex_t, typename edge_t, typename weight_t, bool multi_gpu>
std::tuple<rmm::device_uvector<vertex_t>, size_t, weight_t> ecg(
  raft::handle_t const& handle,
  raft::random::RngState& rng_state,
  graph_view_t<vertex_t, edge_t, false, multi_gpu> const& graph_view,
  std::optional<edge_property_view_t<edge_t, weight_t const*>> edge_weight_view,
  weight_t min_weight,
  size_t ensemble_size,
  size_t max_level    = 100,
  weight_t threshold  = weight_t{1e-7},
  weight_t resolution = weight_t{1});

/**
 * @brief Generate edges in a minimum spanning forest of an undirected weighted graph.
 *
 * A minimum spanning tree is a subgraph of the graph (a tree) with the minimum sum of edge weights.
 * A spanning forest is a union of the spanning trees for each connected component of the graph.
 * If the graph is connected it returns the minimum spanning tree.
 *
 * @throws     cugraph::logic_error when an error occurs.
 *
 * @tparam vertex_t                  Type of vertex identifiers. Supported value : int (signed,
 * 32-bit)
 * @tparam edge_t                    Type of edge identifiers.  Supported value : int (signed,
 * 32-bit)
 * @tparam weight_t                  Type of edge weights. Supported values : float or double.
 *
 * @param[in]  handle                Library handle (RAFT). If a communicator is set in the handle,
 * @param[in]  graph_csr             input graph object (CSR) expected to be symmetric
 * @param[in]  mr                    Memory resource used to allocate the returned graph
 * @return out_graph             Unique pointer to MSF subgraph in COO format
 */
template <typename vertex_t, typename edge_t, typename weight_t>
std::unique_ptr<legacy::GraphCOO<vertex_t, edge_t, weight_t>> minimum_spanning_tree(
  raft::handle_t const& handle,
  legacy::GraphCSRView<vertex_t, edge_t, weight_t> const& graph,
  rmm::device_async_resource_ref mr = rmm::mr::get_current_device_resource());

namespace subgraph {
/**
 * @brief             Extract subgraph by vertices
 *
 * This function will identify all edges that connect pairs of vertices
 * that are both contained in the vertices list and return a COO containing
 * these edges.
 *
 * @throws     cugraph::logic_error when an error occurs.
 *
 * @tparam VT                        Type of vertex identifiers. Supported value : int (signed,
 * 32-bit)
 * @tparam ET                        Type of edge identifiers.  Supported value : int (signed,
 * 32-bit)
 * @tparam WT                        Type of edge weights. Supported values : float or double.
 *
 * @param[in]  graph                 input graph object (COO)
 * @param[in]  vertices              device pointer to an array of vertex ids
 * @param[in]  num_vertices          number of vertices in the array vertices
 * @param[out] result                a graph in COO format containing the edges in the subgraph
 */
template <typename VT, typename ET, typename WT>
std::unique_ptr<legacy::GraphCOO<VT, ET, WT>> extract_subgraph_vertex(
  legacy::GraphCOOView<VT, ET, WT> const& graph, VT const* vertices, VT num_vertices);
}  // namespace subgraph

/**
 * @brief     Wrapper function for Nvgraph balanced cut clustering
 *
 * @throws     cugraph::logic_error when an error occurs.
 *
 * @tparam VT                        Type of vertex identifiers. Supported value : int (signed,
 * 32-bit)
 * @tparam ET                        Type of edge identifiers.  Supported value : int (signed,
 * 32-bit)
 * @tparam WT                        Type of edge weights. Supported values : float or double.
 *
 * @param[in]  graph                 input graph object (CSR)
 * @param[in]  num_clusters          The desired number of clusters
 * @param[in]  num_eigen_vects       The number of eigenvectors to use
 * @param[in]  evs_tolerance         The tolerance to use for the eigenvalue solver
 * @param[in]  evs_max_iter          The maximum number of iterations of the eigenvalue solver
 * @param[in]  kmean_tolerance       The tolerance to use for the kmeans solver
 * @param[in]  kmean_max_iter        The maximum number of iteration of the k-means solver
 * @param[out] clustering            Pointer to device memory where the resulting clustering will
 * be stored
 */

namespace ext_raft {
template <typename VT, typename ET, typename WT>
void balancedCutClustering(legacy::GraphCSRView<VT, ET, WT> const& graph,
                           VT num_clusters,
                           VT num_eigen_vects,
                           WT evs_tolerance,
                           int evs_max_iter,
                           WT kmean_tolerance,
                           int kmean_max_iter,
                           VT* clustering);

/**
 * @brief      Wrapper function for Nvgraph spectral modularity maximization algorithm
 *
 * @throws     cugraph::logic_error when an error occurs.
 *
 * @tparam VT                        Type of vertex identifiers. Supported value : int (signed,
 * 32-bit)
 * @tparam ET                        Type of edge identifiers.  Supported value : int (signed,
 * 32-bit)
 * @tparam WT                        Type of edge weights. Supported values : float or double.
 *
 * @param[in]  graph                 input graph object (CSR)
 * @param[in]  num_clusters          The desired number of clusters
 * @param[in]  num_eigen_vects       The number of eigenvectors to use
 * @param[in]  evs_tolerance         The tolerance to use for the eigenvalue solver
 * @param[in]  evs_max_iter          The maximum number of iterations of the eigenvalue solver
 * @param[in]  kmean_tolerance       The tolerance to use for the kmeans solver
 * @param[in]  kmean_max_iter        The maximum number of iteration of the k-means solver
 * @param[out] clustering            Pointer to device memory where the resulting clustering will
 * be stored
 */
template <typename VT, typename ET, typename WT>
void spectralModularityMaximization(legacy::GraphCSRView<VT, ET, WT> const& graph,
                                    VT n_clusters,
                                    VT n_eig_vects,
                                    WT evs_tolerance,
                                    int evs_max_iter,
                                    WT kmean_tolerance,
                                    int kmean_max_iter,
                                    VT* clustering);

/**
 * @brief      Wrapper function for Nvgraph clustering modularity metric
 *
 * @throws     cugraph::logic_error when an error occurs.
 *
 * @tparam VT                        Type of vertex identifiers. Supported value : int (signed,
 * 32-bit)
 * @tparam ET                        Type of edge identifiers.  Supported value : int (signed,
 * 32-bit)
 * @tparam WT                        Type of edge weights. Supported values : float or double.
 *
 * @param[in]  graph                 input graph object (CSR)
 * @param[in]  n_clusters            Number of clusters in the clustering
 * @param[in]  clustering            Pointer to device array containing the clustering to analyze
 * @param[out] score                 Pointer to a float in which the result will be written
 */
template <typename VT, typename ET, typename WT>
void analyzeClustering_modularity(legacy::GraphCSRView<VT, ET, WT> const& graph,
                                  int n_clusters,
                                  VT const* clustering,
                                  WT* score);

/**
 * @brief      Wrapper function for Nvgraph clustering edge cut metric
 *
 * @throws     cugraph::logic_error when an error occurs.
 *
 * @tparam VT                        Type of vertex identifiers. Supported value : int (signed,
 * 32-bit)
 * @tparam ET                        Type of edge identifiers.  Supported value : int (signed,
 * 32-bit)
 * @tparam WT                        Type of edge weights. Supported values : float or double.
 *
 * @param[in]  graph                 input graph object (CSR)
 * @param[in]  n_clusters            Number of clusters in the clustering
 * @param[in]  clustering            Pointer to device array containing the clustering to analyze
 * @param[out] score                 Pointer to a float in which the result will be written
 */
template <typename VT, typename ET, typename WT>
void analyzeClustering_edge_cut(legacy::GraphCSRView<VT, ET, WT> const& graph,
                                int n_clusters,
                                VT const* clustering,
                                WT* score);

/**
 * @brief      Wrapper function for Nvgraph clustering ratio cut metric
 *
 * @throws     cugraph::logic_error when an error occurs.
 *
 * @tparam VT                        Type of vertex identifiers. Supported value : int (signed,
 * 32-bit)
 * @tparam ET                        Type of edge identifiers.  Supported value : int (signed,
 * 32-bit)
 * @tparam WT                        Type of edge weights. Supported values : float or double.
 *
 * @param[in]  graph                 input graph object (CSR)
 * @param[in]  n_clusters            Number of clusters in the clustering
 * @param[in]  clustering            Pointer to device array containing the clustering to analyze
 * @param[out] score                 Pointer to a float in which the result will be written
 */
template <typename VT, typename ET, typename WT>
void analyzeClustering_ratio_cut(legacy::GraphCSRView<VT, ET, WT> const& graph,
                                 int n_clusters,
                                 VT const* clustering,
                                 WT* score);

}  // namespace ext_raft

namespace dense {
/**
 * @brief      Compute Hungarian algorithm on a weighted bipartite graph
 *
 * The Hungarian algorithm computes an assigment of "jobs" to "workers".  This function accepts
 * a weighted graph and a vertex list identifying the "workers".  The weights in the weighted
 * graph identify the cost of assigning a particular job to a worker.  The algorithm computes
 * a minimum cost assignment and returns the cost as well as a vector identifying the assignment.
 *
 * @throws     cugraph::logic_error when an error occurs.
 *
 * @tparam vertex_t                  Type of vertex identifiers. Supported value : int (signed,
 * 32-bit)
 * @tparam weight_t                  Type of edge weights. Supported values : float or double.
 *
 * @param[in]  handle                Library handle (RAFT). If a communicator is set in the handle,
 * @param[in]  costs                 pointer to array of costs, stored in row major order
 * @param[in]  num_rows              number of rows in dense matrix
 * @param[in]  num_cols              number of cols in dense matrix
 * @param[out] assignments           device pointer to an array to which the assignment will be
 *                                   written. The array should be num_cols long, and will identify
 *                                   which vertex id (job) is assigned to that worker
 */
template <typename vertex_t, typename weight_t>
weight_t hungarian(raft::handle_t const& handle,
                   weight_t const* costs,
                   vertex_t num_rows,
                   vertex_t num_columns,
                   vertex_t* assignments);

/**
 * @brief      Compute Hungarian algorithm on a weighted bipartite graph
 *
 * The Hungarian algorithm computes an assigment of "jobs" to "workers".  This function accepts
 * a weighted graph and a vertex list identifying the "workers".  The weights in the weighted
 * graph identify the cost of assigning a particular job to a worker.  The algorithm computes
 * a minimum cost assignment and returns the cost as well as a vector identifying the assignment.
 *
 * @throws     cugraph::logic_error when an error occurs.
 *
 * @tparam vertex_t                  Type of vertex identifiers. Supported value : int (signed,
 * 32-bit)
 * @tparam weight_t                  Type of edge weights. Supported values : float or double.
 *
 * @param[in]  handle                Library handle (RAFT). If a communicator is set in the handle,
 * @param[in]  costs                 pointer to array of costs, stored in row major order
 * @param[in]  num_rows              number of rows in dense matrix
 * @param[in]  num_cols              number of cols in dense matrix
 * @param[out] assignments           device pointer to an array to which the assignment will be
 *                                   written. The array should be num_cols long, and will identify
 *                                   which vertex id (job) is assigned to that worker
 * @param[in]  epsilon               parameter to define precision of comparisons
 *                                   in reducing weights to zero.
 */
template <typename vertex_t, typename weight_t>
weight_t hungarian(raft::handle_t const& handle,
                   weight_t const* costs,
                   vertex_t num_rows,
                   vertex_t num_columns,
                   vertex_t* assignments,
                   weight_t epsilon);

}  // namespace dense

/**
 * @brief Run breadth-first search to find the distances (and predecessors) from the source
 * vertex.
 *
 * This function computes the distances (minimum number of hops to reach the vertex) from the source
 * vertex. If @p predecessors is not `nullptr`, this function calculates the predecessor of each
 * vertex (parent vertex in the breadth-first search tree) as well.
 *
 * @throws cugraph::logic_error on erroneous input arguments.
 *
 * @tparam vertex_t Type of vertex identifiers. Needs to be an integral type.
 * @tparam edge_t Type of edge identifiers. Needs to be an integral type.
 * @tparam multi_gpu Flag indicating whether template instantiation should target single-GPU (false)
 * or multi-GPU (true).
 * @param handle RAFT handle object to encapsulate resources (e.g. CUDA stream, communicator, and
 * handles to various CUDA libraries) to run graph algorithms.
 * @param graph_view Graph view object.
 * @param distances Pointer to the output distance array.
 * @param predecessors Pointer to the output predecessor array or `nullptr`.
 * @param sources Source vertices to start breadth-first search (root vertex of the breath-first
 * search tree). If more than one source is passed, there must be a single source per component.
 * In a multi-gpu context the source vertices should be local to this GPU.
 * @param n_sources number of sources (one source per component at most).
 * @param direction_optimizing If set to true, this algorithm switches between the push based
 * breadth-first search and pull based breadth-first search depending on the size of the
 * breadth-first search frontier (currently unsupported). This option is valid only for symmetric
 * input graphs.
 * @param depth_limit Sets the maximum number of breadth-first search iterations. Any vertices
 * farther than @p depth_limit hops from @p source_vertex will be marked as unreachable.
 * @param do_expensive_check A flag to run expensive checks for input arguments (if set to `true`).
 */
template <typename vertex_t, typename edge_t, bool multi_gpu>
void bfs(raft::handle_t const& handle,
         graph_view_t<vertex_t, edge_t, false, multi_gpu> const& graph_view,
         vertex_t* distances,
         vertex_t* predecessors,
         vertex_t const* sources,
         size_t n_sources          = 1,
         bool direction_optimizing = false,
         vertex_t depth_limit      = std::numeric_limits<vertex_t>::max(),
         bool do_expensive_check   = false);

/**
 * @brief Extract paths from breadth-first search output
 *
 * This function extracts paths from the BFS output.  BFS outputs distances
 * and predecessors.  The path from a vertex v back to the original source vertex
 * can be extracted by recursively looking up the predecessor vertex until you arrive
 * back at the original source vertex.
 *
 * @throws cugraph::logic_error on erroneous input arguments.
 *
 * @tparam vertex_t Type of vertex identifiers. Needs to be an integral type.
 * @tparam edge_t Type of edge identifiers. Needs to be an integral type.
 * @tparam multi_gpu Flag indicating whether template instantiation should target single-GPU (false)
 * or multi-GPU (true).
 * @param handle RAFT handle object to encapsulate resources (e.g. CUDA stream, communicator, and
 * handles to various CUDA libraries) to run graph algorithms.
 * @param graph_view Graph view object.
 * @param distances Pointer to the distance array constructed by bfs.
 * @param predecessors Pointer to the predecessor array constructed by bfs.
 * @param destinations Destination vertices, extract path from source to each of these destinations
 * In a multi-gpu context the destination vertex should be local to this GPU.
 * @param n_destinations number of destinations (one source per component at most).
 *
 * @return std::tuple<rmm::device_uvector<vertex_t>, vertex_t> pair containing
 *       the paths as a dense matrix in the vector and the maximum path length.
 *       Unused elements in the paths will be set to invalid_vertex_id (-1 for a signed
 *       vertex_t, std::numeric_limits<vertex_t>::max() for an unsigned vertex_t type).
 */
template <typename vertex_t, typename edge_t, bool multi_gpu>
std::tuple<rmm::device_uvector<vertex_t>, vertex_t> extract_bfs_paths(
  raft::handle_t const& handle,
  graph_view_t<vertex_t, edge_t, false, multi_gpu> const& graph_view,
  vertex_t const* distances,
  vertex_t const* predecessors,
  vertex_t const* destinations,
  size_t n_destinations);

/**
 * @brief Run single-source shortest-path to compute the minimum distances (and predecessors) from
 * the source vertex.
 *
 * This function computes the distances (minimum edge weight sums) from the source vertex. If @p
 * predecessors is not `nullptr`, this function calculates the predecessor of each vertex in the
 * shortest-path as well. Graph edge weights should be non-negative.
 *
 * @throws cugraph::logic_error on erroneous input arguments.
 *
 * @tparam vertex_t Type of vertex identifiers. Needs to be an integral type.
 * @tparam edge_t Type of edge identifiers. Needs to be an integral type.
 * @tparam weight_t Type of edge weights. Needs to be a floating point type.
 * @tparam multi_gpu Flag indicating whether template instantiation should target single-GPU (false)
 * or multi-GPU (true).
 * @param handle RAFT handle object to encapsulate resources (e.g. CUDA stream, communicator, and
 * handles to various CUDA libraries) to run graph algorithms.
 * @param graph_view Graph view object.
 * @param edge_weight_view View object holding edge weights for @p graph_view.
 * @param distances Pointer to the output distance array.
 * @param predecessors Pointer to the output predecessor array or `nullptr`.
 * @param source_vertex Source vertex to start single-source shortest-path.
 * In a multi-gpu context the source vertex should be local to this GPU.
 * @param cutoff Single-source shortest-path terminates if no more vertices are reachable within the
 * distance of @p cutoff. Any vertex farther than @p cutoff will be marked as unreachable.
 * @param do_expensive_check A flag to run expensive checks for input arguments (if set to `true`).
 */
template <typename vertex_t, typename edge_t, typename weight_t, bool multi_gpu>
void sssp(raft::handle_t const& handle,
          graph_view_t<vertex_t, edge_t, false, multi_gpu> const& graph_view,
          edge_property_view_t<edge_t, weight_t const*> edge_weight_view,
          weight_t* distances,
          vertex_t* predecessors,
          vertex_t source_vertex,
          weight_t cutoff         = std::numeric_limits<weight_t>::max(),
          bool do_expensive_check = false);

/*
 * @brief Compute the shortest distances from the given origins to all the given destinations.
 *
 * This algorithm is designed for large diameter graphs. For small diameter graphs, running the
 * cugraph::sssp function in a sequentially executed loop might be faster. This algorithms currently
 * works only for single-GPU (we are not aware of large diameter graphs that won't fit in a single
 * GPU).
 *
 * @throws cugraph::logic_error on erroneous input arguments.
 *
 * @tparam vertex_t Type of vertex identifiers. Needs to be an integral type.
 * @tparam edge_t Type of edge identifiers. Needs to be an integral type.
 * @tparam weight_t Type of edge weights. Needs to be a floating point type.
 * @tparam multi_gpu Flag indicating whether template instantiation should target single-GPU (false)
 * or multi-GPU (true).
 * @param handle RAFT handle object to encapsulate resources (e.g. CUDA stream, communicator, and
 * handles to various CUDA libraries) to run graph algorithms.
 * @param graph_view Graph view object.
 * @param edge_weight_view View object holding edge weights for @p graph_view.
 * @param origins An array of origins (starting vertices) to find shortest distances. There should
 * be no duplicates in @p origins.
 * @param destinations An array of destinations (end vertices) to find shortest distances. There
 * should be no duplicates in @p destinations.
 * @param cutoff Any destinations farther than @p cutoff will be marked as unreachable.
 * @param do_expensive_check A flag to run expensive checks for input arguments (if set to `true`).
 * @return A vector of size @p origins.size() * @p destinations.size(). The i'th element of the
 * returned vector is the shortest distance from the (i / @p destinations.size())'th origin to the
 * (i % @p destinations.size())'th destination.
 */
template <typename vertex_t, typename edge_t, typename weight_t, bool multi_gpu>
rmm::device_uvector<weight_t> od_shortest_distances(
  raft::handle_t const& handle,
  graph_view_t<vertex_t, edge_t, false, multi_gpu> const& graph_view,
  edge_property_view_t<edge_t, weight_t const*> edge_weight_view,
  raft::device_span<vertex_t const> origins,
  raft::device_span<vertex_t const> destinations,
  weight_t cutoff         = std::numeric_limits<weight_t>::max(),
  bool do_expensive_check = false);

/**
 * @brief Compute PageRank scores.
 *
 * @deprecated This API will be deprecated to replaced by the new version below
 *             that returns metadata about the algorithm.
 *
 * This function computes general (if @p personalization_vertices is `nullptr`) or personalized (if
 * @p personalization_vertices is not `nullptr`.) PageRank scores.
 *
 * @throws cugraph::logic_error on erroneous input arguments or if fails to converge before @p
 * max_iterations.
 *
 * @tparam vertex_t Type of vertex identifiers. Needs to be an integral type.
 * @tparam edge_t Type of edge identifiers. Needs to be an integral type.
 * @tparam weight_t Type of edge weights. Needs to be a floating point type.
 * @tparam result_t Type of PageRank scores.
 * @tparam multi_gpu Flag indicating whether template instantiation should target single-GPU (false)
 * or multi-GPU (true).
 * @param handle RAFT handle object to encapsulate resources (e.g. CUDA stream, communicator, and
 * handles to various CUDA libraries) to run graph algorithms.
 * @param graph_view Graph view object.
 * @param edge_weight_view Optional view object holding edge weights for @p graph_view. If @p
 * edge_weight_view.has_value() == false, edge weights are assumed to be 1.0.
 * @param precomputed_vertex_out_weight_sums Pointer to an array storing sums of out-going edge
 * weights for the vertices (for re-use) or `std::nullopt`. If `std::nullopt`, these values are
 * freshly computed. Computing these values outside this function reduces the number of memory
 * allocations/deallocations and computing if a user repeatedly computes PageRank scores using the
 * same graph with different personalization vectors.
 * @param personalization_vertices Pointer to an array storing personalization vertex identifiers
 * (compute personalized PageRank) or `std::nullopt` (compute general PageRank).
 * @param personalization_values Pointer to an array storing personalization values for the vertices
 * in the personalization set. Relevant only if @p personalization_vertices is not `std::nullopt`.
 * @param personalization_vector_size Size of the personalization set. If @personalization_vertices
 * is not `std::nullopt`, the sizes of the arrays pointed by @p personalization_vertices and @p
 * personalization_values should be @p personalization_vector_size.
 * @param pageranks Pointer to the output PageRank score array.
 * @param alpha PageRank damping factor.
 * @param epsilon Error tolerance to check convergence. Convergence is assumed if the sum of the
 * differences in PageRank values between two consecutive iterations is less than the number of
 * vertices in the graph multiplied by @p epsilon.
 * @param max_iterations Maximum number of PageRank iterations.
 * @param has_initial_guess If set to `true`, values in the PageRank output array (pointed by @p
 * pageranks) is used as initial PageRank values. If false, initial PageRank values are set to 1.0
 * divided by the number of vertices in the graph.
 * @param do_expensive_check A flag to run expensive checks for input arguments (if set to `true`).
 */
template <typename vertex_t, typename edge_t, typename weight_t, typename result_t, bool multi_gpu>
void pagerank(raft::handle_t const& handle,
              graph_view_t<vertex_t, edge_t, true, multi_gpu> const& graph_view,
              std::optional<edge_property_view_t<edge_t, weight_t const*>> edge_weight_view,
              std::optional<weight_t const*> precomputed_vertex_out_weight_sums,
              std::optional<vertex_t const*> personalization_vertices,
              std::optional<result_t const*> personalization_values,
              std::optional<vertex_t> personalization_vector_size,
              result_t* pageranks,
              result_t alpha,
              result_t epsilon,
              size_t max_iterations   = 500,
              bool has_initial_guess  = false,
              bool do_expensive_check = false);

/**
 * @brief Metadata about the execution of one of the centrality algorithms
 */
// FIXME:  This structure should be propagated to other algorithms that converge
//   (eigenvector centrality, hits and katz centrality)
//
struct centrality_algorithm_metadata_t {
  size_t number_of_iterations_{};
  bool converged_{};
};

/**
 * @brief Compute PageRank scores.
 *
 * This function computes general (if @p personalization_vertices is `nullptr`) or personalized (if
 * @p personalization_vertices is not `nullptr`.) PageRank scores.
 *
 * @throws cugraph::logic_error on erroneous input arguments or if fails to converge before @p
 * max_iterations.
 *
 * @tparam vertex_t Type of vertex identifiers. Needs to be an integral type.
 * @tparam edge_t Type of edge identifiers. Needs to be an integral type.
 * @tparam weight_t Type of edge weights. Needs to be a floating point type.
 * @tparam result_t Type of PageRank scores.
 * @tparam multi_gpu Flag indicating whether template instantiation should target single-GPU (false)
 * or multi-GPU (true).
 * @param handle RAFT handle object to encapsulate resources (e.g. CUDA stream, communicator, and
 * handles to various CUDA libraries) to run graph algorithms.
 * @param graph_view Graph view object.
 * @param edge_weight_view Optional view object holding edge weights for @p graph_view. If @p
 * edge_weight_view.has_value() == false, edge weights are assumed to be 1.0.
 * @param precomputed_vertex_out_weight_sums Pointer to an array storing sums of out-going edge
 * weights for the vertices (for re-use) or `std::nullopt`. If `std::nullopt`, these values are
 * freshly computed. Computing these values outside this function reduces the number of memory
 * allocations/deallocations and computing if a user repeatedly computes PageRank scores using the
 * same graph with different personalization vectors.
 * @param personalization Optional tuple containing device spans of vertex identifiers and
 * personalization values for the vertices (compute personalized PageRank) or `std::nullopt`
 * (compute general PageRank).
 * @param initial_pageranks Optional device span containing initial PageRank values.  If
 * specified this array will be used as the initial values and the PageRank values will be
 * updated in place.  If not specified then the initial values will be set to 1.0 divided by
 * the number of vertices in the graph and the return value will contain an `rmm::device_uvector`
 * containing the resulting PageRank values.
 * @param alpha PageRank damping factor.
 * @param epsilon Error tolerance to check convergence. Convergence is assumed if the sum of the
 * differences in PageRank values between two consecutive iterations is less than the number of
 * vertices in the graph multiplied by @p epsilon.
 * @param max_iterations Maximum number of PageRank iterations.
 * @param do_expensive_check A flag to run expensive checks for input arguments (if set to `true`).
 * @return tuple containing the optional pagerank results (populated if @p initial_pageranks is
 * set to `std::nullopt`) and a metadata structure with metadata indicating how many iterations
 * were run and whether the algorithm converged or not.
 */
template <typename vertex_t, typename edge_t, typename weight_t, typename result_t, bool multi_gpu>
std::tuple<rmm::device_uvector<result_t>, centrality_algorithm_metadata_t> pagerank(
  raft::handle_t const& handle,
  graph_view_t<vertex_t, edge_t, true, multi_gpu> const& graph_view,
  std::optional<edge_property_view_t<edge_t, weight_t const*>> edge_weight_view,
  std::optional<raft::device_span<weight_t const>> precomputed_vertex_out_weight_sums,
  std::optional<std::tuple<raft::device_span<vertex_t const>, raft::device_span<result_t const>>>
    personalization,
  std::optional<raft::device_span<result_t const>> initial_pageranks,
  result_t alpha,
  result_t epsilon,
  size_t max_iterations   = 500,
  bool do_expensive_check = false);

/**
 * @brief Compute Eigenvector Centrality scores.
 *
 * This function computes eigenvector centrality scores using the power method.
 *
 * @throws cugraph::logic_error on erroneous input arguments or if fails to converge before @p
 * max_iterations.
 *
 * @tparam vertex_t Type of vertex identifiers. Needs to be an integral type.
 * @tparam edge_t Type of edge identifiers. Needs to be an integral type.
 * @tparam weight_t Type of edge weights. Needs to be a floating point type.
 * @tparam multi_gpu Flag indicating whether template instantiation should target single-GPU (false)
 * or multi-GPU (true).
 * @param handle RAFT handle object to encapsulate resources (e.g. CUDA stream, communicator, and
 * handles to various CUDA libraries) to run graph algorithms.
 * @param graph_view Graph view object.
 * @param edge_weight_view Optional view object holding edge weights for @p graph_view. If @p
 * edge_weight_view.has_value() == false, edge weights are assumed to be 1.0.
 * @param initial_centralities Optional device span containing initial values for the eigenvector
 * centralities
 * @param epsilon Error tolerance to check convergence. Convergence is assumed if the sum of the
 * differences in eigenvector centrality values between two consecutive iterations is less than the
 * number of vertices in the graph multiplied by @p epsilon.
 * @param max_iterations Maximum number of power iterations.
 * @param do_expensive_check A flag to run expensive checks for input arguments (if set to `true`).
 * @return device vector containing the centralities.
 */
template <typename vertex_t, typename edge_t, typename weight_t, bool multi_gpu>
rmm::device_uvector<weight_t> eigenvector_centrality(
  raft::handle_t const& handle,
  graph_view_t<vertex_t, edge_t, true, multi_gpu> const& graph_view,
  std::optional<edge_property_view_t<edge_t, weight_t const*>> edge_weight_view,
  std::optional<raft::device_span<weight_t const>> initial_centralities,
  weight_t epsilon,
  size_t max_iterations   = 500,
  bool do_expensive_check = false);

/**
 * @brief Compute HITS scores.
 *
 * This function computes HITS scores for the vertices of a graph
 *
 * @throws cugraph::logic_error on erroneous input arguments
 *
 * @tparam vertex_t Type of vertex identifiers. Needs to be an integral type.
 * @tparam edge_t Type of edge identifiers. Needs to be an integral type.
 * @tparam multi_gpu Flag indicating whether template instantiation should target single-GPU (false)
 * or multi-GPU (true).
 * @param handle RAFT handle object to encapsulate resources (e.g. CUDA stream, communicator, and
 * handles to various CUDA libraries) to run graph algorithms.
 * @param graph_view Graph view object.
 * @param hubs Pointer to the input/output hub score array.
 * @param authorities Pointer to the output authorities score array.
 * @param epsilon Error tolerance to check convergence. Convergence is assumed if the sum of the
 * differences in hub values between two consecutive iterations is less than @p epsilon
 * @param max_iterations Maximum number of HITS iterations.
 * @param has_initial_guess If set to `true`, values in the hubs output array (pointed by @p
 * hubs) is used as initial hub values. If false, initial hub values are set to 1.0
 * divided by the number of vertices in the graph.
 * @param normalize If set to `true`, final hub and authority scores are normalized (the L1-norm of
 * the returned hub and authority score arrays is 1.0) before returning.
 * @param do_expensive_check A flag to run expensive checks for input arguments (if set to `true`).
 * @return std::tuple<result_t, size_t> A tuple of sum of the differences of hub scores of the last
 * two iterations and the total number of iterations taken to reach the final result
 */
template <typename vertex_t, typename edge_t, typename result_t, bool multi_gpu>
std::tuple<result_t, size_t> hits(raft::handle_t const& handle,
                                  graph_view_t<vertex_t, edge_t, true, multi_gpu> const& graph_view,
                                  result_t* hubs,
                                  result_t* authorities,
                                  result_t epsilon,
                                  size_t max_iterations,
                                  bool has_initial_hubs_guess,
                                  bool normalize,
                                  bool do_expensive_check);

/**
 * @brief Compute Katz Centrality scores.
 *
 * This function computes Katz Centrality scores.
 *
 * @throws cugraph::logic_error on erroneous input arguments or if fails to converge before @p
 * max_iterations.
 *
 * @tparam vertex_t Type of vertex identifiers. Needs to be an integral type.
 * @tparam edge_t Type of edge identifiers. Needs to be an integral type.
 * @tparam weight_t Type of edge weights. Needs to be a floating point type.
 * @tparam result_t Type of Katz Centrality scores.
 * @tparam multi_gpu Flag indicating whether template instantiation should target single-GPU (false)
 * or multi-GPU (true).
 * @param handle RAFT handle object to encapsulate resources (e.g. CUDA stream, communicator, and
 * handles to various CUDA libraries) to run graph algorithms.
 * @param graph_view Graph view object.
 * @param edge_weight_view Optional view object holding edge weights for @p graph_view. If @p
 * edge_weight_view.has_value() == false, edge weights are assumed to be 1.0.
 * @param betas Pointer to an array holding the values to be added to each vertex's new Katz
 * Centrality score in every iteration or `nullptr`. If set to `nullptr`, constant @p beta is used
 * instead.
 * @param katz_centralities Pointer to the output Katz Centrality score array.
 * @param alpha Katz Centrality attenuation factor. This should be smaller than the inverse of the
 * maximum eigenvalue of the adjacency matrix of @p graph.
 * @param beta Constant value to be added to each vertex's new Katz Centrality score in every
 * iteration. Relevant only when @p betas is `nullptr`.
 * @param epsilon Error tolerance to check convergence. Convergence is assumed if the sum of the
 * differences in Katz Centrality values between two consecutive iterations is less than the number
 * of vertices in the graph multiplied by @p epsilon.
 * @param max_iterations Maximum number of Katz Centrality iterations.
 * @param has_initial_guess If set to `true`, values in the Katz Centrality output array (pointed by
 * @p katz_centralities) is used as initial Katz Centrality values. If false, zeros are used as
 * initial Katz Centrality values.
 * @param normalize If set to `true`, final Katz Centrality scores are normalized (the L2-norm of
 * the returned Katz Centrality score array is 1.0) before returning.
 * @param do_expensive_check A flag to run expensive checks for input arguments (if set to `true`).
 */
template <typename vertex_t, typename edge_t, typename weight_t, typename result_t, bool multi_gpu>
void katz_centrality(raft::handle_t const& handle,
                     graph_view_t<vertex_t, edge_t, true, multi_gpu> const& graph_view,
                     std::optional<edge_property_view_t<edge_t, weight_t const*>> edge_weight_view,
                     result_t const* betas,
                     result_t* katz_centralities,
                     result_t alpha,
                     result_t beta,
                     result_t epsilon,
                     size_t max_iterations   = 500,
                     bool has_initial_guess  = false,
                     bool normalize          = false,
                     bool do_expensive_check = false);

/**
 * @brief returns induced EgoNet subgraph(s) of neighbors centered at nodes in source_vertex within
 * a given radius.
 *
 * @deprecated This algorithm will be deprecated to replaced by the new version
 *             that uses the raft::device_span.
 *
 * @tparam vertex_t Type of vertex identifiers. Needs to be an integral type.
 * @tparam edge_t Type of edge identifiers. Needs to be an integral type.
 * @tparam weight_t Type of edge weights. Needs to be a floating point type.
 * @tparam multi_gpu Flag indicating whether template instantiation should target single-GPU (false)
 * or multi-GPU (true).
 * @param handle RAFT handle object to encapsulate resources (e.g. CUDA stream, communicator, and
 * handles to various CUDA libraries) to run graph algorithms. Must have at least one worker stream.
 * @param graph_view Graph view object of, we extract induced egonet subgraphs from @p graph_view.
 * @param edge_weight_view Optional view object holding edge weights for @p graph_view.
 * @param source_vertex Pointer to egonet center vertices (size == @p n_subgraphs).
 * @param n_subgraphs Number of induced EgoNet subgraphs to extract (ie. number of elements in @p
 * source_vertex).
 * @param radius  Include all neighbors of distance <= radius from @p source_vertex.
 * @return Quadraplet of edge source vertices, edge destination vertices, edge weights (if @p
 * edge_weight_view.has_value() == true), and edge offsets for each induced EgoNet subgraph.
 */
template <typename vertex_t, typename edge_t, typename weight_t, bool multi_gpu>
std::tuple<rmm::device_uvector<vertex_t>,
           rmm::device_uvector<vertex_t>,
           std::optional<rmm::device_uvector<weight_t>>,
           rmm::device_uvector<size_t>>
extract_ego(raft::handle_t const& handle,
            graph_view_t<vertex_t, edge_t, false, multi_gpu> const& graph_view,
            std::optional<edge_property_view_t<edge_t, weight_t const*>> edge_weight_view,
            vertex_t* source_vertex,
            vertex_t n_subgraphs,
            vertex_t radius);

/**
 * @brief returns induced EgoNet subgraph(s) of neighbors centered at nodes in source_vertex within
 * a given radius.
 *
 * @tparam vertex_t Type of vertex identifiers. Needs to be an integral type.
 * @tparam edge_t Type of edge identifiers. Needs to be an integral type.
 * @tparam weight_t Type of edge weights. Needs to be a floating point type.
 * @tparam multi_gpu Flag indicating whether template instantiation should target single-GPU (false)
 * or multi-GPU (true).
 * @param handle RAFT handle object to encapsulate resources (e.g. CUDA stream, communicator, and
 * handles to various CUDA libraries) to run graph algorithms. Must have at least one worker stream.
 * @param graph_view Graph view object of, we extract induced egonet subgraphs from @p graph_view.
 * @param edge_weight_view Optional view object holding edge weights for @p graph_view.
 * @param source_vertex Pointer to egonet center vertices (size == @p n_subgraphs).
 * @param n_subgraphs Number of induced EgoNet subgraphs to extract (ie. number of elements in @p
 * source_vertex).
 * @param radius  Include all neighbors of distance <= radius from @p source_vertex.
 * @return std::tuple<rmm::device_uvector<vertex_t>, rmm::device_uvector<vertex_t>,
 * rmm::device_uvector<weight_t>, rmm::device_uvector<size_t>> Quadraplet of edge source vertices,
 * edge destination vertices, edge weights, and edge offsets for each induced EgoNet subgraph.
 */
template <typename vertex_t, typename edge_t, typename weight_t, bool multi_gpu>
std::tuple<rmm::device_uvector<vertex_t>,
           rmm::device_uvector<vertex_t>,
           std::optional<rmm::device_uvector<weight_t>>,
           rmm::device_uvector<size_t>>
extract_ego(raft::handle_t const& handle,
            graph_view_t<vertex_t, edge_t, false, multi_gpu> const& graph_view,
            std::optional<edge_property_view_t<edge_t, weight_t const*>> edge_weight_view,
            raft::device_span<vertex_t const> source_vertices,
            vertex_t radius,
            bool do_expensive_check = false);

/**
 * @brief returns random walks (RW) from starting sources, where each path is of given maximum
 * length. Uniform distribution is assumed for the random engine.
 *
 * @deprecated This algorithm will be deprecated once all of the functionality is migrated
 *             to the newer APIS: uniform_random_walks(), biased_random_walks(), and
 *             node2vec_random_walks().
 *
 * @tparam graph_t Type of graph/view (typically, graph_view_t).
 * @tparam index_t Type used to store indexing and sizes.
 * @param handle RAFT handle object to encapsulate resources (e.g. CUDA stream, communicator, and
 * handles to various CUDA libraries) to run graph algorithms.
 * @param graph Graph (view )object to generate RW on.
 * @param ptr_d_start Device pointer to set of starting vertex indices for the RW.
 * @param num_paths = number(paths).
 * @param max_depth maximum length of RWs.
 * @param use_padding (optional) specifies if return uses padded format (true), or coalesced
 * (compressed) format; when padding is used the output is a matrix of vertex paths and a matrix of
 * edges paths (weights); in this case the matrices are stored in row major order; the vertex path
 * matrix is padded with `num_vertices` values and the weight matrix is padded with `0` values;
 * @param sampling_strategy pointer for sampling strategy: uniform, biased, etc.; possible
 * values{0==uniform, 1==biased, 2==node2vec}; defaults to nullptr == uniform;
 * @return std::tuple<rmm::device_uvector<vertex_t>, rmm::device_uvector<weight_t>,
 * rmm::device_uvector<index_t>> Triplet of either padded or coalesced RW paths; in the coalesced
 * case (default), the return consists of corresponding vertex and edge weights for each, and
 * corresponding path sizes. This is meant to minimize the number of DF's to be passed to the Python
 * layer. The meaning of "coalesced" here is that a 2D array of paths of different sizes is
 * represented as a 1D contiguous array. In the padded case the return is a matrix of num_paths x
 * max_depth vertex paths; and num_paths x (max_depth-1) edge (weight) paths, with an empty array of
 * sizes. Note: if the graph is un-weighted the edge (weight) paths consists of `weight_t{1}`
 * entries;
 */
template <typename vertex_t, typename edge_t, typename weight_t, typename index_t, bool multi_gpu>
std::
  tuple<rmm::device_uvector<vertex_t>, rmm::device_uvector<weight_t>, rmm::device_uvector<index_t>>
  random_walks(raft::handle_t const& handle,
               graph_view_t<vertex_t, edge_t, false, multi_gpu> const& graph_view,
               std::optional<edge_property_view_t<edge_t, weight_t const*>> edge_weight_view,
               vertex_t const* ptr_d_start,
               index_t num_paths,
               index_t max_depth,
               bool use_padding                                     = false,
               std::unique_ptr<sampling_params_t> sampling_strategy = nullptr);

/**
 * @brief returns uniform random walks from starting sources, where each path is of given
 * maximum length.
 *
 * @p start_vertices can contain duplicates, in which case different random walks will
 * be generated for each instance.
 *
 * If @p edge_weight_view.has_value() is true, the return contains edge weights.  If @p
 * edge_weight_view.has_value() is false, the returned value will be std::nullopt.
 *
 * @tparam vertex_t Type of vertex identifiers. Needs to be an integral type.
 * @tparam edge_t Type of edge identifiers. Needs to be an integral type.
 * @tparam weight_t Type of edge weights. Needs to be a floating point type.
 * @tparam multi_gpu Flag indicating whether template instantiation should target single-GPU (false)
 * @param handle RAFT handle object to encapsulate resources (e.g. CUDA stream, communicator, and
 * handles to various CUDA libraries) to run graph algorithms.
 * @param graph_view graph view to operate on
 * @param edge_weight_view Optional view object holding edge weights for @p graph_view.
 * @param start_vertices Device span defining the starting vertices
 * @param max_length maximum length of random walk
 * @param seed (optional, defaults to system time), seed for random number generation
 * @return tuple containing device vectors of vertices and the edge weights (if
 *         @p edge_weight_view.has_value() is true)<br>
 *         For each input selector there will be (max_length+1) elements in the
 *         vertex vector with the starting vertex followed by the subsequent
 *         vertices in the random walk.  If a path terminates before max_length,
 *         the vertices will be populated with invalid_vertex_id
 *         (-1 for signed vertex_t, std::numeric_limits<vertex_t>::max() for an
 *         unsigned vertex_t type)<br>
 *         For each input selector there will be max_length elements in the weights
 *         vector with the edge weight for the edge in the path.  If a path
 *         terminates before max_length the subsequent edge weights will be
 *         set to weight_t{0}.
 */
// FIXME: Do I care about transposed or not?  I want to be able to operate in either
// direction.
template <typename vertex_t, typename edge_t, typename weight_t, bool multi_gpu>
std::tuple<rmm::device_uvector<vertex_t>, std::optional<rmm::device_uvector<weight_t>>>
uniform_random_walks(raft::handle_t const& handle,
                     graph_view_t<vertex_t, edge_t, false, multi_gpu> const& graph_view,
                     std::optional<edge_property_view_t<edge_t, weight_t const*>> edge_weight_view,
                     raft::device_span<vertex_t const> start_vertices,
                     size_t max_length,
                     uint64_t seed = std::numeric_limits<uint64_t>::max());

/**
 * @brief returns biased random walks from starting sources, where each path is of given
 * maximum length.
 *
 * The next vertex is biased based on the edge weights.  The probability of traversing a
 * departing edge will be the edge weight divided by the sum of the departing edge weights.
 *
 * @p start_vertices can contain duplicates, in which case different random walks will
 * be generated for each instance.
 *
 * @throws                 cugraph::logic_error if the graph is unweighted
 *
 * @tparam vertex_t Type of vertex identifiers. Needs to be an integral type.
 * @tparam edge_t Type of edge identifiers. Needs to be an integral type.
 * @tparam weight_t Type of edge weights. Needs to be a floating point type.
 * @tparam multi_gpu Flag indicating whether template instantiation should target single-GPU (false)
 * @param handle RAFT handle object to encapsulate resources (e.g. CUDA stream, communicator, and
 * handles to various CUDA libraries) to run graph algorithms.
 * @param graph_view graph view to operate on
 * @param edge_weight_view View object holding edge weights for @p graph_view.
 * @param start_vertices Device span defining the starting vertices
 * @param max_length maximum length of random walk
 * @param seed (optional, defaults to system time), seed for random number generation
 * @return tuple containing device vectors of vertices and the edge weights<br>
 *         For each input selector there will be (max_length+1) elements in the
 *         vertex vector with the starting vertex followed by the subsequent
 *         vertices in the random walk.  If a path terminates before max_length,
 *         the vertices will be populated with invalid_vertex_id
 *         (-1 for signed vertex_t, std::numeric_limits<vertex_t>::max() for an
 *         unsigned vertex_t type)<br>
 *         For each input selector there will be max_length elements in the weights
 *         vector with the edge weight for the edge in the path.  If a path
 *         terminates before max_length the subsequent edge weights will be
 *         set to weight_t{0}.
 */
template <typename vertex_t, typename edge_t, typename weight_t, bool multi_gpu>
std::tuple<rmm::device_uvector<vertex_t>, std::optional<rmm::device_uvector<weight_t>>>
biased_random_walks(raft::handle_t const& handle,
                    graph_view_t<vertex_t, edge_t, false, multi_gpu> const& graph_view,
                    edge_property_view_t<edge_t, weight_t const*> edge_weight_view,
                    raft::device_span<vertex_t const> start_vertices,
                    size_t max_length,
                    uint64_t seed = std::numeric_limits<uint64_t>::max());

/**
 * @brief returns biased random walks with node2vec biases from starting sources,
 * where each path is of given maximum length.
 *
 * @p start_vertices can contain duplicates, in which case different random walks will
 * be generated for each instance.
 *
 * If the @p edge_weight_view.has_value() = true, the return contains edge weights and the node2vec
 * computation will utilize the edge weights.  If @p edge_weight_view.has_value() == false, then the
 * return will not contain edge weights and the node2vec computation will assume an edge weight of 1
 * for all edges.
 *
 * @tparam vertex_t Type of vertex identifiers. Needs to be an integral type.
 * @tparam edge_t Type of edge identifiers. Needs to be an integral type.
 * @tparam weight_t Type of edge weights. Needs to be a floating point type.
 * @tparam multi_gpu Flag indicating whether template instantiation should target single-GPU (false)
 * @param handle RAFT handle object to encapsulate resources (e.g. CUDA stream, communicator, and
 * handles to various CUDA libraries) to run graph algorithms.
 * @param graph_view graph view to operate on
 * @param edge_weight_view Optional view object holding edge weights for @p graph_view. If @p
 * edge_weight_view.has_value() == false, edge weights are assumed to be 1.0.
 * @param start_vertices Device span defining the starting vertices
 * @param max_length maximum length of random walk
 * @param p node2vec return parameter
 * @param q node2vec in-out parameter
 * @param seed (optional, defaults to system time), seed for random number generation
 * @return tuple containing device vectors of vertices and the edge weights<br>
 *         For each input selector there will be (max_length+1) elements in the
 *         vertex vector with the starting vertex followed by the subsequent
 *         vertices in the random walk.  If a path terminates before max_length,
 *         the vertices will be populated with invalid_vertex_id
 *         (-1 for signed vertex_t, std::numeric_limits<vertex_t>::max() for an
 *         unsigned vertex_t type)<br>
 *         For each input selector there will be max_length elements in the weights
 *         vector with the edge weight for the edge in the path.  If a path
 *         terminates before max_length the subsequent edge weights will be
 *         set to weight_t{0}.
 */
template <typename vertex_t, typename edge_t, typename weight_t, bool multi_gpu>
std::tuple<rmm::device_uvector<vertex_t>, std::optional<rmm::device_uvector<weight_t>>>
node2vec_random_walks(raft::handle_t const& handle,
                      graph_view_t<vertex_t, edge_t, false, multi_gpu> const& graph_view,
                      std::optional<edge_property_view_t<edge_t, weight_t const*>> edge_weight_view,
                      raft::device_span<vertex_t const> start_vertices,
                      size_t max_length,
                      weight_t p,
                      weight_t q,
                      uint64_t seed = std::numeric_limits<uint64_t>::max());

#ifndef NO_CUGRAPH_OPS
/**
 * @brief generate sub-sampled graph as an adjacency list (CSR format) given input graph,
 * list of vertices and sample size per vertex. The output graph consists of the given
 * vertices with each vertex having at most `sample_size` neighbors from the original graph
 *
 * @tparam graph_t Type of input graph/view (typically, graph_view_t, non-transposed and
 * single-gpu).
 * @param handle RAFT handle object to encapsulate resources (e.g. CUDA stream, communicator, and
 * handles to various CUDA libraries) to run graph algorithms.
 * @param rng_state The RngState instance holding pseudo-random number generator state.
 * @param graph Graph (view )object to sub-sample.
 * @param ptr_d_start Device pointer to set of starting vertex indices for the sub-sampling.
 * @param num_start_vertices = number(vertices) to use for sub-sampling.
 * @param sampling_size = max number of neighbors per output vertex.
 * @param sampling_algo = the sampling algorithm (algo R/algo L/etc.) used to produce outputs.
 * @return std::tuple<rmm::device_uvector<typename graph_t::edge_type>,
 *                    rmm::device_uvector<typename graph_t::vertex_type>>
 * Tuple consisting of two arrays representing the offsets and indices of
 * the sub-sampled graph.
 */
template <typename vertex_t, typename edge_t>
std::tuple<rmm::device_uvector<edge_t>, rmm::device_uvector<vertex_t>>
sample_neighbors_adjacency_list(raft::handle_t const& handle,
                                raft::random::RngState& rng_state,
                                graph_view_t<vertex_t, edge_t, false, false> const& graph_view,
                                vertex_t const* ptr_d_start,
                                size_t num_start_vertices,
                                size_t sampling_size,
                                ops::graph::SamplingAlgoT sampling_algo);

/**
 * @brief generate sub-sampled graph as an edge list (COO format) given input graph,
 * list of vertices and sample size per vertex. The output graph consists of the given
 * vertices with each vertex having at most `sample_size` neighbors from the original graph
 *
 * @tparam graph_t Type of input graph/view (typically, graph_view_t, non-transposed and
 * single-gpu).
 * @param handle RAFT handle object to encapsulate resources (e.g. CUDA stream, communicator, and
 * handles to various CUDA libraries) to run graph algorithms.
 * @param rng_state The RngState instance holding pseudo-random number generator state.
 * @param graph Graph (view )object to sub-sample.
 * @param ptr_d_start Device pointer to set of starting vertex indices for the sub-sampling.
 * @param num_start_vertices = number(vertices) to use for sub-sampling.
 * @param sampling_size = max number of neighbors per output vertex.
 * @param sampling_algo = the sampling algorithm (algo R/algo L/etc.) used to produce outputs.
 * @return std::tuple<rmm::device_uvector<typename graph_t::edge_type>,
 *                    rmm::device_uvector<typename graph_t::vertex_type>>
 * Tuple consisting of two arrays representing the source and destination nodes of
 * the sub-sampled graph.
 */
template <typename vertex_t, typename edge_t>
std::tuple<rmm::device_uvector<vertex_t>, rmm::device_uvector<vertex_t>> sample_neighbors_edgelist(
  raft::handle_t const& handle,
  raft::random::RngState& rng_state,
  graph_view_t<vertex_t, edge_t, false, false> const& graph_view,
  vertex_t const* ptr_d_start,
  size_t num_start_vertices,
  size_t sampling_size,
  ops::graph::SamplingAlgoT sampling_algo);
#endif

/**
 * @brief Finds (weakly-connected-)component IDs of each vertices in the input graph.
 *
 * The input graph must be symmetric. Component IDs can be arbitrary integers (they can be
 * non-consecutive and are not ordered by component size or any other criterion).
 *
 * @tparam vertex_t Type of vertex identifiers. Needs to be an integral type.
 * @tparam edge_t Type of edge identifiers. Needs to be an integral type.
 * @tparam multi_gpu Flag indicating whether template instantiation should target single-GPU (false)
 * or multi-GPU (true).
 * @param handle RAFT handle object to encapsulate resources (e.g. CUDA stream, communicator, and
 * handles to various CUDA libraries) to run graph algorithms.
 * @param graph_view Graph view object.
 * @param components Pointer to the output component ID array.
 * @param do_expensive_check A flag to run expensive checks for input arguments (if set to `true`).
 */
template <typename vertex_t, typename edge_t, bool multi_gpu>
void weakly_connected_components(raft::handle_t const& handle,
                                 graph_view_t<vertex_t, edge_t, false, multi_gpu> const& graph_view,
                                 vertex_t* components,
                                 bool do_expensive_check = false);

/**
 * @brief  Identify whether the core number computation should be based off incoming edges,
 *         outgoing edges or both.
 */
enum class k_core_degree_type_t { IN = 0, OUT = 1, INOUT = 2 };

/**
 * @brief   Compute core numbers of individual vertices from K-Core decomposition.
 *
 * The input graph should not have self-loops nor multi-edges. Currently, only undirected graphs are
 * supported.
 *
 * @tparam vertex_t Type of vertex identifiers. Needs to be an integral type.
 * @tparam edge_t Type of edge identifiers. Needs to be an integral type.
 * @tparam multi_gpu Flag indicating whether template instantiation should target single-GPU (false)
 * or multi-GPU (true).
 * @param handle RAFT handle object to encapsulate resources (e.g. CUDA stream, communicator, and
 * handles to various CUDA libraries) to run graph algorithms.
 * @param graph_view Graph view object.
 * @param core_numbers Pointer to the output core number array.
 * @param degree_type Dictate whether to compute the K-Core decomposition based on in-degrees,
 * out-degrees, or in-degrees + out_degrees.
 * @param k_first Find K-Cores from K = k_first. Any vertices that do not belong to k_first-core
 * will have core numbers of 0.
 * @param k_last Find K-Cores to K = k_last. Any vertices that belong to (k_last)-core will have
 * their core numbers set to their degrees on k_last-core.
 * @param do_expensive_check A flag to run expensive checks for input arguments (if set to `true`).
 */
template <typename vertex_t, typename edge_t, bool multi_gpu>
void core_number(raft::handle_t const& handle,
                 graph_view_t<vertex_t, edge_t, false, multi_gpu> const& graph_view,
                 edge_t* core_numbers,
                 k_core_degree_type_t degree_type,
                 size_t k_first          = 0,
                 size_t k_last           = std::numeric_limits<size_t>::max(),
                 bool do_expensive_check = false);

/**
 * @brief   Extract K-Core of a graph
 *
 * @throws     cugraph::logic_error when an error occurs.
 *
 * @tparam vertex_t Type of vertex identifiers. Needs to be an integral type.
 * @tparam edge_t Type of edge identifiers. Needs to be an integral type.
 * @tparam weight_t Type of edge weights. Needs to be a floating point type.
 * @tparam multi_gpu Flag indicating whether template instantiation should target single-GPU (false)
 * @param  graph_view      Graph view object.
 * @param edge_weight_view Optional view object holding edge weights for @p graph_view.
 * @param  k               Order of the core. This value must not be negative.
 * @param degree_type Optional parameter to dictate whether to compute the K-Core decomposition
 *                    based on in-degrees, out-degrees, or in-degrees + out_degrees.  One of @p
 *                    degree_type and @p core_numbers must be specified.
 * @param  core_numbers    Optional output from core_number algorithm.  If not specified then
 *                         k_core will call core_number itself using @p degree_type
 * @param do_expensive_check A flag to run expensive checks for input arguments (if set to `true`).
 *
 * @return edge list for the graph
 */
template <typename vertex_t, typename edge_t, typename weight_t, bool multi_gpu>
std::tuple<rmm::device_uvector<vertex_t>,
           rmm::device_uvector<vertex_t>,
           std::optional<rmm::device_uvector<weight_t>>>
k_core(raft::handle_t const& handle,
       graph_view_t<vertex_t, edge_t, false, multi_gpu> const& graph_view,
       std::optional<edge_property_view_t<edge_t, weight_t const*>> edge_weight_view,
       size_t k,
       std::optional<k_core_degree_type_t> degree_type,
       std::optional<raft::device_span<edge_t const>> core_numbers,
       bool do_expensive_check = false);

/**
 * @brief Controls how we treat prior sources in sampling
 *
 * @param DEFAULT    Add vertices encounted while sampling to the new frontier
 * @param CARRY_OVER In addition to newly encountered vertices, include vertices
 *                   used as sources in any previous frontier in the new frontier
 * @param EXCLUDE    Filter the new frontier to exclude any vertex that was
 *                   used as a source in a previous frontier
 */
enum class prior_sources_behavior_t { DEFAULT = 0, CARRY_OVER, EXCLUDE };

/**
 * @brief Uniform Neighborhood Sampling.
 *
 * This function traverses from a set of starting vertices, traversing outgoing edges and
 * randomly selects from these outgoing neighbors to extract a subgraph.
 *
 * Output from this function is a tuple of vectors (src, dst, weight, edge_id, edge_type, hop,
 * label, offsets), identifying the randomly selected edges.  src is the source vertex, dst is the
 * destination vertex, weight (optional) is the edge weight, edge_id (optional) identifies the edge
 * id, edge_type (optional) identifies the edge type, hop identifies which hop the edge was
 * encountered in.  The label output (optional) identifes the vertex label.  The offsets array
 * (optional) will be described below and is dependent upon the input parameters.
 *
 *
 * If @p starting_vertex_labels is not specified then no organization is applied to the output, the
 * label and offsets values in the return set will be std::nullopt.
 *
 * If @p starting_vertex_labels is specified and @p label_to_output_comm_rank is not specified then
 * the label output has values.  This will also result in the output being sorted by vertex label.
 * The offsets array in the return will be a CSR-style offsets array to identify the beginning of
 * each label range in the data.  `labels.size() == (offsets.size() - 1)`.
 *
 * If @p starting_vertex_labels is specified and @p label_to_output_comm_rank is specified then the
 * label output has values.  This will also result in the output being sorted by vertex label.  The
 * offsets array in the return will be a CSR-style offsets array to identify the beginning of each
 * label range in the data.  `labels.size() == (offsets.size() - 1)`.  Additionally, the data will
 * be shuffled so that all data with a particular label will be on the specified rank.
 *
 * @tparam vertex_t Type of vertex identifiers. Needs to be an integral type.
 * @tparam edge_t Type of edge identifiers. Needs to be an integral type.
 * @tparam weight_t Type of edge weights. Needs to be a floating point type.
 * @tparam edge_type_t Type of edge type. Needs to be an integral type.
 * @tparam label_t Type of label. Needs to be an integral type.
 * @tparam store_transposed Flag indicating whether sources (if false) or destinations (if
 * true) are major indices
 * @tparam multi_gpu Flag indicating whether template instantiation should target single-GPU (false)
 * @param handle RAFT handle object to encapsulate resources (e.g. CUDA stream, communicator, and
 * handles to various CUDA libraries) to run graph algorithms.
 * @param graph_view Graph View object to generate NBR Sampling on.
 * @param edge_weight_view Optional view object holding edge weights for @p graph_view.
 * @param edge_id_view Optional view object holding edge ids for @p graph_view.
 * @param edge_type_view Optional view object holding edge types for @p graph_view.
 * @param starting_vertices Device span of starting vertex IDs for the sampling.
 * In a multi-gpu context the starting vertices should be local to this GPU.
 * @param starting_vertex_labels Optional device span of labels associted with each starting vertex
 * for the sampling.
 * @param label_to_output_comm_rank Optional tuple of device spans mapping label to a particular
 * output rank.  Element 0 of the tuple identifes the label, Element 1 of the tuple identifies the
 * output rank.  The label span must be sorted in ascending order.
 * @param fan_out Host span defining branching out (fan-out) degree per source vertex for each
 * level
 * @param rng_state A pre-initialized raft::RngState object for generating random numbers
 * @param return_hops boolean flag specifying if the hop information should be returned
 * @param prior_sources_behavior Enum type defining how to handle prior sources, (defaults to
 * DEFAULT)
 * @param dedupe_sources boolean flag, if true then if a vertex v appears as a destination in hop X
 * multiple times with the same label, it will only be passed once (for each label) as a source
 * for the next hop.  Default is false.
 * @param with_replacement boolean flag specifying if random sampling is done with replacement
 * (true); or, without replacement (false); default = true;
 * @param do_expensive_check A flag to run expensive checks for input arguments (if set to `true`).
 * @return tuple device vectors (vertex_t source_vertex, vertex_t destination_vertex,
 * optional weight_t weight, optional edge_t edge id, optional edge_type_t edge type,
 * optional int32_t hop, optional label_t label, optional size_t offsets)
 */
template <typename vertex_t,
          typename edge_t,
          typename weight_t,
          typename edge_type_t,
          typename label_t,
          bool store_transposed,
          bool multi_gpu>
std::tuple<rmm::device_uvector<vertex_t>,
           rmm::device_uvector<vertex_t>,
           std::optional<rmm::device_uvector<weight_t>>,
           std::optional<rmm::device_uvector<edge_t>>,
           std::optional<rmm::device_uvector<edge_type_t>>,
           std::optional<rmm::device_uvector<int32_t>>,
           std::optional<rmm::device_uvector<label_t>>,
           std::optional<rmm::device_uvector<size_t>>>
uniform_neighbor_sample(
  raft::handle_t const& handle,
  graph_view_t<vertex_t, edge_t, store_transposed, multi_gpu> const& graph_view,
  std::optional<edge_property_view_t<edge_t, weight_t const*>> edge_weight_view,
  std::optional<edge_property_view_t<edge_t, edge_t const*>> edge_id_view,
  std::optional<edge_property_view_t<edge_t, edge_type_t const*>> edge_type_view,
  raft::device_span<vertex_t const> starting_vertices,
  std::optional<raft::device_span<label_t const>> starting_vertex_labels,
  std::optional<std::tuple<raft::device_span<label_t const>, raft::device_span<int32_t const>>>
    label_to_output_comm_rank,
  raft::host_span<int32_t const> fan_out,
  raft::random::RngState& rng_state,
  bool return_hops,
  bool with_replacement                           = true,
  prior_sources_behavior_t prior_sources_behavior = prior_sources_behavior_t::DEFAULT,
  bool dedupe_sources                             = false,
  bool do_expensive_check                         = false);

/*
 * @brief Compute triangle counts.
 *
 * Compute triangle counts for the entire set of vertices (if @p vertices is std::nullopt) or the
 * given vertices (@p vertices.has_value() is true).
 *
 * @tparam vertex_t Type of vertex identifiers. Needs to be an integral type.
 * @tparam edge_t Type of edge identifiers. Needs to be an integral type.
 * @tparam multi_gpu Flag indicating whether template instantiation should target single-GPU (false)
 * @param handle RAFT handle object to encapsulate resources (e.g. CUDA stream, communicator, and
 * handles to various CUDA libraries) to run graph algorithms.
 * @param graph_view Graph view object.
 * @param vertices Vertices to compute triangle counts. If @p vertices.has_value() is false, compute
 * triangle counts for the entire set of vertices.
 * @param counts Output triangle count array. The size of the array should be the local vertex
 * partition range size (if @p vertices is std::nullopt) or the size of @p vertices (if @p
 * vertices.has_value() is true).
 * @param do_expensive_check A flag to run expensive checks for input arguments (if set to `true`).
 */
template <typename vertex_t, typename edge_t, bool multi_gpu>
void triangle_count(raft::handle_t const& handle,
                    graph_view_t<vertex_t, edge_t, false, multi_gpu> const& graph_view,
                    std::optional<raft::device_span<vertex_t const>> vertices,
                    raft::device_span<edge_t> counts,
                    bool do_expensive_check = false);

/*
 * @brief Compute K-Truss.
 *
 * Extract the K-Truss subgraph of a graph
 *
 * @tparam vertex_t Type of vertex identifiers. Needs to be an integral type.
 * @tparam edge_t Type of edge identifiers. Needs to be an integral type.
 * @tparam multi_gpu Flag indicating whether template instantiation should target single-GPU (false)
 * @param handle RAFT handle object to encapsulate resources (e.g. CUDA stream, communicator, and
 * handles to various CUDA libraries) to run graph algorithms.
 * @param graph_view Graph view object.
 * @param edge_weight_view Optional view object holding edge weights for @p graph_view.
 * @param k The desired k to be used for extracting the K-Truss subgraph
 * @param do_expensive_check A flag to run expensive checks for input arguments (if set to `true`).
 * @return edge list of the K-Truss subgraph
 */
template <typename vertex_t, typename edge_t, typename weight_t, bool multi_gpu>
std::tuple<rmm::device_uvector<vertex_t>,
           rmm::device_uvector<vertex_t>,
           std::optional<rmm::device_uvector<weight_t>>>
k_truss(raft::handle_t const& handle,
        graph_view_t<vertex_t, edge_t, false, multi_gpu> const& graph_view,
        std::optional<edge_property_view_t<edge_t, weight_t const*>> edge_weight_view,
        edge_t k,
        bool do_expensive_check = false);

/**
 * @brief     Compute Jaccard similarity coefficient
 *
 * Similarity is computed for every pair of vertices specified. Note that
 * similarity algorithms expect a symmetric graph.
 *
 * @throws                 cugraph::logic_error when an error occurs.
 *
 * @tparam vertex_t Type of vertex identifiers. Needs to be an integral type.
 * @tparam edge_t Type of edge identifiers. Needs to be an integral type.
 * @tparam weight_t Type of edge weights. Needs to be a floating point type.
 * @tparam multi_gpu Flag indicating whether template instantiation should target single-GPU (false)
 * @param handle RAFT handle object to encapsulate resources (e.g. CUDA stream, communicator, and
 * handles to various CUDA libraries) to run graph algorithms.
 * @param graph_view Graph view object.
 * @param edge_weight_view Optional view object holding edge weights for @p graph_view. If @p
 * edge_weight_view.has_value() == true, use the weights associated with the graph. If false, assume
 * a weight of 1 for all edges.
 * @param vertex_pairs tuple of device spans defining the vertex pairs to compute similarity for
 * In a multi-gpu context each vertex pair should be local to this GPU.
 * @param do_expensive_check A flag to run expensive checks for input arguments (if set to `true`).
 * @return similarity coefficient for the corresponding @p vertex_pairs
 */
template <typename vertex_t, typename edge_t, typename weight_t, bool multi_gpu>
rmm::device_uvector<weight_t> jaccard_coefficients(
  raft::handle_t const& handle,
  graph_view_t<vertex_t, edge_t, false, multi_gpu> const& graph_view,
  std::optional<edge_property_view_t<edge_t, weight_t const*>> edge_weight_view,
  std::tuple<raft::device_span<vertex_t const>, raft::device_span<vertex_t const>> vertex_pairs,
  bool do_expensive_check = false);

/**
 * @brief     Compute Sorensen similarity coefficient
 *
 * Similarity is computed for every pair of vertices specified. Note that
 * similarity algorithms expect a symmetric graph.
 *
 * @throws                 cugraph::logic_error when an error occurs.
 *
 * @tparam vertex_t Type of vertex identifiers. Needs to be an integral type.
 * @tparam edge_t Type of edge identifiers. Needs to be an integral type.
 * @tparam weight_t Type of edge weights. Needs to be a floating point type.
 * @tparam multi_gpu Flag indicating whether template instantiation should target single-GPU (false)
 * @param handle RAFT handle object to encapsulate resources (e.g. CUDA stream, communicator, and
 * handles to various CUDA libraries) to run graph algorithms.
 * @param graph_view Graph view object.
 * @param edge_weight_view Optional view object holding edge weights for @p graph_view. If @p
 * edge_weight_view.has_value() == true, use the weights associated with the graph. If false, assume
 * a weight of 1 for all edges.
 * @param vertex_pairs tuple of device spans defining the vertex pairs to compute similarity for
 * @param vertex_pairs tuple of device spans defining the vertex pairs to compute similarity for
 * In a multi-gpu context each vertex pair should be local to this GPU.
 * @param do_expensive_check A flag to run expensive checks for input arguments (if set to `true`).
 * @return similarity coefficient for the corresponding @p vertex_pairs
 */
template <typename vertex_t, typename edge_t, typename weight_t, bool multi_gpu>
rmm::device_uvector<weight_t> sorensen_coefficients(
  raft::handle_t const& handle,
  graph_view_t<vertex_t, edge_t, false, multi_gpu> const& graph_view,
  std::optional<edge_property_view_t<edge_t, weight_t const*>> edge_weight_view,
  std::tuple<raft::device_span<vertex_t const>, raft::device_span<vertex_t const>> vertex_pairs,
  bool do_expensive_check = false);

/**
 * @brief     Compute overlap similarity coefficient
 *
 * Similarity is computed for every pair of vertices specified. Note that
 * similarity algorithms expect a symmetric graph.
 *
 * @throws                 cugraph::logic_error when an error occurs.
 *
 * @tparam vertex_t Type of vertex identifiers. Needs to be an integral type.
 * @tparam edge_t Type of edge identifiers. Needs to be an integral type.
 * @tparam weight_t Type of edge weights. Needs to be a floating point type.
 * @tparam multi_gpu Flag indicating whether template instantiation should target single-GPU (false)
 * @param handle RAFT handle object to encapsulate resources (e.g. CUDA stream, communicator, and
 * handles to various CUDA libraries) to run graph algorithms.
 * @param graph_view Graph view object.
 * @param edge_weight_view Optional view object holding edge weights for @p graph_view. If @p
 * edge_weight_view.has_value() == true, use the weights associated with the graph. If false, assume
 * a weight of 1 for all edges.
 * @param vertex_pairs tuple of device spans defining the vertex pairs to compute similarity for
 * @param vertex_pairs tuple of device spans defining the vertex pairs to compute similarity for
 * In a multi-gpu context each vertex pair should be local to this GPU.
 * @param do_expensive_check A flag to run expensive checks for input arguments (if set to `true`).
 * @return similarity coefficient for the corresponding @p vertex_pairs
 */
template <typename vertex_t, typename edge_t, typename weight_t, bool multi_gpu>
rmm::device_uvector<weight_t> overlap_coefficients(
  raft::handle_t const& handle,
  graph_view_t<vertex_t, edge_t, false, multi_gpu> const& graph_view,
  std::optional<edge_property_view_t<edge_t, weight_t const*>> edge_weight_view,
  std::tuple<raft::device_span<vertex_t const>, raft::device_span<vertex_t const>> vertex_pairs,
  bool do_expensive_check = false);

/**
 * @brief     Compute Jaccard all pairs similarity coefficient
 *
 * Similarity is computed for all pairs of vertices.  Note that in a sparse
 * graph, many of the vertex pairs will have a score of zero.  We actually
 * compute similarity only for vertices that are two hop neighbors within
 * the graph, since vertices that are not two hop neighbors will have
 * a score of 0.
 *
 * If @p vertices is specified we will compute similarity on two hop
 * neighbors the @p vertices.  If @p vertices is not specified it will
 * compute similarity on all two hop neighbors in the graph.
 *
 * If @p topk is specified only the top @p topk scoring vertex pairs
 * will be returned, if not specified then scores for all computed vertex pairs
 * will be returned.
 *
 * Note the list of two hop neighbors in the entire graph might be a large
 * number of vertex pairs.  If the graph is dense enough it could be as large
 * as the the number of vertices squared, which might run out of memory.
 *
 * @throws                 cugraph::logic_error when an error occurs.
 *
 * @tparam vertex_t Type of vertex identifiers. Needs to be an integral type.
 * @tparam edge_t Type of edge identifiers. Needs to be an integral type.
 * @tparam weight_t Type of edge weights. Needs to be a floating point type.
 * @tparam multi_gpu Flag indicating whether template instantiation should target single-GPU (false)
 * @param handle RAFT handle object to encapsulate resources (e.g. CUDA stream, communicator, and
 * handles to various CUDA libraries) to run graph algorithms.
 * @param graph_view Graph view object.
 * @param edge_weight_view Optional view object holding edge weights for @p graph_view. If @p
 * edge_weight_view.has_value() == true, use the weights associated with the graph. If false, assume
 * a weight of 1 for all edges.
 * @param vertices optional device span defining the seed vertices. In a multi-gpu context the
 * vertices should be local to this GPU.
 * @param topk optional specification of the how many of the top scoring vertex pairs should be
 * returned
 * @param do_expensive_check A flag to run expensive checks for input arguments (if set to `true`).
 * @return tuple containing three device vectors (v1, v2, score) of the same length.  Corresponding
 * elements in the vectors identify a result, v1 identifying a vertex in the graph, v2 identifying
 * one of v1's two hop neighors, and the score identifying the similarity score between v1 and v2.
 * If @p topk was specified then the vectors will be no longer than @p topk elements.  In a
 * multi-gpu context, if @p topk is specified all results will return on GPU rank 0, otherwise they
 * will be returned on the local GPU for vertex v1.
 */
template <typename vertex_t, typename edge_t, typename weight_t, bool multi_gpu>
std::
  tuple<rmm::device_uvector<vertex_t>, rmm::device_uvector<vertex_t>, rmm::device_uvector<weight_t>>
  jaccard_all_pairs_coefficients(
    raft::handle_t const& handle,
    graph_view_t<vertex_t, edge_t, false, multi_gpu> const& graph_view,
    std::optional<edge_property_view_t<edge_t, weight_t const*>> edge_weight_view,
    std::optional<raft::device_span<vertex_t const>> vertices,
    std::optional<size_t> topk,
    bool do_expensive_check = false);

/**
 * @brief     Compute Sorensen similarity coefficient
 *
 * Similarity is computed for all pairs of vertices.  Note that in a sparse
 * graph, many of the vertex pairs will have a score of zero.  We actually
 * compute similarity only for vertices that are two hop neighbors within
 * the graph, since vertices that are not two hop neighbors will have
 * a score of 0.
 *
 * If @p vertices is specified we will compute similarity on two hop
 * neighbors the @p vertices.  If @p vertices is not specified it will
 * compute similarity on all two hop neighbors in the graph.
 *
 * If @p topk is specified only the top @p topk scoring vertex pairs
 * will be returned, if not specified then scores for all computed vertex pairs
 * will be returned.
 *
 * Note the list of two hop neighbors in the entire graph might be a large
 * number of vertex pairs.  If the graph is dense enough it could be as large
 * as the the number of vertices squared, which might run out of memory.
 *
 * @throws                 cugraph::logic_error when an error occurs.
 *
 * @tparam vertex_t Type of vertex identifiers. Needs to be an integral type.
 * @tparam edge_t Type of edge identifiers. Needs to be an integral type.
 * @tparam weight_t Type of edge weights. Needs to be a floating point type.
 * @tparam multi_gpu Flag indicating whether template instantiation should target single-GPU (false)
 * @param handle RAFT handle object to encapsulate resources (e.g. CUDA stream, communicator, and
 * handles to various CUDA libraries) to run graph algorithms.
 * @param graph_view Graph view object.
 * @param edge_weight_view Optional view object holding edge weights for @p graph_view. If @p
 * edge_weight_view.has_value() == true, use the weights associated with the graph. If false, assume
 * a weight of 1 for all edges.
 * @param vertices optional device span defining the seed vertices.
 * @param topk optional specification of the how many of the top scoring vertex pairs should be
 * returned
 * @param do_expensive_check A flag to run expensive checks for input arguments (if set to `true`).
 * @return tuple containing three device vectors (v1, v2, score) of the same length.  Corresponding
 * elements in the vectors identify a result, v1 identifying a vertex in the graph, v2 identifying
 * one of v1's two hop neighors, and the score identifying the similarity score between v1 and v2.
 * If @p topk was specified then the vectors will be no longer than @p topk elements.  In a
 * multi-gpu context, if @p topk is specified all results will return on GPU rank 0, otherwise they
 * will be returned on the local GPU for vertex v1.
 */
template <typename vertex_t, typename edge_t, typename weight_t, bool multi_gpu>
std::
  tuple<rmm::device_uvector<vertex_t>, rmm::device_uvector<vertex_t>, rmm::device_uvector<weight_t>>
  sorensen_all_pairs_coefficients(
    raft::handle_t const& handle,
    graph_view_t<vertex_t, edge_t, false, multi_gpu> const& graph_view,
    std::optional<edge_property_view_t<edge_t, weight_t const*>> edge_weight_view,
    std::optional<raft::device_span<vertex_t const>> vertices,
    std::optional<size_t> topk,
    bool do_expensive_check = false);

/**
 * @brief     Compute overlap similarity coefficient
 *
 * Similarity is computed for all pairs of vertices.  Note that in a sparse
 * graph, many of the vertex pairs will have a score of zero.  We actually
 * compute similarity only for vertices that are two hop neighbors within
 * the graph, since vertices that are not two hop neighbors will have
 * a score of 0.
 *
 * If @p vertices is specified we will compute similarity on two hop
 * neighbors the @p vertices.  If @p vertices is not specified it will
 * compute similarity on all two hop neighbors in the graph.
 *
 * If @p topk is specified only the top @p topk scoring vertex pairs
 * will be returned, if not specified then scores for all computed vertex pairs
 * will be returned.
 *
 * Note the list of two hop neighbors in the entire graph might be a large
 * number of vertex pairs.  If the graph is dense enough it could be as large
 * as the the number of vertices squared, which might run out of memory.
 *
 * @throws                 cugraph::logic_error when an error occurs.
 *
 * @tparam vertex_t Type of vertex identifiers. Needs to be an integral type.
 * @tparam edge_t Type of edge identifiers. Needs to be an integral type.
 * @tparam weight_t Type of edge weights. Needs to be a floating point type.
 * @tparam multi_gpu Flag indicating whether template instantiation should target single-GPU (false)
 * @param handle RAFT handle object to encapsulate resources (e.g. CUDA stream, communicator, and
 * handles to various CUDA libraries) to run graph algorithms.
 * @param graph_view Graph view object.
 * @param edge_weight_view Optional view object holding edge weights for @p graph_view. If @p
 * edge_weight_view.has_value() == true, use the weights associated with the graph. If false, assume
 * a weight of 1 for all edges.
 * @param vertices optional device span defining the seed vertices.
 * @param topk optional specification of the how many of the top scoring vertex pairs should be
 * returned
 * @param do_expensive_check A flag to run expensive checks for input arguments (if set to `true`).
 * @return tuple containing three device vectors (v1, v2, score) of the same length.  Corresponding
 * elements in the vectors identify a result, v1 identifying a vertex in the graph, v2 identifying
 * one of v1's two hop neighors, and the score identifying the similarity score between v1 and v2.
 * If @p topk was specified then the vectors will be no longer than @p topk elements.  In a
 * multi-gpu context, if @p topk is specified all results will return on GPU rank 0, otherwise they
 * will be returned on the local GPU for vertex v1.
 */
template <typename vertex_t, typename edge_t, typename weight_t, bool multi_gpu>
std::
  tuple<rmm::device_uvector<vertex_t>, rmm::device_uvector<vertex_t>, rmm::device_uvector<weight_t>>
  overlap_all_pairs_coefficients(
    raft::handle_t const& handle,
    graph_view_t<vertex_t, edge_t, false, multi_gpu> const& graph_view,
    std::optional<edge_property_view_t<edge_t, weight_t const*>> edge_weight_view,
    std::optional<raft::device_span<vertex_t const>> vertices,
    std::optional<size_t> topk,
    bool do_expensive_check = false);

/*
 * @brief Enumerate K-hop neighbors
 *
 * Note that the number of K-hop neighbors (and memory footprint) can grow very fast if there are
 * high-degree vertices. Limit the number of start vertices and @p k to avoid rapid increase in
 * memory footprint.
 *
 * @tparam vertex_t Type of vertex identifiers. Needs to be an integral type.
 * @tparam edge_t Type of edge identifiers. Needs to be an integral type.
 * @tparam multi_gpu Flag indicating whether template instantiation should target single-GPU (false)
 * @param handle RAFT handle object to encapsulate resources (e.g. CUDA stream, communicator, and
 * handles to various CUDA libraries) to run graph algorithms.
 * @param graph_view Graph view object.
 * @param start_vertices Find K-hop neighbors from each vertex in @p start_vertices.
 * @param k Number of hops to make to enumerate neighbors.
 * @param do_expensive_check A flag to run expensive checks for input arguments (if set to `true`).
 * @return Tuple of two arrays: offsets and K-hop neighbors. The size of the offset array is @p
 * start_vertices.size() + 1. The i'th and (i+1)'th elements of the offset array demarcates the
 * beginning (inclusive) and end (exclusive) of the K-hop neighbors of the i'th element of @p
 * start_vertices, respectively.
 */
template <typename vertex_t, typename edge_t, bool multi_gpu>
std::tuple<rmm::device_uvector<size_t>, rmm::device_uvector<vertex_t>> k_hop_nbrs(
  raft::handle_t const& handle,
  graph_view_t<vertex_t, edge_t, false, multi_gpu> const& graph_view,
  raft::device_span<vertex_t const> start_vertices,
  size_t k,
  bool do_expensive_check = false);

/*
 * @brief Find a Maximal Independent Set
 *
 * @tparam vertex_t Type of vertex identifiers. Needs to be an integral type.
 * @tparam edge_t Type of edge identifiers. Needs to be an integral type.
 * @tparam multi_gpu Flag indicating whether template instantiation should target single-GPU (false)
 * @param handle RAFT handle object to encapsulate resources (e.g. CUDA stream, communicator, and
 * handles to various CUDA libraries) to run graph algorithms.
 * @param graph_view Graph view object.
 * @param rng_state The RngState instance holding pseudo-random number generator state.
 * @return A device vector containing vertices in the maximal independent set.
 */
template <typename vertex_t, typename edge_t, bool multi_gpu>
rmm::device_uvector<vertex_t> maximal_independent_set(
  raft::handle_t const& handle,
  graph_view_t<vertex_t, edge_t, false, multi_gpu> const& graph_view,
  raft::random::RngState& rng_state);

/*
 * @brief Find a Greedy Vertex Coloring
 *
 * A vertex coloring is an assignment of colors or labels to each vertex of a graph so that
 * no two adjacent vertices have the same color or label. Finding the minimum number of colors
 * needed to color the vertices of a graph is an NP-hard problem and therefore for practical
 * use cases greedy coloring is used. Here we provide an implementation of greedy vertex
 * coloring based on maximal independent set.
 * See
 * https://research.nvidia.com/sites/default/files/pubs/2015-05_Parallel-Graph-Coloring/nvr-2015-001.pdf
 * for further information.
 *
 * @tparam vertex_t Type of vertex identifiers. Needs to be an integral type.
 * @tparam edge_t Type of edge identifiers. Needs to be an integral type.
 * @tparam multi_gpu Flag indicating whether template instantiation should target single-GPU (false)
 * @param handle RAFT handle object to encapsulate resources (e.g. CUDA stream, communicator, and
 * handles to various CUDA libraries) to run graph algorithms.
 * @param graph_view Graph view object.
 * @param rng_state The RngState instance holding pseudo-random number generator state.
 * @return A device vector containing color for each vertex.
 */
template <typename vertex_t, typename edge_t, bool multi_gpu>
rmm::device_uvector<vertex_t> vertex_coloring(
  raft::handle_t const& handle,
  graph_view_t<vertex_t, edge_t, false, multi_gpu> const& graph_view,
  raft::random::RngState& rng_state);

/*
<<<<<<< HEAD
 * @brief Find edge source and destination using edge id
 *
 * @tparam vertex_t Type of vertex identifiers. Needs to be an integral type.
 * @tparam edge_t Type of edge identifiers. Needs to be an integral type.
 * @tparam edge_id_t Type of edge id.  Needs to be an integral type
 * @tparam multi_gpu Flag indicating whether template instantiation should target single-GPU (false)
 * @param handle RAFT handle object to encapsulate resources (e.g. CUDA stream, communicator, and
 * handles to various CUDA libraries) to run graph algorithms.
 * @param graph_view Graph view object.
 * @param edge_id_view View object holding edge ids
 * @return A tuple of device vector containing edge source and destination for the edge ids
 * in @p edge_ids_to_lookup. If an edge id in @p edge_ids_to_lookup is not found, the corresponding
 * entries in the device vectors of the returned tuple will contain invalid_vertex_id.
 */

template <typename vertex_t, typename edge_t, bool store_transposed, bool multi_gpu>
std::
  tuple<rmm::device_uvector<edge_t>, rmm::device_uvector<vertex_t>, rmm::device_uvector<vertex_t>>
  lookup_edge_ids(
    raft::handle_t const& handle,
    cugraph::graph_view_t<vertex_t, edge_t, store_transposed, multi_gpu> const& graph_view,
    std::optional<cugraph::edge_property_view_t<edge_t, edge_t const*>> edge_id_view,
    raft::device_span<edge_t const> edge_ids_to_lookup);

template <typename vertex_t, typename edge_t, typename edge_type_t, bool multi_gpu>
search_container_t<edge_type_t, edge_t, thrust::tuple<vertex_t, vertex_t>>
create_edge_id_and_type_to_src_dst_lookup_map_pub(
  raft::handle_t const& handle,
  graph_view_t<vertex_t, edge_t, false, multi_gpu> const& graph_view,
  edge_property_view_t<edge_t, edge_t const*> edge_id_view,
  edge_property_view_t<edge_t, edge_type_t const*> edge_type_view);

template <typename vertex_t, typename edge_id_t, typename edge_type_t, bool multi_gpu>
std::tuple<rmm::device_uvector<vertex_t>, rmm::device_uvector<vertex_t>>
cugraph_lookup_src_dst_from_edge_id_and_type_pub(
  raft::handle_t const& handle,
  search_container_t<edge_type_t, edge_id_t, thrust::tuple<vertex_t, vertex_t>> const&
    search_container,
  raft::device_span<edge_id_t const> edge_ids_to_lookup,
  edge_type_t edge_type_to_lookup);

template <typename vertex_t, typename edge_id_t, typename edge_type_t, bool multi_gpu>
std::tuple<rmm::device_uvector<vertex_t>, rmm::device_uvector<vertex_t>>
cugraph_lookup_src_dst_from_edge_id_and_type_pub(
  raft::handle_t const& handle,
  search_container_t<edge_type_t, edge_id_t, thrust::tuple<vertex_t, vertex_t>> const&
    search_container,
  raft::device_span<edge_id_t const> edge_ids_to_lookup,
  raft::device_span<edge_type_t const> edge_types_to_lookup);

=======
 * @brief Approximate Weighted Matching
 *
 * A matching in an undirected graph G = (V, E) is a pairing of adjacent vertices
 * such that each vertex is matched with at most one other vertex, the objective
 * being to match as many vertices as possible or to maximise the sum of the
 * weights of the matched edges. Here we provide an implementation of an
 * approximation algorithm to the weighted Maximum matching. See
 * https://web.archive.org/web/20081031230449id_/http://www.ii.uib.no/~fredrikm/fredrik/papers/CP75.pdf
 * for further information.
 *
 * @tparam vertex_t Type of vertex identifiers. Needs to be an integral type.
 * @tparam edge_t Type of edge identifiers. Needs to be an integral type.
 * @tparam multi_gpu Flag indicating whether template instantiation should target single-GPU (false)
 * @param[in] handle RAFT handle object to encapsulate resources (e.g. CUDA stream, communicator,
 * and handles to various CUDA libraries) to run graph algorithms.
 * @param[in] graph_view Graph view object.
 * @param[in] edge_weight_view View object holding edge weights for @p graph_view.
 * @return A tuple of device vector of matched vertex ids and sum of the weights of the matched
 * edges.
 */
template <typename vertex_t, typename edge_t, typename weight_t, bool multi_gpu>
std::tuple<rmm::device_uvector<vertex_t>, weight_t> approximate_weighted_matching(
  raft::handle_t const& handle,
  graph_view_t<vertex_t, edge_t, false, multi_gpu> const& graph_view,
  edge_property_view_t<edge_t, weight_t const*> edge_weight_view);
>>>>>>> 8d8b4fde
}  // namespace cugraph

/**
 * @}
 */<|MERGE_RESOLUTION|>--- conflicted
+++ resolved
@@ -2370,22 +2370,33 @@
   raft::random::RngState& rng_state);
 
 /*
-<<<<<<< HEAD
- * @brief Find edge source and destination using edge id
- *
- * @tparam vertex_t Type of vertex identifiers. Needs to be an integral type.
- * @tparam edge_t Type of edge identifiers. Needs to be an integral type.
- * @tparam edge_id_t Type of edge id.  Needs to be an integral type
- * @tparam multi_gpu Flag indicating whether template instantiation should target single-GPU (false)
- * @param handle RAFT handle object to encapsulate resources (e.g. CUDA stream, communicator, and
- * handles to various CUDA libraries) to run graph algorithms.
- * @param graph_view Graph view object.
- * @param edge_id_view View object holding edge ids
- * @return A tuple of device vector containing edge source and destination for the edge ids
- * in @p edge_ids_to_lookup. If an edge id in @p edge_ids_to_lookup is not found, the corresponding
- * entries in the device vectors of the returned tuple will contain invalid_vertex_id.
- */
-
+ * @brief Approximate Weighted Matching
+ *
+ * A matching in an undirected graph G = (V, E) is a pairing of adjacent vertices
+ * such that each vertex is matched with at most one other vertex, the objective
+ * being to match as many vertices as possible or to maximise the sum of the
+ * weights of the matched edges. Here we provide an implementation of an
+ * approximation algorithm to the weighted Maximum matching. See
+ * https://web.archive.org/web/20081031230449id_/http://www.ii.uib.no/~fredrikm/fredrik/papers/CP75.pdf
+ * for further information.
+ *
+ * @tparam vertex_t Type of vertex identifiers. Needs to be an integral type.
+ * @tparam edge_t Type of edge identifiers. Needs to be an integral type.
+ * @tparam multi_gpu Flag indicating whether template instantiation should target single-GPU (false)
+ * @param[in] handle RAFT handle object to encapsulate resources (e.g. CUDA stream, communicator,
+ * and handles to various CUDA libraries) to run graph algorithms.
+ * @param[in] graph_view Graph view object.
+ * @param[in] edge_weight_view View object holding edge weights for @p graph_view.
+ * @return A tuple of device vector of matched vertex ids and sum of the weights of the matched
+ * edges.
+ */
+template <typename vertex_t, typename edge_t, typename weight_t, bool multi_gpu>
+std::tuple<rmm::device_uvector<vertex_t>, weight_t> approximate_weighted_matching(
+  raft::handle_t const& handle,
+  graph_view_t<vertex_t, edge_t, false, multi_gpu> const& graph_view,
+  edge_property_view_t<edge_t, weight_t const*> edge_weight_view);
+
+// FIXME: Remove it
 template <typename vertex_t, typename edge_t, bool store_transposed, bool multi_gpu>
 std::
   tuple<rmm::device_uvector<edge_t>, rmm::device_uvector<vertex_t>, rmm::device_uvector<vertex_t>>
@@ -2395,59 +2406,85 @@
     std::optional<cugraph::edge_property_view_t<edge_t, edge_t const*>> edge_id_view,
     raft::device_span<edge_t const> edge_ids_to_lookup);
 
+/*
+ * @brief Build map to lookup source and destination using edge id and type
+ *
+ * @tparam vertex_t Type of vertex identifiers. Needs to be an integral type.
+ * @tparam edge_t Type of edge identifiers. Needs to be an integral type.
+ * @tparam edge_type_t Type of edge types. Needs to be an integral type.
+ * @tparam multi_gpu Flag indicating whether template instantiation should target single-GPU (false)
+ * @param handle RAFT handle object to encapsulate resources (e.g. CUDA stream, communicator, and
+ * handles to various CUDA libraries) to run graph algorithms.
+ * @param graph_view Graph view object.
+ * @param edge_id_view View object holding edge ids of the edges of the graph pointed @p graph_view
+ * @param edge_type_view View object holding edge types of the edges of the graph pointed @p
+ * graph_view
+ * @return An object of type cugraph::search_container_t that encapsulates edge id and type to
+ * source and destination lookup map.
+ */
 template <typename vertex_t, typename edge_t, typename edge_type_t, bool multi_gpu>
 search_container_t<edge_type_t, edge_t, thrust::tuple<vertex_t, vertex_t>>
-create_edge_id_and_type_to_src_dst_lookup_map_pub(
+build_edge_id_and_type_to_src_dst_lookup_map(
   raft::handle_t const& handle,
   graph_view_t<vertex_t, edge_t, false, multi_gpu> const& graph_view,
   edge_property_view_t<edge_t, edge_t const*> edge_id_view,
   edge_property_view_t<edge_t, edge_type_t const*> edge_type_view);
 
-template <typename vertex_t, typename edge_id_t, typename edge_type_t, bool multi_gpu>
+/*
+ * @brief Lookup edge sources and destinations using edge ids and an edge type
+ *
+ * @tparam vertex_t Type of vertex identifiers. Needs to be an integral type.
+ * @tparam edge_t Type of edge identifiers. Needs to be an integral type.
+ * @tparam edge_type_t Type of edge types. Needs to be an integral type.
+ * @tparam multi_gpu Flag indicating whether template instantiation should target single-GPU (false)
+ * @param handle RAFT handle object to encapsulate resources (e.g. CUDA stream, communicator, and
+ * handles to various CUDA libraries) to run graph algorithms.
+ * @param search_container Object of type cugraph::search_container_t that encapsulates edge id and
+ * type to source and destination lookup map.
+ * @param edge_ids_to_lookup Device span of edge ids to lookup
+ * @param edge_type_to_lookup Type of the edges corresponding to edge ids in @p edge_ids_to_lookup
+ * @return A tuple of device vector containing edge sources and destinations for edge ids
+ * in @p edge_ids_to_lookup and edge type @. If an edge id in @p edge_ids_to_lookup or
+ * edge type @edge_type_to_lookup is not found, the corresponding entry in the device vectors of
+ * the returned tuple will contain cugraph::invalid_vertex_id<vertex_t>.
+ */
+template <typename vertex_t, typename edge_t, typename edge_type_t, bool multi_gpu>
 std::tuple<rmm::device_uvector<vertex_t>, rmm::device_uvector<vertex_t>>
 cugraph_lookup_src_dst_from_edge_id_and_type_pub(
   raft::handle_t const& handle,
-  search_container_t<edge_type_t, edge_id_t, thrust::tuple<vertex_t, vertex_t>> const&
+  search_container_t<edge_type_t, edge_t, thrust::tuple<vertex_t, vertex_t>> const&
     search_container,
-  raft::device_span<edge_id_t const> edge_ids_to_lookup,
+  raft::device_span<edge_t const> edge_ids_to_lookup,
   edge_type_t edge_type_to_lookup);
 
-template <typename vertex_t, typename edge_id_t, typename edge_type_t, bool multi_gpu>
+/*
+ * @brief Lookup edge sources and destinations using edge ids and edge types
+ *
+ * @tparam vertex_t Type of vertex identifiers. Needs to be an integral type.
+ * @tparam edge_t Type of edge identifiers. Needs to be an integral type.
+ * @tparam edge_type_t Type of edge types. Needs to be an integral type.
+ * @tparam multi_gpu Flag indicating whether template instantiation should target single-GPU (false)
+ * @param handle RAFT handle object to encapsulate resources (e.g. CUDA stream, communicator, and
+ * handles to various CUDA libraries) to run graph algorithms.
+ * @param search_container Object of type cugraph::search_container_t that encapsulates edge id and
+ * type to source and destination lookup map.
+ * @param edge_ids_to_lookup Device span of edge ids to lookup
+ * @param edge_types_to_lookup Device span of edge types corresponding to the edge ids
+ * in @p edge_ids_to_lookup
+ * @return A tuple of device vector containing edge sources and destinations for the edge ids
+ * in @p edge_ids_to_lookup and the edge types in @p edge_types_to_lookup. If an edge id in
+ * @p edge_ids_to_lookup or edge type in @p edge_types_to_lookup is not found, the
+ * corresponding entry in the device vectors of the returned tuple will contain
+ * cugraph::invalid_vertex_id<vertex_t>.
+ */
+template <typename vertex_t, typename edge_t, typename edge_type_t, bool multi_gpu>
 std::tuple<rmm::device_uvector<vertex_t>, rmm::device_uvector<vertex_t>>
 cugraph_lookup_src_dst_from_edge_id_and_type_pub(
   raft::handle_t const& handle,
-  search_container_t<edge_type_t, edge_id_t, thrust::tuple<vertex_t, vertex_t>> const&
+  search_container_t<edge_type_t, edge_t, thrust::tuple<vertex_t, vertex_t>> const&
     search_container,
-  raft::device_span<edge_id_t const> edge_ids_to_lookup,
+  raft::device_span<edge_t const> edge_ids_to_lookup,
   raft::device_span<edge_type_t const> edge_types_to_lookup);
-
-=======
- * @brief Approximate Weighted Matching
- *
- * A matching in an undirected graph G = (V, E) is a pairing of adjacent vertices
- * such that each vertex is matched with at most one other vertex, the objective
- * being to match as many vertices as possible or to maximise the sum of the
- * weights of the matched edges. Here we provide an implementation of an
- * approximation algorithm to the weighted Maximum matching. See
- * https://web.archive.org/web/20081031230449id_/http://www.ii.uib.no/~fredrikm/fredrik/papers/CP75.pdf
- * for further information.
- *
- * @tparam vertex_t Type of vertex identifiers. Needs to be an integral type.
- * @tparam edge_t Type of edge identifiers. Needs to be an integral type.
- * @tparam multi_gpu Flag indicating whether template instantiation should target single-GPU (false)
- * @param[in] handle RAFT handle object to encapsulate resources (e.g. CUDA stream, communicator,
- * and handles to various CUDA libraries) to run graph algorithms.
- * @param[in] graph_view Graph view object.
- * @param[in] edge_weight_view View object holding edge weights for @p graph_view.
- * @return A tuple of device vector of matched vertex ids and sum of the weights of the matched
- * edges.
- */
-template <typename vertex_t, typename edge_t, typename weight_t, bool multi_gpu>
-std::tuple<rmm::device_uvector<vertex_t>, weight_t> approximate_weighted_matching(
-  raft::handle_t const& handle,
-  graph_view_t<vertex_t, edge_t, false, multi_gpu> const& graph_view,
-  edge_property_view_t<edge_t, weight_t const*> edge_weight_view);
->>>>>>> 8d8b4fde
 }  // namespace cugraph
 
 /**
