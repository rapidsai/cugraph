--- conflicted
+++ resolved
@@ -251,7 +251,6 @@
   bool do_expensive_check                         = false);
 
 /**
-<<<<<<< HEAD
  * @brief Heterogeneous Neighborhood Sampling.
  *
  * This function traverses from a set of starting vertices, traversing outgoing edges and
@@ -278,81 +277,22 @@
  * offsets array in the return will be a CSR-style offsets array to identify the beginning of each
  * label range in the data.  `labels.size() == (offsets.size() - 1)`.  Additionally, the data will
  * be shuffled so that all data with a particular label will be on the specified rank.
-=======
- * @brief Defines flags for sampling
- */
-struct sampling_flags_t {
-  /**
-   * Specifies how to handle prior sources. Default is DEFAULT.
-   */
-  prior_sources_behavior_t prior_sources_behavior{};
-
-  /**
-   * Specifies if the hop information should be returned.  Default is false.
-   */
-  bool return_hops{false};
-
-  /**
-   * If true then if a vertex v appears as a destination in hop X multiple times
-   * with the same label, it will only be passed once (for each label) as a source
-   * for the next hop.  Default is false.
-   */
-  bool dedupe_sources{false};
-
-  /**
-   * Specifies if random sampling is done with replacement
-   *   (true) or without replacement (false).  Default is true.
-   */
-  bool with_replacement{true};
-};
-
-/**
- * @brief Uniform Neighborhood Sampling.
- *
- * This function traverses from a set of starting vertices, traversing outgoing edges and
- * randomly selects from these outgoing neighbors to extract a subgraph.
- *
- * Output from this function is a tuple of vectors (src, dst, weight, edge_id, edge_type, hop,
- * offsets), identifying the randomly selected edges.  src is the source vertex, dst is the
- * destination vertex, weight (optional) is the edge weight, edge_id (optional) identifies the edge
- * id, edge_type (optional) identifies the edge type, hop identifies which hop the edge was
- * encountered in.  The offsets array (optional) identifies the offset for each label.
- *
- * If @p starting_vertex_offsets is not specified then no organization is applied to the output, the
- * offsets values in the return set will be std::nullopt.
- *
- * If @p starting_vertex_offsets is specified the offsets array will be populated. The offsets array
- * in the return will be a CSR-style offsets array to identify the beginning of each label range in
- * the output vectors.
- *
- * If @p label_to_output_comm_rank is specified then the data will be shuffled so that all entries
- * for a particular label are returned on the specified rank.  This will result in the offsets array
- * on other GPUs indicating that there are no entries for that label (`offsets[i] == offsets[i+1]`).
->>>>>>> e52a38a4
  *
  * @tparam vertex_t Type of vertex identifiers. Needs to be an integral type.
  * @tparam edge_t Type of edge identifiers. Needs to be an integral type.
  * @tparam weight_t Type of edge weights. Needs to be a floating point type.
  * @tparam edge_type_t Type of edge type. Needs to be an integral type.
-<<<<<<< HEAD
  * @tparam label_t Type of label. Needs to be an integral type.
-=======
->>>>>>> e52a38a4
  * @tparam store_transposed Flag indicating whether sources (if false) or destinations (if
  * true) are major indices
  * @tparam multi_gpu Flag indicating whether template instantiation should target single-GPU (false)
  * @param handle RAFT handle object to encapsulate resources (e.g. CUDA stream, communicator, and
  * handles to various CUDA libraries) to run graph algorithms.
-<<<<<<< HEAD
  * * @param rng_state A pre-initialized raft::RngState object for generating random numbers
-=======
- * @param rng_state A pre-initialized raft::RngState object for generating random numbers
->>>>>>> e52a38a4
  * @param graph_view Graph View object to generate NBR Sampling on.
  * @param edge_weight_view Optional view object holding edge weights for @p graph_view.
  * @param edge_id_view Optional view object holding edge ids for @p graph_view.
  * @param edge_type_view Optional view object holding edge types for @p graph_view.
-<<<<<<< HEAD
  * @param edge_bias_view Optional view object holding edge biases (to be used in biased sampling) for @p
  * graph_view. Bias values should be non-negative and the sum of edge bias values from any vertex
  * should not exceed std::numeric_limits<bias_t>::max(). 0 bias value indicates that the
@@ -384,7 +324,134 @@
  * optional int32_t hop, optional label_t label, optional size_t offsets)
  */
 
-=======
+struct sampling_flags_t {
+  /**
+   * Specifies how to handle prior sources. Default is DEFAULT.
+   */
+  prior_sources_behavior_t prior_sources_behavior{};
+
+  /**
+   * Specifies if the hop information should be returned.  Default is false.
+   */
+  bool return_hops{false};
+
+  /**
+   * If true then if a vertex v appears as a destination in hop X multiple times
+   * with the same label, it will only be passed once (for each label) as a source
+   * for the next hop.  Default is false.
+   */
+  bool dedupe_sources{false};
+
+  /**
+   * Specifies if random sampling is done with replacement
+   *   (true) or without replacement (false).  Default is true.
+   */
+  bool with_replacement{true};
+};
+
+template <typename vertex_t,
+          typename edge_t,
+          typename weight_t,
+          typename edge_type_t,
+          typename bias_t,
+          typename label_t,
+          bool store_transposed,
+          bool multi_gpu>
+std::tuple<rmm::device_uvector<vertex_t>,
+           rmm::device_uvector<vertex_t>,
+           std::optional<rmm::device_uvector<weight_t>>,
+           std::optional<rmm::device_uvector<edge_t>>,
+           std::optional<rmm::device_uvector<edge_type_t>>,
+           std::optional<rmm::device_uvector<int32_t>>,
+           std::optional<rmm::device_uvector<label_t>>,
+           std::optional<rmm::device_uvector<size_t>>>
+heterogeneous_neighbor_sample(
+  raft::handle_t const& handle,
+  raft::random::RngState& rng_state,
+  graph_view_t<vertex_t, edge_t, store_transposed, multi_gpu> const& graph_view,
+  std::optional<edge_property_view_t<edge_t, weight_t const*>> edge_weight_view,
+  std::optional<edge_property_view_t<edge_t, edge_t const*>> edge_id_view,
+  std::optional<edge_property_view_t<edge_t, edge_type_t const*>> edge_type_view,
+  std::optional<edge_property_view_t<edge_t, bias_t const*>> edge_bias_view,
+  raft::device_span<vertex_t const> starting_vertices,
+  std::optional<raft::device_span<label_t const>> starting_vertex_labels,
+  std::optional<std::tuple<raft::device_span<label_t const>, raft::device_span<int32_t const>>>
+    label_to_output_comm_rank,
+  std::tuple<raft::host_span<int32_t const>, raft::host_span<int32_t const>>
+    heterogeneous_fan_out,
+  bool return_hops,
+  bool with_replacement                           = true,
+  prior_sources_behavior_t prior_sources_behavior = prior_sources_behavior_t::DEFAULT,
+  bool dedupe_sources                             = false,
+  bool do_expensive_check                         = false);
+
+/**
+ * @brief Homogeneous Neighborhood Sampling.
+ *
+ * This function traverses from a set of starting vertices, traversing outgoing edges and
+ * randomly selects (with edge biases or not) from these outgoing neighbors to extract a subgraph.
+ * The branching out to select outgoing neighbors is performed with homogeneous fanouts
+ *
+ * Output from this function is a tuple of vectors (src, dst, weight, edge_id, edge_type, hop,
+ * label, offsets), identifying the randomly selected edges.  src is the source vertex, dst is the
+ * destination vertex, weight (optional) is the edge weight, edge_id (optional) identifies the edge
+ * id, edge_type (optional) identifies the edge type, hop identifies which hop the edge was
+ * encountered in.  The label output (optional) identifes the vertex label.  The offsets array
+ * (optional) will be described below and is dependent upon the input parameters.
+ *
+ * If @p starting_vertex_labels is not specified then no organization is applied to the output, the
+ * label and offsets values in the return set will be std::nullopt.
+ *
+ * If @p starting_vertex_labels is specified and @p label_to_output_comm_rank is not specified then
+ * the label output has values.  This will also result in the output being sorted by vertex label.
+ * The offsets array in the return will be a CSR-style offsets array to identify the beginning of
+ * each label range in the data.  `labels.size() == (offsets.size() - 1)`.
+ *
+ * If @p starting_vertex_labels is specified and @p label_to_output_comm_rank is specified then the
+ * label output has values.  This will also result in the output being sorted by vertex label.  The
+ * offsets array in the return will be a CSR-style offsets array to identify the beginning of each
+ * label range in the data.  `labels.size() == (offsets.size() - 1)`.  Additionally, the data will
+ * be shuffled so that all data with a particular label will be on the specified rank.
+ * @brief Defines flags for sampling
+ */
+
+/**
+ * @brief Uniform Neighborhood Sampling.
+ *
+ * This function traverses from a set of starting vertices, traversing outgoing edges and
+ * randomly selects from these outgoing neighbors to extract a subgraph.
+ *
+ * Output from this function is a tuple of vectors (src, dst, weight, edge_id, edge_type, hop,
+ * offsets), identifying the randomly selected edges.  src is the source vertex, dst is the
+ * destination vertex, weight (optional) is the edge weight, edge_id (optional) identifies the edge
+ * id, edge_type (optional) identifies the edge type, hop identifies which hop the edge was
+ * encountered in.  The offsets array (optional) identifies the offset for each label.
+ *
+ * If @p starting_vertex_offsets is not specified then no organization is applied to the output, the
+ * offsets values in the return set will be std::nullopt.
+ *
+ * If @p starting_vertex_offsets is specified the offsets array will be populated. The offsets array
+ * in the return will be a CSR-style offsets array to identify the beginning of each label range in
+ * the output vectors.
+ *
+ * If @p label_to_output_comm_rank is specified then the data will be shuffled so that all entries
+ * for a particular label are returned on the specified rank.  This will result in the offsets array
+ * on other GPUs indicating that there are no entries for that label (`offsets[i] == offsets[i+1]`).
+ *
+ * @tparam vertex_t Type of vertex identifiers. Needs to be an integral type.
+ * @tparam edge_t Type of edge identifiers. Needs to be an integral type.
+ * @tparam weight_t Type of edge weights. Needs to be a floating point type.
+ * @tparam edge_type_t Type of edge type. Needs to be an integral type.
+ * @tparam store_transposed Flag indicating whether sources (if false) or destinations (if
+ * true) are major indices
+ * @tparam multi_gpu Flag indicating whether template instantiation should target single-GPU (false)
+ * @param handle RAFT handle object to encapsulate resources (e.g. CUDA stream, communicator, and
+ * handles to various CUDA libraries) to run graph algorithms.
+ * @param rng_state A pre-initialized raft::RngState object for generating random numbers
+ * @param graph_view Graph View object to generate NBR Sampling on.
+ * @param edge_weight_view Optional view object holding edge weights for @p graph_view.
+ * @param edge_id_view Optional view object holding edge ids for @p graph_view.
+ * @param edge_type_view Optional view object holding edge types for @p graph_view.
  * @param starting_vertices Device span of starting vertex IDs for the sampling.
  * In a multi-gpu context the starting vertices should be local to this GPU.
  * @param starting_vertex_offsets Optional device span of offsets identifying the range of
@@ -399,16 +466,10 @@
  * optional weight_t weight, optional edge_t edge id, optional edge_type_t edge type,
  * optional int32_t hop, optional size_t offsets)
  */
->>>>>>> e52a38a4
 template <typename vertex_t,
           typename edge_t,
           typename weight_t,
           typename edge_type_t,
-<<<<<<< HEAD
-          typename bias_t,
-          typename label_t,
-=======
->>>>>>> e52a38a4
           bool store_transposed,
           bool multi_gpu>
 std::tuple<rmm::device_uvector<vertex_t>,
@@ -417,62 +478,14 @@
            std::optional<rmm::device_uvector<edge_t>>,
            std::optional<rmm::device_uvector<edge_type_t>>,
            std::optional<rmm::device_uvector<int32_t>>,
-<<<<<<< HEAD
-           std::optional<rmm::device_uvector<label_t>>,
-           std::optional<rmm::device_uvector<size_t>>>
-heterogeneous_neighbor_sample(
-=======
            std::optional<rmm::device_uvector<size_t>>>
 homogeneous_uniform_neighbor_sample(
->>>>>>> e52a38a4
   raft::handle_t const& handle,
   raft::random::RngState& rng_state,
   graph_view_t<vertex_t, edge_t, store_transposed, multi_gpu> const& graph_view,
   std::optional<edge_property_view_t<edge_t, weight_t const*>> edge_weight_view,
   std::optional<edge_property_view_t<edge_t, edge_t const*>> edge_id_view,
   std::optional<edge_property_view_t<edge_t, edge_type_t const*>> edge_type_view,
-<<<<<<< HEAD
-  std::optional<edge_property_view_t<edge_t, bias_t const*>> edge_bias_view,
-  raft::device_span<vertex_t const> starting_vertices,
-  std::optional<raft::device_span<label_t const>> starting_vertex_labels,
-  std::optional<std::tuple<raft::device_span<label_t const>, raft::device_span<int32_t const>>>
-    label_to_output_comm_rank,
-  std::tuple<raft::host_span<int32_t const>, raft::host_span<int32_t const>>
-    heterogeneous_fan_out,
-  bool return_hops,
-  bool with_replacement                           = true,
-  prior_sources_behavior_t prior_sources_behavior = prior_sources_behavior_t::DEFAULT,
-  bool dedupe_sources                             = false,
-  bool do_expensive_check                         = false);
-
-/**
- * @brief Homogeneous Neighborhood Sampling.
- *
- * This function traverses from a set of starting vertices, traversing outgoing edges and
- * randomly selects (with edge biases or not) from these outgoing neighbors to extract a subgraph.
- * The branching out to select outgoing neighbors is performed with homogeneous fanouts
- *
- * Output from this function is a tuple of vectors (src, dst, weight, edge_id, edge_type, hop,
- * label, offsets), identifying the randomly selected edges.  src is the source vertex, dst is the
- * destination vertex, weight (optional) is the edge weight, edge_id (optional) identifies the edge
- * id, edge_type (optional) identifies the edge type, hop identifies which hop the edge was
- * encountered in.  The label output (optional) identifes the vertex label.  The offsets array
- * (optional) will be described below and is dependent upon the input parameters.
- *
- * If @p starting_vertex_labels is not specified then no organization is applied to the output, the
- * label and offsets values in the return set will be std::nullopt.
- *
- * If @p starting_vertex_labels is specified and @p label_to_output_comm_rank is not specified then
- * the label output has values.  This will also result in the output being sorted by vertex label.
- * The offsets array in the return will be a CSR-style offsets array to identify the beginning of
- * each label range in the data.  `labels.size() == (offsets.size() - 1)`.
- *
- * If @p starting_vertex_labels is specified and @p label_to_output_comm_rank is specified then the
- * label output has values.  This will also result in the output being sorted by vertex label.  The
- * offsets array in the return will be a CSR-style offsets array to identify the beginning of each
- * label range in the data.  `labels.size() == (offsets.size() - 1)`.  Additionally, the data will
- * be shuffled so that all data with a particular label will be on the specified rank.
-=======
   raft::device_span<vertex_t const> starting_vertices,
   std::optional<raft::device_span<size_t const>> starting_vertex_offsets,
   std::optional<raft::device_span<int32_t const>> label_to_output_comm_rank,
@@ -498,60 +511,21 @@
  * If @p starting_vertex_offsets is specified the offsets array will be populated. The offsets array
  * in the return will be a CSR-style offsets array to identify the beginning of each label range in
  * the output vectors.
->>>>>>> e52a38a4
  *
  * @tparam vertex_t Type of vertex identifiers. Needs to be an integral type.
  * @tparam edge_t Type of edge identifiers. Needs to be an integral type.
  * @tparam weight_t Type of edge weights. Needs to be a floating point type.
  * @tparam edge_type_t Type of edge type. Needs to be an integral type.
-<<<<<<< HEAD
- * @tparam label_t Type of label. Needs to be an integral type.
-=======
->>>>>>> e52a38a4
  * @tparam store_transposed Flag indicating whether sources (if false) or destinations (if
  * true) are major indices
  * @tparam multi_gpu Flag indicating whether template instantiation should target single-GPU (false)
  * @param handle RAFT handle object to encapsulate resources (e.g. CUDA stream, communicator, and
  * handles to various CUDA libraries) to run graph algorithms.
-<<<<<<< HEAD
- * * @param rng_state A pre-initialized raft::RngState object for generating random numbers
-=======
  * @param rng_state A pre-initialized raft::RngState object for generating random numbers
->>>>>>> e52a38a4
  * @param graph_view Graph View object to generate NBR Sampling on.
  * @param edge_weight_view Optional view object holding edge weights for @p graph_view.
  * @param edge_id_view Optional view object holding edge ids for @p graph_view.
  * @param edge_type_view Optional view object holding edge types for @p graph_view.
-<<<<<<< HEAD
- * @param edge_bias_view Optional view object holding edge biases (to be used in biased sampling) for @p
- * graph_view. Bias values should be non-negative and the sum of edge bias values from any vertex
- * should not exceed std::numeric_limits<bias_t>::max(). 0 bias value indicates that the
- * corresponding edge can never be selected. passing std::nullopt as the edge biases will result in
- * uniform sampling.
- * @param starting_vertices Device span of starting vertex IDs for the sampling.
- * In a multi-gpu context the starting vertices should be local to this GPU.
- * @param starting_vertex_labels Optional device span of labels associted with each starting vertex
- * for the sampling.
- * @param label_to_output_comm_rank Optional tuple of device spans mapping label to a particular
- * output rank.  Element 0 of the tuple identifes the label, Element 1 of the tuple identifies the
- * output rank.  The label span must be sorted in ascending order.
- * @param fan_out Host span defining branching out (fan-out) degree per source vertex for each
- * level. The sampling method uses the same fanout value for each type.
- * @param return_hops boolean flag specifying if the hop information should be returned. 
- * @param prior_sources_behavior Enum type defining how to handle prior sources, (defaults to
- * DEFAULT)
- * @param dedupe_sources boolean flag, if true then if a vertex v appears as a destination in hop X
- * multiple times with the same label, it will only be passed once (for each label) as a source
- * for the next hop.  Default is false.
- * @param with_replacement boolean flag specifying if random sampling is done with replacement
- * (true); or, without replacement (false); default = true;
- * @param do_expensive_check A flag to run expensive checks for input arguments (if set to `true`).
- * @return tuple device vectors (vertex_t source_vertex, vertex_t destination_vertex,
- * optional weight_t weight, optional edge_t edge id, optional edge_type_t edge type,
- * optional int32_t hop, optional label_t label, optional size_t offsets)
- */
-
-=======
  * @param edge_bias_view View object holding edge biases (to be used in biased sampling) for @p
  * graph_view. Bias values should be non-negative and the sum of edge bias values from any vertex
  * should not exceed std::numeric_limits<bias_t>::max(). 0 bias value indicates that the
@@ -570,16 +544,11 @@
  * optional weight_t weight, optional edge_t edge id, optional edge_type_t edge type,
  * optional int32_t hop, optional size_t offsets)
  */
->>>>>>> e52a38a4
 template <typename vertex_t,
           typename edge_t,
           typename weight_t,
           typename edge_type_t,
           typename bias_t,
-<<<<<<< HEAD
-          typename label_t,
-=======
->>>>>>> e52a38a4
           bool store_transposed,
           bool multi_gpu>
 std::tuple<rmm::device_uvector<vertex_t>,
@@ -588,33 +557,14 @@
            std::optional<rmm::device_uvector<edge_t>>,
            std::optional<rmm::device_uvector<edge_type_t>>,
            std::optional<rmm::device_uvector<int32_t>>,
-<<<<<<< HEAD
-           std::optional<rmm::device_uvector<label_t>>,
-           std::optional<rmm::device_uvector<size_t>>>
-homogeneous_neighbor_sample(
-=======
            std::optional<rmm::device_uvector<size_t>>>
 homogeneous_biased_neighbor_sample(
->>>>>>> e52a38a4
   raft::handle_t const& handle,
   raft::random::RngState& rng_state,
   graph_view_t<vertex_t, edge_t, store_transposed, multi_gpu> const& graph_view,
   std::optional<edge_property_view_t<edge_t, weight_t const*>> edge_weight_view,
   std::optional<edge_property_view_t<edge_t, edge_t const*>> edge_id_view,
   std::optional<edge_property_view_t<edge_t, edge_type_t const*>> edge_type_view,
-<<<<<<< HEAD
-  std::optional<edge_property_view_t<edge_t, bias_t const*>> edge_bias_view,
-  raft::device_span<vertex_t const> starting_vertices,
-  std::optional<raft::device_span<label_t const>> starting_vertex_labels,
-  std::optional<std::tuple<raft::device_span<label_t const>, raft::device_span<int32_t const>>>
-    label_to_output_comm_rank,
-  raft::host_span<int32_t const> fan_out,
-  bool return_hops,
-  bool with_replacement                           = true,
-  prior_sources_behavior_t prior_sources_behavior = prior_sources_behavior_t::DEFAULT,
-  bool dedupe_sources                             = false,
-  bool do_expensive_check                         = false);
-=======
   edge_property_view_t<edge_t, bias_t const*> edge_bias_view,
   raft::device_span<vertex_t const> starting_vertices,
   std::optional<raft::device_span<size_t const>> starting_vertex_offsets,
@@ -622,7 +572,6 @@
   raft::host_span<int32_t const> fan_out,
   sampling_flags_t sampling_flags,
   bool do_expensive_check = false);
->>>>>>> e52a38a4
 
 /*
  * @brief renumber sampled edge list and compress to the (D)CSR|(D)CSC format.
