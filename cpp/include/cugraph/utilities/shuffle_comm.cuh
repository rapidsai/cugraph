/*
 * Copyright (c) 2020-2022, NVIDIA CORPORATION.
 *
 * Licensed under the Apache License, Version 2.0 (the "License");
 * you may not use this file except in compliance with the License.
 * You may obtain a copy of the License at
 *
 *     http://www.apache.org/licenses/LICENSE-2.0
 *
 * Unless required by applicable law or agreed to in writing, software
 * distributed under the License is distributed on an "AS IS" BASIS,
 * WITHOUT WARRANTIES OR CONDITIONS OF ANY KIND, either express or implied.
 * See the License for the specific language governing permissions and
 * limitations under the License.
 */
#pragma once

#include <cugraph/utilities/dataframe_buffer.cuh>
#include <cugraph/utilities/device_comm.cuh>

#include <raft/handle.hpp>
#include <rmm/device_uvector.hpp>
#include <rmm/exec_policy.hpp>

#include <thrust/binary_search.h>
#include <thrust/distance.h>
#include <thrust/fill.h>
#include <thrust/reduce.h>
#include <thrust/scatter.h>
#include <thrust/tuple.h>

#include <algorithm>
#include <numeric>
#include <vector>

namespace cugraph {

namespace detail {

template <typename GroupIdIterator>
struct compute_group_id_count_pair_t {
  GroupIdIterator group_id_first{};
  GroupIdIterator group_id_last{};

  __device__ thrust::tuple<int, size_t> operator()(size_t i) const
  {
<<<<<<< HEAD
=======
    static_assert(
      std::is_same_v<typename thrust::iterator_traits<GroupIdIterator>::value_type, int>);
>>>>>>> 2cbf6c57
    auto lower_it =
      thrust::lower_bound(thrust::seq, group_id_first, group_id_last, static_cast<int>(i));
    auto upper_it = thrust::upper_bound(thrust::seq, lower_it, group_id_last, static_cast<int>(i));
    return thrust::make_tuple(static_cast<int>(i),
                              static_cast<size_t>(thrust::distance(lower_it, upper_it)));
  }
};

// inline to suppress a complaint about ODR violation
inline std::tuple<std::vector<size_t>,
                  std::vector<size_t>,
                  std::vector<int>,
                  std::vector<size_t>,
                  std::vector<size_t>,
                  std::vector<int>>
compute_tx_rx_counts_offsets_ranks(raft::comms::comms_t const& comm,
                                   rmm::device_uvector<size_t> const& d_tx_value_counts,
                                   rmm::cuda_stream_view stream_view)
{
  auto const comm_size = comm.get_size();

  rmm::device_uvector<size_t> d_rx_value_counts(comm_size, stream_view);

  // FIXME: this needs to be replaced with AlltoAll once NCCL 2.8 is released.
  std::vector<size_t> tx_counts(comm_size, size_t{1});
  std::vector<size_t> tx_offsets(comm_size);
  std::iota(tx_offsets.begin(), tx_offsets.end(), size_t{0});
  std::vector<int> tx_dst_ranks(comm_size);
  std::iota(tx_dst_ranks.begin(), tx_dst_ranks.end(), int{0});
  std::vector<size_t> rx_counts(comm_size, size_t{1});
  std::vector<size_t> rx_offsets(comm_size);
  std::iota(rx_offsets.begin(), rx_offsets.end(), size_t{0});
  std::vector<int> rx_src_ranks(comm_size);
  std::iota(rx_src_ranks.begin(), rx_src_ranks.end(), int{0});
  device_multicast_sendrecv(comm,
                            d_tx_value_counts.data(),
                            tx_counts,
                            tx_offsets,
                            tx_dst_ranks,
                            d_rx_value_counts.data(),
                            rx_counts,
                            rx_offsets,
                            rx_src_ranks,
                            stream_view);

  raft::update_host(tx_counts.data(), d_tx_value_counts.data(), comm_size, stream_view.value());
  raft::update_host(rx_counts.data(), d_rx_value_counts.data(), comm_size, stream_view.value());

  stream_view.synchronize();

  std::partial_sum(tx_counts.begin(), tx_counts.end() - 1, tx_offsets.begin() + 1);
  std::partial_sum(rx_counts.begin(), rx_counts.end() - 1, rx_offsets.begin() + 1);

  int num_tx_dst_ranks{0};
  int num_rx_src_ranks{0};
  for (int i = 0; i < comm_size; ++i) {
    if (tx_counts[i] != 0) {
      tx_counts[num_tx_dst_ranks]    = tx_counts[i];
      tx_offsets[num_tx_dst_ranks]   = tx_offsets[i];
      tx_dst_ranks[num_tx_dst_ranks] = tx_dst_ranks[i];
      ++num_tx_dst_ranks;
    }
    if (rx_counts[i] != 0) {
      rx_counts[num_rx_src_ranks]    = rx_counts[i];
      rx_offsets[num_rx_src_ranks]   = rx_offsets[i];
      rx_src_ranks[num_rx_src_ranks] = rx_src_ranks[i];
      ++num_rx_src_ranks;
    }
  }
  tx_counts.resize(num_tx_dst_ranks);
  tx_offsets.resize(num_tx_dst_ranks);
  tx_dst_ranks.resize(num_tx_dst_ranks);
  rx_counts.resize(num_rx_src_ranks);
  rx_offsets.resize(num_rx_src_ranks);
  rx_src_ranks.resize(num_rx_src_ranks);

  return std::make_tuple(tx_counts, tx_offsets, tx_dst_ranks, rx_counts, rx_offsets, rx_src_ranks);
}

}  // namespace detail

template <typename ValueIterator, typename ValueToGPUIdOp>
rmm::device_uvector<size_t> groupby_and_count(ValueIterator tx_value_first /* [INOUT */,
                                              ValueIterator tx_value_last /* [INOUT */,
                                              ValueToGPUIdOp value_to_group_id_op,
                                              int num_groups,
                                              rmm::cuda_stream_view stream_view)
{
  thrust::sort(rmm::exec_policy(stream_view),
               tx_value_first,
               tx_value_last,
               [value_to_group_id_op] __device__(auto lhs, auto rhs) {
                 return value_to_group_id_op(lhs) < value_to_group_id_op(rhs);
               });

  auto group_id_first = thrust::make_transform_iterator(
    tx_value_first,
    [value_to_group_id_op] __device__(auto value) { return value_to_group_id_op(value); });
  rmm::device_uvector<int> d_tx_dst_ranks(num_groups, stream_view);
  rmm::device_uvector<size_t> d_tx_value_counts(d_tx_dst_ranks.size(), stream_view);
  auto rank_count_pair_first = thrust::make_zip_iterator(
    thrust::make_tuple(d_tx_dst_ranks.begin(), d_tx_value_counts.begin()));
  thrust::tabulate(
    rmm::exec_policy(stream_view),
    rank_count_pair_first,
    rank_count_pair_first + num_groups,
    detail::compute_group_id_count_pair_t<decltype(group_id_first)>{
      group_id_first, group_id_first + thrust::distance(tx_value_first, tx_value_last)});

  return d_tx_value_counts;
}

template <typename VertexIterator, typename ValueIterator, typename KeyToGPUIdOp>
rmm::device_uvector<size_t> groupby_and_count(VertexIterator tx_key_first /* [INOUT */,
                                              VertexIterator tx_key_last /* [INOUT */,
                                              ValueIterator tx_value_first /* [INOUT */,
                                              KeyToGPUIdOp key_to_group_id_op,
                                              int num_groups,
                                              rmm::cuda_stream_view stream_view)
{
  thrust::sort_by_key(rmm::exec_policy(stream_view),
                      tx_key_first,
                      tx_key_last,
                      tx_value_first,
                      [key_to_group_id_op] __device__(auto lhs, auto rhs) {
                        return key_to_group_id_op(lhs) < key_to_group_id_op(rhs);
                      });

  auto group_id_first = thrust::make_transform_iterator(
    tx_key_first, [key_to_group_id_op] __device__(auto key) { return key_to_group_id_op(key); });
  rmm::device_uvector<int> d_tx_dst_ranks(num_groups, stream_view);
  rmm::device_uvector<size_t> d_tx_value_counts(d_tx_dst_ranks.size(), stream_view);
  auto rank_count_pair_first = thrust::make_zip_iterator(
    thrust::make_tuple(d_tx_dst_ranks.begin(), d_tx_value_counts.begin()));
  thrust::tabulate(rmm::exec_policy(stream_view),
                   rank_count_pair_first,
                   rank_count_pair_first + num_groups,
                   detail::compute_group_id_count_pair_t<decltype(group_id_first)>{
                     group_id_first, group_id_first + thrust::distance(tx_key_first, tx_key_last)});

  return d_tx_value_counts;
}

template <typename TxValueIterator>
auto shuffle_values(raft::comms::comms_t const& comm,
                    TxValueIterator tx_value_first,
                    std::vector<size_t> const& tx_value_counts,
                    rmm::cuda_stream_view stream_view)
{
  auto const comm_size = comm.get_size();

  rmm::device_uvector<size_t> d_tx_value_counts(comm_size, stream_view);
  raft::update_device(
    d_tx_value_counts.data(), tx_value_counts.data(), comm_size, stream_view.value());

  std::vector<size_t> tx_counts{};
  std::vector<size_t> tx_offsets{};
  std::vector<int> tx_dst_ranks{};
  std::vector<size_t> rx_counts{};
  std::vector<size_t> rx_offsets{};
  std::vector<int> rx_src_ranks{};
  std::tie(tx_counts, tx_offsets, tx_dst_ranks, rx_counts, rx_offsets, rx_src_ranks) =
    detail::compute_tx_rx_counts_offsets_ranks(comm, d_tx_value_counts, stream_view);

  auto rx_value_buffer =
    allocate_dataframe_buffer<typename std::iterator_traits<TxValueIterator>::value_type>(
      rx_offsets.size() > 0 ? rx_offsets.back() + rx_counts.back() : size_t{0}, stream_view);

  // FIXME: this needs to be replaced with AlltoAll once NCCL 2.8 is released
  // (if num_tx_dst_ranks == num_rx_src_ranks == comm_size).
  device_multicast_sendrecv(comm,
                            tx_value_first,
                            tx_counts,
                            tx_offsets,
                            tx_dst_ranks,
                            get_dataframe_buffer_begin(rx_value_buffer),
                            rx_counts,
                            rx_offsets,
                            rx_src_ranks,
                            stream_view);

  if (rx_counts.size() < static_cast<size_t>(comm_size)) {
    std::vector<size_t> tmp_rx_counts(comm_size, size_t{0});
    for (size_t i = 0; i < rx_src_ranks.size(); ++i) {
      assert(rx_src_ranks[i] < comm_size);
      tmp_rx_counts[rx_src_ranks[i]] = rx_counts[i];
    }
    rx_counts = std::move(tmp_rx_counts);
  }

  return std::make_tuple(std::move(rx_value_buffer), rx_counts);
}

template <typename ValueIterator, typename ValueToGPUIdOp>
auto groupby_gpuid_and_shuffle_values(raft::comms::comms_t const& comm,
                                      ValueIterator tx_value_first /* [INOUT */,
                                      ValueIterator tx_value_last /* [INOUT */,
                                      ValueToGPUIdOp value_to_gpu_id_op,
                                      rmm::cuda_stream_view stream_view)
{
  auto const comm_size = comm.get_size();

  auto d_tx_value_counts = groupby_and_count(
    tx_value_first, tx_value_last, value_to_gpu_id_op, comm.get_size(), stream_view);

  std::vector<size_t> tx_counts{};
  std::vector<size_t> tx_offsets{};
  std::vector<int> tx_dst_ranks{};
  std::vector<size_t> rx_counts{};
  std::vector<size_t> rx_offsets{};
  std::vector<int> rx_src_ranks{};
  std::tie(tx_counts, tx_offsets, tx_dst_ranks, rx_counts, rx_offsets, rx_src_ranks) =
    detail::compute_tx_rx_counts_offsets_ranks(comm, d_tx_value_counts, stream_view);

  auto rx_value_buffer =
    allocate_dataframe_buffer<typename std::iterator_traits<ValueIterator>::value_type>(
      rx_offsets.size() > 0 ? rx_offsets.back() + rx_counts.back() : size_t{0}, stream_view);

  // FIXME: this needs to be replaced with AlltoAll once NCCL 2.8 is released
  // (if num_tx_dst_ranks == num_rx_src_ranks == comm_size).
  device_multicast_sendrecv(comm,
                            tx_value_first,
                            tx_counts,
                            tx_offsets,
                            tx_dst_ranks,
                            get_dataframe_buffer_begin(rx_value_buffer),
                            rx_counts,
                            rx_offsets,
                            rx_src_ranks,
                            stream_view);

  if (rx_counts.size() < static_cast<size_t>(comm_size)) {
    std::vector<size_t> tmp_rx_counts(comm_size, size_t{0});
    for (size_t i = 0; i < rx_src_ranks.size(); ++i) {
      tmp_rx_counts[rx_src_ranks[i]] = rx_counts[i];
    }
    rx_counts = std::move(tmp_rx_counts);
  }

  return std::make_tuple(std::move(rx_value_buffer), rx_counts);
}

template <typename VertexIterator, typename ValueIterator, typename KeyToGPUIdOp>
auto groupby_gpuid_and_shuffle_kv_pairs(raft::comms::comms_t const& comm,
                                        VertexIterator tx_key_first /* [INOUT */,
                                        VertexIterator tx_key_last /* [INOUT */,
                                        ValueIterator tx_value_first /* [INOUT */,
                                        KeyToGPUIdOp key_to_gpu_id_op,
                                        rmm::cuda_stream_view stream_view)
{
  auto const comm_size = comm.get_size();

  auto d_tx_value_counts = groupby_and_count(
    tx_key_first, tx_key_last, tx_value_first, key_to_gpu_id_op, comm.get_size(), stream_view);

  std::vector<size_t> tx_counts{};
  std::vector<size_t> tx_offsets{};
  std::vector<int> tx_dst_ranks{};
  std::vector<size_t> rx_counts{};
  std::vector<size_t> rx_offsets{};
  std::vector<int> rx_src_ranks{};
  std::tie(tx_counts, tx_offsets, tx_dst_ranks, rx_counts, rx_offsets, rx_src_ranks) =
    detail::compute_tx_rx_counts_offsets_ranks(comm, d_tx_value_counts, stream_view);

  rmm::device_uvector<typename std::iterator_traits<VertexIterator>::value_type> rx_keys(
    rx_offsets.size() > 0 ? rx_offsets.back() + rx_counts.back() : size_t{0}, stream_view);
  auto rx_value_buffer =
    allocate_dataframe_buffer<typename std::iterator_traits<ValueIterator>::value_type>(
      rx_keys.size(), stream_view);

  // FIXME: this needs to be replaced with AlltoAll once NCCL 2.8 is released
  // (if num_tx_dst_ranks == num_rx_src_ranks == comm_size).
  device_multicast_sendrecv(comm,
                            tx_key_first,
                            tx_counts,
                            tx_offsets,
                            tx_dst_ranks,
                            rx_keys.begin(),
                            rx_counts,
                            rx_offsets,
                            rx_src_ranks,
                            stream_view);

  // FIXME: this needs to be replaced with AlltoAll once NCCL 2.8 is released
  // (if num_tx_dst_ranks == num_rx_src_ranks == comm_size).
  device_multicast_sendrecv(comm,
                            tx_value_first,
                            tx_counts,
                            tx_offsets,
                            tx_dst_ranks,
                            get_dataframe_buffer_begin(rx_value_buffer),
                            rx_counts,
                            rx_offsets,
                            rx_src_ranks,
                            stream_view);

  if (rx_counts.size() < static_cast<size_t>(comm_size)) {
    std::vector<size_t> tmp_rx_counts(comm_size, size_t{0});
    for (size_t i = 0; i < rx_src_ranks.size(); ++i) {
      assert(rx_src_ranks[i] < comm_size);
      tmp_rx_counts[rx_src_ranks[i]] = rx_counts[i];
    }
    rx_counts = std::move(tmp_rx_counts);
  }

  return std::make_tuple(std::move(rx_keys), std::move(rx_value_buffer), rx_counts);
}

}  // namespace cugraph<|MERGE_RESOLUTION|>--- conflicted
+++ resolved
@@ -44,11 +44,8 @@
 
   __device__ thrust::tuple<int, size_t> operator()(size_t i) const
   {
-<<<<<<< HEAD
-=======
     static_assert(
       std::is_same_v<typename thrust::iterator_traits<GroupIdIterator>::value_type, int>);
->>>>>>> 2cbf6c57
     auto lower_it =
       thrust::lower_bound(thrust::seq, group_id_first, group_id_last, static_cast<int>(i));
     auto upper_it = thrust::upper_bound(thrust::seq, lower_it, group_id_last, static_cast<int>(i));
