--- conflicted
+++ resolved
@@ -100,11 +100,7 @@
   device_multicast_sendrecv(comm,
                             d_tx_value_counts.data(),
                             raft::host_span<size_t const>(tx_counts.data(), tx_counts.size()),
-<<<<<<< HEAD
-                            raft::host_span<size_t const>(tx_displs.data(), tx_displs.data()),
-=======
                             raft::host_span<size_t const>(tx_displs.data(), tx_displs.size()),
->>>>>>> 7a08373b
                             raft::host_span<int const>(tx_dst_ranks.data(), tx_dst_ranks.size()),
                             d_rx_value_counts.data(),
                             raft::host_span<size_t const>(rx_counts.data(), rx_counts.size()),
@@ -862,11 +858,7 @@
                             raft::host_span<int const>(tx_dst_ranks.data(), tx_dst_ranks.size()),
                             get_dataframe_buffer_begin(rx_value_buffer),
                             raft::host_span<size_t const>(rx_counts.data(), rx_counts.size()),
-<<<<<<< HEAD
-                            raft::host_span<size_t const>(rx_displs.data(), rx_counts.size()),
-=======
                             raft::host_span<size_t const>(rx_displs.data(), rx_displs.size()),
->>>>>>> 7a08373b
                             raft::host_span<int const>(rx_src_ranks.data(), rx_src_ranks.size()),
                             stream_view);
 
