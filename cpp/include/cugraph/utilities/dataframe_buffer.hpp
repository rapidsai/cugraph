/*
 * Copyright (c) 2020-2023, NVIDIA CORPORATION.
 *
 * Licensed under the Apache License, Version 2.0 (the "License");
 * you may not use this file except in compliance with the License.
 * You may obtain a copy of the License at
 *
 *     http://www.apache.org/licenses/LICENSE-2.0
 *
 * Unless required by applicable law or agreed to in writing, software
 * distributed under the License is distributed on an "AS IS" BASIS,
 * WITHOUT WARRANTIES OR CONDITIONS OF ANY KIND, either express or implied.
 * See the License for the specific language governing permissions and
 * limitations under the License.
 */
#pragma once

#include <cugraph/utilities/thrust_tuple_utils.hpp>

#include <raft/core/handle.hpp>
#include <rmm/cuda_stream_view.hpp>
#include <rmm/device_uvector.hpp>

#include <thrust/iterator/zip_iterator.h>
#include <thrust/tuple.h>

#include <type_traits>

namespace cugraph {

namespace detail {

template <typename TupleType, size_t... Is>
auto allocate_dataframe_buffer_tuple_impl(std::index_sequence<Is...>,
                                          size_t buffer_size,
                                          rmm::cuda_stream_view stream_view)
{
  return std::make_tuple(rmm::device_uvector<typename thrust::tuple_element<Is, TupleType>::type>(
    buffer_size, stream_view)...);
}

template <typename TupleType, std::size_t... I>
auto get_dataframe_buffer_begin_tuple_impl(std::index_sequence<I...>, TupleType& buffer)
{
  return thrust::make_zip_iterator(thrust::make_tuple((std::get<I>(buffer).begin())...));
}

template <typename TupleType, std::size_t... I>
auto get_dataframe_buffer_end_tuple_impl(std::index_sequence<I...>, TupleType& buffer)
{
  return thrust::make_zip_iterator(thrust::make_tuple((std::get<I>(buffer).end())...));
}

template <typename TupleType, size_t... I>
auto get_dataframe_buffer_cbegin_tuple_impl(std::index_sequence<I...>, TupleType& buffer)
{
  // thrust::make_tuple instead of std::make_tuple as this is fed to thrust::make_zip_iterator.
  return thrust::make_zip_iterator(thrust::make_tuple((std::get<I>(buffer).cbegin())...));
}

template <typename TupleType, std::size_t... I>
auto get_dataframe_buffer_cend_tuple_impl(std::index_sequence<I...>, TupleType& buffer)
{
  // thrust::make_tuple instead of std::make_tuple as this is fed to thrust::make_zip_iterator.
  return thrust::make_zip_iterator(thrust::make_tuple((std::get<I>(buffer).cend())...));
}

}  // namespace detail

template <typename T>
struct dataframe_element {
  using type = void;
};

template <typename... Ts>
struct dataframe_element<std::tuple<rmm::device_uvector<Ts>...>> {
  using type = thrust::tuple<Ts...>;
};

template <typename T>
struct dataframe_element<rmm::device_uvector<T>> {
  using type = T;
};

template <typename DataframeType>
using dataframe_element_t = typename dataframe_element<DataframeType>::type;

template <typename T, typename std::enable_if_t<std::is_arithmetic<T>::value>* = nullptr>
auto allocate_dataframe_buffer(size_t buffer_size, rmm::cuda_stream_view stream_view)
{
  return rmm::device_uvector<T>(buffer_size, stream_view);
}

template <typename T, typename std::enable_if_t<is_thrust_tuple_of_arithmetic<T>::value>* = nullptr>
auto allocate_dataframe_buffer(size_t buffer_size, rmm::cuda_stream_view stream_view)
{
  size_t constexpr tuple_size = thrust::tuple_size<T>::value;
  return detail::allocate_dataframe_buffer_tuple_impl<T>(
    std::make_index_sequence<tuple_size>(), buffer_size, stream_view);
}

template <typename BufferType>
void resize_dataframe_buffer(BufferType& buffer,
                             size_t new_buffer_size,
                             rmm::cuda_stream_view stream_view)
{
<<<<<<< HEAD
  if constexpr (is_std_tuple_of_arithmetic_vectors<BufferType>::value) {
    std::apply([new_buffer_size,
                stream_view](auto&&... args) { (args.resize(new_buffer_size, stream_view), ...); },
               buffer);
  } else if constexpr (is_arithmetic_vector<BufferType>::value) {
=======
  static_assert(is_std_tuple_of_arithmetic_vectors<std::remove_cv_t<BufferType>>::value ||
                is_arithmetic_vector<std::remove_cv_t<BufferType>, rmm::device_uvector>::value);
  if constexpr (is_std_tuple_of_arithmetic_vectors<std::remove_cv_t<BufferType>>::value) {
    std::apply([new_buffer_size,
                stream_view](auto&&... args) { (args.resize(new_buffer_size, stream_view), ...); },
               buffer);
  } else {
>>>>>>> be94c329
    buffer.resize(new_buffer_size, stream_view);
  }
}

template <typename BufferType>
void shrink_to_fit_dataframe_buffer(BufferType& buffer, rmm::cuda_stream_view stream_view)
{
<<<<<<< HEAD
  if constexpr (is_std_tuple_of_arithmetic_vectors<BufferType>::value) {
    std::apply([stream_view](auto&&... args) { (args.shrink_to_fit(stream_view), ...); }, buffer);
  } else if constexpr (is_arithmetic_vector<BufferType>::value) {
=======
  static_assert(is_std_tuple_of_arithmetic_vectors<std::remove_cv_t<BufferType>>::value ||
                is_arithmetic_vector<std::remove_cv_t<BufferType>, rmm::device_uvector>::value);
  if constexpr (is_std_tuple_of_arithmetic_vectors<std::remove_cv_t<BufferType>>::value) {
    std::apply([stream_view](auto&&... args) { (args.shrink_to_fit(stream_view), ...); }, buffer);
  } else {
>>>>>>> be94c329
    buffer.shrink_to_fit(stream_view);
  }
}

template <typename BufferType>
size_t size_dataframe_buffer(BufferType& buffer)
{
<<<<<<< HEAD
  if constexpr (is_std_tuple_of_arithmetic_vectors<BufferType>::value) {
    return std::get<0>(buffer).size();
  } else if constexpr (is_arithmetic_vector<BufferType>::value) {
=======
  static_assert(is_std_tuple_of_arithmetic_vectors<std::remove_cv_t<BufferType>>::value ||
                is_arithmetic_vector<std::remove_cv_t<BufferType>, rmm::device_uvector>::value);
  if constexpr (is_std_tuple_of_arithmetic_vectors<std::remove_cv_t<BufferType>>::value) {
    return std::get<0>(buffer).size();
  } else {
>>>>>>> be94c329
    return buffer.size();
  }
}

template <
  typename BufferType,
  typename std::enable_if_t<is_arithmetic_vector<std::remove_cv_t<BufferType>>::value>* = nullptr>
auto get_dataframe_buffer_begin(BufferType& buffer)
{
  return buffer.begin();
}

template <typename BufferType,
          typename std::enable_if_t<
            is_std_tuple_of_arithmetic_vectors<std::remove_cv_t<BufferType>>::value>* = nullptr>
auto get_dataframe_buffer_begin(BufferType& buffer)
{
  return detail::get_dataframe_buffer_begin_tuple_impl(
    std::make_index_sequence<std::tuple_size<BufferType>::value>(), buffer);
}

template <typename BufferType,
          typename std::enable_if_t<is_arithmetic_vector<
            std::remove_reference_t<std::remove_cv_t<BufferType>>>::value>* = nullptr>
auto get_dataframe_buffer_cbegin(BufferType& buffer)
{
  return buffer.cbegin();
}

template <typename BufferType,
          typename std::enable_if_t<is_std_tuple_of_arithmetic_vectors<
            std::remove_reference_t<std::remove_cv_t<BufferType>>>::value>* = nullptr>
auto get_dataframe_buffer_cbegin(BufferType& buffer)
{
  return detail::get_dataframe_buffer_cbegin_tuple_impl(
    std::make_index_sequence<std::tuple_size<BufferType>::value>(), buffer);
}

template <
  typename BufferType,
  typename std::enable_if_t<is_arithmetic_vector<std::remove_cv_t<BufferType>>::value>* = nullptr>
auto get_dataframe_buffer_end(BufferType& buffer)
{
  return buffer.end();
}

template <typename BufferType,
          typename std::enable_if_t<
            is_std_tuple_of_arithmetic_vectors<std::remove_cv_t<BufferType>>::value>* = nullptr>
auto get_dataframe_buffer_end(BufferType& buffer)
{
  return detail::get_dataframe_buffer_end_tuple_impl(
    std::make_index_sequence<std::tuple_size<BufferType>::value>(), buffer);
}

template <
  typename BufferType,
  typename std::enable_if_t<is_arithmetic_vector<std::remove_cv_t<BufferType>>::value>* = nullptr>

auto get_dataframe_buffer_cend(BufferType& buffer)
{
  return buffer.cend();
}

template <typename BufferType,
          typename std::enable_if_t<
            is_std_tuple_of_arithmetic_vectors<std::remove_cv_t<BufferType>>::value>* = nullptr>
auto get_dataframe_buffer_cend(BufferType& buffer)
{
  return detail::get_dataframe_buffer_cend_tuple_impl(
    std::make_index_sequence<std::tuple_size<BufferType>::value>(), buffer);
}

<<<<<<< HEAD
template <typename BufferType, typename Op>
void transform(const BufferType& input, BufferType& output, Op&& op)
{
  if constexpr (is_std_tuple_of_arithmetic_vectors<BufferType>::value) {
    size_t constexpr tuple_size = std::tuple_size<BufferType>::value;
    detail::transform_tuple_impl(std::make_index_sequence<tuple_size>(), input, output, op);
  } else if constexpr (is_arithmetic_vector<BufferType>::value) {
    std::invoke(op, input, output);
  }
}

=======
>>>>>>> be94c329
}  // namespace cugraph<|MERGE_RESOLUTION|>--- conflicted
+++ resolved
@@ -104,21 +104,13 @@
                              size_t new_buffer_size,
                              rmm::cuda_stream_view stream_view)
 {
-<<<<<<< HEAD
+  static_assert(is_std_tuple_of_arithmetic_vectors<std::remove_cv_t<BufferType>>::value ||
+                is_arithmetic_vector<BufferType>::value);
   if constexpr (is_std_tuple_of_arithmetic_vectors<BufferType>::value) {
     std::apply([new_buffer_size,
                 stream_view](auto&&... args) { (args.resize(new_buffer_size, stream_view), ...); },
                buffer);
-  } else if constexpr (is_arithmetic_vector<BufferType>::value) {
-=======
-  static_assert(is_std_tuple_of_arithmetic_vectors<std::remove_cv_t<BufferType>>::value ||
-                is_arithmetic_vector<std::remove_cv_t<BufferType>, rmm::device_uvector>::value);
-  if constexpr (is_std_tuple_of_arithmetic_vectors<std::remove_cv_t<BufferType>>::value) {
-    std::apply([new_buffer_size,
-                stream_view](auto&&... args) { (args.resize(new_buffer_size, stream_view), ...); },
-               buffer);
   } else {
->>>>>>> be94c329
     buffer.resize(new_buffer_size, stream_view);
   }
 }
@@ -126,17 +118,11 @@
 template <typename BufferType>
 void shrink_to_fit_dataframe_buffer(BufferType& buffer, rmm::cuda_stream_view stream_view)
 {
-<<<<<<< HEAD
+  static_assert(is_std_tuple_of_arithmetic_vectors<std::remove_cv_t<BufferType>>::value ||
+                is_arithmetic_vector<BufferType>::value);
   if constexpr (is_std_tuple_of_arithmetic_vectors<BufferType>::value) {
     std::apply([stream_view](auto&&... args) { (args.shrink_to_fit(stream_view), ...); }, buffer);
-  } else if constexpr (is_arithmetic_vector<BufferType>::value) {
-=======
-  static_assert(is_std_tuple_of_arithmetic_vectors<std::remove_cv_t<BufferType>>::value ||
-                is_arithmetic_vector<std::remove_cv_t<BufferType>, rmm::device_uvector>::value);
-  if constexpr (is_std_tuple_of_arithmetic_vectors<std::remove_cv_t<BufferType>>::value) {
-    std::apply([stream_view](auto&&... args) { (args.shrink_to_fit(stream_view), ...); }, buffer);
   } else {
->>>>>>> be94c329
     buffer.shrink_to_fit(stream_view);
   }
 }
@@ -144,17 +130,11 @@
 template <typename BufferType>
 size_t size_dataframe_buffer(BufferType& buffer)
 {
-<<<<<<< HEAD
+  static_assert(is_std_tuple_of_arithmetic_vectors<std::remove_cv_t<BufferType>>::value ||
+                is_arithmetic_vector<BufferType>::value);
   if constexpr (is_std_tuple_of_arithmetic_vectors<BufferType>::value) {
     return std::get<0>(buffer).size();
-  } else if constexpr (is_arithmetic_vector<BufferType>::value) {
-=======
-  static_assert(is_std_tuple_of_arithmetic_vectors<std::remove_cv_t<BufferType>>::value ||
-                is_arithmetic_vector<std::remove_cv_t<BufferType>, rmm::device_uvector>::value);
-  if constexpr (is_std_tuple_of_arithmetic_vectors<std::remove_cv_t<BufferType>>::value) {
-    return std::get<0>(buffer).size();
   } else {
->>>>>>> be94c329
     return buffer.size();
   }
 }
@@ -228,18 +208,4 @@
     std::make_index_sequence<std::tuple_size<BufferType>::value>(), buffer);
 }
 
-<<<<<<< HEAD
-template <typename BufferType, typename Op>
-void transform(const BufferType& input, BufferType& output, Op&& op)
-{
-  if constexpr (is_std_tuple_of_arithmetic_vectors<BufferType>::value) {
-    size_t constexpr tuple_size = std::tuple_size<BufferType>::value;
-    detail::transform_tuple_impl(std::make_index_sequence<tuple_size>(), input, output, op);
-  } else if constexpr (is_arithmetic_vector<BufferType>::value) {
-    std::invoke(op, input, output);
-  }
-}
-
-=======
->>>>>>> be94c329
 }  // namespace cugraph