/*
 * Copyright (c) 2020-2025, NVIDIA CORPORATION.
 *
 * Licensed under the Apache License, Version 2.0 (the "License");
 * you may not use this file except in compliance with the License.
 * You may obtain a copy of the License at
 *
 *     http://www.apache.org/licenses/LICENSE-2.0
 *
 * Unless required by applicable law or agreed to in writing, software
 * distributed under the License is distributed on an "AS IS" BASIS,
 * WITHOUT WARRANTIES OR CONDITIONS OF ANY KIND, either express or implied.
 * See the License for the specific language governing permissions and
 * limitations under the License.
 */
#pragma once

#include <cugraph/utilities/thrust_tuple_utils.hpp>

#include <raft/core/handle.hpp>

#include <rmm/cuda_stream_view.hpp>
#include <rmm/device_uvector.hpp>

#include <thrust/iterator/zip_iterator.h>
#include <thrust/tuple.h>

#include <type_traits>

namespace cugraph {

namespace detail {

template <typename TupleType, size_t... Is>
auto allocate_dataframe_buffer_tuple_impl(
  std::index_sequence<Is...>,
  size_t buffer_size,
  rmm::cuda_stream_view stream_view,
  rmm::device_async_resource_ref mr = rmm::mr::get_current_device_resource_ref())
{
  return std::make_tuple(rmm::device_uvector<typename thrust::tuple_element<Is, TupleType>::type>(
    buffer_size, stream_view, mr)...);
}

template <typename TupleType, std::size_t... Is>
auto get_dataframe_buffer_begin_tuple_impl(std::index_sequence<Is...>, TupleType& buffer)
{
  return thrust::make_zip_iterator(thrust::make_tuple((std::get<Is>(buffer).begin())...));
}

template <typename TupleType, std::size_t... Is>
auto get_dataframe_buffer_end_tuple_impl(std::index_sequence<Is...>, TupleType& buffer)
{
  return thrust::make_zip_iterator(thrust::make_tuple((std::get<Is>(buffer).end())...));
}

template <typename TupleType, size_t... Is>
auto get_dataframe_buffer_cbegin_tuple_impl(std::index_sequence<Is...>, TupleType& buffer)
{
  // thrust::make_tuple instead of std::make_tuple as this is fed to thrust::make_zip_iterator.
  return thrust::make_zip_iterator(thrust::make_tuple((std::get<Is>(buffer).cbegin())...));
}

template <typename TupleType, std::size_t... Is>
auto get_dataframe_buffer_cend_tuple_impl(std::index_sequence<Is...>, TupleType& buffer)
{
  // thrust::make_tuple instead of std::make_tuple as this is fed to thrust::make_zip_iterator.
  return thrust::make_zip_iterator(thrust::make_tuple((std::get<Is>(buffer).cend())...));
}

}  // namespace detail

template <
  typename T,
  typename std::enable_if_t<std::is_same_v<T, std::byte> || std::is_arithmetic_v<T>>* = nullptr>
auto allocate_dataframe_buffer(
  size_t buffer_size,
  rmm::cuda_stream_view stream_view,
  rmm::device_async_resource_ref mr = rmm::mr::get_current_device_resource_ref())
{
  return rmm::device_uvector<T>(buffer_size, stream_view, mr);
}

template <typename T, typename std::enable_if_t<is_thrust_tuple_of_arithmetic<T>::value>* = nullptr>
auto allocate_dataframe_buffer(
  size_t buffer_size,
  rmm::cuda_stream_view stream_view,
  rmm::device_async_resource_ref mr = rmm::mr::get_current_device_resource_ref())
{
  size_t constexpr tuple_size = thrust::tuple_size<T>::value;
  return detail::allocate_dataframe_buffer_tuple_impl<T>(
    std::make_index_sequence<tuple_size>(), buffer_size, stream_view, mr);
}

template <typename T>
struct dataframe_buffer_type {
  using type = decltype(allocate_dataframe_buffer<T>(size_t{0}, rmm::cuda_stream_view{}));
};

template <typename T>
using dataframe_buffer_type_t = typename dataframe_buffer_type<T>::type;

template <typename T>
std::optional<dataframe_buffer_type_t<T>> try_allocate_dataframe_buffer(
  size_t buffer_size,
  rmm::cuda_stream_view stream_view,
  rmm::device_async_resource_ref mr = rmm::mr::get_current_device_resource_ref())
{
  try {
    return allocate_dataframe_buffer<T>(buffer_size, stream_view, mr);
  } catch (std::exception const& e) {
    return std::nullopt;
  }
}

template <typename T>
struct dataframe_buffer_iterator_type {
  using type = typename rmm::device_uvector<T>::iterator;
};

template <typename... Ts>
struct dataframe_buffer_iterator_type<thrust::tuple<Ts...>> {
  using type = thrust::zip_iterator<thrust::tuple<typename rmm::device_uvector<Ts>::iterator...>>;
};

template <typename T>
using dataframe_buffer_iterator_type_t = typename dataframe_buffer_iterator_type<T>::type;

template <typename T>
struct dataframe_buffer_const_iterator_type {
  using type = typename rmm::device_uvector<T>::const_iterator;
};

template <typename... Ts>
struct dataframe_buffer_const_iterator_type<thrust::tuple<Ts...>> {
  using type =
    thrust::zip_iterator<thrust::tuple<typename rmm::device_uvector<Ts>::const_iterator...>>;
};

template <typename T>
using dataframe_buffer_const_iterator_type_t =
  typename dataframe_buffer_const_iterator_type<T>::type;

template <typename BufferType>
void reserve_dataframe_buffer(BufferType& buffer,
                              size_t new_buffer_capacity,
                              rmm::cuda_stream_view stream_view)
{
  static_assert(is_std_tuple_of_arithmetic_vectors<std::remove_cv_t<BufferType>>::value ||
                is_arithmetic_vector<std::remove_cv_t<BufferType>, rmm::device_uvector>::value ||
                is_byte_vector<std::remove_cv_t<BufferType>, rmm::device_uvector>::value);
  if constexpr (is_std_tuple_of_arithmetic_vectors<std::remove_cv_t<BufferType>>::value) {
    std::apply([new_buffer_capacity, stream_view](
                 auto&&... args) { (args.reserve(new_buffer_capacity, stream_view), ...); },
               buffer);
  } else {
    buffer.reserve(new_buffer_capacity, stream_view);
  }
}

template <typename BufferType>
void resize_dataframe_buffer(BufferType& buffer,
                             size_t new_buffer_size,
                             rmm::cuda_stream_view stream_view)
{
  static_assert(is_std_tuple_of_arithmetic_vectors<std::remove_cv_t<BufferType>>::value ||
                is_arithmetic_vector<std::remove_cv_t<BufferType>, rmm::device_uvector>::value ||
                is_byte_vector<std::remove_cv_t<BufferType>, rmm::device_uvector>::value);
  if constexpr (is_std_tuple_of_arithmetic_vectors<std::remove_cv_t<BufferType>>::value) {
    std::apply([new_buffer_size,
                stream_view](auto&&... args) { (args.resize(new_buffer_size, stream_view), ...); },
               buffer);
  } else {
    buffer.resize(new_buffer_size, stream_view);
  }
}

template <typename BufferType>
void shrink_to_fit_dataframe_buffer(BufferType& buffer, rmm::cuda_stream_view stream_view)
{
  static_assert(is_std_tuple_of_arithmetic_vectors<std::remove_cv_t<BufferType>>::value ||
                is_arithmetic_vector<std::remove_cv_t<BufferType>, rmm::device_uvector>::value ||
                is_byte_vector<std::remove_cv_t<BufferType>, rmm::device_uvector>::value);
  if constexpr (is_std_tuple_of_arithmetic_vectors<std::remove_cv_t<BufferType>>::value) {
    std::apply([stream_view](auto&&... args) { (args.shrink_to_fit(stream_view), ...); }, buffer);
  } else {
    buffer.shrink_to_fit(stream_view);
  }
}

template <typename BufferType>
size_t size_dataframe_buffer(BufferType& buffer)
{
  static_assert(is_std_tuple_of_arithmetic_vectors<std::remove_cv_t<BufferType>>::value ||
<<<<<<< HEAD
                is_std_tuple_of_arithmetic_spans<std::remove_cv_t<BufferType>>::value ||
                is_arithmetic_vector<std::remove_cv_t<BufferType>, rmm::device_uvector>::value);
=======
                is_arithmetic_vector<std::remove_cv_t<BufferType>, rmm::device_uvector>::value ||
                is_byte_vector<std::remove_cv_t<BufferType>, rmm::device_uvector>::value);
>>>>>>> 156c0631
  if constexpr (is_std_tuple_of_arithmetic_vectors<std::remove_cv_t<BufferType>>::value) {
    return std::get<0>(buffer).size();
  } else if constexpr (is_std_tuple_of_arithmetic_spans<std::remove_cv_t<BufferType>>::value) {
    return std::get<0>(buffer).size();
  } else {
    return buffer.size();
  }
}

template <
  typename BufferType,
  typename std::enable_if_t<
    is_byte_vector<std::remove_cv_t<BufferType>, rmm::device_uvector>::value ||
    is_arithmetic_vector<std::remove_cv_t<BufferType>, rmm::device_uvector>::value>* = nullptr>
auto get_dataframe_buffer_begin(BufferType& buffer)
{
  return buffer.begin();
}

template <typename BufferType,
          typename std::enable_if_t<
            is_std_tuple_of_arithmetic_vectors<std::remove_cv_t<BufferType>>::value>* = nullptr>
auto get_dataframe_buffer_begin(BufferType& buffer)
{
  return detail::get_dataframe_buffer_begin_tuple_impl(
    std::make_index_sequence<std::tuple_size<BufferType>::value>(), buffer);
}

<<<<<<< HEAD
template <typename BufferType,
          typename std::enable_if_t<
            is_std_tuple_of_arithmetic_spans<std::remove_cv_t<BufferType>>::value>* = nullptr>
auto get_dataframe_buffer_begin(BufferType& buffer)
{
  return detail::get_dataframe_buffer_begin_tuple_impl(
    std::make_index_sequence<std::tuple_size<BufferType>::value>(), buffer);
}

template <typename BufferType,
          typename std::enable_if_t<is_arithmetic_vector<std::remove_cv_t<BufferType>,
                                                         rmm::device_uvector>::value>* = nullptr>
=======
template <
  typename BufferType,
  typename std::enable_if_t<
    is_byte_vector<std::remove_cv_t<BufferType>, rmm::device_uvector>::value ||
    is_arithmetic_vector<std::remove_cv_t<BufferType>, rmm::device_uvector>::value>* = nullptr>
>>>>>>> 156c0631
auto get_dataframe_buffer_cbegin(BufferType& buffer)
{
  return buffer.cbegin();
}

template <typename BufferType,
          typename std::enable_if_t<
            is_std_tuple_of_arithmetic_vectors<std::remove_cv_t<BufferType>>::value>* = nullptr>
auto get_dataframe_buffer_cbegin(BufferType& buffer)
{
  return detail::get_dataframe_buffer_cbegin_tuple_impl(
    std::make_index_sequence<std::tuple_size<BufferType>::value>(), buffer);
}

<<<<<<< HEAD
template <typename BufferType,
          typename std::enable_if_t<
            is_std_tuple_of_arithmetic_spans<std::remove_cv_t<BufferType>>::value>* = nullptr>
auto get_dataframe_buffer_cbegin(BufferType& buffer)
{
  return detail::get_dataframe_buffer_cbegin_tuple_impl(
    std::make_index_sequence<std::tuple_size<BufferType>::value>(), buffer);
}

template <typename BufferType,
          typename std::enable_if_t<is_arithmetic_vector<std::remove_cv_t<BufferType>,
                                                         rmm::device_uvector>::value>* = nullptr>
=======
template <
  typename BufferType,
  typename std::enable_if_t<
    is_byte_vector<std::remove_cv_t<BufferType>, rmm::device_uvector>::value ||
    is_arithmetic_vector<std::remove_cv_t<BufferType>, rmm::device_uvector>::value>* = nullptr>
>>>>>>> 156c0631
auto get_dataframe_buffer_end(BufferType& buffer)
{
  return buffer.end();
}

template <typename BufferType,
          typename std::enable_if_t<
            is_std_tuple_of_arithmetic_vectors<std::remove_cv_t<BufferType>>::value>* = nullptr>
auto get_dataframe_buffer_end(BufferType& buffer)
{
  return detail::get_dataframe_buffer_end_tuple_impl(
    std::make_index_sequence<std::tuple_size<BufferType>::value>(), buffer);
}

template <
  typename BufferType,
  typename std::enable_if_t<
    is_byte_vector<std::remove_cv_t<BufferType>, rmm::device_uvector>::value ||
    is_arithmetic_vector<std::remove_cv_t<BufferType>, rmm::device_uvector>::value>* = nullptr>
auto get_dataframe_buffer_cend(BufferType& buffer)
{
  return buffer.cend();
}

template <typename BufferType,
          typename std::enable_if_t<
            is_std_tuple_of_arithmetic_vectors<std::remove_cv_t<BufferType>>::value>* = nullptr>
auto get_dataframe_buffer_cend(BufferType& buffer)
{
  return detail::get_dataframe_buffer_cend_tuple_impl(
    std::make_index_sequence<std::tuple_size<BufferType>::value>(), buffer);
}

template <typename BufferType,
          typename std::enable_if_t<
            is_std_tuple_of_arithmetic_spans<std::remove_cv_t<BufferType>>::value>* = nullptr>
auto get_dataframe_buffer_cend(BufferType& buffer)
{
  return detail::get_dataframe_buffer_cend_tuple_impl(
    std::make_index_sequence<std::tuple_size<BufferType>::value>(), buffer);
}

}  // namespace cugraph<|MERGE_RESOLUTION|>--- conflicted
+++ resolved
@@ -192,13 +192,9 @@
 size_t size_dataframe_buffer(BufferType& buffer)
 {
   static_assert(is_std_tuple_of_arithmetic_vectors<std::remove_cv_t<BufferType>>::value ||
-<<<<<<< HEAD
                 is_std_tuple_of_arithmetic_spans<std::remove_cv_t<BufferType>>::value ||
-                is_arithmetic_vector<std::remove_cv_t<BufferType>, rmm::device_uvector>::value);
-=======
                 is_arithmetic_vector<std::remove_cv_t<BufferType>, rmm::device_uvector>::value ||
                 is_byte_vector<std::remove_cv_t<BufferType>, rmm::device_uvector>::value);
->>>>>>> 156c0631
   if constexpr (is_std_tuple_of_arithmetic_vectors<std::remove_cv_t<BufferType>>::value) {
     return std::get<0>(buffer).size();
   } else if constexpr (is_std_tuple_of_arithmetic_spans<std::remove_cv_t<BufferType>>::value) {
@@ -227,7 +223,6 @@
     std::make_index_sequence<std::tuple_size<BufferType>::value>(), buffer);
 }
 
-<<<<<<< HEAD
 template <typename BufferType,
           typename std::enable_if_t<
             is_std_tuple_of_arithmetic_spans<std::remove_cv_t<BufferType>>::value>* = nullptr>
@@ -237,16 +232,11 @@
     std::make_index_sequence<std::tuple_size<BufferType>::value>(), buffer);
 }
 
-template <typename BufferType,
-          typename std::enable_if_t<is_arithmetic_vector<std::remove_cv_t<BufferType>,
-                                                         rmm::device_uvector>::value>* = nullptr>
-=======
 template <
   typename BufferType,
   typename std::enable_if_t<
     is_byte_vector<std::remove_cv_t<BufferType>, rmm::device_uvector>::value ||
     is_arithmetic_vector<std::remove_cv_t<BufferType>, rmm::device_uvector>::value>* = nullptr>
->>>>>>> 156c0631
 auto get_dataframe_buffer_cbegin(BufferType& buffer)
 {
   return buffer.cbegin();
@@ -261,7 +251,6 @@
     std::make_index_sequence<std::tuple_size<BufferType>::value>(), buffer);
 }
 
-<<<<<<< HEAD
 template <typename BufferType,
           typename std::enable_if_t<
             is_std_tuple_of_arithmetic_spans<std::remove_cv_t<BufferType>>::value>* = nullptr>
@@ -271,16 +260,11 @@
     std::make_index_sequence<std::tuple_size<BufferType>::value>(), buffer);
 }
 
-template <typename BufferType,
-          typename std::enable_if_t<is_arithmetic_vector<std::remove_cv_t<BufferType>,
-                                                         rmm::device_uvector>::value>* = nullptr>
-=======
 template <
   typename BufferType,
   typename std::enable_if_t<
     is_byte_vector<std::remove_cv_t<BufferType>, rmm::device_uvector>::value ||
     is_arithmetic_vector<std::remove_cv_t<BufferType>, rmm::device_uvector>::value>* = nullptr>
->>>>>>> 156c0631
 auto get_dataframe_buffer_end(BufferType& buffer)
 {
   return buffer.end();
