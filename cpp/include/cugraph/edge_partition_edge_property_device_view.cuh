--- conflicted
+++ resolved
@@ -35,6 +35,7 @@
  public:
   using edge_type                      = edge_t;
   using value_type                     = value_t;
+
   static constexpr bool is_packed_bool = cugraph::is_packed_bool<ValueIterator, value_t>();
   static constexpr bool has_packed_bool_element =
     cugraph::has_packed_bool_element<ValueIterator, value_t>();
@@ -44,15 +45,6 @@
     has_packed_bool_element);
   static_assert(cugraph::is_arithmetic_or_thrust_tuple_of_arithmetic<value_t>::value);
 
-<<<<<<< HEAD
-  using edge_type  = edge_t;
-  using value_type = value_t;
-
-  static constexpr bool has_packed_bool_element =
-    cugraph::has_packed_bool_element<ValueIterator, value_t>();
-
-=======
->>>>>>> cd6dec3f
   edge_partition_edge_property_device_view_t() = default;
 
   edge_partition_edge_property_device_view_t(
@@ -184,10 +176,8 @@
  public:
   using edge_type                               = edge_t;
   using value_type                              = thrust::nullopt_t;
-<<<<<<< HEAD
-=======
+
   static constexpr bool is_packed_bool          = false;
->>>>>>> cd6dec3f
   static constexpr bool has_packed_bool_element = false;
 
   edge_partition_edge_dummy_property_device_view_t() = default;
