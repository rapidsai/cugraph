--- conflicted
+++ resolved
@@ -44,13 +44,9 @@
     value_first_ = view.value_firsts()[partition_idx];
   }
 
-<<<<<<< HEAD
+  __host__ __device__ value_iterator value_first() { return value_first_; }
+
   __device__ value_iterator get_iter(edge_t offset) const { return value_first_ + offset; }
-=======
-  __host__ __device__ ValueIterator value_first() { return value_first_; }
-
-  __device__ ValueIterator get_iter(edge_t offset) const { return value_first_ + offset; }
->>>>>>> be94c329
 
   __device__ value_type get(edge_t offset) const { return *get_iter(offset); }
 
