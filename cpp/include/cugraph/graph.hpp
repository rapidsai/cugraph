--- conflicted
+++ resolved
@@ -97,7 +97,11 @@
           graph_meta_t<vertex_t, edge_t, multi_gpu> meta,
           bool do_expensive_check = false);
 
-<<<<<<< HEAD
+  // return a new renumber_map
+  rmm::device_uvector<vertex_t> symmetrize(raft::handle_t const& handle,
+                                           rmm::device_uvector<vertex_t>&& renumber_map,
+                                           bool reciprocal = false);
+
   // FIXME: Better re-investigate whether store_transposed should be a template parameter or not. It
   // is quite likely that this flag is never used in performance sensitive places (e.g. intensive
   // loops in the device code; AFAIK, device code in the detail space operates on (major, minor)
@@ -110,12 +114,6 @@
                                    bool destroy = false);
 
   rmm::device_uvector<vertex_t> transpose(rmm::device_uvector<vertex_t>&& renumber_map);
-=======
-  // return a new renumber_map
-  rmm::device_uvector<vertex_t> symmetrize(raft::handle_t const& handle,
-                                           rmm::device_uvector<vertex_t>&& renumber_map,
-                                           bool reciprocal = false);
->>>>>>> 6d292c46
 
   bool is_weighted() const { return adj_matrix_partition_weights_.has_value(); }
 
@@ -235,7 +233,12 @@
           graph_meta_t<vertex_t, edge_t, multi_gpu> meta,
           bool do_expensive_check = false);
 
-<<<<<<< HEAD
+  // return a new renumber_map if @p renumber_map is valid
+  std::optional<rmm::device_uvector<vertex_t>> symmetrize(
+    raft::handle_t const& handle,
+    std::optional<rmm::device_uvector<vertex_t>>&& renumber_map,
+    bool reciprocal = false);
+
   // FIXME: Better re-investigate whether store_transposed should be a template parameter or not. It
   // is quite likely that this flag is never used in performance sensitive places (e.g. intensive
   // loops in the device code; AFAIK, device code in the detail space operates on (major, minor)
@@ -250,13 +253,6 @@
 
   std::optional<rmm::device_uvector<vertex_t>> transpose(
     std::optional<rmm : device_uvector<vertex_t>>&& renumber_map);
-=======
-  // return a new renumber_map if @p renumber_map is valid
-  std::optional<rmm::device_uvector<vertex_t>> symmetrize(
-    raft::handle_t const& handle,
-    std::optional<rmm::device_uvector<vertex_t>>&& renumber_map,
-    bool reciprocal = false);
->>>>>>> 6d292c46
 
   bool is_weighted() const { return weights_.has_value(); }
 
