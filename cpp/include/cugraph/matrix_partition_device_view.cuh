--- conflicted
+++ resolved
@@ -155,7 +155,6 @@
     return major_first_ + major_offset;
   }
 
-<<<<<<< HEAD
   // major_hypersparse_idx: index within the hypersparse segment
   __host__ __device__ thrust::optional<vertex_t> get_major_hypersparse_idx_from_major_nocheck(
     vertex_t major) const noexcept
@@ -184,12 +183,8 @@
              : thrust::nullopt;
   }
 
-  __host__ __device__ vertex_t get_minor_from_minor_offset_nocheck(vertex_t minor_offset) const
-    noexcept
-=======
   __host__ __device__ vertex_t
   get_minor_from_minor_offset_nocheck(vertex_t minor_offset) const noexcept
->>>>>>> e2ac4679
   {
     return minor_first_ + minor_offset;
   }
@@ -269,7 +264,6 @@
     return major_offset;
   }
 
-<<<<<<< HEAD
   // major_hypersparse_idx: index within the hypersparse segment
   __host__ __device__ thrust::optional<vertex_t> get_major_hypersparse_idx_from_major_nocheck(
     vertex_t major) const noexcept
@@ -286,12 +280,8 @@
     return thrust::nullopt;
   }
 
-  __host__ __device__ vertex_t get_minor_from_minor_offset_nocheck(vertex_t minor_offset) const
-    noexcept
-=======
   __host__ __device__ vertex_t
   get_minor_from_minor_offset_nocheck(vertex_t minor_offset) const noexcept
->>>>>>> e2ac4679
   {
     return minor_offset;
   }
