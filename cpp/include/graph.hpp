/*
 * Copyright (c) 2020, NVIDIA CORPORATION.
 *
 * Licensed under the Apache License, Version 2.0 (the "License");
 * you may not use this file except in compliance with the License.
 * You may obtain a copy of the License at
 *
 *     http://www.apache.org/licenses/LICENSE-2.0
 *
 * Unless required by applicable law or agreed to in writing, software
 * distributed under the License is distributed on an "AS IS" BASIS,
 * WITHOUT WARRANTIES OR CONDITIONS OF ANY KIND, either express or implied.
 * See the License for the specific language governing permissions and
 * limitations under the License.
 */
#pragma once

#include <raft/handle.hpp>
#include <rmm/device_buffer.hpp>

#include <unistd.h>
#include <cstddef>
#include <cstdint>
#include <iostream>
#include <limits>
#include <memory>

namespace cugraph {
namespace experimental {

enum class PropType { PROP_UNDEF, PROP_FALSE, PROP_TRUE };

struct GraphProperties {
  // FIXME: isn't this a misnomer? In CSR, CSC, & COO, all graphs are represented as directed, but
  // some graphs are symmetric.
  bool directed{false};
  bool weighted{false};
  bool multigraph{false};
  bool bipartite{false};
  bool tree{false};
  PropType has_negative_edges{PropType::PROP_UNDEF};
  GraphProperties() = default;
};

enum class DegreeDirection {
  IN_PLUS_OUT = 0,  ///> Compute sum of in and out degree
  IN,               ///> Compute in degree
  OUT,              ///> Compute out degree
  DEGREE_DIRECTION_COUNT
};

/**
 * @brief       Base class graphs, all but vertices and edges
 *
 * @tparam VT   Type of vertex id
 * @tparam ET   Type of edge id
 * @tparam WT   Type of weight
 */
template <typename VT, typename ET, typename WT>
class GraphViewBase {
 public:
  static bool constexpr is_opg = false;

  WT *edge_data;  ///< edge weight
  raft::handle_t *handle;
  GraphProperties prop;

  VT number_of_vertices;
  ET number_of_edges;

  VT *local_vertices;
  ET *local_edges;
  VT *local_offsets;

  /**
   * @brief      Fill the identifiers array with the vertex identifiers.
   *
   * @param[out]    identifier      Pointer to device memory to store the vertex
   * identifiers
   */
  void get_vertex_identifiers(VT *identifiers) const;
  void set_local_data(VT *local_vertices_, ET *local_edges_, VT *local_offsets_)
  {
    local_vertices = local_vertices_;
    local_edges    = local_edges_;
    local_offsets  = local_offsets_;
  }
  void set_handle(raft::handle_t *handle_) { handle = handle_; }
  GraphViewBase(WT *edge_data_, VT number_of_vertices_, ET number_of_edges_)
    : edge_data(edge_data_),
      prop(),
      number_of_vertices(number_of_vertices_),
      number_of_edges(number_of_edges_),
      local_vertices(nullptr),
      local_edges(nullptr),
      local_offsets(nullptr)
  {
    handle = new raft::handle_t;
  }

  bool has_data(void) const { return edge_data != nullptr; }
};

/**
 * @brief       A graph stored in COO (COOrdinate) format.
 *
 * @tparam VT   Type of vertex id
 * @tparam ET   Type of edge id
 * @tparam WT   Type of weight
 */
template <typename VT, typename ET, typename WT>
class GraphCOOView : public GraphViewBase<VT, ET, WT> {
 public:
  using vertex_type = VT;
  using edge_type   = ET;
  using weight_type = WT;

  VT *src_indices{nullptr};  ///< rowInd
  VT *dst_indices{nullptr};  ///< colInd

  /**
   * @brief     Computes degree(in, out, in+out) of all the nodes of a Graph
   *
   * @throws     cugraph::logic_error when an error occurs.
   *
   * @param[out] degree                Device array of size V (V is number of
   * vertices) initialized
   * to zeros. Will contain the computed degree of every vertex.
   * @param[in]  direction             IN_PLUS_OUT, IN or OUT
   */
  void degree(ET *degree, DegreeDirection direction) const;

  /**
   * @brief      Default constructor
   */
  GraphCOOView() : GraphViewBase<VT, ET, WT>(nullptr, 0, 0) {}

  /**
   * @brief      Wrap existing arrays representing an edge list in a Graph.
   *
   *             GraphCOOView does not own the memory used to represent this
   * graph. This
   *             function does not allocate memory.
   *
   * @param  source_indices        This array of size E (number of edges)
   * contains the index of the
   * source for each edge. Indices must be in the range [0, V-1].
   * @param  destination_indices   This array of size E (number of edges)
   * contains the index of the
   * destination for each edge. Indices must be in the range [0, V-1].
   * @param  edge_data             This array size E (number of edges) contains
   * the weight for each
   * edge.  This array can be null in which case the graph is considered
   * unweighted.
   * @param  number_of_vertices    The number of vertices in the graph
   * @param  number_of_edges       The number of edges in the graph
   */
  GraphCOOView(
    VT *src_indices_, VT *dst_indices_, WT *edge_data_, VT number_of_vertices_, ET number_of_edges_)
    : GraphViewBase<VT, ET, WT>(edge_data_, number_of_vertices_, number_of_edges_),
      src_indices(src_indices_),
      dst_indices(dst_indices_)
  {
  }
};

/**
 * @brief       Base class for graph stored in CSR (Compressed Sparse Row)
 * format or CSC (Compressed
 * Sparse Column) format
 *
 * @tparam VT   Type of vertex id
 * @tparam ET   Type of edge id
 * @tparam WT   Type of weight
 */
template <typename VT, typename ET, typename WT>
class GraphCompressedSparseBaseView : public GraphViewBase<VT, ET, WT> {
 public:
  ET *offsets{nullptr};  ///< CSR offsets
  VT *indices{nullptr};  ///< CSR indices

  /**
   * @brief      Fill the identifiers in the array with the source vertex
   * identifiers
   *
   * @param[out]    src_indices      Pointer to device memory to store the
   * source vertex identifiers
   */
  void get_source_indices(VT *src_indices) const;

  /**
   * @brief     Computes degree(in, out, in+out) of all the nodes of a Graph
   *
   * @throws     cugraph::logic_error when an error occurs.
   *
   * @param[out] degree                Device array of size V (V is number of
   * vertices) initialized
   * to zeros. Will contain the computed degree of every vertex.
   * @param[in]  x                     Integer value indicating type of degree
   * calculation
   *                                      0 : in+out degree
   *                                      1 : in-degree
   *                                      2 : out-degree
   */
  void degree(ET *degree, DegreeDirection direction) const;

  /**
   * @brief      Wrap existing arrays representing adjacency lists in a Graph.
   *             GraphCSRView does not own the memory used to represent this
   * graph. This
   *             function does not allocate memory.
   *
   * @param  offsets               This array of size V+1 (V is number of
   * vertices) contains the
   * offset of adjacency lists of every vertex. Offsets must be in the range [0,
   * E] (number of
   * edges).
   * @param  indices               This array of size E contains the index of
   * the destination for
   * each edge. Indices must be in the range [0, V-1].
   * @param  edge_data             This array of size E (number of edges)
   * contains the weight for
   * each edge.  This array can be null in which case the graph is considered
   * unweighted.
   * @param  number_of_vertices    The number of vertices in the graph
   * @param  number_of_edges       The number of edges in the graph
   */
  GraphCompressedSparseBaseView(
    ET *offsets_, VT *indices_, WT *edge_data_, VT number_of_vertices_, ET number_of_edges_)
    : GraphViewBase<VT, ET, WT>(edge_data_, number_of_vertices_, number_of_edges_),
      offsets{offsets_},
      indices{indices_}
  {
  }
};

/**
 * @brief       A graph stored in CSR (Compressed Sparse Row) format.
 *
 * @tparam VT   Type of vertex id
 * @tparam ET   Type of edge id
 * @tparam WT   Type of weight
 */
template <typename VT, typename ET, typename WT>
class GraphCSRView : public GraphCompressedSparseBaseView<VT, ET, WT> {
 public:
  using vertex_type                              = VT;
  using edge_type                                = ET;
  using weight_type                              = WT;
  static constexpr bool is_adj_matrix_transposed = false;

  /**
   * @brief      Default constructor
   */
  GraphCSRView() : GraphCompressedSparseBaseView<VT, ET, WT>(nullptr, nullptr, nullptr, 0, 0) {}

  /**
   * @brief      Wrap existing arrays representing adjacency lists in a Graph.
   *             GraphCSRView does not own the memory used to represent this
   * graph. This
   *             function does not allocate memory.
   *
   * @param  offsets               This array of size V+1 (V is number of
   * vertices) contains the
   * offset of adjacency lists of every vertex. Offsets must be in the range [0,
   * E] (number of
   * edges).
   * @param  indices               This array of size E contains the index of
   * the destination for
   * each edge. Indices must be in the range [0, V-1].
   * @param  edge_data             This array of size E (number of edges)
   * contains the weight for
   * each edge.  This array can be null in which case the graph is considered
   * unweighted.
   * @param  number_of_vertices    The number of vertices in the graph
   * @param  number_of_edges       The number of edges in the graph
   */
  GraphCSRView(
    ET *offsets_, VT *indices_, WT *edge_data_, VT number_of_vertices_, ET number_of_edges_)
    : GraphCompressedSparseBaseView<VT, ET, WT>(
        offsets_, indices_, edge_data_, number_of_vertices_, number_of_edges_)
  {
  }
};

/**
 * @brief       A graph stored in CSC (Compressed Sparse Column) format.
 *
 * @tparam VT   Type of vertex id
 * @tparam ET   Type of edge id
 * @tparam WT   Type of weight
 */
template <typename VT, typename ET, typename WT>
class GraphCSCView : public GraphCompressedSparseBaseView<VT, ET, WT> {
 public:
  using vertex_type                              = VT;
  using edge_type                                = ET;
  using weight_type                              = WT;
  static constexpr bool is_adj_matrix_transposed = true;

  /**
   * @brief      Default constructor
   */
  GraphCSCView() : GraphCompressedSparseBaseView<VT, ET, WT>(nullptr, nullptr, nullptr, 0, 0) {}

  /**
   * @brief      Wrap existing arrays representing transposed adjacency lists in
   * a Graph.
   *             GraphCSCView does not own the memory used to represent this
   * graph. This
   *             function does not allocate memory.
   *
   * @param  offsets               This array of size V+1 (V is number of
   * vertices) contains the
   * offset of adjacency lists of every vertex. Offsets must be in the range [0,
   * E] (number of
   * edges).
   * @param  indices               This array of size E contains the index of
   * the destination for
   * each edge. Indices must be in the range [0, V-1].
   * @param  edge_data             This array of size E (number of edges)
   * contains the weight for
   * each edge.  This array can be null in which case the graph is considered
   * unweighted.
   * @param  number_of_vertices    The number of vertices in the graph
   * @param  number_of_edges       The number of edges in the graph
   */
  GraphCSCView(
    ET *offsets_, VT *indices_, WT *edge_data_, VT number_of_vertices_, ET number_of_edges_)
    : GraphCompressedSparseBaseView<VT, ET, WT>(
        offsets_, indices_, edge_data_, number_of_vertices_, number_of_edges_)
  {
  }
};

/**
 * @brief      TODO : Change this Take ownership of the provided graph arrays in
 * COO format
 *
 * @param  source_indices        This array of size E (number of edges) contains
 * the index of the
 * source for each edge. Indices must be in the range [0, V-1].
 * @param  destination_indices   This array of size E (number of edges) contains
 * the index of the
 * destination for each edge. Indices must be in the range [0, V-1].
 * @param  edge_data             This array size E (number of edges) contains
 * the weight for each
 * edge.  This array can be null in which case the graph is considered
 * unweighted.
 * @param  number_of_vertices    The number of vertices in the graph
 * @param  number_of_edges       The number of edges in the graph
 */
template <typename VT, typename ET, typename WT>
struct GraphCOOContents {
  VT number_of_vertices;
  ET number_of_edges;
  std::unique_ptr<rmm::device_buffer> src_indices;
  std::unique_ptr<rmm::device_buffer> dst_indices;
  std::unique_ptr<rmm::device_buffer> edge_data;
};

/**
 * @brief       A constructed graph stored in COO (COOrdinate) format.
 *
 * This class will src_indices and dst_indicies (until moved)
 *
 * @tparam VT   Type of vertex id
 * @tparam ET   Type of edge id
 * @tparam WT   Type of weight
 */
template <typename VT, typename ET, typename WT>
class GraphCOO {
  VT number_of_vertices_;
  ET number_of_edges_;
  rmm::device_buffer src_indices_{};  ///< rowInd
  rmm::device_buffer dst_indices_{};  ///< colInd
  rmm::device_buffer edge_data_{};    ///< CSR data

 public:
  using vertex_type            = VT;
  using edge_type              = ET;
  using weight_type            = WT;
  static bool constexpr is_opg = false;

  /**
   * @brief      Take ownership of the provided graph arrays in COO format
   *
   * @param  source_indices        This array of size E (number of edges)
   * contains the index of the
   * source for each edge. Indices must be in the range [0, V-1].
   * @param  destination_indices   This array of size E (number of edges)
   * contains the index of the
   * destination for each edge. Indices must be in the range [0, V-1].
   * @param  edge_data             This array size E (number of edges) contains
   * the weight for each
   * edge.  This array can be null in which case the graph is considered
   * unweighted.
   * @param  number_of_vertices    The number of vertices in the graph
   * @param  number_of_edges       The number of edges in the graph
   */
  GraphCOO(VT number_of_vertices,
           ET number_of_edges,
           bool has_data                       = false,
           cudaStream_t stream                 = nullptr,
           rmm::mr::device_memory_resource *mr = rmm::mr::get_default_resource())
    : number_of_vertices_(number_of_vertices),
      number_of_edges_(number_of_edges),
      src_indices_(sizeof(VT) * number_of_edges, stream, mr),
      dst_indices_(sizeof(VT) * number_of_edges, stream, mr),
      edge_data_((has_data ? sizeof(WT) * number_of_edges : 0), stream, mr)
  {
  }

  GraphCOO(GraphCOOView<VT, ET, WT> const &graph,
           cudaStream_t stream                 = nullptr,
           rmm::mr::device_memory_resource *mr = rmm::mr::get_default_resource())
    : number_of_vertices_(graph.number_of_vertices),
      number_of_edges_(graph.number_of_edges),
      src_indices_(graph.src_indices, graph.number_of_edges * sizeof(VT), stream, mr),
      dst_indices_(graph.dst_indices, graph.number_of_edges * sizeof(VT), stream, mr)
  {
    if (graph.has_data()) {
      edge_data_ =
        rmm::device_buffer{graph.edge_data, graph.number_of_edges * sizeof(WT), stream, mr};
    }
  }

  VT number_of_vertices(void) { return number_of_vertices_; }
  ET number_of_edges(void) { return number_of_edges_; }
  VT *src_indices(void) { return static_cast<VT *>(src_indices_.data()); }
  VT *dst_indices(void) { return static_cast<VT *>(dst_indices_.data()); }
  WT *edge_data(void) { return static_cast<WT *>(edge_data_.data()); }

  GraphCOOContents<VT, ET, WT> release() noexcept
  {
    VT number_of_vertices = number_of_vertices_;
    ET number_of_edges    = number_of_edges_;
    number_of_vertices_   = 0;
    number_of_edges_      = 0;
    return GraphCOOContents<VT, ET, WT>{
      number_of_vertices,
      number_of_edges,
      std::make_unique<rmm::device_buffer>(std::move(src_indices_)),
      std::make_unique<rmm::device_buffer>(std::move(dst_indices_)),
      std::make_unique<rmm::device_buffer>(std::move(edge_data_))};
  }

  GraphCOOView<VT, ET, WT> view(void) noexcept
  {
    return GraphCOOView<VT, ET, WT>(
      src_indices(), dst_indices(), edge_data(), number_of_vertices_, number_of_edges_);
  }

  bool has_data(void) { return nullptr != edge_data_.data(); }
};

template <typename VT, typename ET, typename WT>
struct GraphSparseContents {
  VT number_of_vertices;
  ET number_of_edges;
  std::unique_ptr<rmm::device_buffer> offsets;
  std::unique_ptr<rmm::device_buffer> indices;
  std::unique_ptr<rmm::device_buffer> edge_data;
};

/**
 * @brief       Base class for constructted graphs stored in CSR (Compressed
 * Sparse Row) format or
 * CSC (Compressed Sparse Column) format
 *
 * @tparam VT   Type of vertex id
 * @tparam ET   Type of edge id
 * @tparam WT   Type of weight
 */
template <typename VT, typename ET, typename WT>
class GraphCompressedSparseBase {
  VT number_of_vertices_{0};
  ET number_of_edges_{0};
  rmm::device_buffer offsets_{};    ///< CSR offsets
  rmm::device_buffer indices_{};    ///< CSR indices
  rmm::device_buffer edge_data_{};  ///< CSR data

  bool has_data_{false};

 public:
  static bool constexpr is_opg = false;

  /**
   * @brief      Take ownership of the provided graph arrays in CSR/CSC format
   *
   * @param  offsets               This array of size V+1 (V is number of
   * vertices) contains the
   * offset of adjacency lists of every vertex. Offsets must be in the range [0,
   * E] (number of
   * edges).
   * @param  indices               This array of size E contains the index of
   * the destination for
   * each edge. Indices must be in the range [0, V-1].
   * @param  edge_data             This array of size E (number of edges)
   * contains the weight for
   * each edge.  This array can be null in which case the graph is considered
   * unweighted.
   * @param  number_of_vertices    The number of vertices in the graph
   * @param  number_of_edges       The number of edges in the graph
   */
  GraphCompressedSparseBase(VT number_of_vertices,
                            ET number_of_edges,
                            bool has_data,
                            cudaStream_t stream,
                            rmm::mr::device_memory_resource *mr)
    : number_of_vertices_(number_of_vertices),
      number_of_edges_(number_of_edges),
      offsets_(sizeof(ET) * (number_of_vertices + 1), stream, mr),
      indices_(sizeof(VT) * number_of_edges, stream, mr),
      edge_data_((has_data ? sizeof(WT) * number_of_edges : 0), stream, mr)
  {
  }

  GraphCompressedSparseBase(GraphSparseContents<VT, ET, WT> &&contents)
    : number_of_vertices_(contents.number_of_vertices),
      number_of_edges_(contents.number_of_edges),
      offsets_(std::move(*contents.offsets.release())),
      indices_(std::move(*contents.indices.release())),
      edge_data_(std::move(*contents.edge_data.release()))
  {
  }

  VT number_of_vertices(void) { return number_of_vertices_; }
  ET number_of_edges(void) { return number_of_edges_; }
  ET *offsets(void) { return static_cast<ET *>(offsets_.data()); }
  VT *indices(void) { return static_cast<VT *>(indices_.data()); }
  WT *edge_data(void) { return static_cast<WT *>(edge_data_.data()); }

  GraphSparseContents<VT, ET, WT> release() noexcept
  {
    VT number_of_vertices = number_of_vertices_;
    ET number_of_edges    = number_of_edges_;
    number_of_vertices_   = 0;
    number_of_edges_      = 0;
    return GraphSparseContents<VT, ET, WT>{
      number_of_vertices,
      number_of_edges,
      std::make_unique<rmm::device_buffer>(std::move(offsets_)),
      std::make_unique<rmm::device_buffer>(std::move(indices_)),
      std::make_unique<rmm::device_buffer>(std::move(edge_data_))};
  }

  bool has_data(void) { return nullptr != edge_data_.data(); }
};

/**
 * @brief       A constructed graph stored in CSR (Compressed Sparse Row)
 * format.
 *
 * @tparam VT   Type of vertex id
 * @tparam ET   Type of edge id
 * @tparam WT   Type of weight
 */
template <typename VT, typename ET, typename WT>
class GraphCSR : public GraphCompressedSparseBase<VT, ET, WT> {
 public:
  using vertex_type                              = VT;
  using edge_type                                = ET;
  using weight_type                              = WT;
  static constexpr bool is_adj_matrix_transposed = false;

  /**
   * @brief      Default constructor
   */
  GraphCSR() : GraphCompressedSparseBase<VT, ET, WT>() {}

  /**
   * @brief      Take ownership of the provided graph arrays in CSR format
   *
   * @param  offsets               This array of size V+1 (V is number of
   * vertices) contains the
   * offset of adjacency lists of every vertex. Offsets must be in the range [0,
   * E] (number of
   * edges).
   * @param  indices               This array of size E contains the index of
   * the destination for
   * each edge. Indices must be in the range [0, V-1].
   * @param  edge_data             This array of size E (number of edges)
   * contains the weight for
   * each edge.  This array can be null in which case the graph is considered
   * unweighted.
   * @param  number_of_vertices    The number of vertices in the graph
   * @param  number_of_edges       The number of edges in the graph
   */
  GraphCSR(VT number_of_vertices_,
           ET number_of_edges_,
           bool has_data_                      = false,
           cudaStream_t stream                 = nullptr,
           rmm::mr::device_memory_resource *mr = rmm::mr::get_default_resource())
    : GraphCompressedSparseBase<VT, ET, WT>(
        number_of_vertices_, number_of_edges_, has_data_, stream, mr)
  {
  }

  GraphCSR(GraphSparseContents<VT, ET, WT> &&contents)
    : GraphCompressedSparseBase<VT, ET, WT>(std::move(contents))
  {
  }

  GraphCSRView<VT, ET, WT> view(void) noexcept
  {
    return GraphCSRView<VT, ET, WT>(GraphCompressedSparseBase<VT, ET, WT>::offsets(),
                                    GraphCompressedSparseBase<VT, ET, WT>::indices(),
                                    GraphCompressedSparseBase<VT, ET, WT>::edge_data(),
                                    GraphCompressedSparseBase<VT, ET, WT>::number_of_vertices(),
                                    GraphCompressedSparseBase<VT, ET, WT>::number_of_edges());
  }
};

/**
 * @brief       A constructed graph stored in CSC (Compressed Sparse Column)
 * format.
 *
 * @tparam VT   Type of vertex id
 * @tparam ET   Type of edge id
 * @tparam WT   Type of weight
 */
template <typename VT, typename ET, typename WT>
class GraphCSC : public GraphCompressedSparseBase<VT, ET, WT> {
 public:
  using vertex_type                              = VT;
  using edge_type                                = ET;
  using weight_type                              = WT;
  static constexpr bool is_adj_matrix_transposed = true;

  /**
   * @brief      Default constructor
   */
  GraphCSC() : GraphCompressedSparseBase<VT, ET, WT>() {}

  /**
   * @brief      Take ownership of the provided graph arrays in CSR format
   *
   * @param  offsets               This array of size V+1 (V is number of
   * vertices) contains the
   * offset of adjacency lists of every vertex. Offsets must be in the range [0,
   * E] (number of
   * edges).
   * @param  indices               This array of size E contains the index of
   * the destination for
   * each edge. Indices must be in the range [0, V-1].
   * @param  edge_data             This array of size E (number of edges)
   * contains the weight for
   * each edge.  This array can be null in which case the graph is considered
   * unweighted.
   * @param  number_of_vertices    The number of vertices in the graph
   * @param  number_of_edges       The number of edges in the graph
   */
  GraphCSC(VT number_of_vertices_,
           ET number_of_edges_,
           bool has_data_                      = false,
           cudaStream_t stream                 = nullptr,
           rmm::mr::device_memory_resource *mr = rmm::mr::get_default_resource())
    : GraphCompressedSparseBase<VT, ET, WT>(
        number_of_vertices_, number_of_edges_, has_data_, stream, mr)
  {
  }

  GraphCSC(GraphSparseContents<VT, ET, WT> &&contents)
    : GraphCompressedSparseBase<VT, ET, WT>(contents)
  {
  }

  GraphCSCView<VT, ET, WT> view(void) noexcept
  {
    return GraphCSCView<VT, ET, WT>(GraphCompressedSparseBase<VT, ET, WT>::offsets(),
                                    GraphCompressedSparseBase<VT, ET, WT>::indices(),
                                    GraphCompressedSparseBase<VT, ET, WT>::edge_data(),
                                    GraphCompressedSparseBase<VT, ET, WT>::number_of_vertices(),
                                    GraphCompressedSparseBase<VT, ET, WT>::number_of_edges());
  }
};

<<<<<<< HEAD
template <typename VT, typename Enable = void>
struct invalid_vertex_id;

template <typename VT>
struct invalid_vertex_id<
  VT,
  typename std::enable_if_t<std::is_integral<VT>::value && std::is_signed<VT>::value>>
  : std::integral_constant<VT, -1> {
};

template <typename VT>
struct invalid_vertex_id<
  VT,
  typename std::enable_if_t<std::is_integral<VT>::value && std::is_unsigned<VT>::value>>
  : std::integral_constant<VT, std::numeric_limits<VT>::max()> {
};

template <typename ET, typename Enable = void>
struct invalid_edge_id;

template <typename ET>
struct invalid_edge_id<
  ET,
  typename std::enable_if_t<std::is_integral<ET>::value && std::is_signed<ET>::value>>
  : std::integral_constant<ET, -1> {
};

template <typename ET>
struct invalid_edge_id<
  ET,
  typename std::enable_if_t<std::is_integral<ET>::value && std::is_unsigned<ET>::value>>
  : std::integral_constant<ET, std::numeric_limits<ET>::max()> {
=======
template <typename T, typename Enable = void>
struct invalid_idx;

template <typename T>
struct invalid_idx<
  T,
  typename std::enable_if_t<std::is_integral<T>::value && std::is_signed<T>::value>>
  : std::integral_constant<T, -1> {
};

template <typename T>
struct invalid_idx<
  T,
  typename std::enable_if_t<std::is_integral<T>::value && std::is_unsigned<T>::value>>
  : std::integral_constant<T, std::numeric_limits<T>::max()> {
};

template <typename VT>
struct invalid_vertex_id : invalid_idx<VT> {
};

template <typename ET>
struct invalid_edge_id : invalid_idx<ET> {
>>>>>>> 9b431c3d
};

}  // namespace experimental
}  // namespace cugraph<|MERGE_RESOLUTION|>--- conflicted
+++ resolved
@@ -676,40 +676,6 @@
   }
 };
 
-<<<<<<< HEAD
-template <typename VT, typename Enable = void>
-struct invalid_vertex_id;
-
-template <typename VT>
-struct invalid_vertex_id<
-  VT,
-  typename std::enable_if_t<std::is_integral<VT>::value && std::is_signed<VT>::value>>
-  : std::integral_constant<VT, -1> {
-};
-
-template <typename VT>
-struct invalid_vertex_id<
-  VT,
-  typename std::enable_if_t<std::is_integral<VT>::value && std::is_unsigned<VT>::value>>
-  : std::integral_constant<VT, std::numeric_limits<VT>::max()> {
-};
-
-template <typename ET, typename Enable = void>
-struct invalid_edge_id;
-
-template <typename ET>
-struct invalid_edge_id<
-  ET,
-  typename std::enable_if_t<std::is_integral<ET>::value && std::is_signed<ET>::value>>
-  : std::integral_constant<ET, -1> {
-};
-
-template <typename ET>
-struct invalid_edge_id<
-  ET,
-  typename std::enable_if_t<std::is_integral<ET>::value && std::is_unsigned<ET>::value>>
-  : std::integral_constant<ET, std::numeric_limits<ET>::max()> {
-=======
 template <typename T, typename Enable = void>
 struct invalid_idx;
 
@@ -733,7 +699,6 @@
 
 template <typename ET>
 struct invalid_edge_id : invalid_idx<ET> {
->>>>>>> 9b431c3d
 };
 
 }  // namespace experimental
