/*
 * Copyright (c) 2020, NVIDIA CORPORATION.
 *
 * Licensed under the Apache License, Version 2.0 (the "License");
 * you may not use this file except in compliance with the License.
 * You may obtain a copy of the License at
 *
 *     http://www.apache.org/licenses/LICENSE-2.0
 *
 * Unless required by applicable law or agreed to in writing, software
 * distributed under the License is distributed on an "AS IS" BASIS,
 * WITHOUT WARRANTIES OR CONDITIONS OF ANY KIND, either express or implied.
 * See the License for the specific language governing permissions and
 * limitations under the License.
 */
#pragma once

#include <raft/handle.hpp>
#include <rmm/device_buffer.hpp>

#include <unistd.h>
#include <cstddef>
#include <cstdint>
#include <iostream>
#include <limits>
#include <memory>

namespace cugraph {

enum class PropType { PROP_UNDEF, PROP_FALSE, PROP_TRUE };

struct GraphProperties {
  // FIXME: isn't this a misnomer? In CSR, CSC, & COO, all graphs are represented as directed, but
  // some graphs are symmetric.
  bool directed{false};
  bool weighted{false};
  bool multigraph{false};
  bool bipartite{false};
  bool tree{false};
  PropType has_negative_edges{PropType::PROP_UNDEF};
  GraphProperties() = default;
};

enum class DegreeDirection {
  IN_PLUS_OUT = 0,  ///> Compute sum of in and out degree
  IN,               ///> Compute in degree
  OUT,              ///> Compute out degree
  DEGREE_DIRECTION_COUNT
};

/**
 * @brief       Base class graphs, all but vertices and edges
 *
 * @tparam vertex_t   Type of vertex id
 * @tparam edge_t     Type of edge id
 * @tparam weight_t   Type of weight
 */
template <typename vertex_t, typename edge_t, typename weight_t>
class GraphViewBase {
 public:
<<<<<<< HEAD
  static bool constexpr is_multi_gpu = false;

  WT *edge_data;  ///< edge weight
=======
>>>>>>> 1758d085
  raft::handle_t *handle;
  weight_t *edge_data;  ///< edge weight

  GraphProperties prop;

  vertex_t number_of_vertices;
  edge_t number_of_edges;

  vertex_t *local_vertices;
  edge_t *local_edges;
  vertex_t *local_offsets;

  /**
   * @brief      Fill the identifiers array with the vertex identifiers.
   *
   * @param[out]    identifiers      Pointer to device memory to store the vertex
   * identifiers
   */
  void get_vertex_identifiers(vertex_t *identifiers) const;

  void set_local_data(vertex_t *vertices, edge_t *edges, vertex_t *offsets)
  {
    local_vertices = vertices;
    local_edges    = edges;
    local_offsets  = offsets;
  }

  void set_handle(raft::handle_t *handle_in) { handle = handle_in; }

  GraphViewBase(weight_t *edge_data, vertex_t number_of_vertices, edge_t number_of_edges)
    : handle(nullptr),
      edge_data(edge_data),
      prop(),
      number_of_vertices(number_of_vertices),
      number_of_edges(number_of_edges),
      local_vertices(nullptr),
      local_edges(nullptr),
      local_offsets(nullptr)
  {
  }

  bool has_data(void) const { return edge_data != nullptr; }
};

/**
 * @brief       A graph stored in COO (COOrdinate) format.
 *
 * @tparam vertex_t   Type of vertex id
 * @tparam edge_t     Type of edge id
 * @tparam weight_t   Type of weight
 */
template <typename vertex_t, typename edge_t, typename weight_t>
class GraphCOOView : public GraphViewBase<vertex_t, edge_t, weight_t> {
 public:
<<<<<<< HEAD
  using vertex_type = VT;
  using edge_type   = ET;
  using weight_type = WT;

  VT *src_indices{nullptr};  ///< rowInd
  VT *dst_indices{nullptr};  ///< colInd
=======
  vertex_t *src_indices{nullptr};  ///< rowInd
  vertex_t *dst_indices{nullptr};  ///< colInd
>>>>>>> 1758d085

  /**
   * @brief     Computes degree(in, out, in+out) of all the nodes of a Graph
   *
   * @throws     cugraph::logic_error when an error occurs.
   *
   * @param[out] degree                Device array of size V (V is number of
   * vertices) initialized
   * to zeros. Will contain the computed degree of every vertex.
   * @param[in]  direction             IN_PLUS_OUT, IN or OUT
   */
  void degree(edge_t *degree, DegreeDirection direction) const;

  /**
   * @brief      Default constructor
   */
  GraphCOOView() : GraphViewBase<vertex_t, edge_t, weight_t>(nullptr, 0, 0) {}

  /**
   * @brief      Wrap existing arrays representing an edge list in a Graph.
   *
   *             GraphCOOView does not own the memory used to represent this
   * graph. This
   *             function does not allocate memory.
   *
   * @param  source_indices        This array of size E (number of edges)
   * contains the index of the
   * source for each edge. Indices must be in the range [0, V-1].
   * @param  destination_indices   This array of size E (number of edges)
   * contains the index of the
   * destination for each edge. Indices must be in the range [0, V-1].
   * @param  edge_data             This array size E (number of edges) contains
   * the weight for each
   * edge.  This array can be null in which case the graph is considered
   * unweighted.
   * @param  number_of_vertices    The number of vertices in the graph
   * @param  number_of_edges       The number of edges in the graph
   */
  GraphCOOView(vertex_t *src_indices,
               vertex_t *dst_indices,
               weight_t *edge_data,
               vertex_t number_of_vertices,
               edge_t number_of_edges)
    : GraphViewBase<vertex_t, edge_t, weight_t>(edge_data, number_of_vertices, number_of_edges),
      src_indices(src_indices),
      dst_indices(dst_indices)
  {
  }
};

/**
 * @brief       Base class for graph stored in CSR (Compressed Sparse Row)
 * format or CSC (Compressed
 * Sparse Column) format
 *
 * @tparam vertex_t   Type of vertex id
 * @tparam edge_t     Type of edge id
 * @tparam weight_t   Type of weight
 */
template <typename vertex_t, typename edge_t, typename weight_t>
class GraphCompressedSparseBaseView : public GraphViewBase<vertex_t, edge_t, weight_t> {
 public:
  edge_t *offsets{nullptr};    ///< CSR offsets
  vertex_t *indices{nullptr};  ///< CSR indices

  /**
   * @brief      Fill the identifiers in the array with the source vertex
   * identifiers
   *
   * @param[out]    src_indices      Pointer to device memory to store the
   * source vertex identifiers
   */
  void get_source_indices(vertex_t *src_indices) const;

  /**
   * @brief     Computes degree(in, out, in+out) of all the nodes of a Graph
   *
   * @throws     cugraph::logic_error when an error occurs.
   *
   * @param[out] degree         Device array of size V (V is number of
   * vertices) initialized
   * to zeros. Will contain the computed degree of every vertex.
   * @param[in]  direction      Integer value indicating type of degree
   * calculation
   *                                      0 : in+out degree
   *                                      1 : in-degree
   *                                      2 : out-degree
   */
  void degree(edge_t *degree, DegreeDirection direction) const;

  /**
   * @brief      Wrap existing arrays representing adjacency lists in a Graph.
   *             GraphCSRView does not own the memory used to represent this
   * graph. This
   *             function does not allocate memory.
   *
   * @param  offsets               This array of size V+1 (V is number of
   * vertices) contains the
   * offset of adjacency lists of every vertex. Offsets must be in the range [0,
   * E] (number of
   * edges).
   * @param  indices               This array of size E contains the index of
   * the destination for
   * each edge. Indices must be in the range [0, V-1].
   * @param  edge_data             This array of size E (number of edges)
   * contains the weight for
   * each edge.  This array can be null in which case the graph is considered
   * unweighted.
   * @param  number_of_vertices    The number of vertices in the graph
   * @param  number_of_edges       The number of edges in the graph
   */
  GraphCompressedSparseBaseView(edge_t *offsets,
                                vertex_t *indices,
                                weight_t *edge_data,
                                vertex_t number_of_vertices,
                                edge_t number_of_edges)
    : GraphViewBase<vertex_t, edge_t, weight_t>(edge_data, number_of_vertices, number_of_edges),
      offsets{offsets},
      indices{indices}
  {
  }
};

/**
 * @brief       A graph stored in CSR (Compressed Sparse Row) format.
 *
 * @tparam vertex_t   Type of vertex id
 * @tparam edge_t   Type of edge id
 * @tparam weight_t   Type of weight
 */
template <typename vertex_t, typename edge_t, typename weight_t>
class GraphCSRView : public GraphCompressedSparseBaseView<vertex_t, edge_t, weight_t> {
 public:
  using vertex_type                              = VT;
  using edge_type                                = ET;
  using weight_type                              = WT;
  static constexpr bool is_adj_matrix_transposed = false;

  /**
   * @brief      Default constructor
   */
  GraphCSRView()
    : GraphCompressedSparseBaseView<vertex_t, edge_t, weight_t>(nullptr, nullptr, nullptr, 0, 0)
  {
  }

  /**
   * @brief      Wrap existing arrays representing adjacency lists in a Graph.
   *             GraphCSRView does not own the memory used to represent this
   * graph. This
   *             function does not allocate memory.
   *
   * @param  offsets               This array of size V+1 (V is number of
   * vertices) contains the
   * offset of adjacency lists of every vertex. Offsets must be in the range [0,
   * E] (number of
   * edges).
   * @param  indices               This array of size E contains the index of
   * the destination for
   * each edge. Indices must be in the range [0, V-1].
   * @param  edge_data             This array of size E (number of edges)
   * contains the weight for
   * each edge.  This array can be null in which case the graph is considered
   * unweighted.
   * @param  number_of_vertices    The number of vertices in the graph
   * @param  number_of_edges       The number of edges in the graph
   */
  GraphCSRView(edge_t *offsets,
               vertex_t *indices,
               weight_t *edge_data,
               vertex_t number_of_vertices,
               edge_t number_of_edges)
    : GraphCompressedSparseBaseView<vertex_t, edge_t, weight_t>(
        offsets, indices, edge_data, number_of_vertices, number_of_edges)
  {
  }
};

/**
 * @brief       A graph stored in CSC (Compressed Sparse Column) format.
 *
 * @tparam vertex_t   Type of vertex id
 * @tparam edge_t     Type of edge id
 * @tparam weight_t   Type of weight
 */
template <typename vertex_t, typename edge_t, typename weight_t>
class GraphCSCView : public GraphCompressedSparseBaseView<vertex_t, edge_t, weight_t> {
 public:
  using vertex_type                              = VT;
  using edge_type                                = ET;
  using weight_type                              = WT;
  static constexpr bool is_adj_matrix_transposed = true;

  /**
   * @brief      Default constructor
   */
  GraphCSCView()
    : GraphCompressedSparseBaseView<vertex_t, edge_t, weight_t>(nullptr, nullptr, nullptr, 0, 0)
  {
  }

  /**
   * @brief      Wrap existing arrays representing transposed adjacency lists in
   * a Graph.
   *             GraphCSCView does not own the memory used to represent this
   * graph. This
   *             function does not allocate memory.
   *
   * @param  offsets               This array of size V+1 (V is number of
   * vertices) contains the
   * offset of adjacency lists of every vertex. Offsets must be in the range [0,
   * E] (number of
   * edges).
   * @param  indices               This array of size E contains the index of
   * the destination for
   * each edge. Indices must be in the range [0, V-1].
   * @param  edge_data             This array of size E (number of edges)
   * contains the weight for
   * each edge.  This array can be null in which case the graph is considered
   * unweighted.
   * @param  number_of_vertices    The number of vertices in the graph
   * @param  number_of_edges       The number of edges in the graph
   */
  GraphCSCView(edge_t *offsets,
               vertex_t *indices,
               weight_t *edge_data,
               vertex_t number_of_vertices,
               edge_t number_of_edges)
    : GraphCompressedSparseBaseView<vertex_t, edge_t, weight_t>(
        offsets, indices, edge_data, number_of_vertices, number_of_edges)
  {
  }
};

/**
 * @brief      TODO : Change this Take ownership of the provided graph arrays in
 * COO format
 *
 * @param  source_indices        This array of size E (number of edges) contains
 * the index of the
 * source for each edge. Indices must be in the range [0, V-1].
 * @param  destination_indices   This array of size E (number of edges) contains
 * the index of the
 * destination for each edge. Indices must be in the range [0, V-1].
 * @param  edge_data             This array size E (number of edges) contains
 * the weight for each
 * edge.  This array can be null in which case the graph is considered
 * unweighted.
 * @param  number_of_vertices    The number of vertices in the graph
 * @param  number_of_edges       The number of edges in the graph
 */
template <typename vertex_t, typename edge_t, typename weight_t>
struct GraphCOOContents {
  vertex_t number_of_vertices;
  edge_t number_of_edges;
  std::unique_ptr<rmm::device_buffer> src_indices;
  std::unique_ptr<rmm::device_buffer> dst_indices;
  std::unique_ptr<rmm::device_buffer> edge_data;
};

/**
 * @brief       A constructed graph stored in COO (COOrdinate) format.
 *
 * This class will src_indices and dst_indicies (until moved)
 *
 * @tparam vertex_t   Type of vertex id
 * @tparam edge_t     Type of edge id
 * @tparam weight_t   Type of weight
 */
template <typename vertex_t, typename edge_t, typename weight_t>
class GraphCOO {
  vertex_t number_of_vertices_p;
  edge_t number_of_edges_p;
  rmm::device_buffer src_indices_p{};  ///< rowInd
  rmm::device_buffer dst_indices_p{};  ///< colInd
  rmm::device_buffer edge_data_p{};    ///< CSR data

 public:
  using vertex_type                  = VT;
  using edge_type                    = ET;
  using weight_type                  = WT;
  static bool constexpr is_multi_gpu = false;

  /**
   * @brief      Take ownership of the provided graph arrays in COO format
   *
   * @param  number_of_vertices    The number of vertices in the graph
   * @param  number_of_edges       The number of edges in the graph
   * @param  has_data              Wiether or not the class has data, default = False
   * @param  stream                Specify the cudaStream, default = null
   * @param mr                     Specify the memory resource
   */
  GraphCOO(vertex_t number_of_vertices,
           edge_t number_of_edges,
           bool has_data                       = false,
           cudaStream_t stream                 = nullptr,
           rmm::mr::device_memory_resource *mr = rmm::mr::get_default_resource())
    : number_of_vertices_p(number_of_vertices),
      number_of_edges_p(number_of_edges),
      src_indices_p(sizeof(vertex_t) * number_of_edges, stream, mr),
      dst_indices_p(sizeof(vertex_t) * number_of_edges, stream, mr),
      edge_data_p((has_data ? sizeof(weight_t) * number_of_edges : 0), stream, mr)
  {
  }

  GraphCOO(GraphCOOView<vertex_t, edge_t, weight_t> const &graph,
           cudaStream_t stream                 = nullptr,
           rmm::mr::device_memory_resource *mr = rmm::mr::get_default_resource())
    : number_of_vertices_p(graph.number_of_vertices),
      number_of_edges_p(graph.number_of_edges),
      src_indices_p(graph.src_indices, graph.number_of_edges * sizeof(vertex_t), stream, mr),
      dst_indices_p(graph.dst_indices, graph.number_of_edges * sizeof(vertex_t), stream, mr)
  {
    if (graph.has_data()) {
      edge_data_p =
        rmm::device_buffer{graph.edge_data, graph.number_of_edges * sizeof(weight_t), stream, mr};
    }
  }

  vertex_t number_of_vertices(void) { return number_of_vertices_p; }
  edge_t number_of_edges(void) { return number_of_edges_p; }
  vertex_t *src_indices(void) { return static_cast<vertex_t *>(src_indices_p.data()); }
  vertex_t *dst_indices(void) { return static_cast<vertex_t *>(dst_indices_p.data()); }
  weight_t *edge_data(void) { return static_cast<weight_t *>(edge_data_p.data()); }

  GraphCOOContents<vertex_t, edge_t, weight_t> release() noexcept
  {
    vertex_t number_of_vertices = number_of_vertices_p;
    edge_t number_of_edges      = number_of_edges_p;
    number_of_vertices_p        = 0;
    number_of_edges_p           = 0;
    return GraphCOOContents<vertex_t, edge_t, weight_t>{
      number_of_vertices,
      number_of_edges,
      std::make_unique<rmm::device_buffer>(std::move(src_indices_p)),
      std::make_unique<rmm::device_buffer>(std::move(dst_indices_p)),
      std::make_unique<rmm::device_buffer>(std::move(edge_data_p))};
  }

  GraphCOOView<vertex_t, edge_t, weight_t> view(void) noexcept
  {
    return GraphCOOView<vertex_t, edge_t, weight_t>(
      src_indices(), dst_indices(), edge_data(), number_of_vertices_p, number_of_edges_p);
  }

  bool has_data(void) { return nullptr != edge_data_p.data(); }
};

template <typename vertex_t, typename edge_t, typename weight_t>
struct GraphSparseContents {
  vertex_t number_of_vertices;
  edge_t number_of_edges;
  std::unique_ptr<rmm::device_buffer> offsets;
  std::unique_ptr<rmm::device_buffer> indices;
  std::unique_ptr<rmm::device_buffer> edge_data;
};

/**
 * @brief       Base class for constructted graphs stored in CSR (Compressed
 * Sparse Row) format or
 * CSC (Compressed Sparse Column) format
 *
 * @tparam vertex_t   Type of vertex id
 * @tparam edge_t     Type of edge id
 * @tparam weight_t   Type of weight
 */
template <typename vertex_t, typename edge_t, typename weight_t>
class GraphCompressedSparseBase {
  vertex_t number_of_vertices_p{0};
  edge_t number_of_edges_p{0};
  rmm::device_buffer offsets_p{};    ///< CSR offsets
  rmm::device_buffer indices_p{};    ///< CSR indices
  rmm::device_buffer edge_data_p{};  ///< CSR data

  bool has_data_p{false};

 public:
  static bool constexpr is_multi_gpu = false;

  /**
   * @brief      Take ownership of the provided graph arrays in CSR/CSC format
   *
   * @param  number_of_vertices    The number of vertices in the graph
   * @param  number_of_edges       The number of edges in the graph
   * @param  has_data              Wiether or not the class has data, default = False
   * @param  stream                Specify the cudaStream, default = null
   * @param mr                     Specify the memory resource
   */
  GraphCompressedSparseBase(vertex_t number_of_vertices,
                            edge_t number_of_edges,
                            bool has_data,
                            cudaStream_t stream,
                            rmm::mr::device_memory_resource *mr)
    : number_of_vertices_p(number_of_vertices),
      number_of_edges_p(number_of_edges),
      offsets_p(sizeof(edge_t) * (number_of_vertices + 1), stream, mr),
      indices_p(sizeof(vertex_t) * number_of_edges, stream, mr),
      edge_data_p((has_data ? sizeof(weight_t) * number_of_edges : 0), stream, mr)
  {
  }

  GraphCompressedSparseBase(GraphSparseContents<vertex_t, edge_t, weight_t> &&contents)
    : number_of_vertices_p(contents.number_of_vertices),
      number_of_edges_p(contents.number_of_edges),
      offsets_p(std::move(*contents.offsets.release())),
      indices_p(std::move(*contents.indices.release())),
      edge_data_p(std::move(*contents.edge_data.release()))
  {
  }

  vertex_t number_of_vertices(void) { return number_of_vertices_p; }
  edge_t number_of_edges(void) { return number_of_edges_p; }
  edge_t *offsets(void) { return static_cast<edge_t *>(offsets_p.data()); }
  vertex_t *indices(void) { return static_cast<vertex_t *>(indices_p.data()); }
  weight_t *edge_data(void) { return static_cast<weight_t *>(edge_data_p.data()); }

  GraphSparseContents<vertex_t, edge_t, weight_t> release() noexcept
  {
    vertex_t number_of_vertices = number_of_vertices_p;
    edge_t number_of_edges      = number_of_edges_p;
    number_of_vertices_p        = 0;
    number_of_edges_p           = 0;
    return GraphSparseContents<vertex_t, edge_t, weight_t>{
      number_of_vertices,
      number_of_edges,
      std::make_unique<rmm::device_buffer>(std::move(offsets_p)),
      std::make_unique<rmm::device_buffer>(std::move(indices_p)),
      std::make_unique<rmm::device_buffer>(std::move(edge_data_p))};
  }

  bool has_data(void) { return nullptr != edge_data_p.data(); }
};

/**
 * @brief       A constructed graph stored in CSR (Compressed Sparse Row)
 * format.
 *
 * @tparam vertex_t   Type of vertex id
 * @tparam edge_t     Type of edge id
 * @tparam weight_t   Type of weight
 */
template <typename vertex_t, typename edge_t, typename weight_t>
class GraphCSR : public GraphCompressedSparseBase<vertex_t, edge_t, weight_t> {
 public:
  using vertex_type                              = VT;
  using edge_type                                = ET;
  using weight_type                              = WT;
  static constexpr bool is_adj_matrix_transposed = false;

  /**
   * @brief      Default constructor
   */
  GraphCSR() : GraphCompressedSparseBase<vertex_t, edge_t, weight_t>() {}

  /**
   * @brief      Take ownership of the provided graph arrays in CSR format
   *
   * @param  number_of_vertices    The number of vertices in the graph
   * @param  number_of_edges       The number of edges in the graph
   * @param  has_data              Wiether or not the class has data, default = False
   * @param  stream                Specify the cudaStream, default = null
   * @param mr                     Specify the memory resource
   */
  GraphCSR(vertex_t number_of_vertices_,
           edge_t number_of_edges_,
           bool has_data_                      = false,
           cudaStream_t stream                 = nullptr,
           rmm::mr::device_memory_resource *mr = rmm::mr::get_default_resource())
    : GraphCompressedSparseBase<vertex_t, edge_t, weight_t>(
        number_of_vertices_, number_of_edges_, has_data_, stream, mr)
  {
  }

  GraphCSR(GraphSparseContents<vertex_t, edge_t, weight_t> &&contents)
    : GraphCompressedSparseBase<vertex_t, edge_t, weight_t>(std::move(contents))
  {
  }

  GraphCSRView<vertex_t, edge_t, weight_t> view(void) noexcept
  {
    return GraphCSRView<vertex_t, edge_t, weight_t>(
      GraphCompressedSparseBase<vertex_t, edge_t, weight_t>::offsets(),
      GraphCompressedSparseBase<vertex_t, edge_t, weight_t>::indices(),
      GraphCompressedSparseBase<vertex_t, edge_t, weight_t>::edge_data(),
      GraphCompressedSparseBase<vertex_t, edge_t, weight_t>::number_of_vertices(),
      GraphCompressedSparseBase<vertex_t, edge_t, weight_t>::number_of_edges());
  }
};

/**
 * @brief       A constructed graph stored in CSC (Compressed Sparse Column)
 * format.
 *
 * @tparam vertex_t   Type of vertex id
 * @tparam edge_t   Type of edge id
 * @tparam weight_t   Type of weight
 */
template <typename vertex_t, typename edge_t, typename weight_t>
class GraphCSC : public GraphCompressedSparseBase<vertex_t, edge_t, weight_t> {
 public:
  using vertex_type                              = VT;
  using edge_type                                = ET;
  using weight_type                              = WT;
  static constexpr bool is_adj_matrix_transposed = true;

  /**
   * @brief      Default constructor
   */
  GraphCSC() : GraphCompressedSparseBase<vertex_t, edge_t, weight_t>() {}

  /**
   * @brief      Take ownership of the provided graph arrays in CSR format
   *
   * @param  number_of_vertices    The number of vertices in the graph
   * @param  number_of_edges       The number of edges in the graph
   * @param  has_data              Wiether or not the class has data, default = False
   * @param  stream                Specify the cudaStream, default = null
   * @param mr                     Specify the memory resource
   */
  GraphCSC(vertex_t number_of_vertices_in,
           edge_t number_of_edges_in,
           bool has_data_in                    = false,
           cudaStream_t stream                 = nullptr,
           rmm::mr::device_memory_resource *mr = rmm::mr::get_default_resource())
    : GraphCompressedSparseBase<vertex_t, edge_t, weight_t>(
        number_of_vertices_in, number_of_edges_in, has_data_in, stream, mr)
  {
  }

  GraphCSC(GraphSparseContents<vertex_t, edge_t, weight_t> &&contents)
    : GraphCompressedSparseBase<vertex_t, edge_t, weight_t>(contents)
  {
  }

  GraphCSCView<vertex_t, edge_t, weight_t> view(void) noexcept
  {
    return GraphCSCView<vertex_t, edge_t, weight_t>(
      GraphCompressedSparseBase<vertex_t, edge_t, weight_t>::offsets(),
      GraphCompressedSparseBase<vertex_t, edge_t, weight_t>::indices(),
      GraphCompressedSparseBase<vertex_t, edge_t, weight_t>::edge_data(),
      GraphCompressedSparseBase<vertex_t, edge_t, weight_t>::number_of_vertices(),
      GraphCompressedSparseBase<vertex_t, edge_t, weight_t>::number_of_edges());
  }
};

template <typename T, typename Enable = void>
struct invalid_idx;

template <typename T>
struct invalid_idx<
  T,
  typename std::enable_if_t<std::is_integral<T>::value && std::is_signed<T>::value>>
  : std::integral_constant<T, -1> {
};

template <typename T>
struct invalid_idx<
  T,
  typename std::enable_if_t<std::is_integral<T>::value && std::is_unsigned<T>::value>>
  : std::integral_constant<T, std::numeric_limits<T>::max()> {
};

template <typename vertex_t>
struct invalid_vertex_id : invalid_idx<vertex_t> {
};

template <typename edge_t>
struct invalid_edge_id : invalid_idx<edge_t> {
};

}  // namespace cugraph<|MERGE_RESOLUTION|>--- conflicted
+++ resolved
@@ -58,12 +58,8 @@
 template <typename vertex_t, typename edge_t, typename weight_t>
 class GraphViewBase {
  public:
-<<<<<<< HEAD
   static bool constexpr is_multi_gpu = false;
 
-  WT *edge_data;  ///< edge weight
-=======
->>>>>>> 1758d085
   raft::handle_t *handle;
   weight_t *edge_data;  ///< edge weight
 
@@ -118,17 +114,12 @@
 template <typename vertex_t, typename edge_t, typename weight_t>
 class GraphCOOView : public GraphViewBase<vertex_t, edge_t, weight_t> {
  public:
-<<<<<<< HEAD
-  using vertex_type = VT;
-  using edge_type   = ET;
-  using weight_type = WT;
-
-  VT *src_indices{nullptr};  ///< rowInd
-  VT *dst_indices{nullptr};  ///< colInd
-=======
+  using vertex_type = vertex_t;
+  using edge_type   = edge_t;
+  using weight_type = weight_t;
+
   vertex_t *src_indices{nullptr};  ///< rowInd
   vertex_t *dst_indices{nullptr};  ///< colInd
->>>>>>> 1758d085
 
   /**
    * @brief     Computes degree(in, out, in+out) of all the nodes of a Graph
