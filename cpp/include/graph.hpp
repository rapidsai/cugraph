--- conflicted
+++ resolved
@@ -14,14 +14,11 @@
  * limitations under the License.
  */
 #pragma once
-<<<<<<< HEAD
 
 #include <raft/handle.hpp>
 #include <rmm/device_buffer.hpp>
 
-=======
 #include <unistd.h>
->>>>>>> fa3fdaa9
 #include <cstddef>
 #include <cstdint>
 #include <iostream>
