/*
 * Copyright (c) 2020-2021, NVIDIA CORPORATION.
 *
 * Licensed under the Apache License, Version 2.0 (the "License");
 * you may not use this file except in compliance with the License.
 * You may obtain a copy of the License at
 *
 *     http://www.apache.org/licenses/LICENSE-2.0
 *
 * Unless required by applicable law or agreed to in writing, software
 * distributed under the License is distributed on an "AS IS" BASIS,
 * WITHOUT WARRANTIES OR CONDITIONS OF ANY KIND, either express or implied.
 * See the License for the specific language governing permissions and
 * limitations under the License.
 */
#pragma once

#include <experimental/graph.hpp>
#include <experimental/graph_view.hpp>
#include <utilities/error.hpp>

#include <raft/handle.hpp>
#include <rmm/device_uvector.hpp>

#include <memory>
#include <tuple>

namespace cugraph {
namespace experimental {

/**
 * @brief renumber edgelist (multi-GPU)
 *
 * This function assumes that edges are pre-shuffled to their target processes using the
 * compute_gpu_id_from_edge_t functor.
 *
 * @tparam vertex_t Type of vertex identifiers. Needs to be an integral type.
 * @tparam edge_t Type of edge identifiers. Needs to be an integral type.
 * @tparam multi_gpu Flag indicating whether template instantiation should target single-GPU (false)
 * or multi-GPU (true).
 * @param handle RAFT handle object to encapsulate resources (e.g. CUDA stream, communicator, and
 * handles to various CUDA libraries) to run graph algorithms.
 * @param edgelist_major_vertices Pointers (one pointer per local graph adjacency matrix partition assigned to this process) to edge source vertex IDs (if the graph adjacency matrix is stored as is) or edge destination vertex IDs (if the transposed graph adjacency matrix is stored). Vertex IDs are updated in-place ([INOUT] parameter). Edges should be pre-shuffled to their final target process & matrix partition; i.e. applying the compute_gpu_id_from_edge_t functor to every (major, minor) pair should return the GPU ID of this process and applying the compute_partition_id_from_edge_t fuctor to every (major, minor) pair for a local matrix partition should return the partition ID of the corresponding matrix partition.
 * @param edgelist_minor_vertices Pointers (one pointer per local graph adjacency matrix partition assigned to this process) to edge destination vertex IDs (if the graph adjacency matrix is stored as is) or edge source vertex IDs (if the transposed graph adjacency matrix is stored). Vertex IDs are updated in-place ([INOUT] parameter). Edges should be pre-shuffled to their final target process & matrix partition; i.e. applying the compute_gpu_id_from_edge_t functor to every (major, minor) pair should return the GPU ID of this process and applying the compute_partition_id_from_edge_t fuctor to every (major, minor) pair for a local matrix partition should return the partition ID of the corresponding matrix partition.
 * @param edgelist_edge_counts Edge counts (one count per local graph adjacency matrix partition assigned to this process).
 * @param do_expensive_check A flag to run expensive checks for input arguments (if set to `true`).
 * @return std::tuple<rmm::device_uvector<vertex_t>, partition_t<vertex_t>, vertex_t, edge_t>
 * Quadruplet of labels (vertex IDs before renumbering) for the entire set of vertices (assigned to
 * this process in multi-GPU), partition_t object storing graph partitioning information, total
 * number of vertices, and total number of edges.
 */
template <typename vertex_t, typename edge_t, bool multi_gpu>
std::enable_if_t<multi_gpu,
                 std::tuple<rmm::device_uvector<vertex_t>, partition_t<vertex_t>, vertex_t, edge_t>>
renumber_edgelist(raft::handle_t const& handle,
                  std::vector<vertex_t*> const& edgelist_major_vertices /* [INOUT] */,
                  std::vector<vertex_t*> const& edgelist_minor_vertices /* [INOUT] */,
<<<<<<< HEAD
                  std::vector<edge_t> const& num_edgelist_edges,
=======
                  std::vector<edge_t> const& edgelist_edge_counts,
>>>>>>> e0efcd58
                  bool do_expensive_check = false);

/**
 * @brief renumber edgelist (single-GPU)
 *
 * @tparam vertex_t Type of vertex identifiers. Needs to be an integral type.
 * @tparam edge_t Type of edge identifiers. Needs to be an integral type.
 * @tparam multi_gpu Flag indicating whether template instantiation should target single-GPU (false)
 * or multi-GPU (true).
 * @param handle RAFT handle object to encapsulate resources (e.g. CUDA stream, communicator, and
 * handles to various CUDA libraries) to run graph algorithms.
 * @param edgelist_major_vertices Edge source vertex IDs (if the graph adjacency matrix is stored as
 * is) or edge destination vertex IDs (if the transposed graph adjacency matrix is stored). Vertex
 * IDs are updated in-place ([INOUT] parameter).
 * @param edgelist_minor_vertices Edge destination vertex IDs (if the graph adjacency matrix is
 * stored as is) or edge source vertex IDs (if the transposed graph adjacency matrix is stored).
 * Vertex IDs are updated in-place ([INOUT] parameter).
 * @param num_edgelist_edges Number of edges in the edgelist.
 * @param do_expensive_check A flag to run expensive checks for input arguments (if set to `true`).
 * @return rmm::device_uvector<vertex_t> Labels (vertex IDs before renumbering) for the entire set
 * of vertices.
 */
template <typename vertex_t, typename edge_t, bool multi_gpu>
std::enable_if_t<!multi_gpu, rmm::device_uvector<vertex_t>> renumber_edgelist(
  raft::handle_t const& handle,
  vertex_t* edgelist_major_vertices /* [INOUT] */,
  vertex_t* edgelist_minor_vertices /* [INOUT] */,
  edge_t num_edgelist_edges,
  bool do_expensive_check = false);

/**
 * @brief renumber edgelist (multi-GPU)
 *
 * This version takes the vertex set in addition; this allows renumbering to include isolated
 * vertices. This function assumes that vertices and edges are pre-shuffled to their target
 * processes using the compute_gpu_id_from_vertex_t & compute_gpu_id_from_edge_t functors,
 * respectively.
 *
 * @tparam vertex_t Type of vertex identifiers. Needs to be an integral type.
 * @tparam edge_t Type of edge identifiers. Needs to be an integral type.
 * @tparam multi_gpu Flag indicating whether template instantiation should target single-GPU (false)
 * or multi-GPU (true).
 * @param handle RAFT handle object to encapsulate resources (e.g. CUDA stream, communicator, and
 * handles to various CUDA libraries) to run graph algorithms.
 * @param local_vertices Part of the entire set of vertices in the graph to be renumbered. Applying
 * the compute_gpu_id_from_vertex_t to every vertex should return the local GPU ID for this function
 * to work (vertices should be pre-shuffled).
 * @param num_local_vertices Number of local vertices.
 * @param edgelist_major_vertices Pointers (one pointer per local graph adjacency matrix partition assigned to this process) to edge source vertex IDs (if the graph adjacency matrix is stored as is) or edge destination vertex IDs (if the transposed graph adjacency matrix is stored). Vertex IDs are updated in-place ([INOUT] parameter). Edges should be pre-shuffled to their final target process & matrix partition; i.e. applying the compute_gpu_id_from_edge_t functor to every (major, minor) pair should return the GPU ID of this process and applying the compute_partition_id_from_edge_t fuctor to every (major, minor) pair for a local matrix partition should return the partition ID of the corresponding matrix partition.
 * @param edgelist_minor_vertices Pointers (one pointer per local graph adjacency matrix partition assigned to this process) to edge destination vertex IDs (if the graph adjacency matrix is stored as is) or edge source vertex IDs (if the transposed graph adjacency matrix is stored). Vertex IDs are updated in-place ([INOUT] parameter). Edges should be pre-shuffled to their final target process & matrix partition; i.e. applying the compute_gpu_id_from_edge_t functor to every (major, minor) pair should return the GPU ID of this process and applying the compute_partition_id_from_edge_t fuctor to every (major, minor) pair for a local matrix partition should return the partition ID of the corresponding matrix partition.
 * @param edgelist_edge_counts Edge counts (one count per local graph adjacency matrix partition assigned to this process).
 * @param do_expensive_check A flag to run expensive checks for input arguments (if set to `true`).
 * @return std::tuple<rmm::device_uvector<vertex_t>, partition_t<vertex_t>, vertex_t, edge_t>
 * Quadruplet of labels (vertex IDs before renumbering) for the entire set of vertices (assigned to
 * this process in multi-GPU), partition_t object storing graph partitioning information, total
 * number of vertices, and total number of edges.
 */
template <typename vertex_t, typename edge_t, bool multi_gpu>
std::enable_if_t<multi_gpu,
                 std::tuple<rmm::device_uvector<vertex_t>, partition_t<vertex_t>, vertex_t, edge_t>>
renumber_edgelist(raft::handle_t const& handle,
                  vertex_t const* local_vertices,
                  vertex_t num_local_vertices,
                  std::vector<vertex_t*> const& edgelist_major_vertices /* [INOUT] */,
                  std::vector<vertex_t*> const& edgelist_minor_vertices /* [INOUT] */,
<<<<<<< HEAD
                  std::vector<edge_t> const& num_edgelist_edges,
=======
                  std::vector<edge_t> const& edgelist_edge_counts,
>>>>>>> e0efcd58
                  bool do_expensive_check = false);

/**
 * @brief renumber edgelist (single-GPU)
 *
 * This version takes the vertex set in addition; this allows renumbering to include isolated
 * vertices.
 *
 * @tparam vertex_t Type of vertex identifiers. Needs to be an integral type.
 * @tparam edge_t Type of edge identifiers. Needs to be an integral type.
 * @tparam multi_gpu Flag indicating whether template instantiation should target single-GPU (false)
 * or multi-GPU (true).
 * @param handle RAFT handle object to encapsulate resources (e.g. CUDA stream, communicator, and
 * handles to various CUDA libraries) to run graph algorithms.
 * @param vertices The entire set of vertices in the graph to be renumbered.
 * @param num_vertices Number of vertices.
 * @param edgelist_major_vertices Edge source vertex IDs (if the graph adjacency matrix is stored as
 * is) or edge destination vertex IDs (if the transposed graph adjacency matrix is stored). Vertex
 * IDs are updated in-place ([INOUT] parameter).
 * @param edgelist_minor_vertices Edge destination vertex IDs (if the graph adjacency matrix is
 * stored as is) or edge source vertex IDs (if the transposed graph adjacency matrix is stored).
 * Vertex IDs are updated in-place ([INOUT] parameter).
 * @param num_edgelist_edges Number of edges in the edgelist.
 * @param do_expensive_check A flag to run expensive checks for input arguments (if set to `true`).
 * @return rmm::device_uvector<vertex_t> Labels (vertex IDs before renumbering) for the entire set
 * of vertices.
 */
template <typename vertex_t, typename edge_t, bool multi_gpu>
std::enable_if_t<!multi_gpu, rmm::device_uvector<vertex_t>> renumber_edgelist(
  raft::handle_t const& handle,
  vertex_t const* vertices,
  vertex_t num_vertices,
  vertex_t* edgelist_major_vertices /* [INOUT] */,
  vertex_t* edgelist_minor_vertices /* [INOUT] */,
  edge_t num_edgelist_edges,
  bool do_expensive_check = false);

/**
 * @brief Compute the coarsened graph.
 *
 * Aggregates the vertices with the same label to a new vertex in the output coarsened graph.
 * Multi-edges in the coarsened graph are collapsed to a single edge with its weight equal to the
 * sum of multi-edge weights.
 *
 * @tparam vertex_t Type of vertex identifiers. Needs to be an integral type.
 * @tparam edge_t Type of edge identifiers. Needs to be an integral type.
 * @tparam weight_t Type of edge weights. Needs to be a floating point type.
 * @tparam store_transposed Flag indicating whether to store the graph adjacency matrix as is or as
 * transposed.
 * @tparam multi_gpu Flag indicating whether template instantiation should target single-GPU (false)
 * or multi-GPU (true).
 * @param handle RAFT handle object to encapsulate resources (e.g. CUDA stream, communicator, and
 * handles to various CUDA libraries) to run graph algorithms.
 * @param graph_view Graph view object of the input graph to be coarsened.
 * @param labels Vertex labels (assigned to this process in multi-GPU) to be used in coarsening.
 * @param do_expensive_check A flag to run expensive checks for input arguments (if set to `true`).
 * @return std::tuple<std::unique_ptr<graph_t<vertex_t, edge_t, weight_t, store_transposed,
 * multi_gpu>>, rmm::device_uvector<vertex_t>> Tuple of the coarsened graph and labels mapped to the
 * vertices (assigned to this process in multi-GPU) in the coarsened graph.
 */
template <typename vertex_t,
          typename edge_t,
          typename weight_t,
          bool store_transposed,
          bool multi_gpu>
std::tuple<std::unique_ptr<graph_t<vertex_t, edge_t, weight_t, store_transposed, multi_gpu>>,
           rmm::device_uvector<vertex_t>>
coarsen_graph(
  raft::handle_t const& handle,
  graph_view_t<vertex_t, edge_t, weight_t, store_transposed, multi_gpu> const& graph_view,
  vertex_t const* labels,
  bool do_expensive_check = false);

/**
 * @brief Relabel old labels to new labels.
 *
 * @tparam vertex_t Type of vertex identifiers. Needs to be an integral type.
 * @tparam multi_gpu Flag indicating whether template instantiation should target single-GPU (false)
 * or multi-GPU (true).
 * @param handle RAFT handle object to encapsulate resources (e.g. CUDA stream, communicator, and
 * handles to various CUDA libraries) to run graph algorithms.
 * @param old_new_label_pairs Pairs of an old label and the corresponding new label (each process
 * holds only part of the entire old labels and the corresponding new labels; partitioning can be
 * arbitrary).
 * @param num_label_pairs Number of (old, new) label pairs.
 * @param labels Labels to be relabeled. This initially holds old labels. Old labels are updated to
 * new labels in-place ([INOUT] parameter).
 * @param num_labels Number of labels to be relabeled.
 * @param do_expensive_check A flag to run expensive checks for input arguments (if set to `true`).
 * @return rmm::device_uvector<vertex_t> New labels corresponding to the @p old_labels.
 */
template <typename vertex_t, bool multi_gpu>
void relabel(raft::handle_t const& handle,
             std::tuple<vertex_t const*, vertex_t const*> old_new_label_pairs,
             vertex_t num_label_pairs,
             vertex_t* labels /* [INOUT] */,
             vertex_t num_labels,
             bool do_expensive_check = false);

/**
 * @brief extract induced subgraph(s).
 *
 * @tparam vertex_t Type of vertex identifiers. Needs to be an integral type.
 * @tparam edge_t Type of edge identifiers. Needs to be an integral type.
 * @tparam weight_t Type of edge weights.
 * @tparam store_transposed Flag indicating whether to store the graph adjacency matrix as is or as
 * transposed.
 * @tparam multi_gpu Flag indicating whether template instantiation should target single-GPU (false)
 * or multi-GPU (true).
 * @param handle RAFT handle object to encapsulate resources (e.g. CUDA stream, communicator, and
 * handles to various CUDA libraries) to run graph algorithms.
 * @param graph_view Graph view object, we extract induced subgraphs from @p graph_view.
 * @param subgraph_offsets Pointer to subgraph vertex offsets (size == @p num_subgraphs + 1).
 * @param subgraph_vertices Pointer to subgraph vertices (size == @p subgraph_offsets[@p
 * num_subgraphs]). The elements of @p subgraph_vertices for each subgraph should be sorted in
 * ascending order and unique.
 * @param num_subgraphs Number of induced subgraphs to extract.
 * @param do_expensive_check A flag to run expensive checks for input arguments (if set to `true`).
 * @return std::tuple<rmm::device_uvector<vertex_t>, rmm::device_uvector<vertex_t>,
 * rmm::device_uvector<weight_t>, rmm::device_uvector<size_t>> Quadraplet of edge major (destination
 * if @p store_transposed is true, source otherwise) vertices, edge minor (source if @p
 * store_transposed  is true, destination otherwise) vertices, edge weights, and edge offsets for
 * each induced subgraphs (size == num_subgraphs + 1). The sizes of the edge major & minor vertices
 * are edge_offsets[num_subgraphs]. The size of the edge weights is either
 * edge_offsets[num_subgraphs] (if @p graph_view is weighted) or 0 (if @p graph_view is unweighted).
 */
template <typename vertex_t,
          typename edge_t,
          typename weight_t,
          bool store_transposed,
          bool multi_gpu>
std::tuple<rmm::device_uvector<vertex_t>,
           rmm::device_uvector<vertex_t>,
           rmm::device_uvector<weight_t>,
           rmm::device_uvector<size_t>>
extract_induced_subgraphs(
  raft::handle_t const& handle,
  graph_view_t<vertex_t, edge_t, weight_t, store_transposed, multi_gpu> const& graph_view,
  size_t const* subgraph_offsets /* size == num_subgraphs + 1 */,
  vertex_t const* subgraph_vertices /* size == subgraph_offsets[num_subgraphs] */,
  size_t num_subgraphs,
  bool do_expensive_check = false);

}  // namespace experimental
}  // namespace cugraph<|MERGE_RESOLUTION|>--- conflicted
+++ resolved
@@ -55,11 +55,7 @@
 renumber_edgelist(raft::handle_t const& handle,
                   std::vector<vertex_t*> const& edgelist_major_vertices /* [INOUT] */,
                   std::vector<vertex_t*> const& edgelist_minor_vertices /* [INOUT] */,
-<<<<<<< HEAD
-                  std::vector<edge_t> const& num_edgelist_edges,
-=======
                   std::vector<edge_t> const& edgelist_edge_counts,
->>>>>>> e0efcd58
                   bool do_expensive_check = false);
 
 /**
@@ -125,11 +121,7 @@
                   vertex_t num_local_vertices,
                   std::vector<vertex_t*> const& edgelist_major_vertices /* [INOUT] */,
                   std::vector<vertex_t*> const& edgelist_minor_vertices /* [INOUT] */,
-<<<<<<< HEAD
-                  std::vector<edge_t> const& num_edgelist_edges,
-=======
                   std::vector<edge_t> const& edgelist_edge_counts,
->>>>>>> e0efcd58
                   bool do_expensive_check = false);
 
 /**
