/*
 * Copyright (c) 2020-2021, NVIDIA CORPORATION.
 *
 * Licensed under the Apache License, Version 2.0 (the "License");
 * you may not use this file except in compliance with the License.
 * You may obtain a copy of the License at
 *
 *     http://www.apache.org/licenses/LICENSE-2.0
 *
 * Unless required by applicable law or agreed to in writing, software
 * distributed under the License is distributed on an "AS IS" BASIS,
 * WITHOUT WARRANTIES OR CONDITIONS OF ANY KIND, either express or implied.
 * See the License for the specific language governing permissions and
 * limitations under the License.
 */
#pragma once

#include <experimental/graph.hpp>
#include <experimental/graph_view.hpp>

#include <raft/handle.hpp>
#include <rmm/device_uvector.hpp>

#include <memory>
#include <tuple>
#include <vector>

namespace cugraph {
namespace experimental {

/**
 * @brief renumber edgelist (multi-GPU)
 *
 * This function assumes that edges are pre-shuffled to their target processes using the
 * compute_gpu_id_from_edge_t functor.
 *
 * @tparam vertex_t Type of vertex identifiers. Needs to be an integral type.
 * @tparam edge_t Type of edge identifiers. Needs to be an integral type.
 * @tparam multi_gpu Flag indicating whether template instantiation should target single-GPU (false)
 * or multi-GPU (true).
 * @param handle RAFT handle object to encapsulate resources (e.g. CUDA stream, communicator, and
 * handles to various CUDA libraries) to run graph algorithms.
<<<<<<< HEAD
 * @param edgelist_major_vertices Pointers (one pointer per local graph adjacency matrix partition assigned to this process) to edge source vertex IDs (if the graph adjacency matrix is stored as is) or edge destination vertex IDs (if the transposed graph adjacency matrix is stored). Vertex IDs are updated in-place ([INOUT] parameter). Edges should be pre-shuffled to their final target process & matrix partition; i.e. applying the compute_gpu_id_from_edge_t functor to every (major, minor) pair should return the GPU ID of this process and applying the compute_partition_id_from_edge_t fuctor to every (major, minor) pair for a local matrix partition should return the partition ID of the corresponding matrix partition.
 * @param edgelist_minor_vertices Pointers (one pointer per local graph adjacency matrix partition assigned to this process) to edge destination vertex IDs (if the graph adjacency matrix is stored as is) or edge source vertex IDs (if the transposed graph adjacency matrix is stored). Vertex IDs are updated in-place ([INOUT] parameter). Edges should be pre-shuffled to their final target process & matrix partition; i.e. applying the compute_gpu_id_from_edge_t functor to every (major, minor) pair should return the GPU ID of this process and applying the compute_partition_id_from_edge_t fuctor to every (major, minor) pair for a local matrix partition should return the partition ID of the corresponding matrix partition.
 * @param edgelist_edge_counts Edge counts (one count per local graph adjacency matrix partition assigned to this process).
=======
 * @param edgelist_major_vertices Pointers (one pointer per local graph adjacency matrix partition
 * assigned to this process) to edge source vertex IDs (if the graph adjacency matrix is stored as
 * is) or edge destination vertex IDs (if the transposed graph adjacency matrix is stored). Vertex
 * IDs are updated in-place ([INOUT] parameter). Edges should be pre-shuffled to their final target
 * process & matrix partition; i.e. applying the compute_gpu_id_from_edge_t functor to every (major,
 * minor) pair should return the GPU ID of this process and applying the
 * compute_partition_id_from_edge_t fuctor to every (major, minor) pair for a local matrix partition
 * should return the partition ID of the corresponding matrix partition.
 * @param edgelist_minor_vertices Pointers (one pointer per local graph adjacency matrix partition
 * assigned to this process) to edge destination vertex IDs (if the graph adjacency matrix is stored
 * as is) or edge source vertex IDs (if the transposed graph adjacency matrix is stored). Vertex IDs
 * are updated in-place ([INOUT] parameter). Edges should be pre-shuffled to their final target
 * process & matrix partition; i.e. applying the compute_gpu_id_from_edge_t functor to every (major,
 * minor) pair should return the GPU ID of this process and applying the
 * compute_partition_id_from_edge_t fuctor to every (major, minor) pair for a local matrix partition
 * should return the partition ID of the corresponding matrix partition.
 * @param edgelist_edge_counts Edge counts (one count per local graph adjacency matrix partition
 * assigned to this process).
>>>>>>> 3df52a27
 * @param do_expensive_check A flag to run expensive checks for input arguments (if set to `true`).
 * @return std::tuple<rmm::device_uvector<vertex_t>, partition_t<vertex_t>, vertex_t, edge_t>
 * Quadruplet of labels (vertex IDs before renumbering) for the entire set of vertices (assigned to
 * this process in multi-GPU), partition_t object storing graph partitioning information, total
 * number of vertices, and total number of edges.
 */
template <typename vertex_t, typename edge_t, bool multi_gpu>
std::enable_if_t<multi_gpu,
                 std::tuple<rmm::device_uvector<vertex_t>, partition_t<vertex_t>, vertex_t, edge_t>>
renumber_edgelist(raft::handle_t const& handle,
                  std::vector<vertex_t*> const& edgelist_major_vertices /* [INOUT] */,
                  std::vector<vertex_t*> const& edgelist_minor_vertices /* [INOUT] */,
                  std::vector<edge_t> const& edgelist_edge_counts,
                  bool do_expensive_check = false);

/**
 * @brief renumber edgelist (single-GPU)
 *
 * @tparam vertex_t Type of vertex identifiers. Needs to be an integral type.
 * @tparam edge_t Type of edge identifiers. Needs to be an integral type.
 * @tparam multi_gpu Flag indicating whether template instantiation should target single-GPU (false)
 * or multi-GPU (true).
 * @param handle RAFT handle object to encapsulate resources (e.g. CUDA stream, communicator, and
 * handles to various CUDA libraries) to run graph algorithms.
 * @param edgelist_major_vertices Edge source vertex IDs (if the graph adjacency matrix is stored as
 * is) or edge destination vertex IDs (if the transposed graph adjacency matrix is stored). Vertex
 * IDs are updated in-place ([INOUT] parameter).
 * @param edgelist_minor_vertices Edge destination vertex IDs (if the graph adjacency matrix is
 * stored as is) or edge source vertex IDs (if the transposed graph adjacency matrix is stored).
 * Vertex IDs are updated in-place ([INOUT] parameter).
 * @param num_edgelist_edges Number of edges in the edgelist.
 * @param do_expensive_check A flag to run expensive checks for input arguments (if set to `true`).
 * @return rmm::device_uvector<vertex_t> Labels (vertex IDs before renumbering) for the entire set
 * of vertices.
 */
template <typename vertex_t, typename edge_t, bool multi_gpu>
std::enable_if_t<!multi_gpu, rmm::device_uvector<vertex_t>> renumber_edgelist(
  raft::handle_t const& handle,
  vertex_t* edgelist_major_vertices /* [INOUT] */,
  vertex_t* edgelist_minor_vertices /* [INOUT] */,
  edge_t num_edgelist_edges,
  bool do_expensive_check = false);

/**
 * @brief renumber edgelist (multi-GPU)
 *
 * This version takes the vertex set in addition; this allows renumbering to include isolated
 * vertices. This function assumes that vertices and edges are pre-shuffled to their target
 * processes using the compute_gpu_id_from_vertex_t & compute_gpu_id_from_edge_t functors,
 * respectively.
 *
 * @tparam vertex_t Type of vertex identifiers. Needs to be an integral type.
 * @tparam edge_t Type of edge identifiers. Needs to be an integral type.
 * @tparam multi_gpu Flag indicating whether template instantiation should target single-GPU (false)
 * or multi-GPU (true).
 * @param handle RAFT handle object to encapsulate resources (e.g. CUDA stream, communicator, and
 * handles to various CUDA libraries) to run graph algorithms.
 * @param local_vertices Part of the entire set of vertices in the graph to be renumbered. Applying
 * the compute_gpu_id_from_vertex_t to every vertex should return the local GPU ID for this function
 * to work (vertices should be pre-shuffled).
 * @param num_local_vertices Number of local vertices.
<<<<<<< HEAD
 * @param edgelist_major_vertices Pointers (one pointer per local graph adjacency matrix partition assigned to this process) to edge source vertex IDs (if the graph adjacency matrix is stored as is) or edge destination vertex IDs (if the transposed graph adjacency matrix is stored). Vertex IDs are updated in-place ([INOUT] parameter). Edges should be pre-shuffled to their final target process & matrix partition; i.e. applying the compute_gpu_id_from_edge_t functor to every (major, minor) pair should return the GPU ID of this process and applying the compute_partition_id_from_edge_t fuctor to every (major, minor) pair for a local matrix partition should return the partition ID of the corresponding matrix partition.
 * @param edgelist_minor_vertices Pointers (one pointer per local graph adjacency matrix partition assigned to this process) to edge destination vertex IDs (if the graph adjacency matrix is stored as is) or edge source vertex IDs (if the transposed graph adjacency matrix is stored). Vertex IDs are updated in-place ([INOUT] parameter). Edges should be pre-shuffled to their final target process & matrix partition; i.e. applying the compute_gpu_id_from_edge_t functor to every (major, minor) pair should return the GPU ID of this process and applying the compute_partition_id_from_edge_t fuctor to every (major, minor) pair for a local matrix partition should return the partition ID of the corresponding matrix partition.
 * @param edgelist_edge_counts Edge counts (one count per local graph adjacency matrix partition assigned to this process).
=======
 * @param edgelist_major_vertices Pointers (one pointer per local graph adjacency matrix partition
 * assigned to this process) to edge source vertex IDs (if the graph adjacency matrix is stored as
 * is) or edge destination vertex IDs (if the transposed graph adjacency matrix is stored). Vertex
 * IDs are updated in-place ([INOUT] parameter). Edges should be pre-shuffled to their final target
 * process & matrix partition; i.e. applying the compute_gpu_id_from_edge_t functor to every (major,
 * minor) pair should return the GPU ID of this process and applying the
 * compute_partition_id_from_edge_t fuctor to every (major, minor) pair for a local matrix partition
 * should return the partition ID of the corresponding matrix partition.
 * @param edgelist_minor_vertices Pointers (one pointer per local graph adjacency matrix partition
 * assigned to this process) to edge destination vertex IDs (if the graph adjacency matrix is stored
 * as is) or edge source vertex IDs (if the transposed graph adjacency matrix is stored). Vertex IDs
 * are updated in-place ([INOUT] parameter). Edges should be pre-shuffled to their final target
 * process & matrix partition; i.e. applying the compute_gpu_id_from_edge_t functor to every (major,
 * minor) pair should return the GPU ID of this process and applying the
 * compute_partition_id_from_edge_t fuctor to every (major, minor) pair for a local matrix partition
 * should return the partition ID of the corresponding matrix partition.
 * @param edgelist_edge_counts Edge counts (one count per local graph adjacency matrix partition
 * assigned to this process).
>>>>>>> 3df52a27
 * @param do_expensive_check A flag to run expensive checks for input arguments (if set to `true`).
 * @return std::tuple<rmm::device_uvector<vertex_t>, partition_t<vertex_t>, vertex_t, edge_t>
 * Quadruplet of labels (vertex IDs before renumbering) for the entire set of vertices (assigned to
 * this process in multi-GPU), partition_t object storing graph partitioning information, total
 * number of vertices, and total number of edges.
 */
template <typename vertex_t, typename edge_t, bool multi_gpu>
std::enable_if_t<multi_gpu,
                 std::tuple<rmm::device_uvector<vertex_t>, partition_t<vertex_t>, vertex_t, edge_t>>
renumber_edgelist(raft::handle_t const& handle,
                  vertex_t const* local_vertices,
                  vertex_t num_local_vertices,
                  std::vector<vertex_t*> const& edgelist_major_vertices /* [INOUT] */,
                  std::vector<vertex_t*> const& edgelist_minor_vertices /* [INOUT] */,
                  std::vector<edge_t> const& edgelist_edge_counts,
                  bool do_expensive_check = false);

/**
 * @brief renumber edgelist (single-GPU)
 *
 * This version takes the vertex set in addition; this allows renumbering to include isolated
 * vertices.
 *
 * @tparam vertex_t Type of vertex identifiers. Needs to be an integral type.
 * @tparam edge_t Type of edge identifiers. Needs to be an integral type.
 * @tparam multi_gpu Flag indicating whether template instantiation should target single-GPU (false)
 * or multi-GPU (true).
 * @param handle RAFT handle object to encapsulate resources (e.g. CUDA stream, communicator, and
 * handles to various CUDA libraries) to run graph algorithms.
 * @param vertices The entire set of vertices in the graph to be renumbered.
 * @param num_vertices Number of vertices.
 * @param edgelist_major_vertices Edge source vertex IDs (if the graph adjacency matrix is stored as
 * is) or edge destination vertex IDs (if the transposed graph adjacency matrix is stored). Vertex
 * IDs are updated in-place ([INOUT] parameter).
 * @param edgelist_minor_vertices Edge destination vertex IDs (if the graph adjacency matrix is
 * stored as is) or edge source vertex IDs (if the transposed graph adjacency matrix is stored).
 * Vertex IDs are updated in-place ([INOUT] parameter).
 * @param num_edgelist_edges Number of edges in the edgelist.
 * @param do_expensive_check A flag to run expensive checks for input arguments (if set to `true`).
 * @return rmm::device_uvector<vertex_t> Labels (vertex IDs before renumbering) for the entire set
 * of vertices.
 */
template <typename vertex_t, typename edge_t, bool multi_gpu>
std::enable_if_t<!multi_gpu, rmm::device_uvector<vertex_t>> renumber_edgelist(
  raft::handle_t const& handle,
  vertex_t const* vertices,
  vertex_t num_vertices,
  vertex_t* edgelist_major_vertices /* [INOUT] */,
  vertex_t* edgelist_minor_vertices /* [INOUT] */,
  edge_t num_edgelist_edges,
  bool do_expensive_check = false);

/**
 * @brief Renumber external vertices to internal vertices based on the provoided @p
 * renumber_map_labels.
 *
 * Note cugraph::experimental::invalid_id<vertex_t>::value remains unchanged.
 *
 * @tparam vertex_t Type of vertex identifiers. Needs to be an integral type.
 * @tparam multi_gpu Flag indicating whether template instantiation should target single-GPU (false)
 * or multi-GPU (true).
 * @param handle RAFT handle object to encapsulate resources (e.g. CUDA stream, communicator, and
 * handles to various CUDA libraries) to run graph algorithms.
 * @param vertices Pointer to the vertices to be renumbered. The input external vertices are
 * renumbered to internal vertices in-place.
 * @param num_vertices Number of vertices to be renumbered.
 * @param renumber_map_labels Pointer to the external vertices corresponding to the internal
 * vertices in the range [@p local_int_vertex_first, @p local_int_vertex_last).
 * @param local_int_vertex_first The first local internal vertex (inclusive, assigned to this
 * process in multi-GPU).
 * @param local_int_vertex_last The last local internal vertex (exclusive, assigned to this process
 * in multi-GPU).
 * @param do_expensive_check A flag to run expensive checks for input arguments (if set to `true`).
 */
template <typename vertex_t, bool multi_gpu>
void renumber_ext_vertices(raft::handle_t const& handle,
                           vertex_t* vertices /* [INOUT] */,
                           size_t num_vertices,
                           vertex_t const* renumber_map_labels,
                           vertex_t local_int_vertex_first,
                           vertex_t local_int_vertex_last,
                           bool do_expensive_check = false);

/**
 * @brief Unrenumber local internal vertices to external vertices based on the providied @p
 * renumber_map_labels.
 *
 * Note cugraph::experimental::invalid_id<vertex_t>::value remains unchanged.
 *
 * @tparam vertex_t Type of vertex identifiers. Needs to be an integral type.
 * @param handle RAFT handle object to encapsulate resources (e.g. CUDA stream, communicator, and
 * handles to various CUDA libraries) to run graph algorithms.
 * @param vertices Pointer to the local internal vertices to be unrenumbered. Each input element
 * should be in [@p local_int_vertex_first, @p local_int_vertex_last). The input internal vertices
 * are renumbered to external vertices in-place.
 * @param num_vertices Number of vertices to be unrenumbered.
 * @param renumber_map_labels Pointer to the external vertices corresponding to the internal
 * vertices in the range [@p local_int_vertex_first, @p local_int_vertex_last).
 * @param local_int_vertex_first The first local internal vertex (inclusive, assigned to this
 * process in multi-GPU).
 * @param local_int_vertex_last The last local internal vertex (exclusive, assigned to this process
 * in multi-GPU).
 * @param do_expensive_check A flag to run expensive checks for input arguments (if set to `true`).
 */
template <typename vertex_t>
void unrenumber_local_int_vertices(
  raft::handle_t const& handle,
  vertex_t* vertices /* [INOUT] */,
  size_t num_vertices,
  vertex_t const* renumber_map_labels /* size = local_int_vertex_last - local_int_vertex_first */,
  vertex_t local_int_vertex_first,
  vertex_t local_int_vertex_last,
  bool do_expensive_check = false);

/**
 * @brief Unrenumber (possibly non-local) internal vertices to external vertices based on the
 * providied @p renumber_map_labels.
 *
 * Note cugraph::experimental::invalid_id<vertex_t>::value remains unchanged.
 *
 * @tparam vertex_t Type of vertex identifiers. Needs to be an integral type.
 * @tparam multi_gpu Flag indicating whether template instantiation should target single-GPU (false)
 * or multi-GPU (true).
 * @param handle RAFT handle object to encapsulate resources (e.g. CUDA stream, communicator, and
 * handles to various CUDA libraries) to run graph algorithms.
 * @param vertices Pointer to the internal vertices to be unrenumbered. The input internal vertices
 * are renumbered to external vertices in-place.
 * @param num_vertices Number of vertices to be unrenumbered.
 * @param renumber_map_labels Pointer to the external vertices corresponding to the internal
 * vertices in the range [@p local_int_vertex_first, @p local_int_vertex_last).
 * @param local_int_vertex_first The first local internal vertex (inclusive, assigned to this
 * process in multi-GPU).
 * @param local_int_vertex_last The last local internal vertex (exclusive, assigned to this process
 * in multi-GPU).
 * @param vertex_partition_lasts Last local internal vertices (exclusive, assigned to each process
 * in multi-GPU).
 * @param do_expensive_check A flag to run expensive checks for input arguments (if set to `true`).
 */
template <typename vertex_t, bool multi_gpu>
void unrenumber_int_vertices(raft::handle_t const& handle,
                             vertex_t* vertices /* [INOUT] */,
                             size_t num_vertices,
                             vertex_t const* renumber_map_labels,
                             vertex_t local_int_vertex_first,
                             vertex_t local_int_vertex_last,
                             std::vector<vertex_t>& vertex_partition_lasts,
                             bool do_expensive_check = false);

/**
 * @brief Compute the coarsened graph.
 *
 * Aggregates the vertices with the same label to a new vertex in the output coarsened graph.
 * Multi-edges in the coarsened graph are collapsed to a single edge with its weight equal to the
 * sum of multi-edge weights.
 *
 * @tparam vertex_t Type of vertex identifiers. Needs to be an integral type.
 * @tparam edge_t Type of edge identifiers. Needs to be an integral type.
 * @tparam weight_t Type of edge weights. Needs to be a floating point type.
 * @tparam store_transposed Flag indicating whether to store the graph adjacency matrix as is or as
 * transposed.
 * @tparam multi_gpu Flag indicating whether template instantiation should target single-GPU (false)
 * or multi-GPU (true).
 * @param handle RAFT handle object to encapsulate resources (e.g. CUDA stream, communicator, and
 * handles to various CUDA libraries) to run graph algorithms.
 * @param graph_view Graph view object of the input graph to be coarsened.
 * @param labels Vertex labels (assigned to this process in multi-GPU) to be used in coarsening.
 * @param do_expensive_check A flag to run expensive checks for input arguments (if set to `true`).
 * @return std::tuple<std::unique_ptr<graph_t<vertex_t, edge_t, weight_t, store_transposed,
 * multi_gpu>>, rmm::device_uvector<vertex_t>> Tuple of the coarsened graph and labels mapped to the
 * vertices (assigned to this process in multi-GPU) in the coarsened graph.
 */
template <typename vertex_t,
          typename edge_t,
          typename weight_t,
          bool store_transposed,
          bool multi_gpu>
std::tuple<std::unique_ptr<graph_t<vertex_t, edge_t, weight_t, store_transposed, multi_gpu>>,
           rmm::device_uvector<vertex_t>>
coarsen_graph(
  raft::handle_t const& handle,
  graph_view_t<vertex_t, edge_t, weight_t, store_transposed, multi_gpu> const& graph_view,
  vertex_t const* labels,
  bool do_expensive_check = false);

/**
 * @brief Relabel old labels to new labels.
 *
 * @tparam vertex_t Type of vertex identifiers. Needs to be an integral type.
 * @tparam multi_gpu Flag indicating whether template instantiation should target single-GPU (false)
 * or multi-GPU (true).
 * @param handle RAFT handle object to encapsulate resources (e.g. CUDA stream, communicator, and
 * handles to various CUDA libraries) to run graph algorithms.
 * @param old_new_label_pairs Pairs of an old label and the corresponding new label (each process
 * holds only part of the entire old labels and the corresponding new labels; partitioning can be
 * arbitrary).
 * @param num_label_pairs Number of (old, new) label pairs.
 * @param labels Labels to be relabeled. This initially holds old labels. Old labels are updated to
 * new labels in-place ([INOUT] parameter).
 * @param num_labels Number of labels to be relabeled.
 * @param do_expensive_check A flag to run expensive checks for input arguments (if set to `true`).
 * @return rmm::device_uvector<vertex_t> New labels corresponding to the @p old_labels.
 */
template <typename vertex_t, bool multi_gpu>
void relabel(raft::handle_t const& handle,
             std::tuple<vertex_t const*, vertex_t const*> old_new_label_pairs,
             vertex_t num_label_pairs,
             vertex_t* labels /* [INOUT] */,
             vertex_t num_labels,
             bool do_expensive_check = false);

/**
 * @brief extract induced subgraph(s).
 *
 * @tparam vertex_t Type of vertex identifiers. Needs to be an integral type.
 * @tparam edge_t Type of edge identifiers. Needs to be an integral type.
 * @tparam weight_t Type of edge weights.
 * @tparam store_transposed Flag indicating whether to store the graph adjacency matrix as is or as
 * transposed.
 * @tparam multi_gpu Flag indicating whether template instantiation should target single-GPU (false)
 * or multi-GPU (true).
 * @param handle RAFT handle object to encapsulate resources (e.g. CUDA stream, communicator, and
 * handles to various CUDA libraries) to run graph algorithms.
 * @param graph_view Graph view object, we extract induced subgraphs from @p graph_view.
 * @param subgraph_offsets Pointer to subgraph vertex offsets (size == @p num_subgraphs + 1).
 * @param subgraph_vertices Pointer to subgraph vertices (size == @p subgraph_offsets[@p
 * num_subgraphs]). The elements of @p subgraph_vertices for each subgraph should be sorted in
 * ascending order and unique.
 * @param num_subgraphs Number of induced subgraphs to extract.
 * @param do_expensive_check A flag to run expensive checks for input arguments (if set to `true`).
 * @return std::tuple<rmm::device_uvector<vertex_t>, rmm::device_uvector<vertex_t>,
 * rmm::device_uvector<weight_t>, rmm::device_uvector<size_t>> Quadraplet of edge major (destination
 * if @p store_transposed is true, source otherwise) vertices, edge minor (source if @p
 * store_transposed  is true, destination otherwise) vertices, edge weights, and edge offsets for
 * each induced subgraphs (size == num_subgraphs + 1). The sizes of the edge major & minor vertices
 * are edge_offsets[num_subgraphs]. The size of the edge weights is either
 * edge_offsets[num_subgraphs] (if @p graph_view is weighted) or 0 (if @p graph_view is unweighted).
 */
template <typename vertex_t,
          typename edge_t,
          typename weight_t,
          bool store_transposed,
          bool multi_gpu>
std::tuple<rmm::device_uvector<vertex_t>,
           rmm::device_uvector<vertex_t>,
           rmm::device_uvector<weight_t>,
           rmm::device_uvector<size_t>>
extract_induced_subgraphs(
  raft::handle_t const& handle,
  graph_view_t<vertex_t, edge_t, weight_t, store_transposed, multi_gpu> const& graph_view,
  size_t const* subgraph_offsets /* size == num_subgraphs + 1 */,
  vertex_t const* subgraph_vertices /* size == subgraph_offsets[num_subgraphs] */,
  size_t num_subgraphs,
  bool do_expensive_check = false);

}  // namespace experimental
}  // namespace cugraph<|MERGE_RESOLUTION|>--- conflicted
+++ resolved
@@ -40,11 +40,6 @@
  * or multi-GPU (true).
  * @param handle RAFT handle object to encapsulate resources (e.g. CUDA stream, communicator, and
  * handles to various CUDA libraries) to run graph algorithms.
-<<<<<<< HEAD
- * @param edgelist_major_vertices Pointers (one pointer per local graph adjacency matrix partition assigned to this process) to edge source vertex IDs (if the graph adjacency matrix is stored as is) or edge destination vertex IDs (if the transposed graph adjacency matrix is stored). Vertex IDs are updated in-place ([INOUT] parameter). Edges should be pre-shuffled to their final target process & matrix partition; i.e. applying the compute_gpu_id_from_edge_t functor to every (major, minor) pair should return the GPU ID of this process and applying the compute_partition_id_from_edge_t fuctor to every (major, minor) pair for a local matrix partition should return the partition ID of the corresponding matrix partition.
- * @param edgelist_minor_vertices Pointers (one pointer per local graph adjacency matrix partition assigned to this process) to edge destination vertex IDs (if the graph adjacency matrix is stored as is) or edge source vertex IDs (if the transposed graph adjacency matrix is stored). Vertex IDs are updated in-place ([INOUT] parameter). Edges should be pre-shuffled to their final target process & matrix partition; i.e. applying the compute_gpu_id_from_edge_t functor to every (major, minor) pair should return the GPU ID of this process and applying the compute_partition_id_from_edge_t fuctor to every (major, minor) pair for a local matrix partition should return the partition ID of the corresponding matrix partition.
- * @param edgelist_edge_counts Edge counts (one count per local graph adjacency matrix partition assigned to this process).
-=======
  * @param edgelist_major_vertices Pointers (one pointer per local graph adjacency matrix partition
  * assigned to this process) to edge source vertex IDs (if the graph adjacency matrix is stored as
  * is) or edge destination vertex IDs (if the transposed graph adjacency matrix is stored). Vertex
@@ -63,7 +58,6 @@
  * should return the partition ID of the corresponding matrix partition.
  * @param edgelist_edge_counts Edge counts (one count per local graph adjacency matrix partition
  * assigned to this process).
->>>>>>> 3df52a27
  * @param do_expensive_check A flag to run expensive checks for input arguments (if set to `true`).
  * @return std::tuple<rmm::device_uvector<vertex_t>, partition_t<vertex_t>, vertex_t, edge_t>
  * Quadruplet of labels (vertex IDs before renumbering) for the entire set of vertices (assigned to
@@ -125,11 +119,6 @@
  * the compute_gpu_id_from_vertex_t to every vertex should return the local GPU ID for this function
  * to work (vertices should be pre-shuffled).
  * @param num_local_vertices Number of local vertices.
-<<<<<<< HEAD
- * @param edgelist_major_vertices Pointers (one pointer per local graph adjacency matrix partition assigned to this process) to edge source vertex IDs (if the graph adjacency matrix is stored as is) or edge destination vertex IDs (if the transposed graph adjacency matrix is stored). Vertex IDs are updated in-place ([INOUT] parameter). Edges should be pre-shuffled to their final target process & matrix partition; i.e. applying the compute_gpu_id_from_edge_t functor to every (major, minor) pair should return the GPU ID of this process and applying the compute_partition_id_from_edge_t fuctor to every (major, minor) pair for a local matrix partition should return the partition ID of the corresponding matrix partition.
- * @param edgelist_minor_vertices Pointers (one pointer per local graph adjacency matrix partition assigned to this process) to edge destination vertex IDs (if the graph adjacency matrix is stored as is) or edge source vertex IDs (if the transposed graph adjacency matrix is stored). Vertex IDs are updated in-place ([INOUT] parameter). Edges should be pre-shuffled to their final target process & matrix partition; i.e. applying the compute_gpu_id_from_edge_t functor to every (major, minor) pair should return the GPU ID of this process and applying the compute_partition_id_from_edge_t fuctor to every (major, minor) pair for a local matrix partition should return the partition ID of the corresponding matrix partition.
- * @param edgelist_edge_counts Edge counts (one count per local graph adjacency matrix partition assigned to this process).
-=======
  * @param edgelist_major_vertices Pointers (one pointer per local graph adjacency matrix partition
  * assigned to this process) to edge source vertex IDs (if the graph adjacency matrix is stored as
  * is) or edge destination vertex IDs (if the transposed graph adjacency matrix is stored). Vertex
@@ -148,7 +137,6 @@
  * should return the partition ID of the corresponding matrix partition.
  * @param edgelist_edge_counts Edge counts (one count per local graph adjacency matrix partition
  * assigned to this process).
->>>>>>> 3df52a27
  * @param do_expensive_check A flag to run expensive checks for input arguments (if set to `true`).
  * @return std::tuple<rmm::device_uvector<vertex_t>, partition_t<vertex_t>, vertex_t, edge_t>
  * Quadruplet of labels (vertex IDs before renumbering) for the entire set of vertices (assigned to
