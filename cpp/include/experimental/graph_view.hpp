/*
 * Copyright (c) 2020, NVIDIA CORPORATION.
 *
 * Licensed under the Apache License, Version 2.0 (the "License");
 * you may not use this file except in compliance with the License.
 * You may obtain a copy of the License at
 *
 *     http://www.apache.org/licenses/LICENSE-2.0
 *
 * Unless required by applicable law or agreed to in writing, software
 * distributed under the License is distributed on an "AS IS" BASIS,
 * WITHOUT WARRANTIES OR CONDITIONS OF ANY KIND, either express or implied.
 * See the License for the specific language governing permissions and
 * limitations under the License.
 */
#pragma once

#include <utilities/error.hpp>

#include <raft/handle.hpp>
#include <rmm/device_uvector.hpp>

#include <algorithm>
#include <cassert>
#include <cstddef>
#include <string>
#include <tuple>
#include <type_traits>
#include <vector>

namespace cugraph {
namespace experimental {

/**
 * @brief store vertex partitioning map
 *
 * Say P = P_row * P_col GPUs. For communication, we need P_row row communicators of size P_col and
 * P_col column communicators of size P_row. row_comm_size = P_col and col_comm_size = P_row.
 * row_comm_rank & col_comm_rank are ranks within the row & column communicators, respectively.
 *
 * We need to partition 1D vertex arrays (storing per vertex values) and the 2D graph adjacency
 * matrix (or transposed 2D graph adjacency matrix) of G. An 1D vertex array of size V is divided to
 * P linear partitions; each partition has the size close to V / P. We consider two different
 * strategies to partition the 2D matrix: the default strategy and the hypergraph partitioning based
 * strategy (the latter is for future extension and in the future we may use the latter for both as
 * this leads to better communication patterns).
 *
 * In the default case, one GPU will be responsible for 1 rectangular partition. The matrix will be
 * horizontally partitioned first to P_row slabs. Each slab will be further vertically partitioned
 * to P_col rectangles. Each rectangular partition will have the size close to V / P_row by V /
 * P_col.
 *
 * To be more specific, a GPU with (col_comm_rank, row_comm_rank) will be responsible for one
 * rectangular partition [a,b) by [c,d) where a = vertex_partition_offsets[row_comm_size *
 * col_comm_rank], b = vertex_partition_offsets[row_comm_size * (col_comm_rank + 1)], c =
 * vertex_partition_offsets[col_comm_size * row_comm_rank], and d =
 * vertex_partition_offsets[col_comm_size * (row_comm_rank + 1)].
 *
 * In the future, we may apply hyper-graph partitioning to divide V vertices to P groups minimizing
 * edge cuts across groups while balancing the number of vertices in each group. We will also
 * renumber vertices so the vertices in each group are mapped to consecutive integers. Then, there
 * will be more non-zeros in the diagonal partitions of the 2D graph adjacency matrix (or the
 * transposed 2D graph adjacency matrix) than the off-diagonal partitions. The default strategy does
 * not balance the number of nonzeros if hyper-graph partitioning is applied. To solve this problem,
 * the matrix is first horizontally partitioned to P slabs, then each slab will be further
 * vertically partitioned to P_row (instead of P_col in the default case) rectangles. One GPU will
 * be responsible col_comm_size rectangular partitions in this case.
 *
 * To be more specific, a GPU with (col_comm_rank, row_comm_rank) will be responsible for
 * col_comm_size rectangular partitions [a_i,b_i) by [c,d) where a_i =
 * vertex_partition_offsets[row_comm_size * i + row_comm_rank] and b_i =
 * vertex_partition_offsets[row_comm_size * i + row_comm_rank + 1]. c is
 * vertex_partition_offsets[row_comm_size * col_comm_rank] and d =
 * vertex_partition_offsests[row_comm_size * (col_comm_rank + 1)].
 *
 * See E. G. Boman et. al., “Scalable matrix computations on large scale-free graphs using 2D graph
 * partitioning”, 2013 for additional detail.
 *
 * @tparam vertex_t Type of vertex ID
 */
template <typename vertex_t>
class partition_t {
 public:
  partition_t(std::vector<vertex_t> const& vertex_partition_offsets,
              bool hypergraph_partitioned,
              int row_comm_size,
              int col_comm_size,
              int row_comm_rank,
              int col_comm_rank)
    : vertex_partition_offsets_(vertex_partition_offsets),
      hypergraph_partitioned_(hypergraph_partitioned),
      comm_rank_(col_comm_size * row_comm_rank + col_comm_rank),
      row_comm_size_(row_comm_size),
      col_comm_size_(col_comm_size),
      row_comm_rank_(row_comm_rank),
      col_comm_rank_(col_comm_rank)
  {
    CUGRAPH_EXPECTS(
      vertex_partition_offsets.size() == static_cast<size_t>((row_comm_size * col_comm_size)+1),
      "Invalid API parameter: erroneous vertex_partition_offsets.size().");

    CUGRAPH_EXPECTS(
      std::is_sorted(vertex_partition_offsets_.begin(), vertex_partition_offsets_.end()),
      "Invalid API parameter: partition.vertex_partition_offsets values should be non-descending.");
    CUGRAPH_EXPECTS(vertex_partition_offsets_[0] == vertex_t{0},
                    "Invalid API parameter: partition.vertex_partition_offsets[0] should be 0.");

    vertex_t start_offset{0};
    matrix_partition_major_value_start_offsets_.assign(get_number_of_matrix_partitions(), 0);
    for (size_t i = 0; i < matrix_partition_major_value_start_offsets_.size(); ++i) {
      matrix_partition_major_value_start_offsets_[i] = start_offset;
      start_offset += get_matrix_partition_major_last(i) - get_matrix_partition_major_first(i);
    }
  }

  int get_row_size() const {
    return row_comm_size_;
  }

  int get_col_size() const {
    return col_comm_size_;
  }

  int get_comm_rank() const {
    return comm_rank_;
  }

  std::tuple<vertex_t, vertex_t> get_local_vertex_range() const
  {
    return std::make_tuple(vertex_partition_offsets_[comm_rank_],
                           vertex_partition_offsets_[comm_rank_ + 1]);
  }

  vertex_t get_local_vertex_first() const { return vertex_partition_offsets_[comm_rank_]; }

  vertex_t get_local_vertex_last() const { return vertex_partition_offsets_[comm_rank_ + 1]; }

  std::tuple<vertex_t, vertex_t> get_vertex_partition_range(size_t vertex_partition_idx) const
  {
    return std::make_tuple(vertex_partition_offsets_[vertex_partition_idx],
                           vertex_partition_offsets_[vertex_partition_idx + 1]);
  }

  vertex_t get_vertex_partition_first(size_t vertex_partition_idx) const
  {
    return vertex_partition_offsets_[vertex_partition_idx];
  }

  vertex_t get_vertex_partition_last(size_t vertex_partition_idx) const
  {
    return vertex_partition_offsets_[vertex_partition_idx + 1];
  }

  vertex_t get_vertex_partition_size(size_t vertex_partition_idx) const {
    return get_vertex_partition_last(vertex_partition_idx) - get_vertex_partition_first(vertex_partition_idx);
  }

  size_t get_number_of_matrix_partitions() const
  {
    return hypergraph_partitioned_ ? col_comm_size_ : 1;
  }

  std::tuple<vertex_t, vertex_t> get_matrix_partition_major_range(size_t partition_idx) const
  {
    auto major_first = get_matrix_partition_major_first(partition_idx);
    auto major_last = get_matrix_partition_major_last(partition_idx);

    return std::make_tuple(major_first, major_last);
  }

  vertex_t get_matrix_partition_major_first(size_t partition_idx) const
  {
    return hypergraph_partitioned_
             ? vertex_partition_offsets_[row_comm_size_ * partition_idx + row_comm_rank_]
             : vertex_partition_offsets_[col_comm_rank_ * row_comm_size_];
  }

  vertex_t get_matrix_partition_major_last(size_t partition_idx) const
  {
    return hypergraph_partitioned_
             ? vertex_partition_offsets_[row_comm_size_ * partition_idx + row_comm_rank_ + 1]
             : vertex_partition_offsets_[(col_comm_rank_ + 1) * row_comm_size_];
  }

  vertex_t get_matrix_partition_major_value_start_offset(size_t partition_idx) const
  {
    return matrix_partition_major_value_start_offsets_[partition_idx];
  }

  std::tuple<vertex_t, vertex_t> get_matrix_partition_minor_range() const
  {
    auto minor_first = get_matrix_partition_minor_first();
<<<<<<< HEAD
    auto minor_last = get_matrix_partition_minor_last();
=======
    auto minor_last  = get_matrix_partition_minor_last();
>>>>>>> e543ea81

    return std::make_tuple(minor_first, minor_last);
  }

  vertex_t get_matrix_partition_minor_first() const
  {
    return hypergraph_partitioned_ ? vertex_partition_offsets_[col_comm_rank_ * row_comm_size_]
                                   : vertex_partition_offsets_[row_comm_rank_ * col_comm_size_];
  }

  vertex_t get_matrix_partition_minor_last() const
  {
    return hypergraph_partitioned_
             ? vertex_partition_offsets_[(col_comm_rank_ + 1) * row_comm_size_]
             : vertex_partition_offsets_[(row_comm_rank_ + 1) * col_comm_size_];
  }

  bool is_hypergraph_partitioned() const { return hypergraph_partitioned_; }

 private:
  std::vector<vertex_t> vertex_partition_offsets_{};  // size = P + 1
  bool hypergraph_partitioned_{false};

  int comm_rank_{0};
  int row_comm_size_{0};
  int col_comm_size_{0};
  int row_comm_rank_{0};
  int col_comm_rank_{0};

  std::vector<vertex_t>
    matrix_partition_major_value_start_offsets_{};  // size = get_number_of_matrix_partitions()
};

struct graph_properties_t {
  bool is_symmetric{false};
  bool is_multigraph{false};
};

namespace detail {

// FIXME: threshold values require tuning
size_t constexpr low_degree_threshold{raft::warp_size()};
size_t constexpr mid_degree_threshold{1024};
size_t constexpr num_segments_per_vertex_partition{3};

// Common for both graph_view_t & graph_t and both single-GPU & multi-GPU versions
template <typename vertex_t, typename edge_t, typename weight_t>
class graph_base_t {
 public:
  graph_base_t(raft::handle_t const& handle,
               vertex_t number_of_vertices,
               edge_t number_of_edges,
               graph_properties_t properties)
    : handle_ptr_(&handle),
      number_of_vertices_(number_of_vertices),
      number_of_edges_(number_of_edges),
      properties_(properties){};

  vertex_t get_number_of_vertices() const { return number_of_vertices_; }
  edge_t get_number_of_edges() const { return number_of_edges_; }

  template <typename vertex_type = vertex_t>
  std::enable_if_t<std::is_signed<vertex_type>::value, bool> is_valid_vertex(vertex_type v) const
  {
    return ((v >= 0) && (v < number_of_vertices_));
  }

  template <typename vertex_type = vertex_t>
  std::enable_if_t<std::is_unsigned<vertex_type>::value, bool> is_valid_vertex(vertex_type v) const
  {
    return (v < number_of_vertices_);
  }

  bool is_symmetric() const { return properties_.is_symmetric; }
  bool is_multigraph() const { return properties_.is_multigraph; }

 protected:
  raft::handle_t const* get_handle_ptr() const { return handle_ptr_; };
  graph_properties_t get_graph_properties() const { return properties_; }

 private:
  raft::handle_t const* handle_ptr_{nullptr};

  vertex_t number_of_vertices_{0};
  edge_t number_of_edges_{0};

  graph_properties_t properties_{};
};

}  // namespace detail

// graph_view_t is a non-owning graph class (note that graph_t is an owning graph class)
template <typename vertex_t,
          typename edge_t,
          typename weight_t,
          bool store_transposed,
          bool multi_gpu,
          typename Enable = void>
class graph_view_t;

// multi-GPU version
template <typename vertex_t,
          typename edge_t,
          typename weight_t,
          bool store_transposed,
          bool multi_gpu>
class graph_view_t<vertex_t,
                   edge_t,
                   weight_t,
                   store_transposed,
                   multi_gpu,
                   std::enable_if_t<multi_gpu>>
  : public detail::graph_base_t<vertex_t, edge_t, weight_t> {
 public:
  using vertex_type                              = vertex_t;
  using edge_type                                = edge_t;
  using weight_type                              = weight_t;
  static constexpr bool is_adj_matrix_transposed = store_transposed;
  static constexpr bool is_multi_gpu             = multi_gpu;

  graph_view_t(raft::handle_t const& handle,
               std::vector<edge_t const*> const& adj_matrix_partition_offsets,
               std::vector<vertex_t const*> const& adj_matrix_partition_indices,
               std::vector<weight_t const*> const& adj_matrix_partition_weights,
               std::vector<vertex_t> const& vertex_partition_segment_offsets,
               partition_t<vertex_t> const& partition,
               vertex_t number_of_vertices,
               edge_t number_of_edges,
               graph_properties_t properties,
               bool sorted_by_global_degree_within_vertex_partition,
               bool do_expensive_check = false);

  bool is_weighted() const { return adj_matrix_partition_weights_.size() > 0; }

  vertex_t get_number_of_local_vertices() const
  {
    return partition_.get_local_vertex_last() - partition_.get_local_vertex_first();
  }

  vertex_t get_local_vertex_first() const { return partition_.get_local_vertex_first(); }

  vertex_t get_local_vertex_last() const { return partition_.get_local_vertex_last(); }

  partition_t<vertex_t> get_partition() const {
    return partition_;
  }

  vertex_t get_vertex_partition_first(size_t vertex_partition_idx) const
  {
    return partition_.get_vertex_partition_first(vertex_partition_idx);
  }

  vertex_t get_vertex_partition_last(size_t vertex_partition_idx) const
  {
    return partition_.get_vertex_partition_last(vertex_partition_idx);
  }

  vertex_t get_vertex_partition_size(size_t vertex_partition_idx) const {
    return get_vertex_partition_last(vertex_partition_idx) - get_vertex_partition_first(vertex_partition_idx);
  }

  bool is_local_vertex_nocheck(vertex_t v) const
  {
    return (v >= get_local_vertex_first()) && (v < get_local_vertex_last());
  }

  size_t get_number_of_local_adj_matrix_partitions() const
  {
    return adj_matrix_partition_offsets_.size();
  }

  vertex_t get_number_of_local_adj_matrix_partition_rows() const
  {
    if (!store_transposed) {
      vertex_t ret{0};
      for (size_t i = 0; i < partition_.get_number_of_matrix_partitions(); ++i) {
        ret += partition_.get_matrix_partition_major_last(i) -
               partition_.get_matrix_partition_major_first(i);
      }
      return ret;
    } else {
      return partition_.get_matrix_partition_minor_last() -
             partition_.get_matrix_partition_minor_first();
    }
  }

  vertex_t get_number_of_local_adj_matrix_partition_cols() const
  {
    if (store_transposed) {
      vertex_t ret{0};
      for (size_t i = 0; i < partition_.get_number_of_matrix_partitions(); ++i) {
        ret += partition_.get_matrix_partition_major_last(i) -
               partition_.get_matrix_partition_major_first(i);
      }
      return ret;
    } else {
      return partition_.get_matrix_partition_minor_last() -
             partition_.get_matrix_partition_minor_first();
    }
  }

  vertex_t get_local_adj_matrix_partition_row_first(size_t adj_matrix_partition_idx) const
  {
    return store_transposed ? partition_.get_matrix_partition_minor_first()
                            : partition_.get_matrix_partition_major_first(adj_matrix_partition_idx);
  }

  vertex_t get_local_adj_matrix_partition_row_last(size_t adj_matrix_partition_idx) const
  {
    return store_transposed ? partition_.get_matrix_partition_minor_last()
                            : partition_.get_matrix_partition_major_last(adj_matrix_partition_idx);
  }

  vertex_t get_local_adj_matrix_partition_row_value_start_offset(
    size_t adj_matrix_partition_idx) const
  {
    return store_transposed
             ? 0
             : partition_.get_matrix_partition_major_value_start_offset(adj_matrix_partition_idx);
  }

  vertex_t get_local_adj_matrix_partition_col_first(size_t adj_matrix_partition_idx) const
  {
    return store_transposed ? partition_.get_matrix_partition_major_first(adj_matrix_partition_idx)
                            : partition_.get_matrix_partition_minor_first();
  }

  vertex_t get_local_adj_matrix_partition_col_last(size_t adj_matrix_partition_idx) const
  {
    return store_transposed ? partition_.get_matrix_partition_major_last(adj_matrix_partition_idx)
                            : partition_.get_matrix_partition_minor_last();
  }

  vertex_t get_local_adj_matrix_partition_col_value_start_offset(
    size_t adj_matrix_partition_idx) const
  {
    return store_transposed
             ? partition_.get_matrix_partition_major_value_start_offset(adj_matrix_partition_idx)
             : 0;
  }

  bool is_hypergraph_partitioned() const { return partition_.is_hypergraph_partitioned(); }

  // FIXME: this function is not part of the public stable API.This function is mainly for pattern
  // accelerator implementation. This function is currently public to support the legacy
  // implementations directly accessing CSR/CSC data, but this function will eventually become
  // private or even disappear if we switch to CSR + DCSR (or CSC + DCSC).
  edge_t const* offsets() const
  {
    return adj_matrix_partition_offsets_[partition_.get_comm_rank()];
  }

  // FIXME: this function is not part of the public stable API.This function is mainly for pattern
  // accelerator implementation. This function is currently public to support the legacy
  // implementations directly accessing CSR/CSC data, but this function will eventually become
  // private or even disappear if we switch to CSR + DCSR (or CSC + DCSC).
  vertex_t const* indices() const
  {
    return adj_matrix_partition_indices_[partition_.get_comm_rank()];
  }

  // FIXME: this function is not part of the public stable API.This function is mainly for pattern
  // accelerator implementation. This function is currently public to support the legacy
  // implementations directly accessing CSR/CSC data, but this function will eventually become
  // private or even disappear if we switch to CSR + DCSR (or CSC + DCSC).
  weight_t const* weights() const
  {
    return adj_matrix_partition_weights_.size() > 0
      ? adj_matrix_partition_weights_[partition_.get_comm_rank()]
             : static_cast<weight_t const*>(nullptr);
  }
  // FIXME: this function is not part of the public stable API.This function is mainly for pattern
  // accelerator implementation. This function is currently public to support the legacy
  // implementations directly accessing CSR/CSC data, but this function will eventually become
  // private or even disappear if we switch to CSR + DCSR (or CSC + DCSC).
  edge_t const* offsets(size_t adj_matrix_partition_idx) const
  {
    return adj_matrix_partition_offsets_[adj_matrix_partition_idx];
  }

  // FIXME: this function is not part of the public stable API.This function is mainly for pattern
  // accelerator implementation. This function is currently public to support the legacy
  // implementations directly accessing CSR/CSC data, but this function will eventually become
  // private or even disappear if we switch to CSR + DCSR (or CSC + DCSC).
  vertex_t const* indices(size_t adj_matrix_partition_idx) const
  {
    return adj_matrix_partition_indices_[adj_matrix_partition_idx];
  }

  // FIXME: this function is not part of the public stable API.This function is mainly for pattern
  // accelerator implementation. This function is currently public to support the legacy
  // implementations directly accessing CSR/CSC data, but this function will eventually become
  // private or even disappear if we switch to CSR + DCSR (or CSC + DCSC).
  weight_t const* weights(size_t adj_matrix_partition_idx) const
  {
    return adj_matrix_partition_weights_.size() > 0
             ? adj_matrix_partition_weights_[adj_matrix_partition_idx]
             : static_cast<weight_t const*>(nullptr);
  }

 private:
  std::vector<edge_t const*> adj_matrix_partition_offsets_{};
  std::vector<vertex_t const*> adj_matrix_partition_indices_{};
  std::vector<weight_t const*> adj_matrix_partition_weights_{};

  partition_t<vertex_t> partition_{};

  std::vector<vertex_t>
    vertex_partition_segment_offsets_{};  // segment offsets within the vertex partition based on
                                          // vertex degree, relevant only if
                                          // sorted_by_global_degree_within_vertex_partition is true
};

// single-GPU version
template <typename vertex_t,
          typename edge_t,
          typename weight_t,
          bool store_transposed,
          bool multi_gpu>
class graph_view_t<vertex_t,
                   edge_t,
                   weight_t,
                   store_transposed,
                   multi_gpu,
                   std::enable_if_t<!multi_gpu>>
  : public detail::graph_base_t<vertex_t, edge_t, weight_t> {
 public:
  using vertex_type                              = vertex_t;
  using edge_type                                = edge_t;
  using weight_type                              = weight_t;
  static constexpr bool is_adj_matrix_transposed = store_transposed;
  static constexpr bool is_multi_gpu             = multi_gpu;

  graph_view_t(raft::handle_t const& handle,
               edge_t const* offsets,
               vertex_t const* indices,
               weight_t const* weights,
               std::vector<vertex_t> const& segment_offsets,
               vertex_t number_of_vertices,
               edge_t number_of_edges,
               graph_properties_t properties,
               bool sorted_by_degree,
               bool do_expensive_check = false);

  bool is_weighted() const { return weights_ != nullptr; }

  vertex_t get_number_of_local_vertices() const { return this->get_number_of_vertices(); }

  constexpr vertex_t get_local_vertex_first() const { return vertex_t{0}; }

  vertex_t get_local_vertex_last() const { return this->get_number_of_vertices(); }

  vertex_t get_vertex_partition_first(size_t vertex_partition_idx) const { return vertex_t{0}; }

  vertex_t get_vertex_partition_last(size_t vertex_partition_idx) const
  {
    return this->get_number_of_vertices();
  }

  vertex_t get_vertex_partition_size(size_t vertex_partition_idx) const {
    return get_vertex_partition_last(vertex_partition_idx) - get_vertex_partition_first(vertex_partition_idx);
  }

  constexpr bool is_local_vertex_nocheck(vertex_t v) const { return true; }

  constexpr size_t get_number_of_local_adj_matrix_partitions() const { return size_t(1); }

  vertex_t get_number_of_local_adj_matrix_partition_rows() const
  {
    return this->get_number_of_vertices();
  }

  vertex_t get_number_of_local_adj_matrix_partition_cols() const
  {
    return this->get_number_of_vertices();
  }

  vertex_t get_local_adj_matrix_partition_row_first(size_t adj_matrix_partition_idx) const
  {
    assert(adj_matrix_partition_idx == 0);
    return vertex_t{0};
  }

  vertex_t get_local_adj_matrix_partition_row_last(size_t adj_matrix_partition_idx) const
  {
    assert(adj_matrix_partition_idx == 0);
    return this->get_number_of_vertices();
  }

  vertex_t get_local_adj_matrix_partition_row_value_start_offset(
    size_t adj_matrix_partition_idx) const
  {
    assert(adj_matrix_partition_idx == 0);
    return vertex_t{0};
  }

  vertex_t get_local_adj_matrix_partition_col_first(size_t adj_matrix_partition_idx) const
  {
    assert(adj_matrix_partition_idx == 0);
    return vertex_t{0};
  }

  vertex_t get_local_adj_matrix_partition_col_last(size_t adj_matrix_partition_idx) const
  {
    assert(adj_matrix_partition_idx == 0);
    return this->get_number_of_vertices();
  }

  vertex_t get_local_adj_matrix_partition_col_value_start_offset(
    size_t adj_matrix_partition_idx) const
  {
    assert(adj_matrix_partition_idx == 0);
    return vertex_t{0};
  }

  bool is_hypergraph_partitioned() const { return false; }

  // FIXME: this function is not part of the public stable API.This function is mainly for pattern
  // accelerator implementation. This function is currently public to support the legacy
  // implementations directly accessing CSR/CSC data, but this function will eventually become
  // private.
  edge_t const* offsets() const { return offsets_; }

  // FIXME: this function is not part of the public stable API.This function is mainly for pattern
  // accelerator implementation. This function is currently public to support the legacy
  // implementations directly accessing CSR/CSC data, but this function will eventually become
  // private.
  vertex_t const* indices() const { return indices_; }

  // FIXME: this function is not part of the public stable API.This function is mainly for pattern
  // accelerator implementation. This function is currently public to support the legacy
  // implementations directly accessing CSR/CSC data, but this function will eventually become
  // private.
  weight_t const* weights() const { return weights_; }

 private:
  edge_t const* offsets_{nullptr};
  vertex_t const* indices_{nullptr};
  weight_t const* weights_{nullptr};
  std::vector<vertex_t> segment_offsets_{};  // segment offsets based on vertex degree, relevant
                                             // only if sorted_by_global_degree is true
};

}  // namespace experimental
}  // namespace cugraph<|MERGE_RESOLUTION|>--- conflicted
+++ resolved
@@ -190,12 +190,7 @@
   std::tuple<vertex_t, vertex_t> get_matrix_partition_minor_range() const
   {
     auto minor_first = get_matrix_partition_minor_first();
-<<<<<<< HEAD
     auto minor_last = get_matrix_partition_minor_last();
-=======
-    auto minor_last  = get_matrix_partition_minor_last();
->>>>>>> e543ea81
-
     return std::make_tuple(minor_first, minor_last);
   }
 
