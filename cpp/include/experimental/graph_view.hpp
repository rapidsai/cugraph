--- conflicted
+++ resolved
@@ -317,14 +317,11 @@
     return (v >= get_local_vertex_first()) && (v < get_local_vertex_last());
   }
 
-<<<<<<< HEAD
   partition_t<vertex_t> get_partition() const
   {
     return partition_;
   }
 
-=======
->>>>>>> 31656374
   size_t get_number_of_local_adj_matrix_partitions() const
   {
     return adj_matrix_partition_offsets_.size();
@@ -495,8 +492,6 @@
     return this->get_number_of_vertices();
   }
 
-<<<<<<< HEAD
-=======
   vertex_t get_local_adj_matrix_partition_row_first(size_t adj_matrix_partition_idx) const
   {
     assert(adj_matrix_partition_idx == 0);
@@ -535,7 +530,6 @@
     return vertex_t{0};
   }
 
->>>>>>> 31656374
   // FIXME: this function is not part of the public stable API.This function is mainly for pattern
   // accelerator implementation. This function is currently public to support the legacy
   // implementations directly accessing CSR/CSC data, but this function will eventually become
