/*
 * Copyright (c) 2020, NVIDIA CORPORATION.
 *
 * Licensed under the Apache License, Version 2.0 (the "License");
 * you may not use this file except in compliance with the License.
 * You may obtain a copy of the License at
 *
 *     http://www.apache.org/licenses/LICENSE-2.0
 *
 * Unless required by applicable law or agreed to in writing, software
 * distributed under the License is distributed on an "AS IS" BASIS,
 * WITHOUT WARRANTIES OR CONDITIONS OF ANY KIND, either express or implied.
 * See the License for the specific language governing permissions and
 * limitations under the License.
 */
#pragma once

#include <utilities/error.hpp>

#include <raft/handle.hpp>
#include <rmm/device_uvector.hpp>

#include <algorithm>
#include <cassert>
#include <cstddef>
#include <string>
#include <tuple>
#include <type_traits>
#include <vector>

namespace cugraph {
namespace experimental {

/**
 * @brief store vertex partitioning map
 *
 * Say P = P_row * P_col GPUs. We need to partition 1D vertex arrays (storing per vertex values) and
 * the 2D graph adjacency matrix (or transposed 2D graph adjacency matrix) of G. An 1D vertex array
 * of size V is divided to P linear partitions; each partition has the size close to V / P. We
 * consider two different strategies to partition the 2D matrix: the default strategy and the
 * hypergraph partitioning based strategy (the latter is for future extension).
 *
 * In the default case, one GPU will be responsible for 1 rectangular partition. The matrix will be
 * horizontally partitioned first to P_row slabs. Each slab will be further vertically partitioned
 * to P_col rectangles. Each rectangular partition will have the size close to V / P_row by V /
 * P_col.
 *
 * To be more specific, a GPU with (row_rank, col_rank) will be responsible for one rectangular
 * partition [a,b) by [c,d) where a = vertex_partition_offsets[P_col * row_rank], b =
 * vertex_partition_offsets[p_col * (row_rank + 1)], c = vertex_partition_offsets[P_row * col_rank],
 * and d = vertex_partition_offsets[p_row * (col_rank + 1)].
 *
 * In the future, we may apply hyper-graph partitioning to divide V vertices to P groups minimizing
 * edge cuts across groups while balancing the number of vertices in each group. We will also
 * renumber vertices so the vertices in each group are mapped to consecutive integers. Then, there
 * will be more non-zeros in the diagonal partitions of the 2D graph adjacency matrix (or the
 * transposed 2D graph adjacency matrix) than the off-diagonal partitions. The default strategy does
 * not balance the number of nonzeros if hyper-graph partitioning is applied. To solve this problem,
 * the matrix is first horizontally partitioned to P slabs, then each slab will be further
 * vertically partitioned to P_row (instead of P_col in the default case) rectangles. One GPU will
 * be responsible P_row rectangular partitions in this case.
 *
 * To be more specific, a GPU with (row_rank, col_rank) will be responsible for P_row rectangular
 * partitions [a_i,b_i) by [c,d) where a_i = vertex_partition_offsets[P_col * i + col_rank] and b_i
 * = vertex_partition_offsets[P_col * i + col_rank + 1]. c is vertex_partition_offsets[P_col *
 * row_rank] and d = vertex_partition_offsests[p_col * (row_rank + 1)].
 *
 * See E. G. Boman et. al., “Scalable matrix computations on large scale-free graphs using 2D graph
 * partitioning”, 2013 for additional detail.
 *
 * @tparam vertex_t Type of vertex ID
 */
template <typename vertex_t>
class partition_t {
 public:
  partition_t(std::vector<vertex_t> const& vertex_partition_offsets,
              bool hypergraph_partitioned,
              int row_comm_size,
              int col_comm_size,
              int row_comm_rank,
              int col_comm_rank)
    : vertex_partition_offsets_(vertex_partition_offsets),
      hypergraph_partitioned_(hypergraph_partitioned),
      comm_rank_(col_comm_size * row_comm_rank + col_comm_rank),
      row_comm_size_(row_comm_size),
      col_comm_size_(col_comm_size),
      row_comm_rank_(row_comm_rank),
      col_comm_rank_(col_comm_rank)
  {
    CUGRAPH_EXPECTS(
      vertex_partition_offsets.size() == static_cast<size_t>(row_comm_size * col_comm_size),
      "Invalid API parameter: erroneous vertex_partition_offsets.size().");

    CUGRAPH_EXPECTS(
      std::is_sorted(vertex_partition_offsets_.begin(), vertex_partition_offsets_.end()),
      "Invalid API parameter: partition.vertex_partition_offsets values should be non-descending.");
    CUGRAPH_EXPECTS(vertex_partition_offsets_[0] == vertex_t{0},
                    "Invalid API parameter: partition.vertex_partition_offsets[0] should be 0.");

    vertex_t start_offset{0};
    matrix_partition_major_value_start_offsets_.assign(get_number_of_matrix_partitions(), 0);
    for (size_t i = 0; i < matrix_partition_major_value_start_offsets_.size(); ++i) {
      matrix_partition_major_value_start_offsets_[i] = start_offset;
      start_offset += get_matrix_partition_major_last(i) - get_matrix_partition_major_first(i);
    }
  }

  std::tuple<vertex_t, vertex_t> get_vertex_partition_range() const
  {
    return std::make_tuple(vertex_partition_offsets_[comm_rank_],
                           vertex_partition_offsets_[comm_rank_ + 1]);
  }

<<<<<<< HEAD
  vertex_t get_vertex_partition_first() const { return vertex_partition_offsets_[comm_p_rank_]; }

  vertex_t get_vertex_partition_last() const { return vertex_partition_offsets_[comm_p_rank_ + 1]; }
=======
  vertex_t get_vertex_partition_first() const { return vertex_partition_offsets_[comm_rank_]; }

  vertex_t get_vertex_partition_last() const { return vertex_partition_offsets_[comm_rank_ + 1]; }
>>>>>>> c50f85ce

  std::tuple<vertex_t, vertex_t> get_vertex_partition_range(size_t vertex_partition_idx) const
  {
    return std::make_tuple(vertex_partition_offsets_[vertex_partition_idx],
                           vertex_partition_offsets_[vertex_partition_idx + 1]);
  }

  vertex_t get_vertex_partition_first(size_t vertex_partition_idx) const
  {
    return vertex_partition_offsets_[vertex_partition_idx];
  }

  vertex_t get_vertex_partition_last(size_t vertex_partition_idx) const
  {
    return vertex_partition_offsets_[vertex_partition_idx + 1];
  }

  size_t get_number_of_matrix_partitions() const
  {
<<<<<<< HEAD
    return hypergraph_partitioned_ ? comm_p_col_size_ : 1;
=======
    return hypergraph_partitioned_ ? col_comm_size_ : 1;
>>>>>>> c50f85ce
  }

  std::tuple<vertex_t, vertex_t> get_matrix_partition_major_range(size_t partition_idx) const
  {
    auto major_first =
      hypergraph_partitioned_
<<<<<<< HEAD
        ? vertex_partition_offsets_[comm_p_col_size_ * partition_idx + comm_p_col_rank_]
        : vertex_partition_offsets_[comm_p_row_rank_ * comm_p_col_size_];
    auto major_last =
      hypergraph_partitioned_
        ? vertex_partition_offsets_[comm_p_col_size_ * partition_idx + comm_p_col_rank_ + 1]
        : vertex_partition_offsets_[(comm_p_row_rank_ + 1) * comm_p_col_size_];
=======
        ? vertex_partition_offsets_[row_comm_size_ * partition_idx + row_comm_rank_]
        : vertex_partition_offsets_[row_comm_rank_ * col_comm_size_];
    auto major_last =
      hypergraph_partitioned_
        ? vertex_partition_offsets_[row_comm_size_ * partition_idx + row_comm_rank_ + 1]
        : vertex_partition_offsets_[(row_comm_rank_ + 1) * col_comm_size_];
>>>>>>> c50f85ce

    return std::make_tuple(major_first, major_last);
  }

  vertex_t get_matrix_partition_major_first(size_t partition_idx) const
  {
    return hypergraph_partitioned_
<<<<<<< HEAD
             ? vertex_partition_offsets_[comm_p_col_size_ * partition_idx + comm_p_col_rank_]
             : vertex_partition_offsets_[comm_p_row_rank_ * comm_p_col_size_];
=======
             ? vertex_partition_offsets_[row_comm_size_ * partition_idx + row_comm_rank_]
             : vertex_partition_offsets_[row_comm_rank_ * col_comm_size_];
>>>>>>> c50f85ce
  }

  vertex_t get_matrix_partition_major_last(size_t partition_idx) const
  {
    return hypergraph_partitioned_
<<<<<<< HEAD
             ? vertex_partition_offsets_[comm_p_col_size_ * partition_idx + comm_p_col_rank_ + 1]
             : vertex_partition_offsets_[(comm_p_row_rank_ + 1) * comm_p_col_size_];
=======
             ? vertex_partition_offsets_[row_comm_size_ * partition_idx + row_comm_rank_ + 1]
             : vertex_partition_offsets_[(row_comm_rank_ + 1) * col_comm_size_];
>>>>>>> c50f85ce
  }

  vertex_t get_matrix_partition_major_value_start_offset(size_t partition_idx) const
  {
    return matrix_partition_major_value_start_offsets_[partition_idx];
  }

  std::tuple<vertex_t, vertex_t> get_matrix_partition_minor_range() const
  {
<<<<<<< HEAD
    auto minor_first = hypergraph_partitioned_
                         ? vertex_partition_offsets_[comm_p_row_rank_ * comm_p_col_size_]
                         : vertex_partition_offsets_[comm_p_col_rank_ * comm_p_row_size_];
    auto minor_last = hypergraph_partitioned_
                        ? vertex_partition_offsets_[(comm_p_row_rank_ + 1) * comm_p_col_size_]
                        : vertex_partition_offsets_[(comm_p_col_rank_ + 1) * comm_p_row_size_];
=======
    auto minor_first = vertex_partition_offsets_[col_comm_rank_ * row_comm_size_];
    auto minor_last  = vertex_partition_offsets_[(col_comm_rank_ + 1) * row_comm_size_];
>>>>>>> c50f85ce

    return std::make_tuple(minor_first, minor_last);
  }

  vertex_t get_matrix_partition_minor_first() const
  {
<<<<<<< HEAD
    return hypergraph_partitioned_ ? vertex_partition_offsets_[comm_p_row_rank_ * comm_p_col_size_]
                                   : vertex_partition_offsets_[comm_p_col_rank_ * comm_p_row_size_];
=======
    return vertex_partition_offsets_[col_comm_rank_ * row_comm_size_];
>>>>>>> c50f85ce
  }

  vertex_t get_matrix_partition_minor_last() const
  {
<<<<<<< HEAD
    return hypergraph_partitioned_
             ? vertex_partition_offsets_[(comm_p_row_rank_ + 1) * comm_p_col_size_]
             : vertex_partition_offsets_[(comm_p_col_rank_ + 1) * comm_p_row_size_];
=======
    return vertex_partition_offsets_[(col_comm_rank_ + 1) * row_comm_size_];
>>>>>>> c50f85ce
  }

  bool is_hypergraph_partitioned() const { return hypergraph_partitioned_; }

 private:
  std::vector<vertex_t> vertex_partition_offsets_{};  // size = P + 1
  bool hypergraph_partitioned_{false};

<<<<<<< HEAD
  int comm_p_rank_{0};
  int comm_p_row_size_{0};
  int comm_p_col_size_{0};
  int comm_p_row_rank_{0};
  int comm_p_col_rank_{0};
=======
  int comm_rank_{0};
  int row_comm_size_{0};
  int col_comm_size_{0};
  int row_comm_rank_{0};
  int col_comm_rank_{0};
>>>>>>> c50f85ce

  std::vector<vertex_t>
    matrix_partition_major_value_start_offsets_{};  // size = get_number_of_matrix_partitions()
};

struct graph_properties_t {
  bool is_symmetric{false};
  bool is_multigraph{false};
};

namespace detail {

// FIXME: threshold values require tuning
size_t constexpr low_degree_threshold{raft::warp_size()};
size_t constexpr mid_degree_threshold{1024};
size_t constexpr num_segments_per_vertex_partition{3};

// Common for both graph_view_t & graph_t and both single-GPU & multi-GPU versions
template <typename vertex_t, typename edge_t, typename weight_t>
class graph_base_t {
 public:
  graph_base_t(raft::handle_t const& handle,
               vertex_t number_of_vertices,
               edge_t number_of_edges,
               graph_properties_t properties)
    : handle_ptr_(&handle),
      number_of_vertices_(number_of_vertices),
      number_of_edges_(number_of_edges),
      properties_(properties){};

  vertex_t get_number_of_vertices() const { return number_of_vertices_; }
  edge_t get_number_of_edges() const { return number_of_edges_; }

  template <typename vertex_type = vertex_t>
  std::enable_if_t<std::is_signed<vertex_type>::value, bool> is_valid_vertex(vertex_type v) const
  {
    return ((v >= 0) && (v < number_of_vertices_));
  }

  template <typename vertex_type = vertex_t>
  std::enable_if_t<std::is_unsigned<vertex_type>::value, bool> is_valid_vertex(vertex_type v) const
  {
    return (v < number_of_vertices_);
  }

  bool is_symmetric() const { return properties_.is_symmetric; }
  bool is_multigraph() const { return properties_.is_multigraph; }

 protected:
  raft::handle_t const* get_handle_ptr() const { return handle_ptr_; };
  graph_properties_t get_graph_properties() const { return properties_; }

 private:
  raft::handle_t const* handle_ptr_{nullptr};

  vertex_t number_of_vertices_{0};
  edge_t number_of_edges_{0};

  graph_properties_t properties_{};
};

}  // namespace detail

// graph_view_t is a non-owning graph class (note that graph_t is an owning graph class)
template <typename vertex_t,
          typename edge_t,
          typename weight_t,
          bool store_transposed,
          bool multi_gpu,
          typename Enable = void>
class graph_view_t;

// multi-GPU version
template <typename vertex_t,
          typename edge_t,
          typename weight_t,
          bool store_transposed,
          bool multi_gpu>
class graph_view_t<vertex_t,
                   edge_t,
                   weight_t,
                   store_transposed,
                   multi_gpu,
                   std::enable_if_t<multi_gpu>>
  : public detail::graph_base_t<vertex_t, edge_t, weight_t> {
 public:
  using vertex_type                              = vertex_t;
  using edge_type                                = edge_t;
  using weight_type                              = weight_t;
  static constexpr bool is_adj_matrix_transposed = store_transposed;
  static constexpr bool is_multi_gpu             = multi_gpu;

  graph_view_t(raft::handle_t const& handle,
               std::vector<edge_t const*> const& adj_matrix_partition_offsets,
               std::vector<vertex_t const*> const& adj_matrix_partition_indices,
               std::vector<weight_t const*> const& adj_matrix_partition_weights,
               std::vector<vertex_t> const& vertex_partition_segment_offsets,
               partition_t<vertex_t> const& partition,
               vertex_t number_of_vertices,
               edge_t number_of_edges,
               graph_properties_t properties,
               bool sorted_by_global_degree_within_vertex_partition,
               bool do_expensive_check = false);

  bool is_weighted() const { return adj_matrix_partition_weights_.size() > 0; }

  vertex_t get_number_of_local_vertices() const
  {
    return partition_.get_vertex_partition_last() - partition_.get_vertex_partition_first();
<<<<<<< HEAD
  }

  vertex_t get_local_vertex_first() const { return partition_.get_vertex_partition_first(); }

  vertex_t get_local_vertex_last() const { return partition_.get_vertex_partition_last(); }

  vertex_t get_vertex_partition_first(size_t vertex_partition_idx) const
  {
    return partition_.get_vertex_partition_first(vertex_partition_idx);
  }

  vertex_t get_vertex_partition_last(size_t vertex_partition_idx) const
  {
    return partition_.get_vertex_partition_last(vertex_partition_idx);
  }

=======
  }

  vertex_t get_local_vertex_first() const { return partition_.get_vertex_partition_first(); }

  vertex_t get_local_vertex_last() const { return partition_.get_vertex_partition_last(); }

>>>>>>> c50f85ce
  bool is_local_vertex_nocheck(vertex_t v) const
  {
    return (v >= get_local_vertex_first()) && (v < get_local_vertex_last());
  }

  size_t get_number_of_local_adj_matrix_partitions() const
  {
    return adj_matrix_partition_offsets_.size();
  }

  vertex_t get_number_of_local_adj_matrix_partition_rows() const
  {
    if (!store_transposed) {
      vertex_t ret{0};
      for (size_t i = 0; i < partition_.get_number_of_matrix_partitions(); ++i) {
        ret += partition_.get_matrix_partition_major_last(i) -
               partition_.get_matrix_partition_major_first(i);
      }
      return ret;
    } else {
      return partition_.get_matrix_partition_minor_last() -
             partition_.get_matrix_partition_minor_first();
    }
  }

  vertex_t get_number_of_local_adj_matrix_partition_cols() const
  {
    if (store_transposed) {
      vertex_t ret{0};
      for (size_t i = 0; i < partition_.get_number_of_matrix_partitions(); ++i) {
        ret += partition_.get_matrix_partition_major_last(i) -
               partition_.get_matrix_partition_major_first(i);
      }
      return ret;
    } else {
      return partition_.get_matrix_partition_minor_last() -
             partition_.get_matrix_partition_minor_first();
    }
  }

  vertex_t get_local_adj_matrix_partition_row_first(size_t adj_matrix_partition_idx) const
  {
    return store_transposed ? partition_.get_matrix_partition_minor_first()
                            : partition_.get_matrix_partition_major_first(adj_matrix_partition_idx);
  }

  vertex_t get_local_adj_matrix_partition_row_last(size_t adj_matrix_partition_idx) const
  {
    return store_transposed ? partition_.get_matrix_partition_minor_last()
                            : partition_.get_matrix_partition_major_last(adj_matrix_partition_idx);
  }

  vertex_t get_local_adj_matrix_partition_row_value_start_offset(
    size_t adj_matrix_partition_idx) const
  {
    return store_transposed
             ? 0
             : partition_.get_matrix_partition_major_value_start_offset(adj_matrix_partition_idx);
  }

  vertex_t get_local_adj_matrix_partition_col_first(size_t adj_matrix_partition_idx) const
  {
    return store_transposed ? partition_.get_matrix_partition_major_first(adj_matrix_partition_idx)
                            : partition_.get_matrix_partition_minor_first();
  }

  vertex_t get_local_adj_matrix_partition_col_last(size_t adj_matrix_partition_idx) const
  {
    return store_transposed ? partition_.get_matrix_partition_major_last(adj_matrix_partition_idx)
                            : partition_.get_matrix_partition_minor_last();
  }

  vertex_t get_local_adj_matrix_partition_col_value_start_offset(
    size_t adj_matrix_partition_idx) const
  {
    return store_transposed
             ? partition_.get_matrix_partition_major_value_start_offset(adj_matrix_partition_idx)
             : 0;
  }
<<<<<<< HEAD

  bool is_hypergraph_partitioned() const { return partition_.is_hypergraph_partitioned(); }
=======
>>>>>>> c50f85ce

  // FIXME: this function is not part of the public stable API.This function is mainly for pattern
  // accelerator implementation. This function is currently public to support the legacy
  // implementations directly accessing CSR/CSC data, but this function will eventually become
  // private or even disappear if we switch to CSR + DCSR (or CSC + DCSC).
  edge_t const* offsets(size_t adj_matrix_partition_idx) const
  {
    return adj_matrix_partition_offsets_[adj_matrix_partition_idx];
  }

  // FIXME: this function is not part of the public stable API.This function is mainly for pattern
  // accelerator implementation. This function is currently public to support the legacy
  // implementations directly accessing CSR/CSC data, but this function will eventually become
  // private or even disappear if we switch to CSR + DCSR (or CSC + DCSC).
  vertex_t const* indices(size_t adj_matrix_partition_idx) const
  {
    return adj_matrix_partition_indices_[adj_matrix_partition_idx];
  }

  // FIXME: this function is not part of the public stable API.This function is mainly for pattern
  // accelerator implementation. This function is currently public to support the legacy
  // implementations directly accessing CSR/CSC data, but this function will eventually become
  // private or even disappear if we switch to CSR + DCSR (or CSC + DCSC).
  weight_t const* weights(size_t adj_matrix_partition_idx) const
  {
    return adj_matrix_partition_weights_.size() > 0
             ? adj_matrix_partition_weights_[adj_matrix_partition_idx]
             : static_cast<weight_t const*>(nullptr);
  }

 private:
  std::vector<edge_t const*> adj_matrix_partition_offsets_{};
  std::vector<vertex_t const*> adj_matrix_partition_indices_{};
  std::vector<weight_t const*> adj_matrix_partition_weights_{};

  partition_t<vertex_t> partition_{};

  std::vector<vertex_t>
    vertex_partition_segment_offsets_{};  // segment offsets within the vertex partition based on
                                          // vertex degree, relevant only if
                                          // sorted_by_global_degree_within_vertex_partition is true
};

// single-GPU version
template <typename vertex_t,
          typename edge_t,
          typename weight_t,
          bool store_transposed,
          bool multi_gpu>
class graph_view_t<vertex_t,
                   edge_t,
                   weight_t,
                   store_transposed,
                   multi_gpu,
                   std::enable_if_t<!multi_gpu>>
  : public detail::graph_base_t<vertex_t, edge_t, weight_t> {
 public:
  using vertex_type                              = vertex_t;
  using edge_type                                = edge_t;
  using weight_type                              = weight_t;
  static constexpr bool is_adj_matrix_transposed = store_transposed;
  static constexpr bool is_multi_gpu             = multi_gpu;

  graph_view_t(raft::handle_t const& handle,
               edge_t const* offsets,
               vertex_t const* indices,
               weight_t const* weights,
               std::vector<vertex_t> const& segment_offsets,
               vertex_t number_of_vertices,
               edge_t number_of_edges,
               graph_properties_t properties,
               bool sorted_by_degree,
               bool do_expensive_check = false);

  bool is_weighted() const { return weights_ != nullptr; }

  vertex_t get_number_of_local_vertices() const { return this->get_number_of_vertices(); }

  constexpr vertex_t get_local_vertex_first() const { return vertex_t{0}; }

  vertex_t get_local_vertex_last() const { return this->get_number_of_vertices(); }

<<<<<<< HEAD
  vertex_t get_vertex_partition_first(size_t vertex_partition_idx) const { return vertex_t{0}; }

  vertex_t get_vertex_partition_last(size_t vertex_partition_idx) const
  {
    return this->get_number_of_vertices();
  }

=======
>>>>>>> c50f85ce
  constexpr bool is_local_vertex_nocheck(vertex_t v) const { return true; }

  constexpr size_t get_number_of_local_adj_matrix_partitions() const { return size_t(1); }

  vertex_t get_number_of_local_adj_matrix_partition_rows() const
  {
    return this->get_number_of_vertices();
  }

  vertex_t get_number_of_local_adj_matrix_partition_cols() const
  {
    return this->get_number_of_vertices();
  }

  vertex_t get_local_adj_matrix_partition_row_first(size_t adj_matrix_partition_idx) const
  {
    assert(adj_matrix_partition_idx == 0);
    return vertex_t{0};
  }

  vertex_t get_local_adj_matrix_partition_row_last(size_t adj_matrix_partition_idx) const
  {
    assert(adj_matrix_partition_idx == 0);
    return this->get_number_of_vertices();
  }

  vertex_t get_local_adj_matrix_partition_row_value_start_offset(
    size_t adj_matrix_partition_idx) const
  {
    assert(adj_matrix_partition_idx == 0);
    return vertex_t{0};
  }

  vertex_t get_local_adj_matrix_partition_col_first(size_t adj_matrix_partition_idx) const
  {
    assert(adj_matrix_partition_idx == 0);
    return vertex_t{0};
  }

  vertex_t get_local_adj_matrix_partition_col_last(size_t adj_matrix_partition_idx) const
  {
    assert(adj_matrix_partition_idx == 0);
    return this->get_number_of_vertices();
  }

  vertex_t get_local_adj_matrix_partition_col_value_start_offset(
    size_t adj_matrix_partition_idx) const
  {
    assert(adj_matrix_partition_idx == 0);
    return vertex_t{0};
  }

<<<<<<< HEAD
  bool is_hypergraph_partitioned() const { return false; }

=======
>>>>>>> c50f85ce
  // FIXME: this function is not part of the public stable API.This function is mainly for pattern
  // accelerator implementation. This function is currently public to support the legacy
  // implementations directly accessing CSR/CSC data, but this function will eventually become
  // private.
  edge_t const* offsets() const { return offsets_; }

  // FIXME: this function is not part of the public stable API.This function is mainly for pattern
  // accelerator implementation. This function is currently public to support the legacy
  // implementations directly accessing CSR/CSC data, but this function will eventually become
  // private.
  vertex_t const* indices() const { return indices_; }

  // FIXME: this function is not part of the public stable API.This function is mainly for pattern
  // accelerator implementation. This function is currently public to support the legacy
  // implementations directly accessing CSR/CSC data, but this function will eventually become
  // private.
  weight_t const* weights() const { return weights_; }

 private:
  edge_t const* offsets_{nullptr};
  vertex_t const* indices_{nullptr};
  weight_t const* weights_{nullptr};
  std::vector<vertex_t> segment_offsets_{};  // segment offsets based on vertex degree, relevant
                                             // only if sorted_by_global_degree is true
};

}  // namespace experimental
}  // namespace cugraph<|MERGE_RESOLUTION|>--- conflicted
+++ resolved
@@ -111,15 +111,9 @@
                            vertex_partition_offsets_[comm_rank_ + 1]);
   }
 
-<<<<<<< HEAD
-  vertex_t get_vertex_partition_first() const { return vertex_partition_offsets_[comm_p_rank_]; }
-
-  vertex_t get_vertex_partition_last() const { return vertex_partition_offsets_[comm_p_rank_ + 1]; }
-=======
   vertex_t get_vertex_partition_first() const { return vertex_partition_offsets_[comm_rank_]; }
 
   vertex_t get_vertex_partition_last() const { return vertex_partition_offsets_[comm_rank_ + 1]; }
->>>>>>> c50f85ce
 
   std::tuple<vertex_t, vertex_t> get_vertex_partition_range(size_t vertex_partition_idx) const
   {
@@ -139,32 +133,19 @@
 
   size_t get_number_of_matrix_partitions() const
   {
-<<<<<<< HEAD
-    return hypergraph_partitioned_ ? comm_p_col_size_ : 1;
-=======
     return hypergraph_partitioned_ ? col_comm_size_ : 1;
->>>>>>> c50f85ce
   }
 
   std::tuple<vertex_t, vertex_t> get_matrix_partition_major_range(size_t partition_idx) const
   {
     auto major_first =
       hypergraph_partitioned_
-<<<<<<< HEAD
         ? vertex_partition_offsets_[comm_p_col_size_ * partition_idx + comm_p_col_rank_]
         : vertex_partition_offsets_[comm_p_row_rank_ * comm_p_col_size_];
     auto major_last =
       hypergraph_partitioned_
         ? vertex_partition_offsets_[comm_p_col_size_ * partition_idx + comm_p_col_rank_ + 1]
         : vertex_partition_offsets_[(comm_p_row_rank_ + 1) * comm_p_col_size_];
-=======
-        ? vertex_partition_offsets_[row_comm_size_ * partition_idx + row_comm_rank_]
-        : vertex_partition_offsets_[row_comm_rank_ * col_comm_size_];
-    auto major_last =
-      hypergraph_partitioned_
-        ? vertex_partition_offsets_[row_comm_size_ * partition_idx + row_comm_rank_ + 1]
-        : vertex_partition_offsets_[(row_comm_rank_ + 1) * col_comm_size_];
->>>>>>> c50f85ce
 
     return std::make_tuple(major_first, major_last);
   }
@@ -172,25 +153,15 @@
   vertex_t get_matrix_partition_major_first(size_t partition_idx) const
   {
     return hypergraph_partitioned_
-<<<<<<< HEAD
              ? vertex_partition_offsets_[comm_p_col_size_ * partition_idx + comm_p_col_rank_]
              : vertex_partition_offsets_[comm_p_row_rank_ * comm_p_col_size_];
-=======
-             ? vertex_partition_offsets_[row_comm_size_ * partition_idx + row_comm_rank_]
-             : vertex_partition_offsets_[row_comm_rank_ * col_comm_size_];
->>>>>>> c50f85ce
   }
 
   vertex_t get_matrix_partition_major_last(size_t partition_idx) const
   {
     return hypergraph_partitioned_
-<<<<<<< HEAD
              ? vertex_partition_offsets_[comm_p_col_size_ * partition_idx + comm_p_col_rank_ + 1]
              : vertex_partition_offsets_[(comm_p_row_rank_ + 1) * comm_p_col_size_];
-=======
-             ? vertex_partition_offsets_[row_comm_size_ * partition_idx + row_comm_rank_ + 1]
-             : vertex_partition_offsets_[(row_comm_rank_ + 1) * col_comm_size_];
->>>>>>> c50f85ce
   }
 
   vertex_t get_matrix_partition_major_value_start_offset(size_t partition_idx) const
@@ -200,40 +171,27 @@
 
   std::tuple<vertex_t, vertex_t> get_matrix_partition_minor_range() const
   {
-<<<<<<< HEAD
     auto minor_first = hypergraph_partitioned_
                          ? vertex_partition_offsets_[comm_p_row_rank_ * comm_p_col_size_]
                          : vertex_partition_offsets_[comm_p_col_rank_ * comm_p_row_size_];
     auto minor_last = hypergraph_partitioned_
                         ? vertex_partition_offsets_[(comm_p_row_rank_ + 1) * comm_p_col_size_]
                         : vertex_partition_offsets_[(comm_p_col_rank_ + 1) * comm_p_row_size_];
-=======
-    auto minor_first = vertex_partition_offsets_[col_comm_rank_ * row_comm_size_];
-    auto minor_last  = vertex_partition_offsets_[(col_comm_rank_ + 1) * row_comm_size_];
->>>>>>> c50f85ce
 
     return std::make_tuple(minor_first, minor_last);
   }
 
   vertex_t get_matrix_partition_minor_first() const
   {
-<<<<<<< HEAD
     return hypergraph_partitioned_ ? vertex_partition_offsets_[comm_p_row_rank_ * comm_p_col_size_]
                                    : vertex_partition_offsets_[comm_p_col_rank_ * comm_p_row_size_];
-=======
-    return vertex_partition_offsets_[col_comm_rank_ * row_comm_size_];
->>>>>>> c50f85ce
   }
 
   vertex_t get_matrix_partition_minor_last() const
   {
-<<<<<<< HEAD
     return hypergraph_partitioned_
              ? vertex_partition_offsets_[(comm_p_row_rank_ + 1) * comm_p_col_size_]
              : vertex_partition_offsets_[(comm_p_col_rank_ + 1) * comm_p_row_size_];
-=======
-    return vertex_partition_offsets_[(col_comm_rank_ + 1) * row_comm_size_];
->>>>>>> c50f85ce
   }
 
   bool is_hypergraph_partitioned() const { return hypergraph_partitioned_; }
@@ -242,19 +200,11 @@
   std::vector<vertex_t> vertex_partition_offsets_{};  // size = P + 1
   bool hypergraph_partitioned_{false};
 
-<<<<<<< HEAD
-  int comm_p_rank_{0};
-  int comm_p_row_size_{0};
-  int comm_p_col_size_{0};
-  int comm_p_row_rank_{0};
-  int comm_p_col_rank_{0};
-=======
   int comm_rank_{0};
   int row_comm_size_{0};
   int col_comm_size_{0};
   int row_comm_rank_{0};
   int col_comm_rank_{0};
->>>>>>> c50f85ce
 
   std::vector<vertex_t>
     matrix_partition_major_value_start_offsets_{};  // size = get_number_of_matrix_partitions()
@@ -364,7 +314,6 @@
   vertex_t get_number_of_local_vertices() const
   {
     return partition_.get_vertex_partition_last() - partition_.get_vertex_partition_first();
-<<<<<<< HEAD
   }
 
   vertex_t get_local_vertex_first() const { return partition_.get_vertex_partition_first(); }
@@ -381,14 +330,6 @@
     return partition_.get_vertex_partition_last(vertex_partition_idx);
   }
 
-=======
-  }
-
-  vertex_t get_local_vertex_first() const { return partition_.get_vertex_partition_first(); }
-
-  vertex_t get_local_vertex_last() const { return partition_.get_vertex_partition_last(); }
-
->>>>>>> c50f85ce
   bool is_local_vertex_nocheck(vertex_t v) const
   {
     return (v >= get_local_vertex_first()) && (v < get_local_vertex_last());
@@ -468,11 +409,8 @@
              ? partition_.get_matrix_partition_major_value_start_offset(adj_matrix_partition_idx)
              : 0;
   }
-<<<<<<< HEAD
 
   bool is_hypergraph_partitioned() const { return partition_.is_hypergraph_partitioned(); }
-=======
->>>>>>> c50f85ce
 
   // FIXME: this function is not part of the public stable API.This function is mainly for pattern
   // accelerator implementation. This function is currently public to support the legacy
@@ -555,7 +493,6 @@
 
   vertex_t get_local_vertex_last() const { return this->get_number_of_vertices(); }
 
-<<<<<<< HEAD
   vertex_t get_vertex_partition_first(size_t vertex_partition_idx) const { return vertex_t{0}; }
 
   vertex_t get_vertex_partition_last(size_t vertex_partition_idx) const
@@ -563,8 +500,6 @@
     return this->get_number_of_vertices();
   }
 
-=======
->>>>>>> c50f85ce
   constexpr bool is_local_vertex_nocheck(vertex_t v) const { return true; }
 
   constexpr size_t get_number_of_local_adj_matrix_partitions() const { return size_t(1); }
@@ -617,11 +552,8 @@
     return vertex_t{0};
   }
 
-<<<<<<< HEAD
   bool is_hypergraph_partitioned() const { return false; }
 
-=======
->>>>>>> c50f85ce
   // FIXME: this function is not part of the public stable API.This function is mainly for pattern
   // accelerator implementation. This function is currently public to support the legacy
   // implementations directly accessing CSR/CSC data, but this function will eventually become
