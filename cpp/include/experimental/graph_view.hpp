/*
 * Copyright (c) 2020, NVIDIA CORPORATION.
 *
 * Licensed under the Apache License, Version 2.0 (the "License");
 * you may not use this file except in compliance with the License.
 * You may obtain a copy of the License at
 *
 *     http://www.apache.org/licenses/LICENSE-2.0
 *
 * Unless required by applicable law or agreed to in writing, software
 * distributed under the License is distributed on an "AS IS" BASIS,
 * WITHOUT WARRANTIES OR CONDITIONS OF ANY KIND, either express or implied.
 * See the License for the specific language governing permissions and
 * limitations under the License.
 */
#pragma once

#include <utilities/error.hpp>

#include <raft/handle.hpp>
#include <rmm/device_uvector.hpp>

#include <algorithm>
#include <cassert>
#include <cstddef>
#include <string>
#include <tuple>
#include <type_traits>
#include <vector>

namespace cugraph {
namespace experimental {

/**
 * @brief store vertex partitioning map
 *
 * Say P = P_row * P_col GPUs. For communication, we need P_row row communicators of size P_col and
 * P_col column communicators of size P_row. row_comm_size = P_col and col_comm_size = P_row.
 * row_comm_rank & col_comm_rank are ranks within the row & column communicators, respectively.
 *
 * We need to partition 1D vertex arrays (storing per vertex values) and the 2D graph adjacency
 * matrix (or transposed 2D graph adjacency matrix) of G. An 1D vertex array of size V is divided to
 * P linear partitions; each partition has the size close to V / P. We consider two different
 * strategies to partition the 2D matrix: the default strategy and the hypergraph partitioning based
 * strategy (the latter is for future extension).
 * FIXME: in the future we may use the latter for both as this leads to simpler communication
 * patterns and better control over parallelism vs memory footprint trade-off.
 *
 * In the default case, one GPU will be responsible for 1 rectangular partition. The matrix will be
 * horizontally partitioned first to P_row slabs. Each slab will be further vertically partitioned
 * to P_col rectangles. Each rectangular partition will have the size close to V / P_row by V /
 * P_col.
 *
 * To be more specific, a GPU with (col_comm_rank, row_comm_rank) will be responsible for one
 * rectangular partition [a,b) by [c,d) where a = vertex_partition_offsets[row_comm_size *
 * col_comm_rank], b = vertex_partition_offsets[row_comm_size * (col_comm_rank + 1)], c =
 * vertex_partition_offsets[col_comm_size * row_comm_rank], and d =
 * vertex_partition_offsets[col_comm_size * (row_comm_rank + 1)].
 *
 * In the future, we may apply hyper-graph partitioning to divide V vertices to P groups minimizing
 * edge cuts across groups while balancing the number of vertices in each group. We will also
 * renumber vertices so the vertices in each group are mapped to consecutive integers. Then, there
 * will be more non-zeros in the diagonal partitions of the 2D graph adjacency matrix (or the
 * transposed 2D graph adjacency matrix) than the off-diagonal partitions. The default strategy does
 * not balance the number of nonzeros if hyper-graph partitioning is applied. To solve this problem,
 * the matrix is first horizontally partitioned to P slabs, then each slab will be further
 * vertically partitioned to P_row (instead of P_col in the default case) rectangles. One GPU will
 * be responsible col_comm_size rectangular partitions in this case.
 *
 * To be more specific, a GPU with (col_comm_rank, row_comm_rank) will be responsible for
 * col_comm_size rectangular partitions [a_i,b_i) by [c,d) where a_i =
 * vertex_partition_offsets[row_comm_size * i + row_comm_rank] and b_i =
 * vertex_partition_offsets[row_comm_size * i + row_comm_rank + 1]. c is
 * vertex_partition_offsets[row_comm_size * col_comm_rank] and d =
 * vertex_partition_offsests[row_comm_size * (col_comm_rank + 1)].
 *
 * See E. G. Boman et. al., “Scalable matrix computations on large scale-free graphs using 2D graph
 * partitioning”, 2013 for additional detail.
 *
 * @tparam vertex_t Type of vertex ID
 */
template <typename vertex_t>
class partition_t {
 public:
  partition_t(std::vector<vertex_t> const& vertex_partition_offsets,
              bool hypergraph_partitioned,
              int row_comm_size,
              int col_comm_size,
              int row_comm_rank,
              int col_comm_rank)
    : vertex_partition_offsets_(vertex_partition_offsets),
      hypergraph_partitioned_(hypergraph_partitioned),
      comm_rank_(col_comm_size * row_comm_rank + col_comm_rank),
      row_comm_size_(row_comm_size),
      col_comm_size_(col_comm_size),
      row_comm_rank_(row_comm_rank),
      col_comm_rank_(col_comm_rank)
  {
    CUGRAPH_EXPECTS(
<<<<<<< HEAD
      vertex_partition_offsets.size() == static_cast<size_t>((row_comm_size * col_comm_size) + 1),
=======
      vertex_partition_offsets.size() == static_cast<size_t>(row_comm_size * col_comm_size + 1),
>>>>>>> 1f58e1a0
      "Invalid API parameter: erroneous vertex_partition_offsets.size().");

    CUGRAPH_EXPECTS(
      std::is_sorted(vertex_partition_offsets_.begin(), vertex_partition_offsets_.end()),
      "Invalid API parameter: partition.vertex_partition_offsets values should be non-descending.");
    CUGRAPH_EXPECTS(vertex_partition_offsets_[0] == vertex_t{0},
                    "Invalid API parameter: partition.vertex_partition_offsets[0] should be 0.");

    vertex_t start_offset{0};
    matrix_partition_major_value_start_offsets_.assign(get_number_of_matrix_partitions(), 0);
    for (size_t i = 0; i < matrix_partition_major_value_start_offsets_.size(); ++i) {
      matrix_partition_major_value_start_offsets_[i] = start_offset;
      start_offset += get_matrix_partition_major_last(i) - get_matrix_partition_major_first(i);
    }
  }

  std::tuple<vertex_t, vertex_t> get_local_vertex_range() const
  {
    return std::make_tuple(vertex_partition_offsets_[comm_rank_],
                           vertex_partition_offsets_[comm_rank_ + 1]);
  }

  vertex_t get_local_vertex_first() const { return vertex_partition_offsets_[comm_rank_]; }

  vertex_t get_local_vertex_last() const { return vertex_partition_offsets_[comm_rank_ + 1]; }

  std::tuple<vertex_t, vertex_t> get_vertex_partition_range(size_t vertex_partition_idx) const
  {
    return std::make_tuple(vertex_partition_offsets_[vertex_partition_idx],
                           vertex_partition_offsets_[vertex_partition_idx + 1]);
  }

  vertex_t get_vertex_partition_first(size_t vertex_partition_idx) const
  {
    return vertex_partition_offsets_[vertex_partition_idx];
  }

  vertex_t get_vertex_partition_last(size_t vertex_partition_idx) const
  {
    return vertex_partition_offsets_[vertex_partition_idx + 1];
  }

  vertex_t get_vertex_partition_size(size_t vertex_partition_idx) const
  {
    return get_vertex_partition_last(vertex_partition_idx) -
           get_vertex_partition_first(vertex_partition_idx);
  }

  size_t get_number_of_matrix_partitions() const
  {
    return hypergraph_partitioned_ ? col_comm_size_ : 1;
  }

  // major: row of the graph adjacency matrix (if the graph adjacency matrix is stored as is) or
  // column of the graph adjacency matrix (if the transposed graph adjacency matrix is stored).
  std::tuple<vertex_t, vertex_t> get_matrix_partition_major_range(size_t partition_idx) const
  {
    auto major_first = get_matrix_partition_major_first(partition_idx);
    auto major_last  = get_matrix_partition_major_last(partition_idx);
<<<<<<< HEAD

=======
>>>>>>> 1f58e1a0
    return std::make_tuple(major_first, major_last);
  }

  vertex_t get_matrix_partition_major_first(size_t partition_idx) const
  {
    return hypergraph_partitioned_
             ? vertex_partition_offsets_[row_comm_size_ * partition_idx + row_comm_rank_]
             : vertex_partition_offsets_[col_comm_rank_ * row_comm_size_];
  }

  vertex_t get_matrix_partition_major_last(size_t partition_idx) const
  {
    return hypergraph_partitioned_
             ? vertex_partition_offsets_[row_comm_size_ * partition_idx + row_comm_rank_ + 1]
             : vertex_partition_offsets_[(col_comm_rank_ + 1) * row_comm_size_];
  }

  vertex_t get_matrix_partition_major_value_start_offset(size_t partition_idx) const
  {
    return matrix_partition_major_value_start_offsets_[partition_idx];
  }

  // minor: column of the graph adjacency matrix (if the graph adjacency matrix is stored as is) or
  // row of the graph adjacency matrix (if the transposed graph adjacency matrix is stored).
  std::tuple<vertex_t, vertex_t> get_matrix_partition_minor_range() const
  {
    auto minor_first = get_matrix_partition_minor_first();
    auto minor_last  = get_matrix_partition_minor_last();

    return std::make_tuple(minor_first, minor_last);
  }

  vertex_t get_matrix_partition_minor_first() const
  {
    return hypergraph_partitioned_ ? vertex_partition_offsets_[col_comm_rank_ * row_comm_size_]
                                   : vertex_partition_offsets_[row_comm_rank_ * col_comm_size_];
  }

  vertex_t get_matrix_partition_minor_last() const
  {
    return hypergraph_partitioned_
             ? vertex_partition_offsets_[(col_comm_rank_ + 1) * row_comm_size_]
             : vertex_partition_offsets_[(row_comm_rank_ + 1) * col_comm_size_];
  }

  // FIXME: this function may be removed if we use the same partitioning strategy whether hypergraph
  // partitioning is applied or not
  bool is_hypergraph_partitioned() const { return hypergraph_partitioned_; }

 private:
  std::vector<vertex_t> vertex_partition_offsets_{};  // size = P + 1
  bool hypergraph_partitioned_{false};

  int comm_rank_{0};
  int row_comm_size_{0};
  int col_comm_size_{0};
  int row_comm_rank_{0};
  int col_comm_rank_{0};

  std::vector<vertex_t>
    matrix_partition_major_value_start_offsets_{};  // size = get_number_of_matrix_partitions()
};

struct graph_properties_t {
  bool is_symmetric{false};
  bool is_multigraph{false};
};

namespace detail {

// FIXME: threshold values require tuning
size_t constexpr low_degree_threshold{raft::warp_size()};
size_t constexpr mid_degree_threshold{1024};
size_t constexpr num_segments_per_vertex_partition{3};

// Common for both graph_view_t & graph_t and both single-GPU & multi-GPU versions
template <typename vertex_t, typename edge_t, typename weight_t>
class graph_base_t {
 public:
  graph_base_t(raft::handle_t const& handle,
               vertex_t number_of_vertices,
               edge_t number_of_edges,
               graph_properties_t properties)
    : handle_ptr_(&handle),
      number_of_vertices_(number_of_vertices),
      number_of_edges_(number_of_edges),
      properties_(properties){};

  vertex_t get_number_of_vertices() const { return number_of_vertices_; }
  edge_t get_number_of_edges() const { return number_of_edges_; }

  template <typename vertex_type = vertex_t>
  std::enable_if_t<std::is_signed<vertex_type>::value, bool> is_valid_vertex(vertex_type v) const
  {
    return ((v >= 0) && (v < number_of_vertices_));
  }

  template <typename vertex_type = vertex_t>
  std::enable_if_t<std::is_unsigned<vertex_type>::value, bool> is_valid_vertex(vertex_type v) const
  {
    return (v < number_of_vertices_);
  }

  bool is_symmetric() const { return properties_.is_symmetric; }
  bool is_multigraph() const { return properties_.is_multigraph; }

 protected:
  raft::handle_t const* get_handle_ptr() const { return handle_ptr_; };
  graph_properties_t get_graph_properties() const { return properties_; }

 private:
  raft::handle_t const* handle_ptr_{nullptr};

  vertex_t number_of_vertices_{0};
  edge_t number_of_edges_{0};

  graph_properties_t properties_{};
};

}  // namespace detail

// graph_view_t is a non-owning graph class (note that graph_t is an owning graph class)
template <typename vertex_t,
          typename edge_t,
          typename weight_t,
          bool store_transposed,
          bool multi_gpu,
          typename Enable = void>
class graph_view_t;

// multi-GPU version
template <typename vertex_t,
          typename edge_t,
          typename weight_t,
          bool store_transposed,
          bool multi_gpu>
class graph_view_t<vertex_t,
                   edge_t,
                   weight_t,
                   store_transposed,
                   multi_gpu,
                   std::enable_if_t<multi_gpu>>
  : public detail::graph_base_t<vertex_t, edge_t, weight_t> {
 public:
  using vertex_type                              = vertex_t;
  using edge_type                                = edge_t;
  using weight_type                              = weight_t;
  static constexpr bool is_adj_matrix_transposed = store_transposed;
  static constexpr bool is_multi_gpu             = multi_gpu;

  graph_view_t(raft::handle_t const& handle,
               std::vector<edge_t const*> const& adj_matrix_partition_offsets,
               std::vector<vertex_t const*> const& adj_matrix_partition_indices,
               std::vector<weight_t const*> const& adj_matrix_partition_weights,
               std::vector<vertex_t> const& vertex_partition_segment_offsets,
               partition_t<vertex_t> const& partition,
               vertex_t number_of_vertices,
               edge_t number_of_edges,
               graph_properties_t properties,
               bool sorted_by_global_degree_within_vertex_partition,
               bool do_expensive_check = false);

  bool is_weighted() const { return adj_matrix_partition_weights_.size() > 0; }

  vertex_t get_number_of_local_vertices() const
  {
    return partition_.get_local_vertex_last() - partition_.get_local_vertex_first();
  }

  vertex_t get_local_vertex_first() const { return partition_.get_local_vertex_first(); }

  vertex_t get_local_vertex_last() const { return partition_.get_local_vertex_last(); }

  vertex_t get_vertex_partition_first(size_t vertex_partition_idx) const
  {
    return partition_.get_vertex_partition_first(vertex_partition_idx);
  }

  vertex_t get_vertex_partition_last(size_t vertex_partition_idx) const
  {
    return partition_.get_vertex_partition_last(vertex_partition_idx);
  }

  vertex_t get_vertex_partition_size(size_t vertex_partition_idx) const
  {
    return get_vertex_partition_last(vertex_partition_idx) -
           get_vertex_partition_first(vertex_partition_idx);
  }

  bool is_local_vertex_nocheck(vertex_t v) const
  {
    return (v >= get_local_vertex_first()) && (v < get_local_vertex_last());
  }

  size_t get_number_of_local_adj_matrix_partitions() const
  {
    return adj_matrix_partition_offsets_.size();
  }

  vertex_t get_number_of_local_adj_matrix_partition_rows() const
  {
    if (!store_transposed) {
      vertex_t ret{0};
      for (size_t i = 0; i < partition_.get_number_of_matrix_partitions(); ++i) {
        ret += partition_.get_matrix_partition_major_last(i) -
               partition_.get_matrix_partition_major_first(i);
      }
      return ret;
    } else {
      return partition_.get_matrix_partition_minor_last() -
             partition_.get_matrix_partition_minor_first();
    }
  }

  vertex_t get_number_of_local_adj_matrix_partition_cols() const
  {
    if (store_transposed) {
      vertex_t ret{0};
      for (size_t i = 0; i < partition_.get_number_of_matrix_partitions(); ++i) {
        ret += partition_.get_matrix_partition_major_last(i) -
               partition_.get_matrix_partition_major_first(i);
      }
      return ret;
    } else {
      return partition_.get_matrix_partition_minor_last() -
             partition_.get_matrix_partition_minor_first();
    }
  }

  vertex_t get_local_adj_matrix_partition_row_first(size_t adj_matrix_partition_idx) const
  {
    return store_transposed ? partition_.get_matrix_partition_minor_first()
                            : partition_.get_matrix_partition_major_first(adj_matrix_partition_idx);
  }

  vertex_t get_local_adj_matrix_partition_row_last(size_t adj_matrix_partition_idx) const
  {
    return store_transposed ? partition_.get_matrix_partition_minor_last()
                            : partition_.get_matrix_partition_major_last(adj_matrix_partition_idx);
  }

  vertex_t get_local_adj_matrix_partition_row_value_start_offset(
    size_t adj_matrix_partition_idx) const
  {
    return store_transposed
             ? 0
             : partition_.get_matrix_partition_major_value_start_offset(adj_matrix_partition_idx);
  }

  vertex_t get_local_adj_matrix_partition_col_first(size_t adj_matrix_partition_idx) const
  {
    return store_transposed ? partition_.get_matrix_partition_major_first(adj_matrix_partition_idx)
                            : partition_.get_matrix_partition_minor_first();
  }

  vertex_t get_local_adj_matrix_partition_col_last(size_t adj_matrix_partition_idx) const
  {
    return store_transposed ? partition_.get_matrix_partition_major_last(adj_matrix_partition_idx)
                            : partition_.get_matrix_partition_minor_last();
  }

  vertex_t get_local_adj_matrix_partition_col_value_start_offset(
    size_t adj_matrix_partition_idx) const
  {
    return store_transposed
             ? partition_.get_matrix_partition_major_value_start_offset(adj_matrix_partition_idx)
             : 0;
  }

  bool is_hypergraph_partitioned() const { return partition_.is_hypergraph_partitioned(); }

  // FIXME: this function is not part of the public stable API.This function is mainly for pattern
  // accelerator implementation. This function is currently public to support the legacy
  // implementations directly accessing CSR/CSC data, but this function will eventually become
  // private or even disappear if we switch to CSR + DCSR (or CSC + DCSC).
  edge_t const* offsets(size_t adj_matrix_partition_idx) const
  {
    return adj_matrix_partition_offsets_[adj_matrix_partition_idx];
  }

  // FIXME: this function is not part of the public stable API.This function is mainly for pattern
  // accelerator implementation. This function is currently public to support the legacy
  // implementations directly accessing CSR/CSC data, but this function will eventually become
  // private or even disappear if we switch to CSR + DCSR (or CSC + DCSC).
  vertex_t const* indices(size_t adj_matrix_partition_idx) const
  {
    return adj_matrix_partition_indices_[adj_matrix_partition_idx];
  }

  // FIXME: this function is not part of the public stable API.This function is mainly for pattern
  // accelerator implementation. This function is currently public to support the legacy
  // implementations directly accessing CSR/CSC data, but this function will eventually become
  // private or even disappear if we switch to CSR + DCSR (or CSC + DCSC).
  weight_t const* weights(size_t adj_matrix_partition_idx) const
  {
    return adj_matrix_partition_weights_.size() > 0
             ? adj_matrix_partition_weights_[adj_matrix_partition_idx]
             : static_cast<weight_t const*>(nullptr);
  }

 private:
  std::vector<edge_t const*> adj_matrix_partition_offsets_{};
  std::vector<vertex_t const*> adj_matrix_partition_indices_{};
  std::vector<weight_t const*> adj_matrix_partition_weights_{};

  partition_t<vertex_t> partition_{};

  std::vector<vertex_t>
    vertex_partition_segment_offsets_{};  // segment offsets within the vertex partition based on
                                          // vertex degree, relevant only if
                                          // sorted_by_global_degree_within_vertex_partition is true
};

// single-GPU version
template <typename vertex_t,
          typename edge_t,
          typename weight_t,
          bool store_transposed,
          bool multi_gpu>
class graph_view_t<vertex_t,
                   edge_t,
                   weight_t,
                   store_transposed,
                   multi_gpu,
                   std::enable_if_t<!multi_gpu>>
  : public detail::graph_base_t<vertex_t, edge_t, weight_t> {
 public:
  using vertex_type                              = vertex_t;
  using edge_type                                = edge_t;
  using weight_type                              = weight_t;
  static constexpr bool is_adj_matrix_transposed = store_transposed;
  static constexpr bool is_multi_gpu             = multi_gpu;

  graph_view_t(raft::handle_t const& handle,
               edge_t const* offsets,
               vertex_t const* indices,
               weight_t const* weights,
               std::vector<vertex_t> const& segment_offsets,
               vertex_t number_of_vertices,
               edge_t number_of_edges,
               graph_properties_t properties,
               bool sorted_by_degree,
               bool do_expensive_check = false);

  bool is_weighted() const { return weights_ != nullptr; }

  vertex_t get_number_of_local_vertices() const { return this->get_number_of_vertices(); }

  constexpr vertex_t get_local_vertex_first() const { return vertex_t{0}; }

  vertex_t get_local_vertex_last() const { return this->get_number_of_vertices(); }

  vertex_t get_vertex_partition_first(size_t vertex_partition_idx) const { return vertex_t{0}; }

  vertex_t get_vertex_partition_last(size_t vertex_partition_idx) const
  {
    return this->get_number_of_vertices();
  }

  vertex_t get_vertex_partition_size(size_t vertex_partition_idx) const
  {
    return get_vertex_partition_last(vertex_partition_idx) -
           get_vertex_partition_first(vertex_partition_idx);
  }

  constexpr bool is_local_vertex_nocheck(vertex_t v) const { return true; }

  constexpr size_t get_number_of_local_adj_matrix_partitions() const { return size_t(1); }

  vertex_t get_number_of_local_adj_matrix_partition_rows() const
  {
    return this->get_number_of_vertices();
  }

  vertex_t get_number_of_local_adj_matrix_partition_cols() const
  {
    return this->get_number_of_vertices();
  }

  vertex_t get_local_adj_matrix_partition_row_first(size_t adj_matrix_partition_idx) const
  {
    assert(adj_matrix_partition_idx == 0);
    return vertex_t{0};
  }

  vertex_t get_local_adj_matrix_partition_row_last(size_t adj_matrix_partition_idx) const
  {
    assert(adj_matrix_partition_idx == 0);
    return this->get_number_of_vertices();
  }

  vertex_t get_local_adj_matrix_partition_row_value_start_offset(
    size_t adj_matrix_partition_idx) const
  {
    assert(adj_matrix_partition_idx == 0);
    return vertex_t{0};
  }

  vertex_t get_local_adj_matrix_partition_col_first(size_t adj_matrix_partition_idx) const
  {
    assert(adj_matrix_partition_idx == 0);
    return vertex_t{0};
  }

  vertex_t get_local_adj_matrix_partition_col_last(size_t adj_matrix_partition_idx) const
  {
    assert(adj_matrix_partition_idx == 0);
    return this->get_number_of_vertices();
  }

  vertex_t get_local_adj_matrix_partition_col_value_start_offset(
    size_t adj_matrix_partition_idx) const
  {
    assert(adj_matrix_partition_idx == 0);
    return vertex_t{0};
  }

  bool is_hypergraph_partitioned() const { return false; }

  // FIXME: this function is not part of the public stable API.This function is mainly for pattern
  // accelerator implementation. This function is currently public to support the legacy
  // implementations directly accessing CSR/CSC data, but this function will eventually become
  // private.
  edge_t const* offsets() const { return offsets_; }

  // FIXME: this function is not part of the public stable API.This function is mainly for pattern
  // accelerator implementation. This function is currently public to support the legacy
  // implementations directly accessing CSR/CSC data, but this function will eventually become
  // private.
  vertex_t const* indices() const { return indices_; }

  // FIXME: this function is not part of the public stable API.This function is mainly for pattern
  // accelerator implementation. This function is currently public to support the legacy
  // implementations directly accessing CSR/CSC data, but this function will eventually become
  // private.
  weight_t const* weights() const { return weights_; }

 private:
  edge_t const* offsets_{nullptr};
  vertex_t const* indices_{nullptr};
  weight_t const* weights_{nullptr};
  std::vector<vertex_t> segment_offsets_{};  // segment offsets based on vertex degree, relevant
                                             // only if sorted_by_global_degree is true
};

}  // namespace experimental
}  // namespace cugraph<|MERGE_RESOLUTION|>--- conflicted
+++ resolved
@@ -97,11 +97,7 @@
       col_comm_rank_(col_comm_rank)
   {
     CUGRAPH_EXPECTS(
-<<<<<<< HEAD
-      vertex_partition_offsets.size() == static_cast<size_t>((row_comm_size * col_comm_size) + 1),
-=======
       vertex_partition_offsets.size() == static_cast<size_t>(row_comm_size * col_comm_size + 1),
->>>>>>> 1f58e1a0
       "Invalid API parameter: erroneous vertex_partition_offsets.size().");
 
     CUGRAPH_EXPECTS(
@@ -161,10 +157,6 @@
   {
     auto major_first = get_matrix_partition_major_first(partition_idx);
     auto major_last  = get_matrix_partition_major_last(partition_idx);
-<<<<<<< HEAD
-
-=======
->>>>>>> 1f58e1a0
     return std::make_tuple(major_first, major_last);
   }
 
