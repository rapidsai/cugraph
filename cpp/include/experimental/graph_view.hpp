--- conflicted
+++ resolved
@@ -110,15 +110,9 @@
                            vertex_partition_offsets_[comm_rank_ + 1]);
   }
 
-<<<<<<< HEAD
-  vertex_t get_vertex_partition_first() const { return vertex_partition_offsets_[comm_p_rank_]; }
-
-  vertex_t get_vertex_partition_last() const { return vertex_partition_offsets_[comm_p_rank_ + 1]; }
-=======
   vertex_t get_vertex_partition_first() const { return vertex_partition_offsets_[comm_rank_]; }
 
   vertex_t get_vertex_partition_last() const { return vertex_partition_offsets_[comm_rank_ + 1]; }
->>>>>>> b353e1e8
 
   std::tuple<vertex_t, vertex_t> get_vertex_partition_range(size_t vertex_partition_idx) const
   {
@@ -138,11 +132,7 @@
 
   size_t get_number_of_matrix_partitions() const
   {
-<<<<<<< HEAD
-    return hypergraph_partitioned_ ? comm_p_col_size_ : 1;
-=======
     return hypergraph_partitioned_ ? col_comm_size_ : 1;
->>>>>>> b353e1e8
   }
 
   std::tuple<vertex_t, vertex_t> get_matrix_partition_major_range(size_t partition_idx) const
@@ -162,25 +152,15 @@
   vertex_t get_matrix_partition_major_first(size_t partition_idx) const
   {
     return hypergraph_partitioned_
-<<<<<<< HEAD
-             ? vertex_partition_offsets_[comm_p_row_size_ * partition_idx + comm_p_row_rank_]
-             : vertex_partition_offsets_[comm_p_row_rank_ * comm_p_col_size_];
-=======
              ? vertex_partition_offsets_[row_comm_size_ * partition_idx + row_comm_rank_]
              : vertex_partition_offsets_[row_comm_rank_ * col_comm_size_];
->>>>>>> b353e1e8
   }
 
   vertex_t get_matrix_partition_major_last(size_t partition_idx) const
   {
     return hypergraph_partitioned_
-<<<<<<< HEAD
-             ? vertex_partition_offsets_[comm_p_row_size_ * partition_idx + comm_p_row_rank_ + 1]
-             : vertex_partition_offsets_[(comm_p_row_rank_ + 1) * comm_p_col_size_];
-=======
              ? vertex_partition_offsets_[row_comm_size_ * partition_idx + row_comm_rank_ + 1]
              : vertex_partition_offsets_[(row_comm_rank_ + 1) * col_comm_size_];
->>>>>>> b353e1e8
   }
 
   vertex_t get_matrix_partition_major_value_start_offset(size_t partition_idx) const
@@ -198,20 +178,12 @@
 
   vertex_t get_matrix_partition_minor_first() const
   {
-<<<<<<< HEAD
-    return vertex_partition_offsets_[comm_p_col_rank_ * comm_p_row_size_];
-=======
     return vertex_partition_offsets_[col_comm_rank_ * row_comm_size_];
->>>>>>> b353e1e8
   }
 
   vertex_t get_matrix_partition_minor_last() const
   {
-<<<<<<< HEAD
-    return vertex_partition_offsets_[(comm_p_col_rank_ + 1) * comm_p_row_size_];
-=======
     return vertex_partition_offsets_[(col_comm_rank_ + 1) * row_comm_size_];
->>>>>>> b353e1e8
   }
 
   bool is_hypergraph_partitioned() const { return hypergraph_partitioned_; }
@@ -220,19 +192,11 @@
   std::vector<vertex_t> vertex_partition_offsets_{};  // size = P + 1
   bool hypergraph_partitioned_{false};
 
-<<<<<<< HEAD
-  int comm_p_rank_{0};
-  int comm_p_row_size_{0};
-  int comm_p_col_size_{0};
-  int comm_p_row_rank_{0};
-  int comm_p_col_rank_{0};
-=======
   int comm_rank_{0};
   int row_comm_size_{0};
   int col_comm_size_{0};
   int row_comm_rank_{0};
   int col_comm_rank_{0};
->>>>>>> b353e1e8
 
   std::vector<vertex_t>
     matrix_partition_major_value_start_offsets_{};  // size = get_number_of_matrix_partitions()
@@ -342,7 +306,6 @@
   vertex_t get_number_of_local_vertices() const
   {
     return partition_.get_vertex_partition_last() - partition_.get_vertex_partition_first();
-<<<<<<< HEAD
   }
 
   vertex_t get_local_vertex_first() const { return partition_.get_vertex_partition_first(); }
@@ -352,11 +315,6 @@
   bool is_local_vertex_nocheck(vertex_t v) const
   {
     return (v >= get_local_vertex_first()) && (v < get_local_vertex_last());
-  }
-
-  partition_t<vertex_t> get_partition() const
-  {
-    return partition_;
   }
 
   size_t get_number_of_local_adj_matrix_partitions() const
@@ -426,86 +384,6 @@
                             : partition_.get_matrix_partition_minor_last();
   }
 
-=======
-  }
-
-  vertex_t get_local_vertex_first() const { return partition_.get_vertex_partition_first(); }
-
-  vertex_t get_local_vertex_last() const { return partition_.get_vertex_partition_last(); }
-
-  bool is_local_vertex_nocheck(vertex_t v) const
-  {
-    return (v >= get_local_vertex_first()) && (v < get_local_vertex_last());
-  }
-
-  size_t get_number_of_local_adj_matrix_partitions() const
-  {
-    return adj_matrix_partition_offsets_.size();
-  }
-
-  vertex_t get_number_of_local_adj_matrix_partition_rows() const
-  {
-    if (!store_transposed) {
-      vertex_t ret{0};
-      for (size_t i = 0; i < partition_.get_number_of_matrix_partitions(); ++i) {
-        ret += partition_.get_matrix_partition_major_last(i) -
-               partition_.get_matrix_partition_major_first(i);
-      }
-      return ret;
-    } else {
-      return partition_.get_matrix_partition_minor_last() -
-             partition_.get_matrix_partition_minor_first();
-    }
-  }
-
-  vertex_t get_number_of_local_adj_matrix_partition_cols() const
-  {
-    if (store_transposed) {
-      vertex_t ret{0};
-      for (size_t i = 0; i < partition_.get_number_of_matrix_partitions(); ++i) {
-        ret += partition_.get_matrix_partition_major_last(i) -
-               partition_.get_matrix_partition_major_first(i);
-      }
-      return ret;
-    } else {
-      return partition_.get_matrix_partition_minor_last() -
-             partition_.get_matrix_partition_minor_first();
-    }
-  }
-
-  vertex_t get_local_adj_matrix_partition_row_first(size_t adj_matrix_partition_idx) const
-  {
-    return store_transposed ? partition_.get_matrix_partition_minor_first()
-                            : partition_.get_matrix_partition_major_first(adj_matrix_partition_idx);
-  }
-
-  vertex_t get_local_adj_matrix_partition_row_last(size_t adj_matrix_partition_idx) const
-  {
-    return store_transposed ? partition_.get_matrix_partition_minor_last()
-                            : partition_.get_matrix_partition_major_last(adj_matrix_partition_idx);
-  }
-
-  vertex_t get_local_adj_matrix_partition_row_value_start_offset(
-    size_t adj_matrix_partition_idx) const
-  {
-    return store_transposed
-             ? 0
-             : partition_.get_matrix_partition_major_value_start_offset(adj_matrix_partition_idx);
-  }
-
-  vertex_t get_local_adj_matrix_partition_col_first(size_t adj_matrix_partition_idx) const
-  {
-    return store_transposed ? partition_.get_matrix_partition_major_first(adj_matrix_partition_idx)
-                            : partition_.get_matrix_partition_minor_first();
-  }
-
-  vertex_t get_local_adj_matrix_partition_col_last(size_t adj_matrix_partition_idx) const
-  {
-    return store_transposed ? partition_.get_matrix_partition_major_last(adj_matrix_partition_idx)
-                            : partition_.get_matrix_partition_minor_last();
-  }
-
->>>>>>> b353e1e8
   vertex_t get_local_adj_matrix_partition_col_value_start_offset(
     size_t adj_matrix_partition_idx) const
   {
