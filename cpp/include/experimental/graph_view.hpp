/*
 * Copyright (c) 2020, NVIDIA CORPORATION.
 *
 * Licensed under the Apache License, Version 2.0 (the "License");
 * you may not use this file except in compliance with the License.
 * You may obtain a copy of the License at
 *
 *     http://www.apache.org/licenses/LICENSE-2.0
 *
 * Unless required by applicable law or agreed to in writing, software
 * distributed under the License is distributed on an "AS IS" BASIS,
 * WITHOUT WARRANTIES OR CONDITIONS OF ANY KIND, either express or implied.
 * See the License for the specific language governing permissions and
 * limitations under the License.
 */
#pragma once

#include <utilities/error.hpp>

#include <raft/handle.hpp>
#include <rmm/device_uvector.hpp>

#include <algorithm>
#include <cassert>
#include <cstddef>
#include <string>
#include <tuple>
#include <type_traits>
#include <vector>

namespace cugraph {
namespace experimental {

/**
 * @brief store vertex partitioning map
 *
 * Say P = P_row * P_col GPUs. For communication, we need P_row row communicators of size P_col and
 * P_col column communicators of size P_row. row_comm_size = P_col and col_comm_size = P_row.
 * row_comm_rank & col_comm_rank are ranks within the row & column communicators, respectively.
 *
 * We need to partition 1D vertex arrays (storing per vertex values) and the 2D graph adjacency
 * matrix (or transposed 2D graph adjacency matrix) of G. An 1D vertex array of size V is divided to
 * P linear partitions; each partition has the size close to V / P. We consider two different
 * strategies to partition the 2D matrix: the default strategy and the hypergraph partitioning based
<<<<<<< HEAD
 * strategy (the latter is for future extension and in the future we may use the latter for both as
 * this leads to better communication patterns).
=======
 * strategy (the latter is for future extension).
 * FIXME: in the future we may use the latter for both as this leads to simpler communication
 * patterns and better control over parallelism vs memory footprint trade-off.
>>>>>>> eafa3bac
 *
 * In the default case, one GPU will be responsible for 1 rectangular partition. The matrix will be
 * horizontally partitioned first to P_row slabs. Each slab will be further vertically partitioned
 * to P_col rectangles. Each rectangular partition will have the size close to V / P_row by V /
 * P_col.
 *
 * To be more specific, a GPU with (col_comm_rank, row_comm_rank) will be responsible for one
 * rectangular partition [a,b) by [c,d) where a = vertex_partition_offsets[row_comm_size *
 * col_comm_rank], b = vertex_partition_offsets[row_comm_size * (col_comm_rank + 1)], c =
 * vertex_partition_offsets[col_comm_size * row_comm_rank], and d =
 * vertex_partition_offsets[col_comm_size * (row_comm_rank + 1)].
 *
 * In the future, we may apply hyper-graph partitioning to divide V vertices to P groups minimizing
 * edge cuts across groups while balancing the number of vertices in each group. We will also
 * renumber vertices so the vertices in each group are mapped to consecutive integers. Then, there
 * will be more non-zeros in the diagonal partitions of the 2D graph adjacency matrix (or the
 * transposed 2D graph adjacency matrix) than the off-diagonal partitions. The default strategy does
 * not balance the number of nonzeros if hyper-graph partitioning is applied. To solve this problem,
 * the matrix is first horizontally partitioned to P slabs, then each slab will be further
 * vertically partitioned to P_row (instead of P_col in the default case) rectangles. One GPU will
 * be responsible col_comm_size rectangular partitions in this case.
 *
 * To be more specific, a GPU with (col_comm_rank, row_comm_rank) will be responsible for
 * col_comm_size rectangular partitions [a_i,b_i) by [c,d) where a_i =
 * vertex_partition_offsets[row_comm_size * i + row_comm_rank] and b_i =
 * vertex_partition_offsets[row_comm_size * i + row_comm_rank + 1]. c is
 * vertex_partition_offsets[row_comm_size * col_comm_rank] and d =
 * vertex_partition_offsests[row_comm_size * (col_comm_rank + 1)].
 *
 * See E. G. Boman et. al., “Scalable matrix computations on large scale-free graphs using 2D graph
 * partitioning”, 2013 for additional detail.
 *
 * @tparam vertex_t Type of vertex ID
 */
template <typename vertex_t>
class partition_t {
 public:
  partition_t(std::vector<vertex_t> const& vertex_partition_offsets,
              bool hypergraph_partitioned,
              int row_comm_size,
              int col_comm_size,
              int row_comm_rank,
              int col_comm_rank)
    : vertex_partition_offsets_(vertex_partition_offsets),
      hypergraph_partitioned_(hypergraph_partitioned),
      comm_rank_(col_comm_size * row_comm_rank + col_comm_rank),
      row_comm_size_(row_comm_size),
      col_comm_size_(col_comm_size),
      row_comm_rank_(row_comm_rank),
      col_comm_rank_(col_comm_rank)
  {
    CUGRAPH_EXPECTS(
<<<<<<< HEAD
      vertex_partition_offsets.size() == static_cast<size_t>((row_comm_size * col_comm_size)+1),
=======
      vertex_partition_offsets.size() == static_cast<size_t>(row_comm_size * col_comm_size + 1),
>>>>>>> eafa3bac
      "Invalid API parameter: erroneous vertex_partition_offsets.size().");

    CUGRAPH_EXPECTS(
      std::is_sorted(vertex_partition_offsets_.begin(), vertex_partition_offsets_.end()),
      "Invalid API parameter: partition.vertex_partition_offsets values should be non-descending.");
    CUGRAPH_EXPECTS(vertex_partition_offsets_[0] == vertex_t{0},
                    "Invalid API parameter: partition.vertex_partition_offsets[0] should be 0.");

    vertex_t start_offset{0};
    matrix_partition_major_value_start_offsets_.assign(get_number_of_matrix_partitions(), 0);
    for (size_t i = 0; i < matrix_partition_major_value_start_offsets_.size(); ++i) {
      matrix_partition_major_value_start_offsets_[i] = start_offset;
      start_offset += get_matrix_partition_major_last(i) - get_matrix_partition_major_first(i);
    }
  }

<<<<<<< HEAD
  int get_row_size() const {
    return row_comm_size_;
  }

  int get_col_size() const {
    return col_comm_size_;
  }

  int get_comm_rank() const {
    return comm_rank_;
  }

=======
>>>>>>> eafa3bac
  std::tuple<vertex_t, vertex_t> get_local_vertex_range() const
  {
    return std::make_tuple(vertex_partition_offsets_[comm_rank_],
                           vertex_partition_offsets_[comm_rank_ + 1]);
  }

  vertex_t get_local_vertex_first() const { return vertex_partition_offsets_[comm_rank_]; }

  vertex_t get_local_vertex_last() const { return vertex_partition_offsets_[comm_rank_ + 1]; }

  std::tuple<vertex_t, vertex_t> get_vertex_partition_range(size_t vertex_partition_idx) const
  {
    return std::make_tuple(vertex_partition_offsets_[vertex_partition_idx],
                           vertex_partition_offsets_[vertex_partition_idx + 1]);
  }

  vertex_t get_vertex_partition_first(size_t vertex_partition_idx) const
  {
    return vertex_partition_offsets_[vertex_partition_idx];
  }

  vertex_t get_vertex_partition_last(size_t vertex_partition_idx) const
  {
    return vertex_partition_offsets_[vertex_partition_idx + 1];
  }

<<<<<<< HEAD
  vertex_t get_vertex_partition_size(size_t vertex_partition_idx) const {
    return get_vertex_partition_last(vertex_partition_idx) - get_vertex_partition_first(vertex_partition_idx);
=======
  vertex_t get_vertex_partition_size(size_t vertex_partition_idx) const
  {
    return get_vertex_partition_last(vertex_partition_idx) -
           get_vertex_partition_first(vertex_partition_idx);
>>>>>>> eafa3bac
  }

  size_t get_number_of_matrix_partitions() const
  {
    return hypergraph_partitioned_ ? col_comm_size_ : 1;
  }

  std::tuple<vertex_t, vertex_t> get_matrix_partition_major_range(size_t partition_idx) const
  {
    auto major_first = get_matrix_partition_major_first(partition_idx);
<<<<<<< HEAD
    auto major_last = get_matrix_partition_major_last(partition_idx);

=======
    auto major_last  = get_matrix_partition_major_last(partition_idx);
>>>>>>> eafa3bac
    return std::make_tuple(major_first, major_last);
  }

  vertex_t get_matrix_partition_major_first(size_t partition_idx) const
  {
    return hypergraph_partitioned_
             ? vertex_partition_offsets_[row_comm_size_ * partition_idx + row_comm_rank_]
             : vertex_partition_offsets_[col_comm_rank_ * row_comm_size_];
  }

  vertex_t get_matrix_partition_major_last(size_t partition_idx) const
  {
    return hypergraph_partitioned_
             ? vertex_partition_offsets_[row_comm_size_ * partition_idx + row_comm_rank_ + 1]
             : vertex_partition_offsets_[(col_comm_rank_ + 1) * row_comm_size_];
  }

  vertex_t get_matrix_partition_major_value_start_offset(size_t partition_idx) const
  {
    return matrix_partition_major_value_start_offsets_[partition_idx];
  }

  std::tuple<vertex_t, vertex_t> get_matrix_partition_minor_range() const
  {
    auto minor_first = get_matrix_partition_minor_first();
<<<<<<< HEAD
    auto minor_last = get_matrix_partition_minor_last();
=======
    auto minor_last  = get_matrix_partition_minor_last();

>>>>>>> eafa3bac
    return std::make_tuple(minor_first, minor_last);
  }

  vertex_t get_matrix_partition_minor_first() const
  {
    return hypergraph_partitioned_ ? vertex_partition_offsets_[col_comm_rank_ * row_comm_size_]
                                   : vertex_partition_offsets_[row_comm_rank_ * col_comm_size_];
  }

  vertex_t get_matrix_partition_minor_last() const
  {
    return hypergraph_partitioned_
             ? vertex_partition_offsets_[(col_comm_rank_ + 1) * row_comm_size_]
             : vertex_partition_offsets_[(row_comm_rank_ + 1) * col_comm_size_];
  }

  // FIXME: this function may be removed if we use the same partitioning strategy whether hypergraph
  // partitioning is applied or not
  bool is_hypergraph_partitioned() const { return hypergraph_partitioned_; }

 private:
  std::vector<vertex_t> vertex_partition_offsets_{};  // size = P + 1
  bool hypergraph_partitioned_{false};

  int comm_rank_{0};
  int row_comm_size_{0};
  int col_comm_size_{0};
  int row_comm_rank_{0};
  int col_comm_rank_{0};

  std::vector<vertex_t>
    matrix_partition_major_value_start_offsets_{};  // size = get_number_of_matrix_partitions()
};

struct graph_properties_t {
  bool is_symmetric{false};
  bool is_multigraph{false};
};

namespace detail {

// FIXME: threshold values require tuning
size_t constexpr low_degree_threshold{raft::warp_size()};
size_t constexpr mid_degree_threshold{1024};
size_t constexpr num_segments_per_vertex_partition{3};

// Common for both graph_view_t & graph_t and both single-GPU & multi-GPU versions
template <typename vertex_t, typename edge_t, typename weight_t>
class graph_base_t {
 public:
  graph_base_t(raft::handle_t const& handle,
               vertex_t number_of_vertices,
               edge_t number_of_edges,
               graph_properties_t properties)
    : handle_ptr_(&handle),
      number_of_vertices_(number_of_vertices),
      number_of_edges_(number_of_edges),
      properties_(properties){};

  vertex_t get_number_of_vertices() const { return number_of_vertices_; }
  edge_t get_number_of_edges() const { return number_of_edges_; }

  template <typename vertex_type = vertex_t>
  std::enable_if_t<std::is_signed<vertex_type>::value, bool> is_valid_vertex(vertex_type v) const
  {
    return ((v >= 0) && (v < number_of_vertices_));
  }

  template <typename vertex_type = vertex_t>
  std::enable_if_t<std::is_unsigned<vertex_type>::value, bool> is_valid_vertex(vertex_type v) const
  {
    return (v < number_of_vertices_);
  }

  bool is_symmetric() const { return properties_.is_symmetric; }
  bool is_multigraph() const { return properties_.is_multigraph; }

 protected:
  raft::handle_t const* get_handle_ptr() const { return handle_ptr_; };
  graph_properties_t get_graph_properties() const { return properties_; }

 private:
  raft::handle_t const* handle_ptr_{nullptr};

  vertex_t number_of_vertices_{0};
  edge_t number_of_edges_{0};

  graph_properties_t properties_{};
};

}  // namespace detail

// graph_view_t is a non-owning graph class (note that graph_t is an owning graph class)
template <typename vertex_t,
          typename edge_t,
          typename weight_t,
          bool store_transposed,
          bool multi_gpu,
          typename Enable = void>
class graph_view_t;

// multi-GPU version
template <typename vertex_t,
          typename edge_t,
          typename weight_t,
          bool store_transposed,
          bool multi_gpu>
class graph_view_t<vertex_t,
                   edge_t,
                   weight_t,
                   store_transposed,
                   multi_gpu,
                   std::enable_if_t<multi_gpu>>
  : public detail::graph_base_t<vertex_t, edge_t, weight_t> {
 public:
  using vertex_type                              = vertex_t;
  using edge_type                                = edge_t;
  using weight_type                              = weight_t;
  static constexpr bool is_adj_matrix_transposed = store_transposed;
  static constexpr bool is_multi_gpu             = multi_gpu;

  graph_view_t(raft::handle_t const& handle,
               std::vector<edge_t const*> const& adj_matrix_partition_offsets,
               std::vector<vertex_t const*> const& adj_matrix_partition_indices,
               std::vector<weight_t const*> const& adj_matrix_partition_weights,
               std::vector<vertex_t> const& vertex_partition_segment_offsets,
               partition_t<vertex_t> const& partition,
               vertex_t number_of_vertices,
               edge_t number_of_edges,
               graph_properties_t properties,
               bool sorted_by_global_degree_within_vertex_partition,
               bool do_expensive_check = false);

  bool is_weighted() const { return adj_matrix_partition_weights_.size() > 0; }

  vertex_t get_number_of_local_vertices() const
  {
    return partition_.get_local_vertex_last() - partition_.get_local_vertex_first();
  }

  vertex_t get_local_vertex_first() const { return partition_.get_local_vertex_first(); }

  vertex_t get_local_vertex_last() const { return partition_.get_local_vertex_last(); }
<<<<<<< HEAD

  partition_t<vertex_t> get_partition() const {
    return partition_;
  }

  vertex_t get_vertex_partition_first(size_t vertex_partition_idx) const
  {
    return partition_.get_vertex_partition_first(vertex_partition_idx);
  }

  vertex_t get_vertex_partition_last(size_t vertex_partition_idx) const
  {
    return partition_.get_vertex_partition_last(vertex_partition_idx);
  }

  vertex_t get_vertex_partition_size(size_t vertex_partition_idx) const {
    return get_vertex_partition_last(vertex_partition_idx) - get_vertex_partition_first(vertex_partition_idx);
=======

  vertex_t get_vertex_partition_first(size_t vertex_partition_idx) const
  {
    return partition_.get_vertex_partition_first(vertex_partition_idx);
  }

  vertex_t get_vertex_partition_last(size_t vertex_partition_idx) const
  {
    return partition_.get_vertex_partition_last(vertex_partition_idx);
  }

  vertex_t get_vertex_partition_size(size_t vertex_partition_idx) const
  {
    return get_vertex_partition_last(vertex_partition_idx) -
           get_vertex_partition_first(vertex_partition_idx);
>>>>>>> eafa3bac
  }

  bool is_local_vertex_nocheck(vertex_t v) const
  {
    return (v >= get_local_vertex_first()) && (v < get_local_vertex_last());
  }

  size_t get_number_of_local_adj_matrix_partitions() const
  {
    return adj_matrix_partition_offsets_.size();
  }

  vertex_t get_number_of_local_adj_matrix_partition_rows() const
  {
    if (!store_transposed) {
      vertex_t ret{0};
      for (size_t i = 0; i < partition_.get_number_of_matrix_partitions(); ++i) {
        ret += partition_.get_matrix_partition_major_last(i) -
               partition_.get_matrix_partition_major_first(i);
      }
      return ret;
    } else {
      return partition_.get_matrix_partition_minor_last() -
             partition_.get_matrix_partition_minor_first();
    }
  }

  vertex_t get_number_of_local_adj_matrix_partition_cols() const
  {
    if (store_transposed) {
      vertex_t ret{0};
      for (size_t i = 0; i < partition_.get_number_of_matrix_partitions(); ++i) {
        ret += partition_.get_matrix_partition_major_last(i) -
               partition_.get_matrix_partition_major_first(i);
      }
      return ret;
    } else {
      return partition_.get_matrix_partition_minor_last() -
             partition_.get_matrix_partition_minor_first();
    }
  }

  vertex_t get_local_adj_matrix_partition_row_first(size_t adj_matrix_partition_idx) const
  {
    return store_transposed ? partition_.get_matrix_partition_minor_first()
                            : partition_.get_matrix_partition_major_first(adj_matrix_partition_idx);
  }

  vertex_t get_local_adj_matrix_partition_row_last(size_t adj_matrix_partition_idx) const
  {
    return store_transposed ? partition_.get_matrix_partition_minor_last()
                            : partition_.get_matrix_partition_major_last(adj_matrix_partition_idx);
  }

  vertex_t get_local_adj_matrix_partition_row_value_start_offset(
    size_t adj_matrix_partition_idx) const
  {
    return store_transposed
             ? 0
             : partition_.get_matrix_partition_major_value_start_offset(adj_matrix_partition_idx);
  }

  vertex_t get_local_adj_matrix_partition_col_first(size_t adj_matrix_partition_idx) const
  {
    return store_transposed ? partition_.get_matrix_partition_major_first(adj_matrix_partition_idx)
                            : partition_.get_matrix_partition_minor_first();
  }

  vertex_t get_local_adj_matrix_partition_col_last(size_t adj_matrix_partition_idx) const
  {
    return store_transposed ? partition_.get_matrix_partition_major_last(adj_matrix_partition_idx)
                            : partition_.get_matrix_partition_minor_last();
  }

  vertex_t get_local_adj_matrix_partition_col_value_start_offset(
    size_t adj_matrix_partition_idx) const
  {
    return store_transposed
             ? partition_.get_matrix_partition_major_value_start_offset(adj_matrix_partition_idx)
             : 0;
  }

  bool is_hypergraph_partitioned() const { return partition_.is_hypergraph_partitioned(); }

<<<<<<< HEAD
  // FIXME: this function is not part of the public stable API.This function is mainly for pattern
  // accelerator implementation. This function is currently public to support the legacy
  // implementations directly accessing CSR/CSC data, but this function will eventually become
  // private or even disappear if we switch to CSR + DCSR (or CSC + DCSC).
  edge_t const* offsets() const
  {
    return adj_matrix_partition_offsets_[partition_.get_comm_rank()];
  }

  // FIXME: this function is not part of the public stable API.This function is mainly for pattern
  // accelerator implementation. This function is currently public to support the legacy
  // implementations directly accessing CSR/CSC data, but this function will eventually become
  // private or even disappear if we switch to CSR + DCSR (or CSC + DCSC).
  vertex_t const* indices() const
  {
    return adj_matrix_partition_indices_[partition_.get_comm_rank()];
  }

  // FIXME: this function is not part of the public stable API.This function is mainly for pattern
  // accelerator implementation. This function is currently public to support the legacy
  // implementations directly accessing CSR/CSC data, but this function will eventually become
  // private or even disappear if we switch to CSR + DCSR (or CSC + DCSC).
  weight_t const* weights() const
  {
    return adj_matrix_partition_weights_.size() > 0
      ? adj_matrix_partition_weights_[partition_.get_comm_rank()]
             : static_cast<weight_t const*>(nullptr);
  }
=======
>>>>>>> eafa3bac
  // FIXME: this function is not part of the public stable API.This function is mainly for pattern
  // accelerator implementation. This function is currently public to support the legacy
  // implementations directly accessing CSR/CSC data, but this function will eventually become
  // private or even disappear if we switch to CSR + DCSR (or CSC + DCSC).
  edge_t const* offsets(size_t adj_matrix_partition_idx) const
  {
    return adj_matrix_partition_offsets_[adj_matrix_partition_idx];
  }

  // FIXME: this function is not part of the public stable API.This function is mainly for pattern
  // accelerator implementation. This function is currently public to support the legacy
  // implementations directly accessing CSR/CSC data, but this function will eventually become
  // private or even disappear if we switch to CSR + DCSR (or CSC + DCSC).
  vertex_t const* indices(size_t adj_matrix_partition_idx) const
  {
    return adj_matrix_partition_indices_[adj_matrix_partition_idx];
  }

  // FIXME: this function is not part of the public stable API.This function is mainly for pattern
  // accelerator implementation. This function is currently public to support the legacy
  // implementations directly accessing CSR/CSC data, but this function will eventually become
  // private or even disappear if we switch to CSR + DCSR (or CSC + DCSC).
  weight_t const* weights(size_t adj_matrix_partition_idx) const
  {
    return adj_matrix_partition_weights_.size() > 0
             ? adj_matrix_partition_weights_[adj_matrix_partition_idx]
             : static_cast<weight_t const*>(nullptr);
  }

 private:
  std::vector<edge_t const*> adj_matrix_partition_offsets_{};
  std::vector<vertex_t const*> adj_matrix_partition_indices_{};
  std::vector<weight_t const*> adj_matrix_partition_weights_{};

  partition_t<vertex_t> partition_{};

  std::vector<vertex_t>
    vertex_partition_segment_offsets_{};  // segment offsets within the vertex partition based on
                                          // vertex degree, relevant only if
                                          // sorted_by_global_degree_within_vertex_partition is true
};

// single-GPU version
template <typename vertex_t,
          typename edge_t,
          typename weight_t,
          bool store_transposed,
          bool multi_gpu>
class graph_view_t<vertex_t,
                   edge_t,
                   weight_t,
                   store_transposed,
                   multi_gpu,
                   std::enable_if_t<!multi_gpu>>
  : public detail::graph_base_t<vertex_t, edge_t, weight_t> {
 public:
  using vertex_type                              = vertex_t;
  using edge_type                                = edge_t;
  using weight_type                              = weight_t;
  static constexpr bool is_adj_matrix_transposed = store_transposed;
  static constexpr bool is_multi_gpu             = multi_gpu;

  graph_view_t(raft::handle_t const& handle,
               edge_t const* offsets,
               vertex_t const* indices,
               weight_t const* weights,
               std::vector<vertex_t> const& segment_offsets,
               vertex_t number_of_vertices,
               edge_t number_of_edges,
               graph_properties_t properties,
               bool sorted_by_degree,
               bool do_expensive_check = false);

  bool is_weighted() const { return weights_ != nullptr; }

  vertex_t get_number_of_local_vertices() const { return this->get_number_of_vertices(); }

  constexpr vertex_t get_local_vertex_first() const { return vertex_t{0}; }

  vertex_t get_local_vertex_last() const { return this->get_number_of_vertices(); }

  vertex_t get_vertex_partition_first(size_t vertex_partition_idx) const { return vertex_t{0}; }

  vertex_t get_vertex_partition_last(size_t vertex_partition_idx) const
  {
    return this->get_number_of_vertices();
  }

<<<<<<< HEAD
  vertex_t get_vertex_partition_size(size_t vertex_partition_idx) const {
    return get_vertex_partition_last(vertex_partition_idx) - get_vertex_partition_first(vertex_partition_idx);
=======
  vertex_t get_vertex_partition_size(size_t vertex_partition_idx) const
  {
    return get_vertex_partition_last(vertex_partition_idx) -
           get_vertex_partition_first(vertex_partition_idx);
>>>>>>> eafa3bac
  }

  constexpr bool is_local_vertex_nocheck(vertex_t v) const { return true; }

  constexpr size_t get_number_of_local_adj_matrix_partitions() const { return size_t(1); }

  vertex_t get_number_of_local_adj_matrix_partition_rows() const
  {
    return this->get_number_of_vertices();
  }

  vertex_t get_number_of_local_adj_matrix_partition_cols() const
  {
    return this->get_number_of_vertices();
  }

  vertex_t get_local_adj_matrix_partition_row_first(size_t adj_matrix_partition_idx) const
  {
    assert(adj_matrix_partition_idx == 0);
    return vertex_t{0};
  }

  vertex_t get_local_adj_matrix_partition_row_last(size_t adj_matrix_partition_idx) const
  {
    assert(adj_matrix_partition_idx == 0);
    return this->get_number_of_vertices();
  }

  vertex_t get_local_adj_matrix_partition_row_value_start_offset(
    size_t adj_matrix_partition_idx) const
  {
    assert(adj_matrix_partition_idx == 0);
    return vertex_t{0};
  }

  vertex_t get_local_adj_matrix_partition_col_first(size_t adj_matrix_partition_idx) const
  {
    assert(adj_matrix_partition_idx == 0);
    return vertex_t{0};
  }

  vertex_t get_local_adj_matrix_partition_col_last(size_t adj_matrix_partition_idx) const
  {
    assert(adj_matrix_partition_idx == 0);
    return this->get_number_of_vertices();
  }

  vertex_t get_local_adj_matrix_partition_col_value_start_offset(
    size_t adj_matrix_partition_idx) const
  {
    assert(adj_matrix_partition_idx == 0);
    return vertex_t{0};
  }

  bool is_hypergraph_partitioned() const { return false; }

  // FIXME: this function is not part of the public stable API.This function is mainly for pattern
  // accelerator implementation. This function is currently public to support the legacy
  // implementations directly accessing CSR/CSC data, but this function will eventually become
  // private.
  edge_t const* offsets() const { return offsets_; }

  // FIXME: this function is not part of the public stable API.This function is mainly for pattern
  // accelerator implementation. This function is currently public to support the legacy
  // implementations directly accessing CSR/CSC data, but this function will eventually become
  // private.
  vertex_t const* indices() const { return indices_; }

  // FIXME: this function is not part of the public stable API.This function is mainly for pattern
  // accelerator implementation. This function is currently public to support the legacy
  // implementations directly accessing CSR/CSC data, but this function will eventually become
  // private.
  weight_t const* weights() const { return weights_; }

 private:
  edge_t const* offsets_{nullptr};
  vertex_t const* indices_{nullptr};
  weight_t const* weights_{nullptr};
  std::vector<vertex_t> segment_offsets_{};  // segment offsets based on vertex degree, relevant
                                             // only if sorted_by_global_degree is true
};

}  // namespace experimental
}  // namespace cugraph<|MERGE_RESOLUTION|>--- conflicted
+++ resolved
@@ -42,14 +42,9 @@
  * matrix (or transposed 2D graph adjacency matrix) of G. An 1D vertex array of size V is divided to
  * P linear partitions; each partition has the size close to V / P. We consider two different
  * strategies to partition the 2D matrix: the default strategy and the hypergraph partitioning based
-<<<<<<< HEAD
- * strategy (the latter is for future extension and in the future we may use the latter for both as
- * this leads to better communication patterns).
-=======
  * strategy (the latter is for future extension).
  * FIXME: in the future we may use the latter for both as this leads to simpler communication
  * patterns and better control over parallelism vs memory footprint trade-off.
->>>>>>> eafa3bac
  *
  * In the default case, one GPU will be responsible for 1 rectangular partition. The matrix will be
  * horizontally partitioned first to P_row slabs. Each slab will be further vertically partitioned
@@ -102,11 +97,7 @@
       col_comm_rank_(col_comm_rank)
   {
     CUGRAPH_EXPECTS(
-<<<<<<< HEAD
-      vertex_partition_offsets.size() == static_cast<size_t>((row_comm_size * col_comm_size)+1),
-=======
       vertex_partition_offsets.size() == static_cast<size_t>(row_comm_size * col_comm_size + 1),
->>>>>>> eafa3bac
       "Invalid API parameter: erroneous vertex_partition_offsets.size().");
 
     CUGRAPH_EXPECTS(
@@ -123,7 +114,6 @@
     }
   }
 
-<<<<<<< HEAD
   int get_row_size() const {
     return row_comm_size_;
   }
@@ -136,8 +126,6 @@
     return comm_rank_;
   }
 
-=======
->>>>>>> eafa3bac
   std::tuple<vertex_t, vertex_t> get_local_vertex_range() const
   {
     return std::make_tuple(vertex_partition_offsets_[comm_rank_],
@@ -164,15 +152,10 @@
     return vertex_partition_offsets_[vertex_partition_idx + 1];
   }
 
-<<<<<<< HEAD
-  vertex_t get_vertex_partition_size(size_t vertex_partition_idx) const {
-    return get_vertex_partition_last(vertex_partition_idx) - get_vertex_partition_first(vertex_partition_idx);
-=======
   vertex_t get_vertex_partition_size(size_t vertex_partition_idx) const
   {
     return get_vertex_partition_last(vertex_partition_idx) -
            get_vertex_partition_first(vertex_partition_idx);
->>>>>>> eafa3bac
   }
 
   size_t get_number_of_matrix_partitions() const
@@ -183,12 +166,7 @@
   std::tuple<vertex_t, vertex_t> get_matrix_partition_major_range(size_t partition_idx) const
   {
     auto major_first = get_matrix_partition_major_first(partition_idx);
-<<<<<<< HEAD
-    auto major_last = get_matrix_partition_major_last(partition_idx);
-
-=======
     auto major_last  = get_matrix_partition_major_last(partition_idx);
->>>>>>> eafa3bac
     return std::make_tuple(major_first, major_last);
   }
 
@@ -214,12 +192,7 @@
   std::tuple<vertex_t, vertex_t> get_matrix_partition_minor_range() const
   {
     auto minor_first = get_matrix_partition_minor_first();
-<<<<<<< HEAD
-    auto minor_last = get_matrix_partition_minor_last();
-=======
     auto minor_last  = get_matrix_partition_minor_last();
-
->>>>>>> eafa3bac
     return std::make_tuple(minor_first, minor_last);
   }
 
@@ -363,7 +336,6 @@
   vertex_t get_local_vertex_first() const { return partition_.get_local_vertex_first(); }
 
   vertex_t get_local_vertex_last() const { return partition_.get_local_vertex_last(); }
-<<<<<<< HEAD
 
   partition_t<vertex_t> get_partition() const {
     return partition_;
@@ -379,25 +351,10 @@
     return partition_.get_vertex_partition_last(vertex_partition_idx);
   }
 
-  vertex_t get_vertex_partition_size(size_t vertex_partition_idx) const {
-    return get_vertex_partition_last(vertex_partition_idx) - get_vertex_partition_first(vertex_partition_idx);
-=======
-
-  vertex_t get_vertex_partition_first(size_t vertex_partition_idx) const
-  {
-    return partition_.get_vertex_partition_first(vertex_partition_idx);
-  }
-
-  vertex_t get_vertex_partition_last(size_t vertex_partition_idx) const
-  {
-    return partition_.get_vertex_partition_last(vertex_partition_idx);
-  }
-
   vertex_t get_vertex_partition_size(size_t vertex_partition_idx) const
   {
     return get_vertex_partition_last(vertex_partition_idx) -
            get_vertex_partition_first(vertex_partition_idx);
->>>>>>> eafa3bac
   }
 
   bool is_local_vertex_nocheck(vertex_t v) const
@@ -482,7 +439,6 @@
 
   bool is_hypergraph_partitioned() const { return partition_.is_hypergraph_partitioned(); }
 
-<<<<<<< HEAD
   // FIXME: this function is not part of the public stable API.This function is mainly for pattern
   // accelerator implementation. This function is currently public to support the legacy
   // implementations directly accessing CSR/CSC data, but this function will eventually become
@@ -511,8 +467,6 @@
       ? adj_matrix_partition_weights_[partition_.get_comm_rank()]
              : static_cast<weight_t const*>(nullptr);
   }
-=======
->>>>>>> eafa3bac
   // FIXME: this function is not part of the public stable API.This function is mainly for pattern
   // accelerator implementation. This function is currently public to support the legacy
   // implementations directly accessing CSR/CSC data, but this function will eventually become
@@ -601,15 +555,10 @@
     return this->get_number_of_vertices();
   }
 
-<<<<<<< HEAD
-  vertex_t get_vertex_partition_size(size_t vertex_partition_idx) const {
-    return get_vertex_partition_last(vertex_partition_idx) - get_vertex_partition_first(vertex_partition_idx);
-=======
   vertex_t get_vertex_partition_size(size_t vertex_partition_idx) const
   {
     return get_vertex_partition_last(vertex_partition_idx) -
            get_vertex_partition_first(vertex_partition_idx);
->>>>>>> eafa3bac
   }
 
   constexpr bool is_local_vertex_nocheck(vertex_t v) const { return true; }
