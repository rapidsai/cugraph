/*
 * Copyright (c) 2020, NVIDIA CORPORATION.
 *
 * Licensed under the Apache License, Version 2.0 (the "License");
 * you may not use this file except in compliance with the License.
 * You may obtain a copy of the License at
 *
 *     http://www.apache.org/licenses/LICENSE-2.0
 *
 * Unless required by applicable law or agreed to in writing, software
 * distributed under the License is distributed on an "AS IS" BASIS,
 * WITHOUT WARRANTIES OR CONDITIONS OF ANY KIND, either express or implied.
 * See the License for the specific language governing permissions and
 * limitations under the License.
 */
#pragma once

#include <utilities/error.hpp>

#include <raft/handle.hpp>
#include <rmm/device_uvector.hpp>

#include <algorithm>
#include <cassert>
#include <cstddef>
#include <string>
#include <tuple>
#include <type_traits>
#include <vector>

namespace cugraph {
namespace experimental {

/**
 * @brief store vertex partitioning map
 *
 * Say P = P_row * P_col GPUs. For communication, we need P_row row communicators of size P_col and
 * P_col column communicators of size P_row. row_comm_size = P_col and col_comm_size = P_row.
 * row_comm_rank & col_comm_rank are ranks within the row & column communicators, respectively.
 *
 * We need to partition 1D vertex arrays (storing per vertex values) and the 2D graph adjacency
 * matrix (or transposed 2D graph adjacency matrix) of G. An 1D vertex array of size V is divided to
 * P linear partitions; each partition has the size close to V / P. We consider two different
 * strategies to partition the 2D matrix: the default strategy and the hypergraph partitioning based
 * strategy (the latter is for future extension and in the future we may use the latter for both as
 * this leads to better communication patterns).
 *
 * In the default case, one GPU will be responsible for 1 rectangular partition. The matrix will be
 * horizontally partitioned first to P_row slabs. Each slab will be further vertically partitioned
 * to P_col rectangles. Each rectangular partition will have the size close to V / P_row by V /
 * P_col.
 *
 * To be more specific, a GPU with (col_comm_rank, row_comm_rank) will be responsible for one
 * rectangular partition [a,b) by [c,d) where a = vertex_partition_offsets[row_comm_size *
 * col_comm_rank], b = vertex_partition_offsets[row_comm_size * (col_comm_rank + 1)], c =
 * vertex_partition_offsets[col_comm_size * row_comm_rank], and d =
 * vertex_partition_offsets[col_comm_size * (row_comm_rank + 1)].
 *
 * In the future, we may apply hyper-graph partitioning to divide V vertices to P groups minimizing
 * edge cuts across groups while balancing the number of vertices in each group. We will also
 * renumber vertices so the vertices in each group are mapped to consecutive integers. Then, there
 * will be more non-zeros in the diagonal partitions of the 2D graph adjacency matrix (or the
 * transposed 2D graph adjacency matrix) than the off-diagonal partitions. The default strategy does
 * not balance the number of nonzeros if hyper-graph partitioning is applied. To solve this problem,
 * the matrix is first horizontally partitioned to P slabs, then each slab will be further
 * vertically partitioned to P_row (instead of P_col in the default case) rectangles. One GPU will
 * be responsible col_comm_size rectangular partitions in this case.
 *
 * To be more specific, a GPU with (col_comm_rank, row_comm_rank) will be responsible for
 * col_comm_size rectangular partitions [a_i,b_i) by [c,d) where a_i =
 * vertex_partition_offsets[row_comm_size * i + row_comm_rank] and b_i =
 * vertex_partition_offsets[row_comm_size * i + row_comm_rank + 1]. c is
 * vertex_partition_offsets[row_comm_size * col_comm_rank] and d =
 * vertex_partition_offsests[row_comm_size * (col_comm_rank + 1)].
 *
 * See E. G. Boman et. al., “Scalable matrix computations on large scale-free graphs using 2D graph
 * partitioning”, 2013 for additional detail.
 *
 * @tparam vertex_t Type of vertex ID
 */
template <typename vertex_t>
class partition_t {
 public:
  partition_t(std::vector<vertex_t> const& vertex_partition_offsets,
              bool hypergraph_partitioned,
              int row_comm_size,
              int col_comm_size,
              int row_comm_rank,
              int col_comm_rank)
    : vertex_partition_offsets_(vertex_partition_offsets),
      hypergraph_partitioned_(hypergraph_partitioned),
      comm_rank_(col_comm_size * row_comm_rank + col_comm_rank),
      row_comm_size_(row_comm_size),
      col_comm_size_(col_comm_size),
      row_comm_rank_(row_comm_rank),
      col_comm_rank_(col_comm_rank)
  {
    CUGRAPH_EXPECTS(
      vertex_partition_offsets.size() == static_cast<size_t>((row_comm_size * col_comm_size)+1),
      "Invalid API parameter: erroneous vertex_partition_offsets.size().");

    CUGRAPH_EXPECTS(
      std::is_sorted(vertex_partition_offsets_.begin(), vertex_partition_offsets_.end()),
      "Invalid API parameter: partition.vertex_partition_offsets values should be non-descending.");
    CUGRAPH_EXPECTS(vertex_partition_offsets_[0] == vertex_t{0},
                    "Invalid API parameter: partition.vertex_partition_offsets[0] should be 0.");

    vertex_t start_offset{0};
    matrix_partition_major_value_start_offsets_.assign(get_number_of_matrix_partitions(), 0);
    for (size_t i = 0; i < matrix_partition_major_value_start_offsets_.size(); ++i) {
      matrix_partition_major_value_start_offsets_[i] = start_offset;
      start_offset += get_matrix_partition_major_last(i) - get_matrix_partition_major_first(i);
    }
  }

  std::tuple<vertex_t, vertex_t> get_local_vertex_range() const
  {
    return std::make_tuple(vertex_partition_offsets_[comm_rank_],
                           vertex_partition_offsets_[comm_rank_ + 1]);
  }

  vertex_t get_local_vertex_first() const { return vertex_partition_offsets_[comm_rank_]; }

  vertex_t get_local_vertex_last() const { return vertex_partition_offsets_[comm_rank_ + 1]; }

  std::tuple<vertex_t, vertex_t> get_vertex_partition_range(size_t vertex_partition_idx) const
  {
    return std::make_tuple(vertex_partition_offsets_[vertex_partition_idx],
                           vertex_partition_offsets_[vertex_partition_idx + 1]);
  }

  vertex_t get_vertex_partition_first(size_t vertex_partition_idx) const
  {
    return vertex_partition_offsets_[vertex_partition_idx];
  }

  vertex_t get_vertex_partition_last(size_t vertex_partition_idx) const
  {
    return vertex_partition_offsets_[vertex_partition_idx + 1];
  }

  vertex_t get_vertex_partition_size(size_t vertex_partition_idx) const {
    return get_vertex_partition_last(vertex_partition_idx) - get_vertex_partition_first(vertex_partition_idx);
  }

  size_t get_number_of_matrix_partitions() const
  {
    return hypergraph_partitioned_ ? col_comm_size_ : 1;
  }

  std::tuple<vertex_t, vertex_t> get_matrix_partition_major_range(size_t partition_idx) const
  {
<<<<<<< HEAD
    auto major_first = get_matrix_partition_major_first(partition_idx);
    auto major_last = get_matrix_partition_major_last(partition_idx);
=======
    auto major_first =
      hypergraph_partitioned_
        ? vertex_partition_offsets_[row_comm_size_ * partition_idx + row_comm_rank_]
        : vertex_partition_offsets_[col_comm_rank_ * row_comm_size_];
    auto major_last =
      hypergraph_partitioned_
        ? vertex_partition_offsets_[row_comm_size_ * partition_idx + row_comm_rank_ + 1]
        : vertex_partition_offsets_[(col_comm_rank_ * row_comm_size_)+1];

    std::cout<<"CCR: "<<col_comm_rank_<<" RCS: "<<row_comm_size_<<std::endl;
    std::cout<<"INDEX: "<<((row_comm_rank_ * col_comm_size_)+1)<<std::endl;
>>>>>>> 9c998ec4
    return std::make_tuple(major_first, major_last);
  }

  vertex_t get_matrix_partition_major_first(size_t partition_idx) const
  {
    return hypergraph_partitioned_
             ? vertex_partition_offsets_[row_comm_size_ * partition_idx + row_comm_rank_]
             : vertex_partition_offsets_[col_comm_rank_ * row_comm_size_];
  }

  vertex_t get_matrix_partition_major_last(size_t partition_idx) const
  {
    return hypergraph_partitioned_
             ? vertex_partition_offsets_[row_comm_size_ * partition_idx + row_comm_rank_ + 1]
             : vertex_partition_offsets_[(col_comm_rank_ * row_comm_size_)+1];
  }

  vertex_t get_matrix_partition_major_value_start_offset(size_t partition_idx) const
  {
    return matrix_partition_major_value_start_offsets_[partition_idx];
  }

  std::tuple<vertex_t, vertex_t> get_matrix_partition_minor_range() const
  {
    auto minor_first = get_matrix_partition_minor_first();
    auto minor_last = get_matrix_partition_minor_last();

    return std::make_tuple(minor_first, minor_last);
  }

  vertex_t get_matrix_partition_minor_first() const
  {
    return hypergraph_partitioned_ ? vertex_partition_offsets_[col_comm_rank_ * row_comm_size_]
                                   : vertex_partition_offsets_[row_comm_rank_ * col_comm_size_];
  }

  vertex_t get_matrix_partition_minor_last() const
  {
    return hypergraph_partitioned_
             ? vertex_partition_offsets_[(col_comm_rank_ + 1) * row_comm_size_]
             : vertex_partition_offsets_[(row_comm_rank_ + 1) * col_comm_size_];
  }

  bool is_hypergraph_partitioned() const { return hypergraph_partitioned_; }

 private:
  std::vector<vertex_t> vertex_partition_offsets_{};  // size = P + 1
  bool hypergraph_partitioned_{false};

  int comm_rank_{0};
  int row_comm_size_{0};
  int col_comm_size_{0};
  int row_comm_rank_{0};
  int col_comm_rank_{0};

  std::vector<vertex_t>
    matrix_partition_major_value_start_offsets_{};  // size = get_number_of_matrix_partitions()
};

struct graph_properties_t {
  bool is_symmetric{false};
  bool is_multigraph{false};
};

namespace detail {

// FIXME: threshold values require tuning
size_t constexpr low_degree_threshold{raft::warp_size()};
size_t constexpr mid_degree_threshold{1024};
size_t constexpr num_segments_per_vertex_partition{3};

// Common for both graph_view_t & graph_t and both single-GPU & multi-GPU versions
template <typename vertex_t, typename edge_t, typename weight_t>
class graph_base_t {
 public:
  graph_base_t(raft::handle_t const& handle,
               vertex_t number_of_vertices,
               edge_t number_of_edges,
               graph_properties_t properties)
    : handle_ptr_(&handle),
      number_of_vertices_(number_of_vertices),
      number_of_edges_(number_of_edges),
      properties_(properties){};

  vertex_t get_number_of_vertices() const { return number_of_vertices_; }
  edge_t get_number_of_edges() const { return number_of_edges_; }

  template <typename vertex_type = vertex_t>
  std::enable_if_t<std::is_signed<vertex_type>::value, bool> is_valid_vertex(vertex_type v) const
  {
    return ((v >= 0) && (v < number_of_vertices_));
  }

  template <typename vertex_type = vertex_t>
  std::enable_if_t<std::is_unsigned<vertex_type>::value, bool> is_valid_vertex(vertex_type v) const
  {
    return (v < number_of_vertices_);
  }

  bool is_symmetric() const { return properties_.is_symmetric; }
  bool is_multigraph() const { return properties_.is_multigraph; }

 protected:
  raft::handle_t const* get_handle_ptr() const { return handle_ptr_; };
  graph_properties_t get_graph_properties() const { return properties_; }

 private:
  raft::handle_t const* handle_ptr_{nullptr};

  vertex_t number_of_vertices_{0};
  edge_t number_of_edges_{0};

  graph_properties_t properties_{};
};

}  // namespace detail

// graph_view_t is a non-owning graph class (note that graph_t is an owning graph class)
template <typename vertex_t,
          typename edge_t,
          typename weight_t,
          bool store_transposed,
          bool multi_gpu,
          typename Enable = void>
class graph_view_t;

// multi-GPU version
template <typename vertex_t,
          typename edge_t,
          typename weight_t,
          bool store_transposed,
          bool multi_gpu>
class graph_view_t<vertex_t,
                   edge_t,
                   weight_t,
                   store_transposed,
                   multi_gpu,
                   std::enable_if_t<multi_gpu>>
  : public detail::graph_base_t<vertex_t, edge_t, weight_t> {
 public:
  using vertex_type                              = vertex_t;
  using edge_type                                = edge_t;
  using weight_type                              = weight_t;
  static constexpr bool is_adj_matrix_transposed = store_transposed;
  static constexpr bool is_multi_gpu             = multi_gpu;

  graph_view_t(raft::handle_t const& handle,
               std::vector<edge_t const*> const& adj_matrix_partition_offsets,
               std::vector<vertex_t const*> const& adj_matrix_partition_indices,
               std::vector<weight_t const*> const& adj_matrix_partition_weights,
               std::vector<vertex_t> const& vertex_partition_segment_offsets,
               partition_t<vertex_t> const& partition,
               vertex_t number_of_vertices,
               edge_t number_of_edges,
               graph_properties_t properties,
               bool sorted_by_global_degree_within_vertex_partition,
               bool do_expensive_check = false);

  bool is_weighted() const { return adj_matrix_partition_weights_.size() > 0; }

  vertex_t get_number_of_local_vertices() const
  {
    return partition_.get_local_vertex_last() - partition_.get_local_vertex_first();
  }

  vertex_t get_local_vertex_first() const { return partition_.get_local_vertex_first(); }

  vertex_t get_local_vertex_last() const { return partition_.get_local_vertex_last(); }

  vertex_t get_vertex_partition_first(size_t vertex_partition_idx) const
  {
    return partition_.get_vertex_partition_first(vertex_partition_idx);
  }

  vertex_t get_vertex_partition_last(size_t vertex_partition_idx) const
  {
    return partition_.get_vertex_partition_last(vertex_partition_idx);
  }

  vertex_t get_vertex_partition_size(size_t vertex_partition_idx) const {
    return get_vertex_partition_last(vertex_partition_idx) - get_vertex_partition_first(vertex_partition_idx);
  }

  bool is_local_vertex_nocheck(vertex_t v) const
  {
    return (v >= get_local_vertex_first()) && (v < get_local_vertex_last());
  }

  size_t get_number_of_local_adj_matrix_partitions() const
  {
    return adj_matrix_partition_offsets_.size();
  }

  vertex_t get_number_of_local_adj_matrix_partition_rows() const
  {
    if (!store_transposed) {
      vertex_t ret{0};
      for (size_t i = 0; i < partition_.get_number_of_matrix_partitions(); ++i) {
        ret += partition_.get_matrix_partition_major_last(i) -
               partition_.get_matrix_partition_major_first(i);
      }
      return ret;
    } else {
      return partition_.get_matrix_partition_minor_last() -
             partition_.get_matrix_partition_minor_first();
    }
  }

  vertex_t get_number_of_local_adj_matrix_partition_cols() const
  {
    if (store_transposed) {
      vertex_t ret{0};
      for (size_t i = 0; i < partition_.get_number_of_matrix_partitions(); ++i) {
        ret += partition_.get_matrix_partition_major_last(i) -
               partition_.get_matrix_partition_major_first(i);
      }
      return ret;
    } else {
      return partition_.get_matrix_partition_minor_last() -
             partition_.get_matrix_partition_minor_first();
    }
  }

  vertex_t get_local_adj_matrix_partition_row_first(size_t adj_matrix_partition_idx) const
  {
    return store_transposed ? partition_.get_matrix_partition_minor_first()
                            : partition_.get_matrix_partition_major_first(adj_matrix_partition_idx);
  }

  vertex_t get_local_adj_matrix_partition_row_last(size_t adj_matrix_partition_idx) const
  {
    return store_transposed ? partition_.get_matrix_partition_minor_last()
                            : partition_.get_matrix_partition_major_last(adj_matrix_partition_idx);
  }

  vertex_t get_local_adj_matrix_partition_row_value_start_offset(
    size_t adj_matrix_partition_idx) const
  {
    return store_transposed
             ? 0
             : partition_.get_matrix_partition_major_value_start_offset(adj_matrix_partition_idx);
  }

  vertex_t get_local_adj_matrix_partition_col_first(size_t adj_matrix_partition_idx) const
  {
    return store_transposed ? partition_.get_matrix_partition_major_first(adj_matrix_partition_idx)
                            : partition_.get_matrix_partition_minor_first();
  }

  vertex_t get_local_adj_matrix_partition_col_last(size_t adj_matrix_partition_idx) const
  {
    return store_transposed ? partition_.get_matrix_partition_major_last(adj_matrix_partition_idx)
                            : partition_.get_matrix_partition_minor_last();
  }

  vertex_t get_local_adj_matrix_partition_col_value_start_offset(
    size_t adj_matrix_partition_idx) const
  {
    return store_transposed
             ? partition_.get_matrix_partition_major_value_start_offset(adj_matrix_partition_idx)
             : 0;
  }

  bool is_hypergraph_partitioned() const { return partition_.is_hypergraph_partitioned(); }

  // FIXME: this function is not part of the public stable API.This function is mainly for pattern
  // accelerator implementation. This function is currently public to support the legacy
  // implementations directly accessing CSR/CSC data, but this function will eventually become
  // private or even disappear if we switch to CSR + DCSR (or CSC + DCSC).
  edge_t const* offsets(size_t adj_matrix_partition_idx) const
  {
    return adj_matrix_partition_offsets_[adj_matrix_partition_idx];
  }

  // FIXME: this function is not part of the public stable API.This function is mainly for pattern
  // accelerator implementation. This function is currently public to support the legacy
  // implementations directly accessing CSR/CSC data, but this function will eventually become
  // private or even disappear if we switch to CSR + DCSR (or CSC + DCSC).
  vertex_t const* indices(size_t adj_matrix_partition_idx) const
  {
    return adj_matrix_partition_indices_[adj_matrix_partition_idx];
  }

  // FIXME: this function is not part of the public stable API.This function is mainly for pattern
  // accelerator implementation. This function is currently public to support the legacy
  // implementations directly accessing CSR/CSC data, but this function will eventually become
  // private or even disappear if we switch to CSR + DCSR (or CSC + DCSC).
  weight_t const* weights(size_t adj_matrix_partition_idx) const
  {
    return adj_matrix_partition_weights_.size() > 0
             ? adj_matrix_partition_weights_[adj_matrix_partition_idx]
             : static_cast<weight_t const*>(nullptr);
  }

 private:
  std::vector<edge_t const*> adj_matrix_partition_offsets_{};
  std::vector<vertex_t const*> adj_matrix_partition_indices_{};
  std::vector<weight_t const*> adj_matrix_partition_weights_{};

  partition_t<vertex_t> partition_{};

  std::vector<vertex_t>
    vertex_partition_segment_offsets_{};  // segment offsets within the vertex partition based on
                                          // vertex degree, relevant only if
                                          // sorted_by_global_degree_within_vertex_partition is true
};

// single-GPU version
template <typename vertex_t,
          typename edge_t,
          typename weight_t,
          bool store_transposed,
          bool multi_gpu>
class graph_view_t<vertex_t,
                   edge_t,
                   weight_t,
                   store_transposed,
                   multi_gpu,
                   std::enable_if_t<!multi_gpu>>
  : public detail::graph_base_t<vertex_t, edge_t, weight_t> {
 public:
  using vertex_type                              = vertex_t;
  using edge_type                                = edge_t;
  using weight_type                              = weight_t;
  static constexpr bool is_adj_matrix_transposed = store_transposed;
  static constexpr bool is_multi_gpu             = multi_gpu;

  graph_view_t(raft::handle_t const& handle,
               edge_t const* offsets,
               vertex_t const* indices,
               weight_t const* weights,
               std::vector<vertex_t> const& segment_offsets,
               vertex_t number_of_vertices,
               edge_t number_of_edges,
               graph_properties_t properties,
               bool sorted_by_degree,
               bool do_expensive_check = false);

  bool is_weighted() const { return weights_ != nullptr; }

  vertex_t get_number_of_local_vertices() const { return this->get_number_of_vertices(); }

  constexpr vertex_t get_local_vertex_first() const { return vertex_t{0}; }

  vertex_t get_local_vertex_last() const { return this->get_number_of_vertices(); }

  vertex_t get_vertex_partition_first(size_t vertex_partition_idx) const { return vertex_t{0}; }

  vertex_t get_vertex_partition_last(size_t vertex_partition_idx) const
  {
    return this->get_number_of_vertices();
  }

  vertex_t get_vertex_partition_size(size_t vertex_partition_idx) const {
    return get_vertex_partition_last(vertex_partition_idx) - get_vertex_partition_first(vertex_partition_idx);
  }

  constexpr bool is_local_vertex_nocheck(vertex_t v) const { return true; }

  constexpr size_t get_number_of_local_adj_matrix_partitions() const { return size_t(1); }

  vertex_t get_number_of_local_adj_matrix_partition_rows() const
  {
    return this->get_number_of_vertices();
  }

  vertex_t get_number_of_local_adj_matrix_partition_cols() const
  {
    return this->get_number_of_vertices();
  }

  vertex_t get_local_adj_matrix_partition_row_first(size_t adj_matrix_partition_idx) const
  {
    assert(adj_matrix_partition_idx == 0);
    return vertex_t{0};
  }

  vertex_t get_local_adj_matrix_partition_row_last(size_t adj_matrix_partition_idx) const
  {
    assert(adj_matrix_partition_idx == 0);
    return this->get_number_of_vertices();
  }

  vertex_t get_local_adj_matrix_partition_row_value_start_offset(
    size_t adj_matrix_partition_idx) const
  {
    assert(adj_matrix_partition_idx == 0);
    return vertex_t{0};
  }

  vertex_t get_local_adj_matrix_partition_col_first(size_t adj_matrix_partition_idx) const
  {
    assert(adj_matrix_partition_idx == 0);
    return vertex_t{0};
  }

  vertex_t get_local_adj_matrix_partition_col_last(size_t adj_matrix_partition_idx) const
  {
    assert(adj_matrix_partition_idx == 0);
    return this->get_number_of_vertices();
  }

  vertex_t get_local_adj_matrix_partition_col_value_start_offset(
    size_t adj_matrix_partition_idx) const
  {
    assert(adj_matrix_partition_idx == 0);
    return vertex_t{0};
  }

  bool is_hypergraph_partitioned() const { return false; }

  // FIXME: this function is not part of the public stable API.This function is mainly for pattern
  // accelerator implementation. This function is currently public to support the legacy
  // implementations directly accessing CSR/CSC data, but this function will eventually become
  // private.
  edge_t const* offsets() const { return offsets_; }

  // FIXME: this function is not part of the public stable API.This function is mainly for pattern
  // accelerator implementation. This function is currently public to support the legacy
  // implementations directly accessing CSR/CSC data, but this function will eventually become
  // private.
  vertex_t const* indices() const { return indices_; }

  // FIXME: this function is not part of the public stable API.This function is mainly for pattern
  // accelerator implementation. This function is currently public to support the legacy
  // implementations directly accessing CSR/CSC data, but this function will eventually become
  // private.
  weight_t const* weights() const { return weights_; }

 private:
  edge_t const* offsets_{nullptr};
  vertex_t const* indices_{nullptr};
  weight_t const* weights_{nullptr};
  std::vector<vertex_t> segment_offsets_{};  // segment offsets based on vertex degree, relevant
                                             // only if sorted_by_global_degree is true
};

}  // namespace experimental
}  // namespace cugraph<|MERGE_RESOLUTION|>--- conflicted
+++ resolved
@@ -150,10 +150,6 @@
 
   std::tuple<vertex_t, vertex_t> get_matrix_partition_major_range(size_t partition_idx) const
   {
-<<<<<<< HEAD
-    auto major_first = get_matrix_partition_major_first(partition_idx);
-    auto major_last = get_matrix_partition_major_last(partition_idx);
-=======
     auto major_first =
       hypergraph_partitioned_
         ? vertex_partition_offsets_[row_comm_size_ * partition_idx + row_comm_rank_]
@@ -165,7 +161,6 @@
 
     std::cout<<"CCR: "<<col_comm_rank_<<" RCS: "<<row_comm_size_<<std::endl;
     std::cout<<"INDEX: "<<((row_comm_rank_ * col_comm_size_)+1)<<std::endl;
->>>>>>> 9c998ec4
     return std::make_tuple(major_first, major_last);
   }
 
