--- conflicted
+++ resolved
@@ -159,12 +159,8 @@
 
   vertex_t get_matrix_partition_major_size(size_t partition_idx) const
   {
-<<<<<<< HEAD
     return get_matrix_partition_major_last(partition_idx) -
            get_matrix_partition_major_first(partition_idx);
-=======
-    return get_matrix_partition_major_last(partition_idx) - get_matrix_partition_major_first(partition_idx);
->>>>>>> 3df52a27
   }
 
   vertex_t get_matrix_partition_major_value_start_offset(size_t partition_idx) const
@@ -398,15 +394,10 @@
                             : partition_.get_matrix_partition_major_last(adj_matrix_partition_idx);
   }
 
-<<<<<<< HEAD
   vertex_t get_number_of_local_adj_matrix_partition_rows(size_t adj_matrix_partition_idx) const
   {
     return get_local_adj_matrix_partition_row_last(adj_matrix_partition_idx) -
            get_local_adj_matrix_partition_row_first(adj_matrix_partition_idx);
-=======
-  vertex_t get_number_of_local_adj_matrix_partition_rows(size_t adj_matrix_partition_idx) const {
-    return get_local_adj_matrix_partition_row_last(adj_matrix_partition_idx) - get_local_adj_matrix_partition_row_first(adj_matrix_partition_idx);
->>>>>>> 3df52a27
   }
 
   vertex_t get_local_adj_matrix_partition_row_value_start_offset(
@@ -429,15 +420,10 @@
                             : partition_.get_matrix_partition_minor_last();
   }
 
-<<<<<<< HEAD
   vertex_t get_number_of_local_adj_matrix_partition_cols(size_t adj_matrix_partition_idx) const
   {
     return get_local_adj_matrix_partition_col_last(adj_matrix_partition_idx) -
            get_local_adj_matrix_partition_col_first(adj_matrix_partition_idx);
-=======
-  vertex_t get_number_of_local_adj_matrix_partition_cols(size_t adj_matrix_partition_idx) const {
-    return get_local_adj_matrix_partition_col_last(adj_matrix_partition_idx) - get_local_adj_matrix_partition_col_first(adj_matrix_partition_idx);
->>>>>>> 3df52a27
   }
 
   vertex_t get_local_adj_matrix_partition_col_value_start_offset(
@@ -448,7 +434,6 @@
              : vertex_t{0};
   }
 
-<<<<<<< HEAD
   std::vector<vertex_t> get_local_adj_matrix_partition_segment_offsets(size_t partition_idx) const
   {
     return adj_matrix_partition_segment_offsets_.size() > 0
@@ -460,8 +445,6 @@
              : std::vector<vertex_t>{};
   }
 
-=======
->>>>>>> 3df52a27
   // FIXME: this function is not part of the public stable API. This function is mainly for pattern
   // accelerator implementation. This function is currently public to support the legacy
   // implementations directly accessing CSR/CSC data, but this function will eventually become
@@ -646,7 +629,6 @@
     return vertex_t{0};
   }
 
-<<<<<<< HEAD
   std::vector<vertex_t> get_local_adj_matrix_partition_segment_offsets(
     size_t adj_matrix_partition_idx) const
   {
@@ -654,8 +636,6 @@
     return segment_offsets_.size() > 0 ? segment_offsets_ : std::vector<vertex_t>{};
   }
 
-=======
->>>>>>> 3df52a27
   // FIXME: this function is not part of the public stable API.This function is mainly for pattern
   // accelerator implementation. This function is currently public to support the legacy
   // implementations directly accessing CSR/CSC data, but this function will eventually become
