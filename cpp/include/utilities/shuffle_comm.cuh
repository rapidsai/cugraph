/*
 * Copyright (c) 2020-2021, NVIDIA CORPORATION.
 *
 * Licensed under the Apache License, Version 2.0 (the "License");
 * you may not use this file except in compliance with the License.
 * You may obtain a copy of the License at
 *
 *     http://www.apache.org/licenses/LICENSE-2.0
 *
 * Unless required by applicable law or agreed to in writing, software
 * distributed under the License is distributed on an "AS IS" BASIS,
 * WITHOUT WARRANTIES OR CONDITIONS OF ANY KIND, either express or implied.
 * See the License for the specific language governing permissions and
 * limitations under the License.
 */
#pragma once

#include <utilities/dataframe_buffer.cuh>
#include <utilities/device_comm.cuh>

#include <rmm/thrust_rmm_allocator.h>
#include <raft/handle.hpp>
#include <rmm/device_uvector.hpp>

#include <thrust/distance.h>
#include <thrust/fill.h>
#include <thrust/reduce.h>
#include <thrust/scatter.h>
#include <thrust/tuple.h>

#include <algorithm>
#include <numeric>
#include <vector>

namespace cugraph {
namespace experimental {

namespace detail {

// inline to suppress a complaint about ODR violation
inline std::tuple<std::vector<size_t>,
                  std::vector<size_t>,
                  std::vector<int>,
                  std::vector<size_t>,
                  std::vector<size_t>,
                  std::vector<int>>
compute_tx_rx_counts_offsets_ranks(raft::comms::comms_t const &comm,
                                   rmm::device_uvector<size_t> const &d_tx_value_counts,
                                   cudaStream_t stream)
{
  auto const comm_size = comm.get_size();

  rmm::device_uvector<size_t> d_rx_value_counts(comm_size, stream);

  // FIXME: this needs to be replaced with AlltoAll once NCCL 2.8 is released.
  std::vector<size_t> tx_counts(comm_size, size_t{1});
  std::vector<size_t> tx_offsets(comm_size);
  std::iota(tx_offsets.begin(), tx_offsets.end(), size_t{0});
  std::vector<int> tx_dst_ranks(comm_size);
  std::iota(tx_dst_ranks.begin(), tx_dst_ranks.end(), int{0});
  std::vector<size_t> rx_counts(comm_size, size_t{1});
  std::vector<size_t> rx_offsets(comm_size);
  std::iota(rx_offsets.begin(), rx_offsets.end(), size_t{0});
  std::vector<int> rx_src_ranks(comm_size);
  std::iota(rx_src_ranks.begin(), rx_src_ranks.end(), int{0});
  device_multicast_sendrecv(comm,
                            d_tx_value_counts.data(),
                            tx_counts,
                            tx_offsets,
                            tx_dst_ranks,
                            d_rx_value_counts.data(),
                            rx_counts,
                            rx_offsets,
                            rx_src_ranks,
                            stream);

  raft::update_host(tx_counts.data(), d_tx_value_counts.data(), comm_size, stream);
  raft::update_host(rx_counts.data(), d_rx_value_counts.data(), comm_size, stream);

  CUDA_TRY(cudaStreamSynchronize(stream));  // rx_counts should be up-to-date

  std::partial_sum(tx_counts.begin(), tx_counts.end() - 1, tx_offsets.begin() + 1);
  std::partial_sum(rx_counts.begin(), rx_counts.end() - 1, rx_offsets.begin() + 1);

  int num_tx_dst_ranks{0};
  int num_rx_src_ranks{0};
  for (int i = 0; i < comm_size; ++i) {
    if (tx_counts[i] != 0) {
      tx_counts[num_tx_dst_ranks]    = tx_counts[i];
      tx_offsets[num_tx_dst_ranks]   = tx_offsets[i];
      tx_dst_ranks[num_tx_dst_ranks] = tx_dst_ranks[i];
      ++num_tx_dst_ranks;
    }
    if (rx_counts[i] != 0) {
      rx_counts[num_rx_src_ranks]    = rx_counts[i];
      rx_offsets[num_rx_src_ranks]   = rx_offsets[i];
      rx_src_ranks[num_rx_src_ranks] = rx_src_ranks[i];
      ++num_rx_src_ranks;
    }
  }
  tx_counts.resize(num_tx_dst_ranks);
  tx_offsets.resize(num_tx_dst_ranks);
  tx_dst_ranks.resize(num_tx_dst_ranks);
  rx_counts.resize(num_rx_src_ranks);
  rx_offsets.resize(num_rx_src_ranks);
  rx_src_ranks.resize(num_rx_src_ranks);

  return std::make_tuple(tx_counts, tx_offsets, tx_dst_ranks, rx_counts, rx_offsets, rx_src_ranks);
}

}  // namespace detail

template <typename ValueIterator, typename ValueToGPUIdOp>
rmm::device_uvector<size_t> groupby_and_count(ValueIterator tx_value_first /* [INOUT */,
                                              ValueIterator tx_value_last /* [INOUT */,
                                              ValueToGPUIdOp value_to_group_id_op,
                                              int num_groups,
                                              cudaStream_t stream)
{
  thrust::sort(rmm::exec_policy(stream)->on(stream),
               tx_value_first,
               tx_value_last,
               [value_to_group_id_op] __device__(auto lhs, auto rhs) {
                 return value_to_group_id_op(lhs) < value_to_group_id_op(rhs);
               });

  auto group_id_first = thrust::make_transform_iterator(
    tx_value_first,
    [value_to_group_id_op] __device__(auto value) { return value_to_group_id_op(value); });
  rmm::device_uvector<int> d_tx_dst_ranks(num_groups, stream);
  rmm::device_uvector<size_t> d_tx_value_counts(d_tx_dst_ranks.size(), stream);
  auto last =
    thrust::reduce_by_key(rmm::exec_policy(stream)->on(stream),
                          group_id_first,
                          group_id_first + thrust::distance(tx_value_first, tx_value_last),
                          thrust::make_constant_iterator(size_t{1}),
                          d_tx_dst_ranks.begin(),
                          d_tx_value_counts.begin());
  if (thrust::distance(d_tx_dst_ranks.begin(), thrust::get<0>(last)) < num_groups) {
    rmm::device_uvector<size_t> d_counts(num_groups, stream);
    thrust::fill(rmm::exec_policy(stream)->on(stream), d_counts.begin(), d_counts.end(), size_t{0});
    thrust::scatter(rmm::exec_policy(stream)->on(stream),
                    d_tx_value_counts.begin(),
                    thrust::get<1>(last),
                    d_tx_dst_ranks.begin(),
                    d_counts.begin());
    d_tx_value_counts = std::move(d_counts);
  }

  return d_tx_value_counts;
}

template <typename VertexIterator, typename ValueIterator, typename KeyToGPUIdOp>
rmm::device_uvector<size_t> groupby_and_count(VertexIterator tx_key_first /* [INOUT */,
                                              VertexIterator tx_key_last /* [INOUT */,
                                              ValueIterator tx_value_first /* [INOUT */,
                                              KeyToGPUIdOp key_to_group_id_op,
                                              int num_groups,
                                              cudaStream_t stream)
{
  thrust::sort_by_key(rmm::exec_policy(stream)->on(stream),
                      tx_key_first,
                      tx_key_last,
                      tx_value_first,
                      [key_to_group_id_op] __device__(auto lhs, auto rhs) {
                        return key_to_group_id_op(lhs) < key_to_group_id_op(rhs);
                      });

  auto group_id_first = thrust::make_transform_iterator(
    tx_key_first, [key_to_group_id_op] __device__(auto key) { return key_to_group_id_op(key); });
  rmm::device_uvector<int> d_tx_dst_ranks(num_groups, stream);
  rmm::device_uvector<size_t> d_tx_value_counts(d_tx_dst_ranks.size(), stream);
  auto last = thrust::reduce_by_key(rmm::exec_policy(stream)->on(stream),
                                    group_id_first,
                                    group_id_first + thrust::distance(tx_key_first, tx_key_last),
                                    thrust::make_constant_iterator(size_t{1}),
                                    d_tx_dst_ranks.begin(),
                                    d_tx_value_counts.begin());
  if (thrust::distance(d_tx_dst_ranks.begin(), thrust::get<0>(last)) < num_groups) {
    rmm::device_uvector<size_t> d_counts(num_groups, stream);
    thrust::fill(rmm::exec_policy(stream)->on(stream), d_counts.begin(), d_counts.end(), size_t{0});
    thrust::scatter(rmm::exec_policy(stream)->on(stream),
                    d_tx_value_counts.begin(),
                    thrust::get<1>(last),
                    d_tx_dst_ranks.begin(),
                    d_counts.begin());
    d_tx_value_counts = std::move(d_counts);
  }

  return d_tx_value_counts;
}

template <typename TxValueIterator>
auto shuffle_values(raft::comms::comms_t const &comm,
                    TxValueIterator tx_value_first,
                    std::vector<size_t> const &tx_value_counts,
                    cudaStream_t stream)
{
  auto const comm_size = comm.get_size();

  rmm::device_uvector<size_t> d_tx_value_counts(comm_size, stream);
  raft::update_device(d_tx_value_counts.data(), tx_value_counts.data(), comm_size, stream);

  CUDA_TRY(cudaStreamSynchronize(stream));  // tx_value_counts should be up-to-date

  std::vector<size_t> tx_counts{};
  std::vector<size_t> tx_offsets{};
  std::vector<int> tx_dst_ranks{};
  std::vector<size_t> rx_counts{};
  std::vector<size_t> rx_offsets{};
  std::vector<int> rx_src_ranks{};
  std::tie(tx_counts, tx_offsets, tx_dst_ranks, rx_counts, rx_offsets, rx_src_ranks) =
    detail::compute_tx_rx_counts_offsets_ranks(comm, d_tx_value_counts, stream);

  auto rx_value_buffer =
    allocate_dataframe_buffer<typename std::iterator_traits<TxValueIterator>::value_type>(
      rx_offsets.size() > 0 ? rx_offsets.back() + rx_counts.back() : size_t{0}, stream);

  // FIXME: this needs to be replaced with AlltoAll once NCCL 2.8 is released
  // (if num_tx_dst_ranks == num_rx_src_ranks == comm_size).
  device_multicast_sendrecv(
    comm,
    tx_value_first,
    tx_counts,
    tx_offsets,
    tx_dst_ranks,
    get_dataframe_buffer_begin<typename std::iterator_traits<TxValueIterator>::value_type>(
      rx_value_buffer),
    rx_counts,
    rx_offsets,
    rx_src_ranks,
    stream);

  if (rx_counts.size() < static_cast<size_t>(comm_size)) {
    std::vector<size_t> tmp_rx_counts(comm_size, size_t{0});
    for (size_t i = 0; i < rx_src_ranks.size(); ++i) {
      assert(rx_src_ranks[i] < comm_size);
      tmp_rx_counts[rx_src_ranks[i]] = rx_counts[i];
    }
    rx_counts = std::move(tmp_rx_counts);
  }

  return std::make_tuple(std::move(rx_value_buffer), rx_counts);
}

template <typename ValueIterator, typename ValueToGPUIdOp>
auto groupby_gpuid_and_shuffle_values(raft::comms::comms_t const &comm,
                                      ValueIterator tx_value_first /* [INOUT */,
                                      ValueIterator tx_value_last /* [INOUT */,
                                      ValueToGPUIdOp value_to_gpu_id_op,
                                      cudaStream_t stream)
{
  auto const comm_size = comm.get_size();

  auto d_tx_value_counts = groupby_and_count(
    tx_value_first, tx_value_last, value_to_gpu_id_op, comm.get_size(), stream);

  std::vector<size_t> tx_counts{};
  std::vector<size_t> tx_offsets{};
  std::vector<int> tx_dst_ranks{};
  std::vector<size_t> rx_counts{};
  std::vector<size_t> rx_offsets{};
  std::vector<int> rx_src_ranks{};
  std::tie(tx_counts, tx_offsets, tx_dst_ranks, rx_counts, rx_offsets, rx_src_ranks) =
    detail::compute_tx_rx_counts_offsets_ranks(comm, d_tx_value_counts, stream);

  auto rx_value_buffer =
    allocate_dataframe_buffer<typename std::iterator_traits<ValueIterator>::value_type>(
      rx_offsets.size() > 0 ? rx_offsets.back() + rx_counts.back() : size_t{0}, stream);

  // FIXME: this needs to be replaced with AlltoAll once NCCL 2.8 is released
  // (if num_tx_dst_ranks == num_rx_src_ranks == comm_size).
  device_multicast_sendrecv(
    comm,
    tx_value_first,
    tx_counts,
    tx_offsets,
    tx_dst_ranks,
    get_dataframe_buffer_begin<typename std::iterator_traits<ValueIterator>::value_type>(
      rx_value_buffer),
    rx_counts,
    rx_offsets,
    rx_src_ranks,
    stream);

  if (rx_counts.size() < static_cast<size_t>(comm_size)) {
    std::vector<size_t> tmp_rx_counts(comm_size, size_t{0});
    for (size_t i = 0; i < rx_src_ranks.size(); ++i) {
      tmp_rx_counts[rx_src_ranks[i]] = rx_counts[i];
    }
    rx_counts = std::move(tmp_rx_counts);
  }

  return std::make_tuple(std::move(rx_value_buffer), rx_counts);
}

template <typename VertexIterator, typename ValueIterator, typename KeyToGPUIdOp>
auto groupby_gpuid_and_shuffle_kv_pairs(raft::comms::comms_t const &comm,
                                        VertexIterator tx_key_first /* [INOUT */,
                                        VertexIterator tx_key_last /* [INOUT */,
                                        ValueIterator tx_value_first /* [INOUT */,
                                        KeyToGPUIdOp key_to_gpu_id_op,
                                        cudaStream_t stream)
{
<<<<<<< HEAD
  auto d_tx_value_counts = groupby_and_count(
    tx_key_first, tx_key_last, tx_value_first, key_to_gpu_id_op, comm.get_size(), stream);
=======
  auto const comm_size = comm.get_size();

  auto d_tx_value_counts = detail::sort_and_count(
    comm, tx_key_first, tx_key_last, tx_value_first, key_to_gpu_id_op, stream);
>>>>>>> 591f3fb3

  std::vector<size_t> tx_counts{};
  std::vector<size_t> tx_offsets{};
  std::vector<int> tx_dst_ranks{};
  std::vector<size_t> rx_counts{};
  std::vector<size_t> rx_offsets{};
  std::vector<int> rx_src_ranks{};
  std::tie(tx_counts, tx_offsets, tx_dst_ranks, rx_counts, rx_offsets, rx_src_ranks) =
    detail::compute_tx_rx_counts_offsets_ranks(comm, d_tx_value_counts, stream);

  rmm::device_uvector<typename std::iterator_traits<VertexIterator>::value_type> rx_keys(
    rx_offsets.size() > 0 ? rx_offsets.back() + rx_counts.back() : size_t{0}, stream);
  auto rx_value_buffer =
    allocate_dataframe_buffer<typename std::iterator_traits<ValueIterator>::value_type>(
      rx_keys.size(), stream);

  // FIXME: this needs to be replaced with AlltoAll once NCCL 2.8 is released
  // (if num_tx_dst_ranks == num_rx_src_ranks == comm_size).
  device_multicast_sendrecv(comm,
                            tx_key_first,
                            tx_counts,
                            tx_offsets,
                            tx_dst_ranks,
                            rx_keys.begin(),
                            rx_counts,
                            rx_offsets,
                            rx_src_ranks,
                            stream);

  // FIXME: this needs to be replaced with AlltoAll once NCCL 2.8 is released
  // (if num_tx_dst_ranks == num_rx_src_ranks == comm_size).
  device_multicast_sendrecv(
    comm,
    tx_value_first,
    tx_counts,
    tx_offsets,
    tx_dst_ranks,
    get_dataframe_buffer_begin<typename std::iterator_traits<ValueIterator>::value_type>(
      rx_value_buffer),
    rx_counts,
    rx_offsets,
    rx_src_ranks,
    stream);

  if (rx_counts.size() < static_cast<size_t>(comm_size)) {
    std::vector<size_t> tmp_rx_counts(comm_size, size_t{0});
    for (size_t i = 0; i < rx_src_ranks.size(); ++i) {
      assert(rx_src_ranks[i] < comm_size);
      tmp_rx_counts[rx_src_ranks[i]] = rx_counts[i];
    }
    rx_counts = std::move(tmp_rx_counts);
  }

  return std::make_tuple(std::move(rx_keys), std::move(rx_value_buffer), rx_counts);
}

}  // namespace experimental
}  // namespace cugraph<|MERGE_RESOLUTION|>--- conflicted
+++ resolved
@@ -302,15 +302,8 @@
                                         KeyToGPUIdOp key_to_gpu_id_op,
                                         cudaStream_t stream)
 {
-<<<<<<< HEAD
   auto d_tx_value_counts = groupby_and_count(
     tx_key_first, tx_key_last, tx_value_first, key_to_gpu_id_op, comm.get_size(), stream);
-=======
-  auto const comm_size = comm.get_size();
-
-  auto d_tx_value_counts = detail::sort_and_count(
-    comm, tx_key_first, tx_key_last, tx_value_first, key_to_gpu_id_op, stream);
->>>>>>> 591f3fb3
 
   std::vector<size_t> tx_counts{};
   std::vector<size_t> tx_offsets{};
