/*
 * Copyright (c) 2020-2021, NVIDIA CORPORATION.
 *
 * Licensed under the Apache License, Version 2.0 (the "License");
 * you may not use this file except in compliance with the License.
 * You may obtain a copy of the License at
 *
 *     http://www.apache.org/licenses/LICENSE-2.0
 *
 * Unless required by applicable law or agreed to in writing, software
 * distributed under the License is distributed on an "AS IS" BASIS,
 * WITHOUT WARRANTIES OR CONDITIONS OF ANY KIND, either express or implied.
 * See the License for the specific language governing permissions and
 * limitations under the License.
 */
#pragma once

#include <experimental/graph.hpp>
#include <graph.hpp>
#include <raft/handle.hpp>
#include <rmm/device_uvector.hpp>

namespace cugraph {
namespace cython {

enum class numberTypeEnum : int { int32Type, int64Type, floatType, doubleType };

enum class graphTypeEnum : int {
  // represents unintiialized or NULL ptr
  null,
  // represents some legacy Cxx type. This and other LegacyCxx values are not
  // used for the unique_ptr in a graph_container_t, but instead for when this
  // enum is used for determining high-level code paths to take to prevent
  // needing to expose each legacy enum value to cython.
  LegacyCSR,
  LegacyCSC,
  LegacyCOO,
  // represents that a GraphCxxView* unique_ptr type is present in a
  // graph_container_t.
  GraphCSRViewFloat,
  GraphCSRViewDouble,
  GraphCSCViewFloat,
  GraphCSCViewDouble,
  GraphCOOViewFloat,
  GraphCOOViewDouble,
  // represents values present in the graph_container_t to construct a graph_t,
  // but unlike legacy classes does not mean a graph_t unique_ptr is present in
  // the container.
  graph_t,
};

// "container" for a graph type instance which insulates the owner from the
// specifics of the actual graph type. This is intended to be used in Cython
// code that only needs to pass a graph object to another wrapped C++ API. This
// greatly simplifies the Cython code since the Cython definition only needs to
// define the container and not the various individual graph types in Cython.
struct graph_container_t {
  // FIXME: This union is in place only to support legacy calls, remove when
  // migration to graph_t types is complete, or when legacy graph objects are
  // constructed in the call_<<algo> wrappers instead of the
  // populate_graph_container_legacy() function.
  union graphPtrUnion {
    ~graphPtrUnion() {}

    void* null;
    std::unique_ptr<GraphCSRView<int32_t, int32_t, float>> GraphCSRViewFloatPtr;
    std::unique_ptr<GraphCSRView<int32_t, int32_t, double>> GraphCSRViewDoublePtr;
    std::unique_ptr<GraphCSCView<int32_t, int32_t, float>> GraphCSCViewFloatPtr;
    std::unique_ptr<GraphCSCView<int32_t, int32_t, double>> GraphCSCViewDoublePtr;
    std::unique_ptr<GraphCOOView<int32_t, int32_t, float>> GraphCOOViewFloatPtr;
    std::unique_ptr<GraphCOOView<int32_t, int32_t, double>> GraphCOOViewDoublePtr;
  };

  graph_container_t() : graph_ptr_union{nullptr}, graph_type{graphTypeEnum::null} {}
  ~graph_container_t() {}

  // The expected usage of a graph_container_t is for it to be created as part
  // of a cython wrapper simply for passing a templated instantiation of a
  // particular graph class from one call to another, and not to exist outside
  // of the individual wrapper function (deleted when the instance goes out of
  // scope once the wrapper function returns). Therefore, copys and assignments
  // to an instance are not supported and these methods are deleted.
  graph_container_t(const graph_container_t&) = delete;
  graph_container_t& operator=(const graph_container_t&) = delete;

  graphPtrUnion graph_ptr_union;
  graphTypeEnum graph_type;

  // primitive data used for constructing graph_t instances.
  void* src_vertices;
  void* dst_vertices;
  void* weights;
  void* vertex_partition_offsets;

  size_t num_partition_edges;
  size_t num_global_vertices;
  size_t num_global_edges;
  numberTypeEnum vertexType;
  numberTypeEnum edgeType;
  numberTypeEnum weightType;
  bool transposed;
  bool is_multi_gpu;
  bool sorted_by_degree;
  bool do_expensive_check;
  bool hypergraph_partitioned;
  int row_comm_size;
  int col_comm_size;
  int row_comm_rank;
  int col_comm_rank;
  experimental::graph_properties_t graph_props;
};

/**
 * @brief     Owning struct. Allows returning multiple edge lists and edge offsets.
 *            cython only
 *
 * @param  number_of_vertices    The total number of vertices
 * @param  number_of_edges       The total number of edges (number of elements in src_indices,
 dst_indices and edge_data)
 * @param  number_of_subgraph    The number of subgraphs, number of elements in subgraph_offsets - 1
 * @param  source_indices        This array of size E (number of edges) contains
 * the index of the
 * source for each edge. Indices must be in the range [0, V-1].
 * @param  destination_indices   This array of size E (number of edges) contains
 * the index of the
 * destination for each edge. Indices must be in the range [0, V-1].
 * @param  edge_data             This array size E (number of edges) contains
 * the weight for each
 * edge.  This array can be null in which case the graph is considered
 * unweighted.
 * @param  subgraph_offsets            This array size number_of_subgraph + 1 contains edge offsets
 for each subgraph


 */
struct cy_multi_edgelists_t {
  size_t number_of_vertices;
  size_t number_of_edges;
  size_t number_of_subgraph;
  std::unique_ptr<rmm::device_buffer> src_indices;
  std::unique_ptr<rmm::device_buffer> dst_indices;
  std::unique_ptr<rmm::device_buffer> edge_data;
  std::unique_ptr<rmm::device_buffer> subgraph_offsets;
};

// replacement for std::tuple<,,>, since std::tuple is not
// supported in cython
//
template <typename vertex_t, typename weight_t>
struct major_minor_weights_t {
  explicit major_minor_weights_t(raft::handle_t const& handle)
    : shuffled_major_vertices_(0, handle.get_stream()),
      shuffled_minor_vertices_(0, handle.get_stream()),
      shuffled_weights_(0, handle.get_stream())
  {
  }
  rmm::device_uvector<vertex_t>& get_major(void) { return shuffled_major_vertices_; }

  rmm::device_uvector<vertex_t>& get_minor(void) { return shuffled_minor_vertices_; }

  rmm::device_uvector<weight_t>& get_weights(void) { return shuffled_weights_; }

  std::pair<std::unique_ptr<rmm::device_buffer>, size_t> get_major_wrap(
    void)  // const: triggers errors in Cython autogen-ed C++
  {
    return std::make_pair(std::make_unique<rmm::device_buffer>(shuffled_major_vertices_.release()),
                          sizeof(vertex_t));
  }

  std::pair<std::unique_ptr<rmm::device_buffer>, size_t> get_minor_wrap(void)  // const
  {
    return std::make_pair(std::make_unique<rmm::device_buffer>(shuffled_minor_vertices_.release()),
                          sizeof(vertex_t));
  }

  std::pair<std::unique_ptr<rmm::device_buffer>, size_t> get_weights_wrap(void)  // const
  {
    return std::make_pair(std::make_unique<rmm::device_buffer>(shuffled_weights_.release()),
                          sizeof(weight_t));
  }

 private:
  rmm::device_uvector<vertex_t> shuffled_major_vertices_;
  rmm::device_uvector<vertex_t> shuffled_minor_vertices_;
  rmm::device_uvector<weight_t> shuffled_weights_;
};

// wrapper for renumber_edgelist() return
// (unrenumbering maps, etc.)
//
template <typename vertex_t, typename edge_t>
struct renum_quad_t {
<<<<<<< HEAD
  explicit renum_quad_t(raft::handle_t const& handle)
    : dv_(0, handle.get_stream()), part_(std::vector<vertex_t>{0}, false, 0, 0, 0, 0)
  {
  }
=======
  explicit renum_quad_t(raft::handle_t const& handle) : dv_(0, handle.get_stream()), part_() {}
>>>>>>> 591f3fb3

  rmm::device_uvector<vertex_t>& get_dv(void) { return dv_; }

  std::pair<std::unique_ptr<rmm::device_buffer>, size_t> get_dv_wrap(
    void)  // const: see above explanation
  {
    return std::make_pair(std::make_unique<rmm::device_buffer>(dv_.release()), sizeof(vertex_t));
  }

  cugraph::experimental::partition_t<vertex_t>& get_partition(void) { return part_; }
  vertex_t& get_num_vertices(void) { return nv_; }
  edge_t& get_num_edges(void) { return ne_; }

  // `partition_t` pass-through getters
  //
  int get_part_row_size() const { return part_.get_row_size(); }

  int get_part_col_size() const { return part_.get_col_size(); }

  int get_part_comm_rank() const { return part_.get_comm_rank(); }

  // FIXME: part_.get_vertex_partition_offsets() returns a std::vector
  //
  std::unique_ptr<std::vector<vertex_t>> get_partition_offsets(void)  // const
  {
    return std::make_unique<std::vector<vertex_t>>(part_.get_vertex_partition_offsets());
  }

  std::pair<vertex_t, vertex_t> get_part_local_vertex_range() const
  {
    auto tpl_v = part_.get_local_vertex_range();
    return std::make_pair(std::get<0>(tpl_v), std::get<1>(tpl_v));
  }

  vertex_t get_part_local_vertex_first() const { return part_.get_local_vertex_first(); }

  vertex_t get_part_local_vertex_last() const { return part_.get_local_vertex_last(); }

  std::pair<vertex_t, vertex_t> get_part_vertex_partition_range(size_t vertex_partition_idx) const
  {
    auto tpl_v = part_.get_vertex_partition_range(vertex_partition_idx);
    return std::make_pair(std::get<0>(tpl_v), std::get<1>(tpl_v));
  }

  vertex_t get_part_vertex_partition_first(size_t vertex_partition_idx) const
  {
    return part_.get_vertex_partition_first(vertex_partition_idx);
  }

  vertex_t get_part_vertex_partition_last(size_t vertex_partition_idx) const
  {
    return part_.get_vertex_partition_last(vertex_partition_idx);
  }

  vertex_t get_part_vertex_partition_size(size_t vertex_partition_idx) const
  {
    return part_.get_vertex_partition_size(vertex_partition_idx);
  }

  size_t get_part_number_of_matrix_partitions() const
  {
    return part_.get_number_of_matrix_partitions();
  }

  std::pair<vertex_t, vertex_t> get_part_matrix_partition_major_range(size_t partition_idx) const
  {
    auto tpl_v = part_.get_matrix_partition_major_range(partition_idx);
    return std::make_pair(std::get<0>(tpl_v), std::get<1>(tpl_v));
  }

  vertex_t get_part_matrix_partition_major_first(size_t partition_idx) const
  {
    return part_.get_matrix_partition_major_first(partition_idx);
  }

  vertex_t get_part_matrix_partition_major_last(size_t partition_idx) const
  {
    return part_.get_matrix_partition_major_last(partition_idx);
  }

  vertex_t get_part_matrix_partition_major_value_start_offset(size_t partition_idx) const
  {
    return part_.get_part_matrix_partition_major_value_start_offset(partition_idx);
  }

  std::pair<vertex_t, vertex_t> get_part_matrix_partition_minor_range() const
  {
    auto tpl_v = part_.get_matrix_partition_minor_range();
    return std::make_pair(std::get<0>(tpl_v), std::get<1>(tpl_v));
  }

  vertex_t get_part_matrix_partition_minor_first() const
  {
    return part_.get_matrix_partition_minor_first();
  }

  vertex_t get_part_matrix_partition_minor_last() const
  {
    return part_.get_matrix_partition_minor_last();
  }

 private:
  rmm::device_uvector<vertex_t> dv_;
  cugraph::experimental::partition_t<vertex_t> part_;
  vertex_t nv_{0};
  edge_t ne_{0};
};
// FIXME: finish description for vertex_partition_offsets
//
// Factory function for populating an empty graph container with a new graph
// object from basic types, and sets the corresponding meta-data. Args are:
//
// graph_container_t& graph_container
//   Reference to the graph_container_t instance to
//   populate. populate_graph_container() can only be called on an "empty"
//   container (ie. a container that has not been previously populated by
//   populate_graph_container())
//
// graphTypeEnum legacyType
//   Specifies the type of graph when instantiating a legacy graph type
//   (GraphCSRViewFloat, etc.).
//   NOTE: this parameter will be removed when the transition to exclusinve use
//   of the new 2D graph classes is complete.
//
// raft::handle_t const& handle
//   Raft handle to be set on the new graph instance in the container
//
// void* src_vertices, dst_vertices, weights
//   Pointer to an array of values representing source and destination vertices,
//   and edge weights respectively. The value types of the array are specified
//   using numberTypeEnum values separately (see below). offsets should be size
//   num_vertices+1, indices should be size num_edges, weights should also be
//   size num_edges
//
// void* vertex_partition_offsets
//   Pointer to an array of vertexType values representing offsets into the
//   individual partitions for a multi-GPU paritioned graph. The offsets are used for ...
//
// numberTypeEnum vertexType, edgeType, weightType
//   numberTypeEnum enum value describing the data type for the vertices,
//   offsets, and weights arrays respectively. These enum values are used to
//   instantiate the proper templated graph type and for casting the arrays
//   accordingly.
//
// int num_vertices, num_edges
//   The number of vertices and edges respectively in the graph represented by
//   the above arrays.
//
// bool transposed
//   true if the resulting graph object should store a transposed adjacency
//   matrix
//
// bool multi_gpu
//   true if the resulting graph object is to be used for a multi-gpu
//   application
void populate_graph_container(graph_container_t& graph_container,
                              raft::handle_t& handle,
                              void* src_vertices,
                              void* dst_vertices,
                              void* weights,
                              void* vertex_partition_offsets,
                              numberTypeEnum vertexType,
                              numberTypeEnum edgeType,
                              numberTypeEnum weightType,
                              size_t num_partition_edges,
                              size_t num_global_vertices,
                              size_t num_global_edges,
                              bool sorted_by_degree,
                              bool transposed,
                              bool multi_gpu);

// FIXME: comment this function
// FIXME: Should local_* values be void* as well?
void populate_graph_container_legacy(graph_container_t& graph_container,
                                     graphTypeEnum legacyType,
                                     raft::handle_t const& handle,
                                     void* offsets,
                                     void* indices,
                                     void* weights,
                                     numberTypeEnum offsetType,
                                     numberTypeEnum indexType,
                                     numberTypeEnum weightType,
                                     size_t num_global_vertices,
                                     size_t num_global_edges,
                                     int* local_vertices,
                                     int* local_edges,
                                     int* local_offsets);

// Wrapper for calling Louvain using a graph container
template <typename weight_t>
std::pair<size_t, weight_t> call_louvain(raft::handle_t const& handle,
                                         graph_container_t const& graph_container,
                                         void* identifiers,
                                         void* parts,
                                         size_t max_level,
                                         weight_t resolution);

// Wrapper for calling Pagerank using a graph container
template <typename vertex_t, typename weight_t>
void call_pagerank(raft::handle_t const& handle,
                   graph_container_t const& graph_container,
                   vertex_t* identifiers,
                   weight_t* pagerank,
                   vertex_t personalization_subset_size,
                   vertex_t* personalization_subset,
                   weight_t* personalization_values,
                   double alpha,
                   double tolerance,
                   int64_t max_iter,
                   bool has_guess);

// Wrapper for calling Katz centrality using a graph container
template <typename vertex_t, typename weight_t>
void call_katz_centrality(raft::handle_t const& handle,
                          graph_container_t const& graph_container,
                          vertex_t* identifiers,
                          weight_t* katz_centrality,
                          double alpha,
                          double beta,
                          double tolerance,
                          int64_t max_iter,
                          bool normalized,
                          bool has_guess);

// Wrapper for calling BFS through a graph container
template <typename vertex_t, typename weight_t>
void call_bfs(raft::handle_t const& handle,
              graph_container_t const& graph_container,
              vertex_t* identifiers,
              vertex_t* distances,
              vertex_t* predecessors,
              double* sp_counters,
              const vertex_t start_vertex,
              bool directed);

// Wrapper for calling SSSP through a graph container
template <typename vertex_t, typename weight_t>
void call_sssp(raft::handle_t const& handle,
               graph_container_t const& graph_container,
               vertex_t* identifiers,
               weight_t* distances,
               vertex_t* predecessors,
               const vertex_t source_vertex);

// Wrapper for calling egonet through a graph container
template <typename vertex_t, typename weight_t>
std::unique_ptr<cy_multi_edgelists_t> call_egonet(raft::handle_t const& handle,
                                                  graph_container_t const& graph_container,
                                                  vertex_t* source_vertex,
                                                  vertex_t n_subgraphs,
                                                  vertex_t radius);

// wrapper for shuffling:
//
template <typename vertex_t, typename edge_t, typename weight_t>
std::unique_ptr<major_minor_weights_t<vertex_t, weight_t>> call_shuffle(
  raft::handle_t const& handle,
  vertex_t*
    edgelist_major_vertices,  // [IN / OUT]: groupby_gpuid_and_shuffle_values() sorts in-place
  vertex_t* edgelist_minor_vertices,  // [IN / OUT]
  weight_t* edgelist_weights,         // [IN / OUT]
  edge_t num_edgelist_edges,
  bool is_hypergraph_partitioned);  // = false

// Wrapper for calling renumber_edeglist() inplace:
//
template <typename vertex_t, typename edge_t>
std::unique_ptr<renum_quad_t<vertex_t, edge_t>> call_renumber(
  raft::handle_t const& handle,
  vertex_t* shuffled_edgelist_major_vertices /* [INOUT] */,
  vertex_t* shuffled_edgelist_minor_vertices /* [INOUT] */,
  edge_t num_edgelist_edges,
  bool is_hypergraph_partitioned,
  bool do_expensive_check,
  bool multi_gpu);

// Helper for setting up subcommunicators, typically called as part of the
// user-initiated comms initialization in Python.
//
// raft::handle_t& handle
//   Raft handle for which the new subcommunicators will be created. The
//   subcommunicators will then be accessible from the handle passed to the
//   parallel processes.
//
// size_t row_comm_size
//   Number of items in a partition row (ie. pcols), needed for creating the
//   appropriate number of subcommunicator instances.
void init_subcomms(raft::handle_t& handle, size_t row_comm_size);

}  // namespace cython
}  // namespace cugraph<|MERGE_RESOLUTION|>--- conflicted
+++ resolved
@@ -190,14 +190,7 @@
 //
 template <typename vertex_t, typename edge_t>
 struct renum_quad_t {
-<<<<<<< HEAD
-  explicit renum_quad_t(raft::handle_t const& handle)
-    : dv_(0, handle.get_stream()), part_(std::vector<vertex_t>{0}, false, 0, 0, 0, 0)
-  {
-  }
-=======
   explicit renum_quad_t(raft::handle_t const& handle) : dv_(0, handle.get_stream()), part_() {}
->>>>>>> 591f3fb3
 
   rmm::device_uvector<vertex_t>& get_dv(void) { return dv_; }
 
