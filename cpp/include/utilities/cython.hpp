--- conflicted
+++ resolved
@@ -448,16 +448,10 @@
               vertex_t* identifiers,
               vertex_t* distances,
               vertex_t* predecessors,
-<<<<<<< HEAD
-              double* sp_counters,
+              vertex_t depth_limit,
               vertex_t* sources,
               size_t n_sources,
-              bool directed);
-=======
-              vertex_t depth_limit,
-              const vertex_t start_vertex,
               bool direction_optimizing);
->>>>>>> 53be1f92
 
 // Wrapper for calling SSSP through a graph container
 template <typename vertex_t, typename weight_t>
