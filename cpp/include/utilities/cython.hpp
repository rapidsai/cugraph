/*
 * Copyright (c) 2020, NVIDIA CORPORATION.
 *
 * Licensed under the Apache License, Version 2.0 (the "License");
 * you may not use this file except in compliance with the License.
 * You may obtain a copy of the License at
 *
 *     http://www.apache.org/licenses/LICENSE-2.0
 *
 * Unless required by applicable law or agreed to in writing, software
 * distributed under the License is distributed on an "AS IS" BASIS,
 * WITHOUT WARRANTIES OR CONDITIONS OF ANY KIND, either express or implied.
 * See the License for the specific language governing permissions and
 * limitations under the License.
 */
#pragma once

#include <experimental/graph.hpp>
#include <graph.hpp>
#include <raft/handle.hpp>

namespace cugraph {
namespace cython {

enum class numberTypeEnum : int { int32Type, int64Type, floatType, doubleType };

enum class graphTypeEnum : int {
  // represents unintiialized or NULL ptr
  null,
  // represents some legacy Cxx type. This and other LegacyCxx values are not
  // used for the unique_ptr in a graph_container_t, but instead for when this
  // enum is used for determining high-level code paths to take to prevent
  // needing to expose each legacy enum value to cython.
  LegacyCSR,
  LegacyCSC,
  LegacyCOO,
  // represents that a GraphCxxView* unique_ptr type is present in a
  // graph_container_t.
  GraphCSRViewFloat,
  GraphCSRViewDouble,
  GraphCSCViewFloat,
  GraphCSCViewDouble,
  GraphCOOViewFloat,
  GraphCOOViewDouble,
  // represents values present in the graph_container_t to construct a graph_t,
  // but unlike legacy classes does not mean a graph_t unique_ptr is present in
  // the container.
  graph_t,
};

// "container" for a graph type instance which insulates the owner from the
// specifics of the actual graph type. This is intended to be used in Cython
// code that only needs to pass a graph object to another wrapped C++ API. This
// greatly simplifies the Cython code since the Cython definition only needs to
// define the container and not the various individual graph types in Cython.
struct graph_container_t {
  // FIXME: This union is in place only to support legacy calls, remove when
  // migration to graph_t types is complete, or when legacy graph objects are
  // constructed in the call_<<algo> wrappers instead of the
  // populate_graph_container_legacy() function.
  union graphPtrUnion {
    ~graphPtrUnion() {}

    void* null;
    std::unique_ptr<GraphCSRView<int32_t, int32_t, float>> GraphCSRViewFloatPtr;
    std::unique_ptr<GraphCSRView<int32_t, int32_t, double>> GraphCSRViewDoublePtr;
    std::unique_ptr<GraphCSCView<int32_t, int32_t, float>> GraphCSCViewFloatPtr;
    std::unique_ptr<GraphCSCView<int32_t, int32_t, double>> GraphCSCViewDoublePtr;
    std::unique_ptr<GraphCOOView<int32_t, int32_t, float>> GraphCOOViewFloatPtr;
    std::unique_ptr<GraphCOOView<int32_t, int32_t, double>> GraphCOOViewDoublePtr;
  };

  graph_container_t() : graph_ptr_union{nullptr}, graph_type{graphTypeEnum::null} {}
  ~graph_container_t() {}

  // The expected usage of a graph_container_t is for it to be created as part
  // of a cython wrapper simply for passing a templated instantiation of a
  // particular graph class from one call to another, and not to exist outside
  // of the individual wrapper function (deleted when the instance goes out of
  // scope once the wrapper function returns). Therefore, copys and assignments
  // to an instance are not supported and these methods are deleted.
  graph_container_t(const graph_container_t&) = delete;
  graph_container_t& operator=(const graph_container_t&) = delete;

  graphPtrUnion graph_ptr_union;
  graphTypeEnum graph_type;

  // primitive data used for constructing graph_t instances.
  void* src_vertices;
  void* dst_vertices;
  void* weights;
  void* vertex_partition_offsets;

  size_t num_partition_edges;
  size_t num_global_vertices;
  size_t num_global_edges;
  numberTypeEnum vertexType;
  numberTypeEnum edgeType;
  numberTypeEnum weightType;
  bool transposed;
  bool is_multi_gpu;
  bool sorted_by_degree;
  bool do_expensive_check;
  bool hypergraph_partitioned;
  int row_comm_size;
  int col_comm_size;
  int row_comm_rank;
  int col_comm_rank;
  experimental::graph_properties_t graph_props;
};

// FIXME: finish description for vertex_partition_offsets
//
// Factory function for populating an empty graph container with a new graph
// object from basic types, and sets the corresponding meta-data. Args are:
//
// graph_container_t& graph_container
//   Reference to the graph_container_t instance to
//   populate. populate_graph_container() can only be called on an "empty"
//   container (ie. a container that has not been previously populated by
//   populate_graph_container())
//
// graphTypeEnum legacyType
//   Specifies the type of graph when instantiating a legacy graph type
//   (GraphCSRViewFloat, etc.).
//   NOTE: this parameter will be removed when the transition to exclusinve use
//   of the new 2D graph classes is complete.
//
// raft::handle_t const& handle
//   Raft handle to be set on the new graph instance in the container
//
// void* src_vertices, dst_vertices, weights
//   Pointer to an array of values representing source and destination vertices,
//   and edge weights respectively. The value types of the array are specified
//   using numberTypeEnum values separately (see below). offsets should be size
//   num_vertices+1, indices should be size num_edges, weights should also be
//   size num_edges
//
// void* vertex_partition_offsets
//   Pointer to an array of vertexType values representing offsets into the
//   individual partitions for a multi-GPU paritioned graph. The offsets are used for ...
//
// numberTypeEnum vertexType, edgeType, weightType
//   numberTypeEnum enum value describing the data type for the vertices,
//   offsets, and weights arrays respectively. These enum values are used to
//   instantiate the proper templated graph type and for casting the arrays
//   accordingly.
//
// int num_vertices, num_edges
//   The number of vertices and edges respectively in the graph represented by
//   the above arrays.
//
// bool transposed
//   true if the resulting graph object should store a transposed adjacency
//   matrix
//
// bool multi_gpu
//   true if the resulting graph object is to be used for a multi-gpu
//   application
void populate_graph_container(graph_container_t& graph_container,
                              raft::handle_t& handle,
                              void* src_vertices,
                              void* dst_vertices,
                              void* weights,
                              void* vertex_partition_offsets,
                              numberTypeEnum vertexType,
                              numberTypeEnum edgeType,
                              numberTypeEnum weightType,
                              size_t num_partition_edges,
                              size_t num_global_vertices,
                              size_t num_global_edges,
                              size_t row_comm_size,  // pcols
                              size_t col_comm_size,  // prows
                              bool sorted_by_degree,
                              bool transposed,
                              bool multi_gpu);

// FIXME: comment this function
// FIXME: Should local_* values be void* as well?
void populate_graph_container_legacy(graph_container_t& graph_container,
                                     graphTypeEnum legacyType,
                                     raft::handle_t const& handle,
                                     void* offsets,
                                     void* indices,
                                     void* weights,
                                     numberTypeEnum offsetType,
                                     numberTypeEnum indexType,
                                     numberTypeEnum weightType,
                                     size_t num_global_vertices,
                                     size_t num_global_edges,
                                     int* local_vertices,
                                     int* local_edges,
                                     int* local_offsets);

// Wrapper for calling Louvain using a graph container
template <typename weight_t>
std::pair<size_t, weight_t> call_louvain(raft::handle_t const& handle,
                                         graph_container_t const& graph_container,
                                         void* identifiers,
                                         void* parts,
                                         size_t max_level,
                                         weight_t resolution);

// Wrapper for calling Pagerank using a graph container
template <typename vertex_t, typename weight_t>
void call_pagerank(raft::handle_t const& handle,
                   graph_container_t const& graph_container,
                   vertex_t* identifiers,
                   weight_t* pagerank,
                   vertex_t personalization_subset_size,
                   vertex_t* personalization_subset,
                   weight_t* personalization_values,
                   double alpha,
                   double tolerance,
                   int64_t max_iter,
                   bool has_guess);

<<<<<<< HEAD
=======
// Wrapper for calling BFS through a graph container
template <typename vertex_t, typename weight_t>
void call_bfs(raft::handle_t const& handle,
              graph_container_t const& graph_container,
              vertex_t* identifiers,
              vertex_t* distances,
              vertex_t* predecessors,
              double* sp_counters,
              const vertex_t start_vertex,
              bool directed);

// Wrapper for calling SSSP through a graph container
template <typename vertex_t, typename weight_t>
void call_sssp(raft::handle_t const& handle,
               graph_container_t const& graph_container,
               vertex_t* identifiers,
               weight_t* distances,
               vertex_t* predecessors,
               const vertex_t source_vertex);

>>>>>>> 1caa4ec0
}  // namespace cython
}  // namespace cugraph<|MERGE_RESOLUTION|>--- conflicted
+++ resolved
@@ -215,8 +215,6 @@
                    int64_t max_iter,
                    bool has_guess);
 
-<<<<<<< HEAD
-=======
 // Wrapper for calling BFS through a graph container
 template <typename vertex_t, typename weight_t>
 void call_bfs(raft::handle_t const& handle,
@@ -237,6 +235,5 @@
                vertex_t* predecessors,
                const vertex_t source_vertex);
 
->>>>>>> 1caa4ec0
 }  // namespace cython
 }  // namespace cugraph