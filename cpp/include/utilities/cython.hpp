--- conflicted
+++ resolved
@@ -201,7 +201,6 @@
                                          size_t max_level,
                                          weight_t resolution);
 
-<<<<<<< HEAD
 // Wrapper for calling Pagerank using a graph container
 template <typename vertex_t, typename weight_t>
 void call_pagerank(raft::handle_t const& handle,
@@ -215,7 +214,7 @@
                    double tolerance,
                    int64_t max_iter,
                    bool has_guess);
-=======
+
 // Wrapper for calling BFS through a graph container
 template <typename vertex_t, typename weight_t>
 void call_bfs(raft::handle_t const& handle,
@@ -235,7 +234,6 @@
                weight_t* distances,
                vertex_t* predecessors,
                const vertex_t source_vertex);
->>>>>>> 347edbc5
 
 }  // namespace cython
 }  // namespace cugraph