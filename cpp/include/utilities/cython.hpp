--- conflicted
+++ resolved
@@ -14,7 +14,7 @@
  * limitations under the License.
  */
 #pragma once
-#include <experimental/graph_generator.hpp> 
+#include <experimental/graph_generator.hpp>
 #include <experimental/graph.hpp>
 #include <graph.hpp>
 #include <raft/handle.hpp>
@@ -207,14 +207,14 @@
   std::unique_ptr<rmm::device_buffer> d_sizes_;
 };
 
-<<<<<<< HEAD
+
 struct graph_generator_t {
   std::unique_ptr<rmm::device_buffer> d_source;
   std::unique_ptr<rmm::device_buffer> d_destination;
 };
 
 //enum class generator_distribution_t { POWER_LAW = 0, UNIFORM };
-=======
+
 // aggregate for random_walks() COO return type
 // to be exposed to cython:
 //
@@ -234,7 +234,7 @@
   std::unique_ptr<rmm::device_buffer>
     d_offsets_;  // offsets where each COO subset for each path starts; |d_offsets_| = num_offsets_
 };
->>>>>>> 1c7142e3
+
 
 // wrapper for renumber_edgelist() return
 // (unrenumbering maps, etc.)
@@ -499,7 +499,7 @@
                                                   vertex_t radius);
 
 
-// Wrapper for calling graph generator 
+// Wrapper for calling graph generator
 template <typename vertex_t>
 std::unique_ptr<graph_generator_t> call_generate_rmat_edgelist(raft::handle_t const& handle,
                                                              size_t scale,
@@ -533,16 +533,11 @@
                   edge_t num_paths,
                   edge_t max_depth);
 
-<<<<<<< HEAD
-
-
-=======
 // convertor from random_walks return type to COO:
 //
 template <typename vertex_t, typename index_t>
 std::unique_ptr<random_walk_coo_t> random_walks_to_coo(raft::handle_t const& handle,
                                                        random_walk_ret_t& rw_ret);
->>>>>>> 1c7142e3
 
 // wrapper for shuffling:
 //
