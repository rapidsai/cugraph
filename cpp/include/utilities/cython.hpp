--- conflicted
+++ resolved
@@ -66,21 +66,10 @@
     std::unique_ptr<GraphCSCView<int, int, double>> GraphCSCViewDoublePtr;
     std::unique_ptr<GraphCOOView<int, int, float>> GraphCOOViewFloatPtr;
     std::unique_ptr<GraphCOOView<int, int, double>> GraphCOOViewDoublePtr;
-<<<<<<< HEAD
-    std::unique_ptr<experimental::graph_t<int, int, float, false, false>>
-      graph_t_float_ptr;
-    std::unique_ptr<experimental::graph_t<int, int, double, false, false>>
-      graph_t_double_ptr;
-    std::unique_ptr<experimental::graph_t<int, int, float, false, true>>
-      graph_t_float_mg_ptr;
-    std::unique_ptr<experimental::graph_t<int, int, double, false, true>>
-      graph_t_double_mg_ptr;
-=======
     std::unique_ptr<experimental::graph_t<int, int, float, false, false>> graph_t_float_ptr;
     std::unique_ptr<experimental::graph_t<int, int, double, false, false>> graph_t_double_ptr;
     std::unique_ptr<experimental::graph_t<int, int, float, false, true>> graph_t_float_mg_ptr;
     std::unique_ptr<experimental::graph_t<int, int, double, false, true>> graph_t_double_mg_ptr;
->>>>>>> 891bf43a
     std::unique_ptr<experimental::graph_t<int, int, float, true, false>>
       graph_t_float_transposed_ptr;
     std::unique_ptr<experimental::graph_t<int, int, double, true, false>>
@@ -167,17 +156,10 @@
                               numberTypeEnum edgeType,
                               numberTypeEnum weightType,
                               int num_partition_edges,
-<<<<<<< HEAD
-                              int num_vertices,
-                              int num_edges,
-                              int partition_row_size,  // pcols
-                              int partition_col_size,  // prows
-=======
                               size_t num_global_vertices,
                               size_t num_global_edges,
                               size_t row_comm_size,  // pcols
                               size_t col_comm_size,  // prows
->>>>>>> 891bf43a
                               bool transposed,
                               bool multi_gpu);
 
@@ -191,13 +173,8 @@
                                      numberTypeEnum offsetType,
                                      numberTypeEnum indexType,
                                      numberTypeEnum weightType,
-<<<<<<< HEAD
-                                     int num_vertices,
-                                     int num_edges,
-=======
                                      size_t num_global_vertices,
                                      size_t num_global_edges,
->>>>>>> 891bf43a
                                      int* local_vertices,
                                      int* local_edges,
                                      int* local_offsets);
