--- conflicted
+++ resolved
@@ -213,7 +213,6 @@
                    int64_t max_iter,
                    bool has_guess);
 
-<<<<<<< HEAD
 // Wrapper for calling BFS through a graph container
 template <typename vertex_t, typename weight_t>
 void call_bfs(raft::handle_t const& handle,
@@ -233,8 +232,7 @@
                weight_t* distances,
                vertex_t* predecessors,
                const vertex_t source_vertex);
-=======
->>>>>>> 0672c7de
+
 // Helper for setting up subcommunicators, typically called as part of the
 // user-initiated comms initialization in Python.
 //
