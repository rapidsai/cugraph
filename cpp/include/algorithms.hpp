/*
 * Copyright (c) 2020, NVIDIA CORPORATION.
 *
 * Licensed under the Apache License, Version 2.0 (the "License");
 * you may not use this file except in compliance with the License.
 * You may obtain a copy of the License at
 *
 *     http://www.apache.org/licenses/LICENSE-2.0
 *
 * Unless required by applicable law or agreed to in writing, software
 * distributed under the License is distributed on an "AS IS" BASIS,
 * WITHOUT WARRANTIES OR CONDITIONS OF ANY KIND, either express or implied.
 * See the License for the specific language governing permissions and
 * limitations under the License.
 */
#pragma once

#include <graph.hpp>

namespace cugraph {

/**
 * @brief     Find the PageRank vertex values for a graph.
 *
 * cuGraph computes an approximation of the Pagerank eigenvector using the power method.
 * The number of iterations depends on the properties of the network itself; it increases
 * when the tolerance descreases and/or alpha increases toward the limiting value of 1.
 * The user is free to use default values or to provide inputs for the initial guess,
 * tolerance and maximum number of iterations.
 *
 * @throws                           cugraph::logic_error with a custom message when an error
 occurs.
 *
 * @tparam VT                        Type of vertex identifiers. Supported value : int (signed,
 32-bit)
 * @tparam ET                        Type of edge identifiers. Supported value : int (signed,
 32-bit)
 * @tparam WT                        Type of edge weights. Supported value : float or double.
 *
 * @param[in] graph                  cuGRAPH graph descriptor, should contain the connectivity
 information as a transposed adjacency list (CSC). Edge weights are not used for this algorithm.
 * @param[in] alpha                  The damping factor alpha represents the probability to follow
 an outgoing edge, standard value is 0.85. Thus, 1.0-alpha is the probability to “teleport” to a
 random vertex. Alpha should be greater than 0.0 and strictly lower than 1.0.
 *                                   The initial guess must not be the vector of 0s. Any value other
 than 1 or 0 is treated as an invalid value.
 * @param[in] pagerank               Array of size V. Should contain the initial guess if
 has_guess=true. In this case the initial guess cannot be the vector of 0s. Memory is provided and
 owned by the caller.
 * @param[in] personalization_subset_size (optional) The number of vertices for to personalize.
 Initialized to 0 by default.
 * @param[in] personalization_subset (optional) Array of size personalization_subset_size containing
 vertices for running personalized pagerank. Initialized to nullptr by default. Memory is provided
 and owned by the caller.
 * @param[in] personalization_values (optional) Array of size personalization_subset_size containing
 values associated with personalization_subset vertices. Initialized to nullptr by default. Memory
 is provided and owned by the caller.
 * @param[in] tolerance              Set the tolerance the approximation, this parameter should be a
 small magnitude value.
 *                                   The lower the tolerance the better the approximation. If this
 value is 0.0f, cuGRAPH will use the default value which is 1.0E-5.
 *                                   Setting too small a tolerance can lead to non-convergence due
 to numerical roundoff. Usually values between 0.01 and 0.00001 are acceptable.
 * @param[in] max_iter               (optional) The maximum number of iterations before an answer is
 returned. This can be used to limit the execution time and do an early exit before the solver
 reaches the convergence tolerance.
 *                                   If this value is lower or equal to 0 cuGRAPH will use the
 default value, which is 500.
 * @param[in] has_guess              (optional) This parameter is used to notify cuGRAPH if it
 should use a user-provided initial guess. False means the user does not have a guess, in this case
 cuGRAPH will use a uniform vector set to 1/V.
 *                                   If the value is True, cuGRAPH will read the pagerank parameter
 and use this as an initial guess.
 * @param[out] *pagerank             The PageRank : pagerank[i] is the PageRank of vertex i. Memory
 remains provided and owned by the caller.
 *
 */
template <typename VT, typename ET, typename WT>
void pagerank(experimental::GraphCSCView<VT, ET, WT> const &graph,
              WT *pagerank,
              VT personalization_subset_size = 0,
              VT *personalization_subset     = nullptr,
              WT *personalization_values     = nullptr,
              double alpha                   = 0.85,
              double tolerance               = 1e-5,
              int64_t max_iter               = 500,
              bool has_guess                 = false);

/**
 * @brief     Compute jaccard similarity coefficient for all vertices
 *
 * Computes the Jaccard similarity coefficient for every pair of vertices in the graph
 * which are connected by an edge.
 *
 * @throws                 cugraph::logic_error when an error occurs.
 *
 * @tparam VT              Type of vertex identifiers. Supported value : int (signed, 32-bit)
 * @tparam ET              Type of edge identifiers. Supported value : int (signed, 32-bit)
 * @tparam WT              Type of edge weights. Supported value : float or double.
 *
 * @param[in] graph        The input graph object
 * @param[in] weights      device pointer to input vertex weights for weighted Jaccard, may be NULL
 * for unweighted Jaccard.
 * @param[out] result      Device pointer to result values, memory needs to be pre-allocated by
 * caller
 */
template <typename VT, typename ET, typename WT>
void jaccard(experimental::GraphCSRView<VT, ET, WT> const &graph, WT const *weights, WT *result);

/**
 * @brief     Compute jaccard similarity coefficient for selected vertex pairs
 *
 * Computes the Jaccard similarity coefficient for each pair of specified vertices.
 * Vertices are specified as pairs where pair[n] = (first[n], second[n])
 *
 * @throws                 cugraph::logic_error when an error occurs.
 *
 * @tparam VT              Type of vertex identifiers. Supported value : int (signed, 32-bit)
 * @tparam ET              Type of edge identifiers. Supported value : int (signed, 32-bit)
 * @tparam WT              Type of edge weights. Supported value : float or double.
 *
 * @param[in] graph        The input graph object
 * @param[in] weights      The input vertex weights for weighted Jaccard, may be NULL for
 *                         unweighted Jaccard.
 * @param[in] num_pairs    The number of vertex ID pairs specified
 * @param[in] first        Device pointer to first vertex ID of each pair
 * @param[in] second       Device pointer to second vertex ID of each pair
 * @param[out] result      Device pointer to result values, memory needs to be pre-allocated by
 * caller
 */
template <typename VT, typename ET, typename WT>
void jaccard_list(experimental::GraphCSRView<VT, ET, WT> const &graph,
                  WT const *weights,
                  ET num_pairs,
                  VT const *first,
                  VT const *second,
                  WT *result);

/**
 * @brief     Compute overlap coefficient for all vertices in the graph
 *
 * Computes the Overlap Coefficient for every pair of vertices in the graph which are
 * connected by an edge.
 *
 * @throws                 cugraph::logic_error when an error occurs.
 *
 * @tparam VT              Type of vertex identifiers. Supported value : int (signed, 32-bit)
 * @tparam ET              Type of edge identifiers. Supported value : int (signed, 32-bit)
 * @tparam WT              Type of edge weights. Supported value : float or double.
 *
 * @param[in] graph        The input graph object
 * @param[in] weights      device pointer to input vertex weights for weighted overlap, may be NULL
 * for unweighted overlap.
 * @param[out] result      Device pointer to result values, memory needs to be pre-allocated by
 * caller
 */
template <typename VT, typename ET, typename WT>
void overlap(experimental::GraphCSRView<VT, ET, WT> const &graph, WT const *weights, WT *result);

/**
 * @brief     Compute overlap coefficient for select pairs of vertices
 *
 * Computes the overlap coefficient for each pair of specified vertices.
 * Vertices are specified as pairs where pair[n] = (first[n], second[n])
 *
 * @throws                 cugraph::logic_error when an error occurs.
 *
 * @tparam VT              Type of vertex identifiers. Supported value : int (signed, 32-bit)
 * @tparam ET              Type of edge identifiers. Supported value : int (signed, 32-bit)
 * @tparam WT              Type of edge weights. Supported value : float or double.
 *
 * @param[in] graph        The input graph object
 * @param[in] weights      device pointer to input vertex weights for weighted overlap, may be NULL
 * for unweighted overlap.
 * @param[in] num_pairs    The number of vertex ID pairs specified
 * @param[in] first        Device pointer to first vertex ID of each pair
 * @param[in] second       Device pointer to second vertex ID of each pair
 * @param[out] result      Device pointer to result values, memory needs to be pre-allocated by
 * caller
 */
template <typename VT, typename ET, typename WT>
void overlap_list(experimental::GraphCSRView<VT, ET, WT> const &graph,
                  WT const *weights,
                  ET num_pairs,
                  VT const *first,
                  VT const *second,
                  WT *result);

/**
 * @brief     Compute betweenness centrality for a graph
 *
 * Betweenness centrality for a vertex is the sum of the fraction of
 * all pairs shortest paths that pass through the vertex.
 *
 * Note that gunrock (current implementation) does not support a weighted graph.
 *
 * @throws                           cugraph::logic_error with a custom message when an error
 * occurs.
 *
 * @tparam VT                        Type of vertex identifiers. Supported value : int (signed,
 * 32-bit)
 * @tparam ET                        Type of edge identifiers.  Supported value : int (signed,
 * 32-bit)
 * @tparam WT                        Type of edge weights. Supported values : float or double.
 * @tparam result_t                  Type of computed result.  Supported values :  float
 *
 * @param[in] graph                  cuGRAPH graph descriptor, should contain the connectivity
 * information as a CSR
 * @param[out] result                Device array of centrality scores
 * @param[in] normalized             If true, return normalized scores, if false return unnormalized
 * scores.
 * @param[in] endpoints              If true, include endpoints of paths in score, if false do not
 * @param[in] weight                 If specified, device array of weights for each edge
 * @param[in] k                      If specified, number of vertex samples defined in the vertices
 * array
 * @param[in] vertices               If specified, device array of sampled vertex ids to estimate
 * betweenness centrality.
 *
 */
template <typename VT, typename ET, typename WT, typename result_t>
void betweenness_centrality(experimental::GraphCSRView<VT, ET, WT> const &graph,
                            result_t *result,
                            bool normalized    = true,
                            bool endpoints     = false,
                            WT const *weight   = nullptr,
                            VT k               = 0,
                            VT const *vertices = nullptr);

enum class cugraph_cc_t {
  CUGRAPH_WEAK = 0,  ///> Weakly Connected Components
  CUGRAPH_STRONG,    ///> Strongly Connected Components
  NUM_CONNECTIVITY_TYPES
};

/**
 * @brief      Compute connected components.
 *
 * The weak version (for undirected graphs, only) was imported from cuML.
 * This implementation comes from [1] and solves component labeling problem in
 * parallel on CSR-indexes based upon the vertex degree and adjacency graph.
 *
 * [1] Hawick, K.A et al, 2010. "Parallel graph component labelling with GPUs and CUDA"
 *
 * The strong version (for directed or undirected graphs) is based on:
 * [2] Gilbert, J. et al, 2011. "Graph Algorithms in the Language of Linear Algebra"
 *
 * C = I | A | A^2 |...| A^k
 * where matrix multiplication is via semi-ring:
 * (combine, reduce) == (&, |) (bitwise ops)
 * Then: X = C & transpose(C); and finally, apply get_labels(X);
 *
 * @throws                cugraph::logic_error when an error occurs.
 *
 * @tparam VT                     Type of vertex identifiers. Supported value : int (signed, 32-bit)
 * @tparam ET                     Type of edge identifiers.  Supported value : int (signed, 32-bit)
 * @tparam WT                     Type of edge weights. Supported values : float or double.
 *
 * @param[in] graph               cuGRAPH graph descriptor, should contain the connectivity
 * information as a CSR
 * @param[in] connectivity_type   STRONG or WEAK
 * @param[out] labels             Device array of component labels (labels[i] indicates the label
 * associated with vertex id i.
 */
template <typename VT, typename ET, typename WT>
void connected_components(experimental::GraphCSRView<VT, ET, WT> const &graph,
                          cugraph_cc_t connectivity_type,
                          VT *labels);

/**
 * @brief     Compute k truss for a graph
 *
 * K Truss is the maximal subgraph of a graph which contains at least three
 * vertices where every edge is incident to at least k-2 triangles.
 *
 * Note that current implementation does not support a weighted graph.
 *
 * @throws                           cugraph::logic_error with a custom message when an error
 * occurs.
 *
 * @tparam VT                        Type of vertex identifiers. Supported value : int (signed,
 * 32-bit)
 * @tparam ET                        Type of edge identifiers.  Supported value : int (signed,
 * 32-bit)
 * @tparam WT                        Type of edge weights. Supported values : float or double.
 *
 * @param[in] graph                  cuGRAPH graph descriptor, should contain the connectivity
 * information as a COO
 * @param[in] k                      The order of the truss
 * @param[out] output_graph          cuGRAPH graph descriptor with the k-truss subgraph as a COO
 *
 */
template <typename VT, typename ET, typename WT>
void k_truss_subgraph(experimental::GraphCOOView<VT, ET, WT> const &graph,
                      int k,
                      experimental::GraphCOOView<VT, ET, WT> &output_graph);

/**
 * @brief        Compute the Katz centrality for the nodes of the graph G
 *
 * @throws                           cugraph::logic_error with a custom message when an error
 * occurs.
 *
 * @tparam VT                        Type of vertex identifiers. Supported value : int (signed,
 * 32-bit)
 * @tparam ET                        Type of edge identifiers.  Supported value : int (signed,
 * 32-bit)
 * @tparam WT                        Type of edge weights. Supported values : float or double.
 * @tparam result_t                  Type of computed result.  Supported values :  float
 *
 * @param[in] graph                  cuGRAPH graph descriptor, should contain the connectivity
 * information as a CSR
 * @param[out] result                Device array of centrality scores
 * @param[in] alpha                  Attenuation factor with a default value of 0.1. Alpha is set to
 *                                   1/(lambda_max) if it is greater where lambda_max is the maximum
 * degree of the graph.
 * @param[in] max_iter               The maximum number of iterations before an answer is returned.
 * This can be used to limit the execution time and do an early exit before the solver reaches the
 * convergence tolerance. If this value is lower or equal to 0 cuGraph will use the default value,
 * which is 100.
 * @param[in] tol                    Set the tolerance the approximation, this parameter should be a
 * small magnitude value. The lower the tolerance the better the approximation. If this value is
 *                                   0.0f, cuGraph will use the default value which is 1.0E-5.
 *                                   Setting too small a tolerance can lead to non-convergence due
 * to numerical roundoff. Usually values between 0.01 and 0.00001 are acceptable.
 * @param[in] has_guess              Flag to determine whether \p katz_centrality contains an
 * initial guess for katz centrality values
 * @param[in] normalized             If True normalize the resulting katz centrality values
 */
template <typename VT, typename ET, typename WT, typename result_t>
void katz_centrality(experimental::GraphCSRView<VT, ET, WT> const &graph,
                     result_t *result,
                     double alpha,
                     int max_iter,
                     double tol,
                     bool has_guess,
                     bool normalized);

/**
 * @brief         Compute the Core Number for the nodes of the graph G
 *
 * @param[in]  graph                cuGRAPH graph descriptor with a valid edgeList or adjList
 * @param[out] core_number          Populated by the core number of every vertex in the graph
 *
 * @throws     cugraph::logic_error when an error occurs.
 */
/* ----------------------------------------------------------------------------*/
template <typename VT, typename ET, typename WT>
void core_number(experimental::GraphCSRView<VT, ET, WT> const &graph, VT *core_number);

/**
 * @brief   Compute K Core of the graph G
 *
 * @throws     cugraph::logic_error when an error occurs.
 *
 * @tparam VT                        Type of vertex identifiers. Supported value : int (signed,
 * 32-bit)
 * @tparam ET                        Type of edge identifiers.  Supported value : int (signed,
 * 32-bit)
 * @tparam WT                        Type of edge weights. Supported values : float or double.
 *
 * @param[in]  graph                 cuGRAPH graph in coordinate format
 * @param[in]  k                     Order of the core. This value must not be negative.
 * @param[in]  vertex_id             User specified vertex identifiers for which core number values
 * are supplied
 * @param[in]  core_number           User supplied core number values corresponding to vertex_id
 * @param[in]  num_vertex_ids        Number of elements in vertex_id/core_number arrays
 * @param[in]  mr                    Memory resource used to allocate the returned graph
 *
 * @param[out] out_graph             Unique pointer to K Core subgraph in COO formate
 */
template <typename VT, typename ET, typename WT>
std::unique_ptr<experimental::GraphCOO<VT, ET, WT>> k_core(
  experimental::GraphCOOView<VT, ET, WT> const &graph,
  int k,
  VT const *vertex_id,
  VT const *core_number,
  VT num_vertex_ids,
  rmm::mr::device_memory_resource *mr = rmm::mr::get_default_resource());

/**
 * @brief      Find all 2-hop neighbors in the graph
 *
 * Find pairs of vertices in the input graph such that each pair is connected by
 * a path that is two hops in length.
 *
 * @throws     cugraph::logic_error when an error occurs.
 *
 * @tparam VT                        Type of vertex identifiers. Supported value : int (signed,
 * 32-bit)
 * @tparam ET                        Type of edge identifiers.  Supported value : int (signed,
 * 32-bit)
 * @tparam WT                        Type of edge weights. Supported values : float or double.
 *
 * @param[in]  graph        The input graph object
 * @param[out] first        Upon return will be a device pointer pointing to an array containing
 *                          the first entry of each result pair.
 * @param[out] second       Upon return will be a device pointer pointing to an array containing
 *                          the second entry of each result pair.
 * @return    The number of pairs
 */
template <typename VT, typename ET, typename WT>
ET get_two_hop_neighbors(experimental::GraphCSRView<VT, ET, WT> const &graph,
                         VT **first,
                         VT **second);

/**
 * @Synopsis   Performs a single source shortest path traversal of a graph starting from a vertex.
 *
 * @throws     cugraph::logic_error with a custom message when an error occurs.
 *
 * @tparam VT                        Type of vertex identifiers. Supported value : int (signed,
 * 32-bit)
 * @tparam ET                        Type of edge identifiers.  Supported value : int (signed,
 * 32-bit)
 * @tparam WT                        Type of edge weights. Supported values : float or double.
 *
 * @param[in] graph                  cuGRAPH graph descriptor, should contain the connectivity
 * information as a CSR
 *
 * @param[out] distances            If set to a valid pointer, array of size V populated by distance
 * of every vertex in the graph from the starting vertex. Memory is provided and owned by the
 * caller.
 *
 * @param[out] predecessors         If set to a valid pointer, array of size V populated by the SSSP
 * predecessor of every vertex. Memory is provided and owned by the caller.
 *
 * @param[in] start_vertex           The starting vertex for SSSP
 *
 */
template <typename VT, typename ET, typename WT>
void sssp(experimental::GraphCSRView<VT, ET, WT> const &graph,
          WT *distances,
          VT *predecessors,
          const VT source_vertex);

// TODO: Either distances is in VT or in WT, even if there should be no weights
/**
 * @Synopsis   Performs a breadth first search traversal of a graph starting from a vertex.
 *
 * @throws     cugraph::logic_error with a custom message when an error occurs.
 *
 * @tparam VT                        Type of vertex identifiers. Supported value : int (signed,
 * 32-bit)
 * @tparam ET                        Type of edge identifiers.  Supported value : int (signed,
 * 32-bit)
 * @tparam WT                        Type of edge weights. Supported values : int (signed, 32-bit)
 *
 * @param[in] graph                  cuGRAPH graph descriptor, should contain the connectivity
 * information as a CSR
 *
 * @param[out] distances            If set to a valid column, this is populated by distance of every
 * vertex in the graph from the starting vertex
 *
 * @param[out] predecessors         If set to a valid column, this is populated by bfs traversal
 * predecessor of every vertex
 *
 * @param[in] start_vertex           The starting vertex for breadth first search traversal
 *
 * @param[in] directed               Treat the input graph as directed
 *
 * @throws     cugraph::logic_error when an error occurs.
 */
template <typename VT, typename ET, typename WT>
void bfs(experimental::GraphCSRView<VT, ET, WT> const &graph,
         VT *distances,
         VT *predecessors,
         const VT start_vertex,
         bool directed = true);

<<<<<<< HEAD

/////////////////////////////////////////////////////////
template <typename VT, typename ET, typename WT>
void mg_pagerank_temp(experimental::GraphCSC<VT,ET,WT> const &graph,
              WT* pagerank);
//////////////////////////////////////////////////////////

} //namespace cugraph
=======
namespace nvgraph {

/**
 * @brief             Count the number of triangles in the graph
 *
 * @throws     cugraph::logic_error when an error occurs.
 *
 * @tparam VT                        Type of vertex identifiers. Supported value : int (signed,
 * 32-bit)
 * @tparam ET                        Type of edge identifiers.  Supported value : int (signed,
 * 32-bit)
 * @tparam WT                        Type of edge weights. Supported values : float or double.
 *
 * @param[in]  graph                 input graph object (CSR)
 *
 * @return                           The number of triangles
 */
template <typename VT, typename ET, typename WT>
uint64_t triangle_count(experimental::GraphCSRView<VT, ET, WT> const &graph);

/**
 * @brief             Extract subgraph by vertices
 *
 * This function will identify all edges that connect pairs of vertices
 * that are both contained in the vertices list and return a COO containing
 * these edges.
 *
 * @throws     cugraph::logic_error when an error occurs.
 *
 * @tparam VT                        Type of vertex identifiers. Supported value : int (signed,
 * 32-bit)
 * @tparam ET                        Type of edge identifiers.  Supported value : int (signed,
 * 32-bit)
 * @tparam WT                        Type of edge weights. Supported values : float or double.
 *
 * @param[in]  graph                 input graph object (COO)
 * @param[in]  vertices              device pointer to an array of vertex ids
 * @param[in]  num_vertices          number of vertices in the array vertices
 * @param[out] result                a graph in COO format containing the edges in the subgraph
 */
template <typename VT, typename ET, typename WT>
std::unique_ptr<experimental::GraphCOO<VT, ET, WT>> extract_subgraph_vertex(
  experimental::GraphCOOView<VT, ET, WT> const &graph, VT const *vertices, VT num_vertices);

/**
 * @brief     Wrapper function for Nvgraph balanced cut clustering
 *
 * @throws     cugraph::logic_error when an error occurs.
 *
 * @tparam VT                        Type of vertex identifiers. Supported value : int (signed,
 * 32-bit)
 * @tparam ET                        Type of edge identifiers.  Supported value : int (signed,
 * 32-bit)
 * @tparam WT                        Type of edge weights. Supported values : float or double.
 *
 * @param[in]  graph                 input graph object (CSR)
 * @param[in]  num_clusters          The desired number of clusters
 * @param[in]  num_eigen_vects       The number of eigenvectors to use
 * @param[in]  evs_tolerance         The tolerance to use for the eigenvalue solver
 * @param[in]  evs_max_iter          The maximum number of iterations of the eigenvalue solver
 * @param[in]  kmean_tolerance       The tolerance to use for the kmeans solver
 * @param[in]  kmean_max_iter        The maximum number of iteration of the k-means solver
 * @param[out] clustering            Pointer to device memory where the resulting clustering will be
 * stored
 */
template <typename VT, typename ET, typename WT>
void balancedCutClustering(experimental::GraphCSRView<VT, ET, WT> const &graph,
                           VT num_clusters,
                           VT num_eigen_vects,
                           WT evs_tolerance,
                           int evs_max_iter,
                           WT kmean_tolerance,
                           int kmean_max_iter,
                           VT *clustering);

/**
 * @brief      Wrapper function for Nvgraph spectral modularity maximization algorithm
 *
 * @throws     cugraph::logic_error when an error occurs.
 *
 * @tparam VT                        Type of vertex identifiers. Supported value : int (signed,
 * 32-bit)
 * @tparam ET                        Type of edge identifiers.  Supported value : int (signed,
 * 32-bit)
 * @tparam WT                        Type of edge weights. Supported values : float or double.
 *
 * @param[in]  graph                 input graph object (CSR)
 * @param[in]  num_clusters          The desired number of clusters
 * @param[in]  num_eigen_vects       The number of eigenvectors to use
 * @param[in]  evs_tolerance         The tolerance to use for the eigenvalue solver
 * @param[in]  evs_max_iter          The maximum number of iterations of the eigenvalue solver
 * @param[in]  kmean_tolerance       The tolerance to use for the kmeans solver
 * @param[in]  kmean_max_iter        The maximum number of iteration of the k-means solver
 * @param[out] clustering            Pointer to device memory where the resulting clustering will be
 * stored
 */
template <typename VT, typename ET, typename WT>
void spectralModularityMaximization(experimental::GraphCSRView<VT, ET, WT> const &graph,
                                    VT n_clusters,
                                    VT n_eig_vects,
                                    WT evs_tolerance,
                                    int evs_max_iter,
                                    WT kmean_tolerance,
                                    int kmean_max_iter,
                                    VT *clustering);

/**
 * @brief      Wrapper function for Nvgraph clustering modularity metric
 *
 * @throws     cugraph::logic_error when an error occurs.
 *
 * @tparam VT                        Type of vertex identifiers. Supported value : int (signed,
 * 32-bit)
 * @tparam ET                        Type of edge identifiers.  Supported value : int (signed,
 * 32-bit)
 * @tparam WT                        Type of edge weights. Supported values : float or double.
 *
 * @param[in]  graph                 input graph object (CSR)
 * @param[in]  n_clusters            Number of clusters in the clustering
 * @param[in]  clustering            Pointer to device array containing the clustering to analyze
 * @param[out] score                 Pointer to a float in which the result will be written
 */
template <typename VT, typename ET, typename WT>
void analyzeClustering_modularity(experimental::GraphCSRView<VT, ET, WT> const &graph,
                                  int n_clusters,
                                  VT const *clustering,
                                  WT *score);

/**
 * @brief      Wrapper function for Nvgraph clustering edge cut metric
 *
 * @throws     cugraph::logic_error when an error occurs.
 *
 * @tparam VT                        Type of vertex identifiers. Supported value : int (signed,
 * 32-bit)
 * @tparam ET                        Type of edge identifiers.  Supported value : int (signed,
 * 32-bit)
 * @tparam WT                        Type of edge weights. Supported values : float or double.
 *
 * @param[in]  graph                 input graph object (CSR)
 * @param[in]  n_clusters            Number of clusters in the clustering
 * @param[in]  clustering            Pointer to device array containing the clustering to analyze
 * @param[out] score                 Pointer to a float in which the result will be written
 */
template <typename VT, typename ET, typename WT>
void analyzeClustering_edge_cut(experimental::GraphCSRView<VT, ET, WT> const &graph,
                                int n_clusters,
                                VT const *clustering,
                                WT *score);

/**
 * @brief      Wrapper function for Nvgraph clustering ratio cut metric
 *
 * @throws     cugraph::logic_error when an error occurs.
 *
 * @tparam VT                        Type of vertex identifiers. Supported value : int (signed,
 * 32-bit)
 * @tparam ET                        Type of edge identifiers.  Supported value : int (signed,
 * 32-bit)
 * @tparam WT                        Type of edge weights. Supported values : float or double.
 *
 * @param[in]  graph                 input graph object (CSR)
 * @param[in]  n_clusters            Number of clusters in the clustering
 * @param[in]  clustering            Pointer to device array containing the clustering to analyze
 * @param[out] score                 Pointer to a float in which the result will be written
 */
template <typename VT, typename ET, typename WT>
void analyzeClustering_ratio_cut(experimental::GraphCSRView<VT, ET, WT> const &graph,
                                 int n_clusters,
                                 VT const *clustering,
                                 WT *score);

/**
 * @brief      Wrapper function for Nvgraph louvain implementation
 *
 * @throws     cugraph::logic_error when an error occurs.
 *
 * @tparam VT                        Type of vertex identifiers. Supported value : int (signed,
 * 32-bit)
 * @tparam ET                        Type of edge identifiers.  Supported value : int (signed,
 * 32-bit)
 * @tparam WT                        Type of edge weights. Supported values : float or double.
 *
 * @param[in]  graph                 input graph object (CSR)
 * @param[out] final_modularity      modularity of the returned clustering
 * @param[out] num_level             number of levels of the returned clustering
 * @param[out] clustering            Pointer to device array where the clustering should be stored
 * @param[in]  max_iter              (optional) maximum number of iterations to run (default 100)
 */
template <typename VT, typename ET, typename WT>
void louvain(experimental::GraphCSRView<VT, ET, WT> const &graph,
             WT *final_modularity,
             VT *num_level,
             VT *louvain_parts,
             int max_iter = 100);

/**
 * @brief Computes the ecg clustering of the given graph.
 *
 * ECG runs truncated Louvain on an ensemble of permutations of the input graph,
 * then uses the ensemble partitions to determine weights for the input graph.
 * The final result is found by running full Louvain on the input graph using
 * the determined weights. See https://arxiv.org/abs/1809.05578 for further
 * information.
 *
 * @throws     cugraph::logic_error when an error occurs.
 *
 * @tparam VT                        Type of vertex identifiers. Supported value : int (signed,
 * 32-bit)
 * @tparam ET                        Type of edge identifiers.  Supported value : int (signed,
 * 32-bit)
 * @tparam WT                        Type of edge weights. Supported values : float or double.
 *
 * @param[in]  graph_coo             input graph object (COO)
 * @param[in]  graph_csr             input graph object (CSR)
 * @param[in]  min_weight            The minimum weight parameter
 * @param[in]  ensemble_size         The ensemble size parameter
 * @param[out] ecg_parts             A device pointer to array where the partitioning should be
 * written
 */
template <typename VT, typename ET, typename WT>
void ecg(experimental::GraphCSRView<VT, ET, WT> const &graph_csr,
         WT min_weight,
         VT ensemble_size,
         VT *ecg_parts);

}  // namespace nvgraph
}  // namespace cugraph
>>>>>>> 3136bf18
<|MERGE_RESOLUTION|>--- conflicted
+++ resolved
@@ -467,7 +467,6 @@
          const VT start_vertex,
          bool directed = true);
 
-<<<<<<< HEAD
 
 /////////////////////////////////////////////////////////
 template <typename VT, typename ET, typename WT>
@@ -475,8 +474,7 @@
               WT* pagerank);
 //////////////////////////////////////////////////////////
 
-} //namespace cugraph
-=======
+
 namespace nvgraph {
 
 /**
@@ -705,4 +703,3 @@
 
 }  // namespace nvgraph
 }  // namespace cugraph
->>>>>>> 3136bf18
