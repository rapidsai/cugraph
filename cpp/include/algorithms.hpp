--- conflicted
+++ resolved
@@ -617,11 +617,7 @@
  *
  * @throws     cugraph::logic_error when an error occurs.
  *
-<<<<<<< HEAD
- * @tparam graph_t      Type of graph
-=======
  * @tparam     graph_t               Type of graph
->>>>>>> b353e1e8
  *
  * @param[in]  handle                Library handle (RAFT). If a communicator is set in the handle,
  * @param[in]  graph                 input graph object (CSR)
@@ -643,11 +639,7 @@
   raft::handle_t const &handle,
   graph_t const &graph,
   typename graph_t::vertex_type *clustering,
-<<<<<<< HEAD
-  size_t max_level                          = 100,
-=======
   size_t max_level                         = 100,
->>>>>>> b353e1e8
   typename graph_t::weight_type resolution = typename graph_t::weight_type{1});
 
 /**
