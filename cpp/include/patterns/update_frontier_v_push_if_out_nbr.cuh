/*
 * Copyright (c) 2020, NVIDIA CORPORATION.
 *
 * Licensed under the Apache License, Version 2.0 (the "License");
 * you may not use this file except in compliance with the License.
 * You may obtain a copy of the License at
 *
 *     http://www.apache.org/licenses/LICENSE-2.0
 *
 * Unless required by applicable law or agreed to in writing, software
 * distributed under the License is distributed on an "AS IS" BASIS,
 * WITHOUT WARRANTIES OR CONDITIONS OF ANY KIND, either express or implied.
 * See the License for the specific language governing permissions and
 * limitations under the License.
 */
#pragma once

#include <experimental/graph_view.hpp>
#include <matrix_partition_device.cuh>
#include <partition_manager.hpp>
#include <patterns/edge_op_utils.cuh>
#include <patterns/reduce_op.cuh>
#include <utilities/comm_utils.cuh>
#include <utilities/error.hpp>
#include <utilities/thrust_tuple_utils.cuh>

#include <raft/cudart_utils.h>
#include <rmm/thrust_rmm_allocator.h>
#include <raft/handle.hpp>

#include <thrust/binary_search.h>
#include <thrust/distance.h>
#include <thrust/functional.h>
#include <thrust/iterator/discard_iterator.h>
#include <thrust/transform_reduce.h>
#include <thrust/tuple.h>
#include <thrust/type_traits/integer_sequence.h>
#include <cub/cub.cuh>

#include <numeric>
#include <type_traits>
#include <utility>

namespace cugraph {
namespace experimental {

namespace detail {

// FIXME: block size requires tuning
int32_t constexpr update_frontier_v_push_if_out_nbr_for_all_block_size = 128;
int32_t constexpr update_frontier_v_push_if_out_nbr_update_block_size  = 128;

template <typename GraphViewType,
          typename RowIterator,
          typename AdjMatrixRowValueInputIterator,
          typename AdjMatrixColValueInputIterator,
          typename BufferKeyOutputIterator,
          typename BufferPayloadOutputIterator,
          typename EdgeOp>
__global__ void for_all_frontier_row_for_all_nbr_low_degree(
  matrix_partition_device_t<GraphViewType> matrix_partition,
  RowIterator row_first,
  RowIterator row_last,
  AdjMatrixRowValueInputIterator adj_matrix_row_value_input_first,
  AdjMatrixColValueInputIterator adj_matrix_col_value_input_first,
  BufferKeyOutputIterator buffer_key_output_first,
  BufferPayloadOutputIterator buffer_payload_output_first,
  size_t* buffer_idx_ptr,
  EdgeOp e_op)
{
  using vertex_t = typename GraphViewType::vertex_type;
  using edge_t   = typename GraphViewType::edge_type;
  using weight_t = typename GraphViewType::weight_type;

  static_assert(!GraphViewType::is_adj_matrix_transposed,
                "GraphViewType should support the push model.");

  auto num_rows  = static_cast<size_t>(thrust::distance(row_first, row_last));
  auto const tid = threadIdx.x + blockIdx.x * blockDim.x;
  size_t idx     = tid;

  while (idx < num_rows) {
    vertex_t row    = *(row_first + idx);
    auto row_offset = matrix_partition.get_major_offset_from_major_nocheck(row);
    vertex_t const* indices{nullptr};
    weight_t const* weights{nullptr};
    edge_t local_out_degree{};
    thrust::tie(indices, weights, local_out_degree) = matrix_partition.get_local_edges(row_offset);
    for (vertex_t i = 0; i < local_out_degree; ++i) {
      auto col         = indices[i];
      auto weight      = weights != nullptr ? weights[i] : 1.0;
      auto col_offset  = matrix_partition.get_minor_offset_from_minor_nocheck(col);
      auto e_op_result = evaluate_edge_op<GraphViewType,
                                          AdjMatrixRowValueInputIterator,
                                          AdjMatrixColValueInputIterator,
                                          EdgeOp>()
                           .compute(row,
                                    col,
                                    weight,
                                    *(adj_matrix_row_value_input_first + row_offset),
                                    *(adj_matrix_col_value_input_first + col_offset),
                                    e_op);
      if (thrust::get<0>(e_op_result) == true) {
        // FIXME: This atomicAdd serializes execution. If we renumber vertices to insure that rows
        // within a partition are sorted by their out-degree in decreasing order, we can compute
        // a tight uppper bound for the maximum number of pushes per warp/block and use shared
        // memory buffer to reduce the number of atomicAdd operations.
        static_assert(sizeof(unsigned long long int) == sizeof(size_t));
        auto buffer_idx = atomicAdd(reinterpret_cast<unsigned long long int*>(buffer_idx_ptr),
                                    static_cast<unsigned long long int>(1));
        *(buffer_key_output_first + buffer_idx) = col_offset;
        *(buffer_payload_output_first + buffer_idx) =
          remove_first_thrust_tuple_element<decltype(e_op_result)>()(e_op_result);
      }
    }

    idx += gridDim.x * blockDim.x;
  }
}

template <typename BufferKeyOutputIterator, typename BufferPayloadOutputIterator, typename ReduceOp>
size_t reduce_buffer_elements(raft::handle_t const& handle,
                              BufferKeyOutputIterator buffer_key_output_first,
                              BufferPayloadOutputIterator buffer_payload_output_first,
                              size_t num_buffer_elements,
                              ReduceOp reduce_op)
{
  thrust::sort_by_key(rmm::exec_policy(handle.get_stream())->on(handle.get_stream()),
                      buffer_key_output_first,
                      buffer_key_output_first + num_buffer_elements,
                      buffer_payload_output_first);

  if (std::is_same<ReduceOp, reduce_op::any<typename ReduceOp::type>>::value) {
    // FIXME: if ReducOp is any, we may have a cheaper alternative than sort & uique (i.e. discard
    // non-first elements)
    auto it = thrust::unique_by_key(rmm::exec_policy(handle.get_stream())->on(handle.get_stream()),
                                    buffer_key_output_first,
                                    buffer_key_output_first + num_buffer_elements,
                                    buffer_payload_output_first);
    return static_cast<size_t>(thrust::distance(buffer_key_output_first, thrust::get<0>(it)));
  } else {
    using key_t     = typename std::iterator_traits<BufferKeyOutputIterator>::value_type;
    using payload_t = typename std::iterator_traits<BufferPayloadOutputIterator>::value_type;
    // FIXME: better avoid temporary buffer or at least limit the maximum buffer size (if we adopt
    // CUDA cooperative group https://devblogs.nvidia.com/cooperative-groups and global sync(), we
    // can use aggregate shared memory as a temporary buffer, or we can limit the buffer size, and
    // split one thrust::reduce_by_key call to multiple thrust::reduce_by_key calls if the
    // temporary buffer size exceeds the maximum buffer size (may be definied as percentage of the
    // system HBM size or a function of the maximum number of threads in the system))
    // FIXME: actually, we can find how many unique keys are here by now.
    // FIXME: if GraphViewType::is_multi_gpu is true, this should be executed on the GPU holding the
    // vertex unless reduce_op is a pure function.
    rmm::device_vector<key_t> keys(num_buffer_elements);
    rmm::device_vector<payload_t> values(num_buffer_elements);
    auto it = thrust::reduce_by_key(rmm::exec_policy(handle.get_stream())->on(handle.get_stream()),
                                    buffer_key_output_first,
                                    buffer_key_output_first + num_buffer_elements,
                                    buffer_payload_output_first,
                                    keys.begin(),
                                    values.begin(),
                                    thrust::equal_to<key_t>(),
                                    reduce_op);
    auto num_reduced_buffer_elements =
      static_cast<size_t>(thrust::distance(keys.begin(), thrust::get<0>(it)));
    thrust::copy(rmm::exec_policy(handle.get_stream())->on(handle.get_stream()),
                 keys.begin(),
                 keys.begin() + num_reduced_buffer_elements,
                 buffer_key_output_first);
    thrust::copy(rmm::exec_policy(handle.get_stream())->on(handle.get_stream()),
                 values.begin(),
                 values.begin() + num_reduced_buffer_elements,
                 buffer_payload_output_first);
    CUDA_TRY(cudaStreamSynchronize(
      handle.get_stream()));  // this is necessary as kyes & values will become out-of-scope once
                              // this function returns
    return num_reduced_buffer_elements;
  }
}

template <size_t num_buckets,
          typename BufferKeyInputIterator,
          typename BufferPayloadInputIterator,
          typename VertexValueInputIterator,
          typename VertexValueOutputIterator,
          typename vertex_t,
          typename VertexOp>
__global__ void update_frontier_and_vertex_output_values(
  BufferKeyInputIterator buffer_key_input_first,
  BufferPayloadInputIterator buffer_payload_input_first,
  size_t num_buffer_elements,
  VertexValueInputIterator vertex_value_input_first,
  VertexValueOutputIterator vertex_value_output_first,
  vertex_t** bucket_ptrs,
  size_t* bucket_sizes_ptr,
  size_t invalid_bucket_idx,
  vertex_t invalid_vertex,
  VertexOp v_op)
{
  static_assert(std::is_same<typename std::iterator_traits<BufferKeyInputIterator>::value_type,
                             vertex_t>::value);
  auto const tid   = threadIdx.x + blockIdx.x * blockDim.x;
  size_t idx       = tid;
  size_t block_idx = blockIdx.x;
  // FIXME: it might be more performant to process more than one element per thread
  auto num_blocks = (num_buffer_elements + blockDim.x - 1) / blockDim.x;

  using BlockScan =
    cub::BlockScan<size_t, detail::update_frontier_v_push_if_out_nbr_update_block_size>;
  __shared__ typename BlockScan::TempStorage temp_storage;

  __shared__ size_t bucket_block_start_offsets[num_buckets];

  size_t bucket_block_local_offsets[num_buckets];
  size_t bucket_block_aggregate_sizes[num_buckets];

  while (block_idx < num_blocks) {
    for (size_t i = 0; i < num_buckets; ++i) { bucket_block_local_offsets[i] = 0; }

    size_t selected_bucket_idx{invalid_bucket_idx};
    vertex_t key{invalid_vertex};

    if (idx < num_buffer_elements) {
      key                 = *(buffer_key_input_first + idx);
      auto v_val          = *(vertex_value_input_first + key);
      auto payload        = *(buffer_payload_input_first + idx);
      auto v_op_result    = v_op(v_val, payload);
      selected_bucket_idx = thrust::get<0>(v_op_result);
      if (selected_bucket_idx != invalid_bucket_idx) {
        *(vertex_value_output_first + key) =
          remove_first_thrust_tuple_element<decltype(v_op_result)>()(v_op_result);
        bucket_block_local_offsets[selected_bucket_idx] = 1;
      }
    }

    for (size_t i = 0; i < num_buckets; ++i) {
      BlockScan(temp_storage)
        .ExclusiveSum(bucket_block_local_offsets[i],
                      bucket_block_local_offsets[i],
                      bucket_block_aggregate_sizes[i]);
    }

    if (threadIdx.x == 0) {
      for (size_t i = 0; i < num_buckets; ++i) {
        static_assert(sizeof(unsigned long long int) == sizeof(size_t));
        bucket_block_start_offsets[i] =
          atomicAdd(reinterpret_cast<unsigned long long int*>(bucket_sizes_ptr + i),
                    static_cast<unsigned long long int>(bucket_block_aggregate_sizes[i]));
      }
    }

    __syncthreads();

    // FIXME: better use shared memory buffer to aggreaget global memory writes
    if (selected_bucket_idx != invalid_bucket_idx) {
      bucket_ptrs[selected_bucket_idx][bucket_block_start_offsets[selected_bucket_idx] +
                                       bucket_block_local_offsets[selected_bucket_idx]] = key;
    }

    idx += gridDim.x * blockDim.x;
    block_idx += gridDim.x;
  }
}

}  // namespace detail

/**
 * @brief Update vertex frontier and vertex property values iterating over the outgoing edges.
 *
 * @tparam GraphViewType Type of the passed non-owning graph object.
 * @tparam VertexIterator Type of the iterator for vertex identifiers.
 * @tparam AdjMatrixRowValueInputIterator Type of the iterator for graph adjacency matrix row
 * input properties.
 * @tparam AdjMatrixColValueInputIterator Type of the iterator for graph adjacency matrix column
 * input properties.
 * @tparam EdgeOp Type of the quaternary (or quinary) edge operator.
 * @tparam ReduceOp Type of the binary reduction operator.
 * @tparam VertexValueInputIterator Type of the iterator for vertex properties.
 * @tparam VertexValueOutputIterator Type of the iterator for vertex property variables.
 * @tparam VertexFrontierType Type of the vertex frontier class which abstracts vertex frontier
 * managements.
 * @tparam VertexOp Type of the binary vertex operator.
 * @param handle RAFT handle object to encapsulate resources (e.g. CUDA stream, communicator, and
 * handles to various CUDA libraries) to run graph algorithms.
 * @param graph_view Non-owning graph object.
 * @param vertex_first Iterator pointing to the first (inclusive) vertex in the current frontier. v
 * in [vertex_first, vertex_last) should be distinct (and should belong to this process in
 * multi-GPU), otherwise undefined behavior
 * @param vertex_last Iterator pointing to the last (exclusive) vertex in the current frontier.
 * @param adj_matrix_row_value_input_first Iterator pointing to the adjacency matrix row input
 * properties for the first (inclusive) row (assigned to this process in multi-GPU).
 * `adj_matrix_row_value_input_last` (exclusive) is deduced as @p adj_matrix_row_value_input_first +
 * @p graph_view.get_number_of_local_adj_matrix_partition_rows().
 * @param adj_matrix_col_value_input_first Iterator pointing to the adjacency matrix column input
 * properties for the first (inclusive) column (assigned to this process in multi-GPU).
 * `adj_matrix_col_value_output_last` (exclusive) is deduced as @p adj_matrix_col_value_output_first
 * + @p graph_view.get_number_of_local_adj_matrix_partition_cols().
 * @param e_op Quaternary (or quinary) operator takes edge source, edge destination, (optional edge
 * weight), *(@p adj_matrix_row_value_input_first + i), and *(@p adj_matrix_col_value_input_first +
 * j) (where i is in [0, graph_view.get_number_of_local_adj_matrix_partition_rows()) and j is in [0,
 * get_number_of_local_adj_matrix_partition_cols())) and returns a value to reduced by the @p
 * reduce_op.
 * @param reduce_op Binary operator takes two input arguments and reduce the two variables to one.
 * @param vertex_value_input_first Iterator pointing to the vertex properties for the first
 * (inclusive) vertex (assigned to this process in multi-GPU). `vertex_value_input_last` (exclusive)
 * is deduced as @p vertex_value_input_first + @p graph_view.get_number_of_local_vertices().
 * @param vertex_value_output_first Iterator pointing to the vertex property variables for the first
 * (inclusive) vertex (assigned to tihs process in multi-GPU). `vertex_value_output_last`
 * (exclusive) is deduced as @p vertex_value_output_first + @p
 * graph_view.get_number_of_local_vertices().
 * @param vertex_frontier vertex frontier class object for vertex frontier managements. This object
 * includes multiple bucket objects.
 * @param v_op Binary operator takes *(@p vertex_value_input_first + i) (where i is [0, @p
 * graph_view.get_number_of_local_vertices())) and reduced value of the @p e_op outputs for
 * this vertex and returns the target bucket index (for frontier update) and new verrtex property
 * values (to update *(@p vertex_value_output_first + i)).
 */
template <typename GraphViewType,
          typename VertexIterator,
          typename AdjMatrixRowValueInputIterator,
          typename AdjMatrixColValueInputIterator,
          typename EdgeOp,
          typename ReduceOp,
          typename VertexValueInputIterator,
          typename VertexValueOutputIterator,
          typename VertexFrontierType,
          typename VertexOp>
void update_frontier_v_push_if_out_nbr(
  raft::handle_t const& handle,
  GraphViewType const& graph_view,
  VertexIterator vertex_first,
  VertexIterator vertex_last,
  AdjMatrixRowValueInputIterator adj_matrix_row_value_input_first,
  AdjMatrixColValueInputIterator adj_matrix_col_value_input_first,
  EdgeOp e_op,
  ReduceOp reduce_op,
  VertexValueInputIterator vertex_value_input_first,
  VertexValueOutputIterator vertex_value_output_first,
  VertexFrontierType& vertex_frontier,
  VertexOp v_op)
{
  static_assert(!GraphViewType::is_adj_matrix_transposed,
                "GraphViewType should support the push model.");

  using vertex_t = typename GraphViewType::vertex_type;
  using edge_t   = typename GraphViewType::edge_type;

<<<<<<< HEAD
=======
  // 1. fill the buffer

>>>>>>> eafa3bac
  vertex_frontier.set_buffer_idx_value(0);

  auto loop_count = size_t{1};
  if (GraphViewType::is_multi_gpu) {
    auto& row_comm           = handle.get_subcomm(cugraph::partition_2d::key_naming_t().row_name());
    auto const row_comm_size = row_comm.get_size();
    loop_count               = graph_view.is_hypergraph_partitioned()
                   ? graph_view.get_number_of_local_adj_matrix_partitions()
                   : static_cast<size_t>(row_comm_size);
  }

  for (size_t i = 0; i < loop_count; ++i) {
    matrix_partition_device_t<GraphViewType> matrix_partition(
      graph_view, (GraphViewType::is_multi_gpu && !graph_view.is_hypergraph_partitioned()) ? 0 : i);

    rmm::device_uvector<vertex_t> frontier_rows(
      0, handle.get_stream());  // relevant only if GraphViewType::is_multi_gpu is true

    if (GraphViewType::is_multi_gpu) {
      auto& row_comm = handle.get_subcomm(cugraph::partition_2d::key_naming_t().row_name());
      auto const row_comm_rank = row_comm.get_rank();
      auto const row_comm_size = row_comm.get_size();
      auto& col_comm = handle.get_subcomm(cugraph::partition_2d::key_naming_t().col_name());
      auto const col_comm_rank = col_comm.get_rank();
<<<<<<< HEAD
      auto const col_comm_size = col_comm.get_size();

      auto rank = graph_view.is_hypergraph_partitioned() ? col_comm_rank : row_comm_rank;
      if (static_cast<size_t>(rank) != i) {
        frontier_rows.resize(
          graph_view.is_hypergraph_partitioned()
            ? matrix_partition.get_major_size()
            : graph_view.get_vertex_partition_size(col_comm_rank * row_comm_size + i),
          handle.get_stream());
=======

      auto sub_comm_rank = graph_view.is_hypergraph_partitioned() ? col_comm_rank : row_comm_rank;
      auto frontier_size = (static_cast<size_t>(sub_comm_rank) == i)
                             ? thrust::distance(vertex_first, vertex_last)
                             : size_t{0};
      if (graph_view.is_hypergraph_partitioned()) {
        col_comm.bcast(&frontier_size, 1, i, handle.get_stream());
      } else {
        row_comm.bcast(&frontier_size, 1, i, handle.get_stream());
      }
      if (static_cast<size_t>(sub_comm_rank) != i) {
        frontier_rows.resize(frontier_size, handle.get_stream());
>>>>>>> eafa3bac
      }
      device_bcast(graph_view.is_hypergraph_partitioned() ? col_comm : row_comm,
                   vertex_first,
                   frontier_rows.begin(),
                   frontier_rows.size(),
                   i,
                   handle.get_stream());
    }

    edge_t max_pushes =
      frontier_rows.size() > 0
        ? thrust::transform_reduce(
            rmm::exec_policy(handle.get_stream())->on(handle.get_stream()),
            frontier_rows.begin(),
            frontier_rows.end(),
            [matrix_partition] __device__(auto row) {
              auto row_offset = matrix_partition.get_major_offset_from_major_nocheck(row);
              return matrix_partition.get_local_degree(row_offset);
            },
            edge_t{0},
            thrust::plus<edge_t>())
        : thrust::transform_reduce(
            rmm::exec_policy(handle.get_stream())->on(handle.get_stream()),
            vertex_first,
            vertex_last,
            [matrix_partition] __device__(auto row) {
              auto row_offset = matrix_partition.get_major_offset_from_major_nocheck(row);
              return matrix_partition.get_local_degree(row_offset);
            },
            edge_t{0},
            thrust::plus<edge_t>());

    // FIXME: This is highly pessimistic for single GPU (and multi-GPU as well if we maintain
    // additional per column data for filtering in e_op). If we can pause & resume execution if
    // buffer needs to be increased (and if we reserve address space to avoid expensive
    // reallocation;
    // https://devblogs.nvidia.com/introducing-low-level-gpu-virtual-memory-management/), we can
    // start with a smaller buffer size (especially when the frontier size is large).
    // for special cases when we can assure that there is no more than one push per destination
    // (e.g. if cugraph::experimental::reduce_op::any is used), we can limit the buffer size to
    // std::min(max_pushes, matrix_partition.get_minor_size()).
    // For Volta+, we can limit the buffer size to std::min(max_pushes,
    // matrix_partition.get_minor_size()) if the reduction operation is a pure function if we use
    // locking.
    // FIXME: if i != 0, this will require costly reallocation if we don't use the new CUDA feature
    // to reserve address space.
    vertex_frontier.resize_buffer(vertex_frontier.get_buffer_idx_value() + max_pushes);
    auto buffer_first         = vertex_frontier.buffer_begin();
    auto buffer_key_first     = std::get<0>(buffer_first);
    auto buffer_payload_first = std::get<1>(buffer_first);

    vertex_t row_value_input_offset = 0;
    if (GraphViewType::is_multi_gpu) {
      auto& row_comm = handle.get_subcomm(cugraph::partition_2d::key_naming_t().row_name());
      auto const row_comm_size = row_comm.get_size();
      auto& col_comm = handle.get_subcomm(cugraph::partition_2d::key_naming_t().col_name());
      auto const col_comm_rank = col_comm.get_rank();
      row_value_input_offset =
        graph_view.is_hypergraph_partitioned()
          ? matrix_partition.get_major_value_start_offset()
          : graph_view.get_vertex_partition_first(col_comm_rank * row_comm_size + i) -
              graph_view.get_vertex_partition_first(col_comm_rank * row_comm_size);
    }

    raft::grid_1d_thread_t for_all_low_degree_grid(
      frontier_rows.size() > 0 ? frontier_rows.size() : thrust::distance(vertex_first, vertex_last),
      detail::update_frontier_v_push_if_out_nbr_for_all_block_size,
      handle.get_device_properties().maxGridSize[0]);

    // FIXME: This is highly inefficeint for graphs with high-degree vertices. If we renumber
    // vertices to insure that rows within a partition are sorted by their out-degree in decreasing
    // order, we will apply this kernel only to low out-degree vertices.
    if (frontier_rows.size() > 0) {
      detail::for_all_frontier_row_for_all_nbr_low_degree<<<for_all_low_degree_grid.num_blocks,
                                                            for_all_low_degree_grid.block_size,
                                                            0,
                                                            handle.get_stream()>>>(
        matrix_partition,
        frontier_rows.begin(),
        frontier_rows.begin(),
        adj_matrix_row_value_input_first + row_value_input_offset,
        adj_matrix_col_value_input_first,
        buffer_key_first,
        buffer_payload_first,
        vertex_frontier.get_buffer_idx_ptr(),
        e_op);
    } else {
      detail::for_all_frontier_row_for_all_nbr_low_degree<<<for_all_low_degree_grid.num_blocks,
                                                            for_all_low_degree_grid.block_size,
                                                            0,
                                                            handle.get_stream()>>>(
        matrix_partition,
        vertex_first,
        vertex_last,
        adj_matrix_row_value_input_first + row_value_input_offset,
        adj_matrix_col_value_input_first,
        buffer_key_first,
        buffer_payload_first,
        vertex_frontier.get_buffer_idx_ptr(),
        e_op);
    }
  }

<<<<<<< HEAD
=======
  // 2. reduce the buffer

>>>>>>> eafa3bac
  auto num_buffer_offset = edge_t{0};

  auto buffer_first         = vertex_frontier.buffer_begin();
  auto buffer_key_first     = std::get<0>(buffer_first) + num_buffer_offset;
  auto buffer_payload_first = std::get<1>(buffer_first) + num_buffer_offset;

  auto num_buffer_elements = detail::reduce_buffer_elements(handle,
                                                            buffer_key_first,
                                                            buffer_payload_first,
                                                            vertex_frontier.get_buffer_idx_value(),
                                                            reduce_op);

  if (GraphViewType::is_multi_gpu) {
    auto& comm               = handle.get_comms();
    auto& row_comm           = handle.get_subcomm(cugraph::partition_2d::key_naming_t().row_name());
    auto const row_comm_rank = row_comm.get_rank();
    auto const row_comm_size = row_comm.get_size();
    auto& col_comm           = handle.get_subcomm(cugraph::partition_2d::key_naming_t().col_name());
    auto const col_comm_rank = col_comm.get_rank();
    auto const col_comm_size = col_comm.get_size();

    std::vector<vertex_t> h_vertex_lasts(graph_view.is_hypergraph_partitioned() ? row_comm_size
                                                                                : col_comm_size);
    for (size_t i = 0; i < h_vertex_lasts.size(); ++i) {
      h_vertex_lasts[i] = graph_view.get_vertex_partition_last(
        graph_view.is_hypergraph_partitioned() ? col_comm_rank * row_comm_size + i
                                               : row_comm_rank * col_comm_size + i);
    }
    rmm::device_uvector<vertex_t> d_vertex_lasts(h_vertex_lasts.size(), handle.get_stream());
    raft::update_device(
      d_vertex_lasts.data(), h_vertex_lasts.data(), h_vertex_lasts.size(), handle.get_stream());
    rmm::device_uvector<edge_t> d_tx_buffer_last_boundaries(d_vertex_lasts.size(),
                                                            handle.get_stream());
    thrust::upper_bound(d_vertex_lasts.begin(),
                        d_vertex_lasts.end(),
                        buffer_key_first,
                        buffer_key_first + num_buffer_elements,
                        d_tx_buffer_last_boundaries.begin());
    std::vector<edge_t> h_tx_buffer_last_boundaries(d_tx_buffer_last_boundaries.size());
    raft::update_host(h_tx_buffer_last_boundaries.data(),
                      d_tx_buffer_last_boundaries.data(),
                      d_tx_buffer_last_boundaries.size(),
                      handle.get_stream());
    std::vector<edge_t> tx_counts(h_tx_buffer_last_boundaries.size());
    std::adjacent_difference(
      h_tx_buffer_last_boundaries.begin(), h_tx_buffer_last_boundaries.end(), tx_counts.begin());

    std::vector<edge_t> rx_counts(graph_view.is_hypergraph_partitioned() ? row_comm_size
                                                                         : col_comm_size);
    std::vector<raft::comms::request_t> count_requests(tx_counts.size() + rx_counts.size());
    for (size_t i = 0; i < tx_counts.size(); ++i) {
      comm.isend(&tx_counts[i],
                 1,
                 graph_view.is_hypergraph_partitioned() ? col_comm_rank * row_comm_size + i
                                                        : row_comm_rank * col_comm_size + i,
                 0 /* tag */,
                 count_requests.data() + i);
    }
    for (size_t i = 0; i < rx_counts.size(); ++i) {
      comm.irecv(&rx_counts[i],
                 1,
                 graph_view.is_hypergraph_partitioned() ? col_comm_rank * row_comm_size + i
                                                        : row_comm_rank + i * row_comm_size,
                 0 /* tag */,
                 count_requests.data() + tx_counts.size() + i);
    }
    comm.waitall(count_requests.size(), count_requests.data());

    std::vector<edge_t> tx_offsets(tx_counts.size() + 1, edge_t{0});
    std::partial_sum(tx_counts.begin(), tx_counts.end(), tx_offsets.begin() + 1);
    std::vector<edge_t> rx_offsets(rx_counts.size() + 1, edge_t{0});
    std::partial_sum(rx_counts.begin(), rx_counts.end(), rx_offsets.begin() + 1);

    // FIXME: this will require costly reallocation if we don't use the new CUDA feature to reserve
    // address space.
    vertex_frontier.resize_buffer(num_buffer_elements + rx_offsets.back());

    auto buffer_first         = vertex_frontier.buffer_begin();
    auto buffer_key_first     = std::get<0>(buffer_first) + num_buffer_offset;
    auto buffer_payload_first = std::get<1>(buffer_first) + num_buffer_offset;

    auto constexpr tuple_size = thrust_tuple_size_or_one<
      typename std::iterator_traits<decltype(buffer_payload_first)>::value_type>::value;

    std::vector<raft::comms::request_t> buffer_requests((tx_counts.size() + rx_counts.size()) *
                                                        (1 + tuple_size));
    for (size_t i = 0; i < tx_counts.size(); ++i) {
      auto comm_dst_rank = graph_view.is_hypergraph_partitioned()
                             ? col_comm_rank * row_comm_size + i
                             : row_comm_rank * col_comm_size + i;
      comm.isend(detail::iter_to_raw_ptr(buffer_key_first + tx_offsets[i]),
                 static_cast<size_t>(tx_counts[i]),
                 comm_dst_rank,
                 int{0} /* tag */,
                 buffer_requests.data() + i * (1 + tuple_size));
      device_isend<decltype(buffer_payload_first), decltype(buffer_payload_first)>(
        comm,
        buffer_payload_first + tx_offsets[i],
        static_cast<size_t>(tx_counts[i]),
        comm_dst_rank,
        int{1} /* base tag */,
        buffer_requests.data() + (i * (1 + tuple_size) + 1));
    }
    for (size_t i = 0; i < rx_counts.size(); ++i) {
      auto comm_src_rank = graph_view.is_hypergraph_partitioned()
                             ? col_comm_rank * row_comm_size + i
                             : row_comm_rank + i * row_comm_size;
      comm.irecv(detail::iter_to_raw_ptr(buffer_key_first + num_buffer_elements + rx_offsets[i]),
                 static_cast<size_t>(rx_counts[i]),
                 comm_src_rank,
                 int{0} /* tag */,
                 buffer_requests.data() + ((tx_counts.size() + i) * (1 + tuple_size)));
      device_irecv<decltype(buffer_payload_first), decltype(buffer_payload_first)>(
        comm,
        buffer_payload_first + num_buffer_elements + rx_offsets[i],
        static_cast<size_t>(rx_counts[i]),
        comm_src_rank,
        int{1} /* base tag */,
        buffer_requests.data() + ((tx_counts.size() + i) * (1 + tuple_size) + 1));
    }
    comm.waitall(buffer_requests.size(), buffer_requests.data());

    // FIXME: this does not exploit the fact that each segment is sorted. Lost performance
    // optimization opportunities.
    // FIXME: we can use [vertex_frontier.buffer_begin(), vertex_frontier.buffer_begin() +
    // num_buffer_elements) as temporary buffer inside reduce_buffer_elements().
    num_buffer_offset   = num_buffer_elements;
    num_buffer_elements = detail::reduce_buffer_elements(handle,
                                                         buffer_key_first + num_buffer_elements,
                                                         buffer_payload_first + num_buffer_elements,
                                                         rx_offsets.back(),
                                                         reduce_op);
  }

  // 3. update vertex properties

  if (num_buffer_elements > 0) {
    auto buffer_first         = vertex_frontier.buffer_begin();
    auto buffer_key_first     = std::get<0>(buffer_first) + num_buffer_offset;
    auto buffer_payload_first = std::get<1>(buffer_first) + num_buffer_offset;

    raft::grid_1d_thread_t update_grid(num_buffer_elements,
                                       detail::update_frontier_v_push_if_out_nbr_update_block_size,
                                       handle.get_device_properties().maxGridSize[0]);

    auto constexpr invalid_vertex = invalid_vertex_id<vertex_t>::value;

    auto bucket_and_bucket_size_device_ptrs =
      vertex_frontier.get_bucket_and_bucket_size_device_pointers();
    detail::update_frontier_and_vertex_output_values<VertexFrontierType::kNumBuckets>
      <<<update_grid.num_blocks, update_grid.block_size, 0, handle.get_stream()>>>(
        buffer_key_first,
        buffer_payload_first,
        num_buffer_elements,
        vertex_value_input_first,
        vertex_value_output_first,
        std::get<0>(bucket_and_bucket_size_device_ptrs).get(),
        std::get<1>(bucket_and_bucket_size_device_ptrs).get(),
        VertexFrontierType::kInvalidBucketIdx,
        invalid_vertex,
        v_op);

    auto bucket_sizes_device_ptr = std::get<1>(bucket_and_bucket_size_device_ptrs);
    thrust::host_vector<size_t> bucket_sizes(
      bucket_sizes_device_ptr, bucket_sizes_device_ptr + VertexFrontierType::kNumBuckets);
    for (size_t i = 0; i < VertexFrontierType::kNumBuckets; ++i) {
      vertex_frontier.get_bucket(i).set_size(bucket_sizes[i]);
    }
  }
}

/*

FIXME:

iterating over lower triangular (or upper triangular) : triangle counting
LRB might be necessary if the cost of processing an edge (i, j) is a function of degree(i) and
degree(j) : triangle counting
push-pull switching support (e.g. DOBFS), in this case, we need both
CSR & CSC (trade-off execution time vs memory requirement, unless graph is symmetric)
if graph is symmetric, there will be additional optimization opportunities (e.g. in-degree ==
out-degree) For BFS, sending a bit vector (for the entire set of dest vertices per partitoin may
work better we can use thrust::set_intersection for triangle counting think about adding thrust
wrappers for reduction functions. Can I pass nullptr for dummy
instead of thrust::make_counting_iterator(0)?
*/

}  // namespace experimental
}  // namespace cugraph<|MERGE_RESOLUTION|>--- conflicted
+++ resolved
@@ -344,11 +344,8 @@
   using vertex_t = typename GraphViewType::vertex_type;
   using edge_t   = typename GraphViewType::edge_type;
 
-<<<<<<< HEAD
-=======
   // 1. fill the buffer
 
->>>>>>> eafa3bac
   vertex_frontier.set_buffer_idx_value(0);
 
   auto loop_count = size_t{1};
@@ -373,17 +370,6 @@
       auto const row_comm_size = row_comm.get_size();
       auto& col_comm = handle.get_subcomm(cugraph::partition_2d::key_naming_t().col_name());
       auto const col_comm_rank = col_comm.get_rank();
-<<<<<<< HEAD
-      auto const col_comm_size = col_comm.get_size();
-
-      auto rank = graph_view.is_hypergraph_partitioned() ? col_comm_rank : row_comm_rank;
-      if (static_cast<size_t>(rank) != i) {
-        frontier_rows.resize(
-          graph_view.is_hypergraph_partitioned()
-            ? matrix_partition.get_major_size()
-            : graph_view.get_vertex_partition_size(col_comm_rank * row_comm_size + i),
-          handle.get_stream());
-=======
 
       auto sub_comm_rank = graph_view.is_hypergraph_partitioned() ? col_comm_rank : row_comm_rank;
       auto frontier_size = (static_cast<size_t>(sub_comm_rank) == i)
@@ -396,7 +382,6 @@
       }
       if (static_cast<size_t>(sub_comm_rank) != i) {
         frontier_rows.resize(frontier_size, handle.get_stream());
->>>>>>> eafa3bac
       }
       device_bcast(graph_view.is_hypergraph_partitioned() ? col_comm : row_comm,
                    vertex_first,
@@ -500,11 +485,8 @@
     }
   }
 
-<<<<<<< HEAD
-=======
   // 2. reduce the buffer
 
->>>>>>> eafa3bac
   auto num_buffer_offset = edge_t{0};
 
   auto buffer_first         = vertex_frontier.buffer_begin();
