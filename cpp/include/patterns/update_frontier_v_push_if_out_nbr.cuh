--- conflicted
+++ resolved
@@ -540,11 +540,7 @@
                       d_tx_buffer_last_boundaries.size(),
                       handle.get_stream());
     CUDA_TRY(cudaStreamSynchronize(handle.get_stream()));
-<<<<<<< HEAD
-    std::vector<edge_t> tx_counts(h_tx_buffer_last_boundaries.size());
-=======
     std::vector<size_t> tx_counts(h_tx_buffer_last_boundaries.size());
->>>>>>> e3028ed4
     std::adjacent_difference(
       h_tx_buffer_last_boundaries.begin(), h_tx_buffer_last_boundaries.end(), tx_counts.begin());
 
