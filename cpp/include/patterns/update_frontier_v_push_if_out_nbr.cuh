/*
 * Copyright (c) 2020-2021, NVIDIA CORPORATION.
 *
 * Licensed under the Apache License, Version 2.0 (the "License");
 * you may not use this file except in compliance with the License.
 * You may obtain a copy of the License at
 *
 *     http://www.apache.org/licenses/LICENSE-2.0
 *
 * Unless required by applicable law or agreed to in writing, software
 * distributed under the License is distributed on an "AS IS" BASIS,
 * WITHOUT WARRANTIES OR CONDITIONS OF ANY KIND, either express or implied.
 * See the License for the specific language governing permissions and
 * limitations under the License.
 */
#pragma once

#include <experimental/graph_view.hpp>
#include <matrix_partition_device.cuh>
#include <partition_manager.hpp>
#include <patterns/edge_op_utils.cuh>
#include <patterns/reduce_op.cuh>
#include <utilities/dataframe_buffer.cuh>
#include <utilities/device_comm.cuh>
#include <utilities/error.hpp>
#include <utilities/host_barrier.hpp>
#include <utilities/host_scalar_comm.cuh>
#include <utilities/shuffle_comm.cuh>
#include <utilities/thrust_tuple_utils.cuh>
#include <vertex_partition_device.cuh>

#include <raft/cudart_utils.h>
#include <rmm/thrust_rmm_allocator.h>
#include <raft/handle.hpp>
#include <rmm/device_scalar.hpp>

#include <thrust/binary_search.h>
#include <thrust/distance.h>
#include <thrust/functional.h>
#include <thrust/iterator/constant_iterator.h>
#include <thrust/iterator/zip_iterator.h>
#include <thrust/transform_reduce.h>
#include <thrust/tuple.h>
#include <thrust/type_traits/integer_sequence.h>
#include <cub/cub.cuh>

#include <algorithm>
#include <cstdlib>
#include <limits>
#include <numeric>
#include <type_traits>
#include <utility>
#include <vector>

namespace cugraph {
namespace experimental {

namespace detail {

int32_t constexpr update_frontier_v_push_if_out_nbr_for_all_block_size = 512;

// we cannot use std::iterator_traits<Iterator>::value_type if Iterator is void* (reference to void
// is not allowed)
template <typename PayloadIterator, typename Enable = void>
struct optional_payload_buffer_value_type_t;

template <typename PayloadIterator>
struct optional_payload_buffer_value_type_t<
  PayloadIterator,
  std::enable_if_t<!std::is_same_v<PayloadIterator, void*>>> {
  using value = typename std::iterator_traits<PayloadIterator>::value_type;
};

template <typename PayloadIterator>
struct optional_payload_buffer_value_type_t<
  PayloadIterator,
  std::enable_if_t<std::is_same_v<PayloadIterator, void*>>> {
  using value = void;
};

// FIXME: to silence the spurious warning (missing return statement ...) due to the nvcc bug
// (https://stackoverflow.com/questions/64523302/cuda-missing-return-statement-at-end-of-non-void-
// function-in-constexpr-if-fun)
#if 1
template <typename payload_t, std::enable_if_t<std::is_same_v<payload_t, void>>* = nullptr>
std::byte allocate_optional_payload_buffer(size_t size, cudaStream_t stream)
{
  return std::byte{0};  // dummy
}

template <typename payload_t, std::enable_if_t<!std::is_same_v<payload_t, void>>* = nullptr>
auto allocate_optional_payload_buffer(size_t size, cudaStream_t stream)
{
  return allocate_dataframe_buffer<payload_t>(size, stream);
}

template <typename payload_t, std::enable_if_t<std::is_same_v<payload_t, void>>* = nullptr>
void* get_optional_payload_buffer_begin(std::byte& optional_payload_buffer)
{
  return static_cast<void*>(nullptr);
}

template <typename payload_t, std::enable_if_t<!std::is_same_v<payload_t, void>>* = nullptr>
auto get_optional_payload_buffer_begin(
  std::add_lvalue_reference_t<decltype(allocate_dataframe_buffer<payload_t>(
    size_t{0}, cudaStream_t{nullptr}))> optional_payload_buffer)
{
  return get_dataframe_buffer_begin<payload_t>(optional_payload_buffer);
}
#else
auto allocate_optional_payload_buffer = [](size_t size, cudaStream_t stream) {
  if constexpr (std::is_same_v<payload_t, void>) {
    return std::byte{0};  // dummy
  } else {
    return allocate_dataframe_buffer<payload_t>(size, stream);
  }
};

auto get_optional_payload_buffer_begin = [](auto& optional_payload_buffer) {
  if constexpr (std::is_same_v<payload_t, void>) {
    return static_cast<std::byte*>(nullptr);
  } else {
    return get_dataframe_buffer_begin<payload_t>(optional_payload_buffer);
  }
};
#endif

// FIXME: a temporary workaround for cudaErrorInvalidDeviceFunction error when device lambda is used
<<<<<<< HEAD
=======
// in the else part in if constexpr else statement that involves device lambda
template <typename GraphViewType,
          typename VertexValueInputIterator,
          typename VertexValueOutputIterator,
          typename VertexOp,
          typename key_t>
struct call_v_op_t {
  VertexValueInputIterator vertex_value_input_first{};
  VertexValueOutputIterator vertex_value_output_first{};
  VertexOp v_op{};
  vertex_partition_device_t<GraphViewType> vertex_partition{};
  size_t invalid_bucket_idx;

  template <typename key_type = key_t, typename vertex_type = typename GraphViewType::vertex_type>
  __device__ std::enable_if_t<std::is_same_v<key_type, vertex_type>, uint8_t> operator()(
    key_t key) const
  {
    auto v_offset    = vertex_partition.get_local_vertex_offset_from_vertex_nocheck(key);
    auto v_val       = *(vertex_value_input_first + v_offset);
    auto v_op_result = v_op(key, v_val);
    if (v_op_result) {
      *(vertex_value_output_first + v_offset) = thrust::get<1>(*v_op_result);
      return static_cast<uint8_t>(thrust::get<0>(*v_op_result));
    } else {
      return std::numeric_limits<uint8_t>::max();
    }
  }

  template <typename key_type = key_t, typename vertex_type = typename GraphViewType::vertex_type>
  __device__ std::enable_if_t<!std::is_same_v<key_type, vertex_type>, uint8_t> operator()(
    key_t key) const
  {
    auto v_offset =
      vertex_partition.get_local_vertex_offset_from_vertex_nocheck(thrust::get<0>(key));
    auto v_val       = *(vertex_value_input_first + v_offset);
    auto v_op_result = v_op(key, v_val);
    if (v_op_result) {
      *(vertex_value_output_first + v_offset) = thrust::get<1>(*v_op_result);
      return static_cast<uint8_t>(thrust::get<0>(*v_op_result));
    } else {
      return std::numeric_limits<uint8_t>::max();
    }
  }
};

// FIXME: a temporary workaround for cudaErrorInvalidDeviceFunction error when device lambda is used
>>>>>>> c7b38f2e
// after if constexpr else statement that involves device lambda (bug report submitted)
template <typename key_t>
struct check_invalid_bucket_idx_t {
  __device__ bool operator()(thrust::tuple<uint8_t, key_t> pair)
  {
    return thrust::get<0>(pair) == std::numeric_limits<uint8_t>::max();
  }
};

template <typename GraphViewType,
          typename AdjMatrixRowValueInputIterator,
          typename AdjMatrixColValueInputIterator,
          typename BufferKeyOutputIterator,
          typename BufferPayloadOutputIterator,
          typename EdgeOp>
__device__ void push_if_buffer_element(
  matrix_partition_device_t<GraphViewType>& matrix_partition,
  typename std::iterator_traits<BufferKeyOutputIterator>::value_type key,
  typename GraphViewType::vertex_type row_offset,
  typename GraphViewType::vertex_type col,
  typename GraphViewType::weight_type weight,
  AdjMatrixRowValueInputIterator adj_matrix_row_value_input_first,
  AdjMatrixColValueInputIterator adj_matrix_col_value_input_first,
  BufferKeyOutputIterator buffer_key_output_first,
  BufferPayloadOutputIterator buffer_payload_output_first,
  size_t* buffer_idx_ptr,
  EdgeOp e_op)
{
  using vertex_t = typename GraphViewType::vertex_type;
  using key_t    = typename std::iterator_traits<BufferKeyOutputIterator>::value_type;
  using payload_t =
    typename optional_payload_buffer_value_type_t<BufferPayloadOutputIterator>::value;

  auto col_offset  = matrix_partition.get_minor_offset_from_minor_nocheck(col);
  auto e_op_result = evaluate_edge_op<GraphViewType,
                                      key_t,
                                      AdjMatrixRowValueInputIterator,
                                      AdjMatrixColValueInputIterator,
                                      EdgeOp>()
                       .compute(key,
                                col,
                                weight,
                                *(adj_matrix_row_value_input_first + row_offset),
                                *(adj_matrix_col_value_input_first + col_offset),
                                e_op);
  if (e_op_result) {
    static_assert(sizeof(unsigned long long int) == sizeof(size_t));
    auto buffer_idx = atomicAdd(reinterpret_cast<unsigned long long int*>(buffer_idx_ptr),
                                static_cast<unsigned long long int>(1));
    if constexpr (std::is_same_v<key_t, vertex_t> && std::is_same_v<payload_t, void>) {
      *(buffer_key_output_first + buffer_idx) = col;
    } else if constexpr (std::is_same_v<key_t, vertex_t> && !std::is_same_v<payload_t, void>) {
      *(buffer_key_output_first + buffer_idx)     = col;
      *(buffer_payload_output_first + buffer_idx) = *e_op_result;
    } else if constexpr (!std::is_same_v<key_t, vertex_t> && std::is_same_v<payload_t, void>) {
      *(buffer_key_output_first + buffer_idx) = thrust::make_tuple(col, *e_op_result);
    } else {
      *(buffer_key_output_first + buffer_idx) =
        thrust::make_tuple(col, thrust::get<0>(*e_op_result));
      *(buffer_payload_output_first + buffer_idx) = thrust::get<1>(*e_op_result);
    }
  }
}

template <typename GraphViewType,
          typename KeyIterator,
          typename AdjMatrixRowValueInputIterator,
          typename AdjMatrixColValueInputIterator,
          typename BufferKeyOutputIterator,
          typename BufferPayloadOutputIterator,
          typename EdgeOp>
__global__ void for_all_frontier_row_for_all_nbr_low_degree(
  matrix_partition_device_t<GraphViewType> matrix_partition,
  KeyIterator key_first,
  KeyIterator key_last,
  AdjMatrixRowValueInputIterator adj_matrix_row_value_input_first,
  AdjMatrixColValueInputIterator adj_matrix_col_value_input_first,
  BufferKeyOutputIterator buffer_key_output_first,
  BufferPayloadOutputIterator buffer_payload_output_first,
  size_t* buffer_idx_ptr,
  EdgeOp e_op)
{
  using vertex_t = typename GraphViewType::vertex_type;
  using edge_t   = typename GraphViewType::edge_type;
  using weight_t = typename GraphViewType::weight_type;
  using key_t    = typename std::iterator_traits<KeyIterator>::value_type;
  static_assert(
    std::is_same_v<key_t, typename std::iterator_traits<BufferKeyOutputIterator>::value_type>);
  using payload_t =
    typename optional_payload_buffer_value_type_t<BufferPayloadOutputIterator>::value;

  static_assert(!GraphViewType::is_adj_matrix_transposed,
                "GraphViewType should support the push model.");

  auto const tid = threadIdx.x + blockIdx.x * blockDim.x;
  auto idx       = static_cast<size_t>(tid);

  while (idx < static_cast<size_t>(thrust::distance(key_first, key_last))) {
    auto key = *(key_first + idx);
    vertex_t row{};
    if constexpr (std::is_same_v<key_t, vertex_t>) {
      row = key;
    } else {
      row = thrust::get<0>(key);
    }
    auto row_offset = matrix_partition.get_major_offset_from_major_nocheck(row);
    vertex_t const* indices{nullptr};
    weight_t const* weights{nullptr};
    edge_t local_out_degree{};
    thrust::tie(indices, weights, local_out_degree) = matrix_partition.get_local_edges(row_offset);
    for (edge_t i = 0; i < local_out_degree; ++i) {
      push_if_buffer_element(matrix_partition,
                             key,
                             row_offset,
                             indices[i],
                             weights != nullptr ? weights[i] : weight_t{1.0},
                             adj_matrix_row_value_input_first,
                             adj_matrix_col_value_input_first,
                             buffer_key_output_first,
                             buffer_payload_output_first,
                             buffer_idx_ptr,
                             e_op);
    }
    idx += gridDim.x * blockDim.x;
  }
}

template <typename GraphViewType,
          typename KeyIterator,
          typename AdjMatrixRowValueInputIterator,
          typename AdjMatrixColValueInputIterator,
          typename BufferKeyOutputIterator,
          typename BufferPayloadOutputIterator,
          typename EdgeOp>
__global__ void for_all_frontier_row_for_all_nbr_mid_degree(
  matrix_partition_device_t<GraphViewType> matrix_partition,
  KeyIterator key_first,
  KeyIterator key_last,
  AdjMatrixRowValueInputIterator adj_matrix_row_value_input_first,
  AdjMatrixColValueInputIterator adj_matrix_col_value_input_first,
  BufferKeyOutputIterator buffer_key_output_first,
  BufferPayloadOutputIterator buffer_payload_output_first,
  size_t* buffer_idx_ptr,
  EdgeOp e_op)
{
  using vertex_t = typename GraphViewType::vertex_type;
  using edge_t   = typename GraphViewType::edge_type;
  using weight_t = typename GraphViewType::weight_type;
  using key_t    = typename std::iterator_traits<KeyIterator>::value_type;
  static_assert(
    std::is_same_v<key_t, typename std::iterator_traits<BufferKeyOutputIterator>::value_type>);
  using payload_t =
    typename optional_payload_buffer_value_type_t<BufferPayloadOutputIterator>::value;

  static_assert(!GraphViewType::is_adj_matrix_transposed,
                "GraphViewType should support the push model.");

  auto const tid = threadIdx.x + blockIdx.x * blockDim.x;
  static_assert(update_frontier_v_push_if_out_nbr_for_all_block_size % raft::warp_size() == 0);
  auto const lane_id = tid % raft::warp_size();
  auto idx           = static_cast<size_t>(tid / raft::warp_size());

  while (idx < static_cast<size_t>(thrust::distance(key_first, key_last))) {
    auto key = *(key_first + idx);
    vertex_t row{};
    if constexpr (std::is_same_v<key_t, vertex_t>) {
      row = key;
    } else {
      row = thrust::get<0>(key);
    }
    auto row_offset = matrix_partition.get_major_offset_from_major_nocheck(row);
    vertex_t const* indices{nullptr};
    weight_t const* weights{nullptr};
    edge_t local_out_degree{};
    thrust::tie(indices, weights, local_out_degree) = matrix_partition.get_local_edges(row_offset);
    for (edge_t i = lane_id; i < local_out_degree; i += raft::warp_size()) {
      push_if_buffer_element(matrix_partition,
                             key,
                             row_offset,
                             indices[i],
                             weights != nullptr ? weights[i] : weight_t{1.0},
                             adj_matrix_row_value_input_first,
                             adj_matrix_col_value_input_first,
                             buffer_key_output_first,
                             buffer_payload_output_first,
                             buffer_idx_ptr,
                             e_op);
    }

    idx += gridDim.x * (blockDim.x / raft::warp_size());
  }
}

template <typename GraphViewType,
          typename KeyIterator,
          typename AdjMatrixRowValueInputIterator,
          typename AdjMatrixColValueInputIterator,
          typename BufferKeyOutputIterator,
          typename BufferPayloadOutputIterator,
          typename EdgeOp>
__global__ void for_all_frontier_row_for_all_nbr_high_degree(
  matrix_partition_device_t<GraphViewType> matrix_partition,
  KeyIterator key_first,
  KeyIterator key_last,
  AdjMatrixRowValueInputIterator adj_matrix_row_value_input_first,
  AdjMatrixColValueInputIterator adj_matrix_col_value_input_first,
  BufferKeyOutputIterator buffer_key_output_first,
  BufferPayloadOutputIterator buffer_payload_output_first,
  size_t* buffer_idx_ptr,
  EdgeOp e_op)
{
  using vertex_t = typename GraphViewType::vertex_type;
  using edge_t   = typename GraphViewType::edge_type;
  using weight_t = typename GraphViewType::weight_type;
  using key_t    = typename std::iterator_traits<KeyIterator>::value_type;
  static_assert(
    std::is_same_v<key_t, typename std::iterator_traits<BufferKeyOutputIterator>::value_type>);
  using payload_t =
    typename optional_payload_buffer_value_type_t<BufferPayloadOutputIterator>::value;

  static_assert(!GraphViewType::is_adj_matrix_transposed,
                "GraphViewType should support the push model.");

  auto idx = static_cast<size_t>(blockIdx.x);

  while (idx < static_cast<size_t>(thrust::distance(key_first, key_last))) {
    auto key = *(key_first + idx);
    vertex_t row{};
    if constexpr (std::is_same_v<key_t, vertex_t>) {
      row = key;
    } else {
      row = thrust::get<0>(key);
    }
    auto row_offset = matrix_partition.get_major_offset_from_major_nocheck(row);
    vertex_t const* indices{nullptr};
    weight_t const* weights{nullptr};
    edge_t local_out_degree{};
    thrust::tie(indices, weights, local_out_degree) = matrix_partition.get_local_edges(row_offset);
    for (edge_t i = threadIdx.x; i < local_out_degree; i += blockDim.x) {
      push_if_buffer_element(matrix_partition,
                             key,
                             row_offset,
                             indices[i],
                             weights != nullptr ? weights[i] : weight_t{1.0},
                             adj_matrix_row_value_input_first,
                             adj_matrix_col_value_input_first,
                             buffer_key_output_first,
                             buffer_payload_output_first,
                             buffer_idx_ptr,
                             e_op);
    }

    idx += gridDim.x;
  }
}

template <typename BufferKeyOutputIterator, typename BufferPayloadOutputIterator, typename ReduceOp>
size_t sort_and_reduce_buffer_elements(raft::handle_t const& handle,
                                       BufferKeyOutputIterator buffer_key_output_first,
                                       BufferPayloadOutputIterator buffer_payload_output_first,
                                       size_t num_buffer_elements,
                                       ReduceOp reduce_op)
{
  using key_t = typename std::iterator_traits<BufferKeyOutputIterator>::value_type;
  using payload_t =
    typename optional_payload_buffer_value_type_t<BufferPayloadOutputIterator>::value;

  if constexpr (std::is_same_v<payload_t, void>) {
    thrust::sort(rmm::exec_policy(handle.get_stream())->on(handle.get_stream()),
                 buffer_key_output_first,
                 buffer_key_output_first + num_buffer_elements);
  } else {
    thrust::sort_by_key(rmm::exec_policy(handle.get_stream())->on(handle.get_stream()),
                        buffer_key_output_first,
                        buffer_key_output_first + num_buffer_elements,
                        buffer_payload_output_first);
  }

  size_t num_reduced_buffer_elements{};
  if constexpr (std::is_same_v<payload_t, void>) {
    auto it = thrust::unique(rmm::exec_policy(handle.get_stream())->on(handle.get_stream()),
                             buffer_key_output_first,
                             buffer_key_output_first + num_buffer_elements);
    num_reduced_buffer_elements =
      static_cast<size_t>(thrust::distance(buffer_key_output_first, it));
  } else if constexpr (std::is_same<ReduceOp, reduce_op::any<typename ReduceOp::type>>::value) {
    // FIXME: if ReducOp is any, we may have a cheaper alternative than sort & uique (i.e. discard
    // non-first elements)
    auto it = thrust::unique_by_key(rmm::exec_policy(handle.get_stream())->on(handle.get_stream()),
                                    buffer_key_output_first,
                                    buffer_key_output_first + num_buffer_elements,
                                    buffer_payload_output_first);
    num_reduced_buffer_elements =
      static_cast<size_t>(thrust::distance(buffer_key_output_first, thrust::get<0>(it)));
  } else {
    // FIXME: better avoid temporary buffer or at least limit the maximum buffer size (if we adopt
    // CUDA cooperative group https://devblogs.nvidia.com/cooperative-groups and global sync(), we
    // can use aggregate shared memory as a temporary buffer, or we can limit the buffer size, and
    // split one thrust::reduce_by_key call to multiple thrust::reduce_by_key calls if the
    // temporary buffer size exceeds the maximum buffer size (may be definied as percentage of the
    // system HBM size or a function of the maximum number of threads in the system))
    // FIXME: actually, we can find how many unique keys are here by now.
    // FIXME: if GraphViewType::is_multi_gpu is true, this should be executed on the GPU holding
    // the vertex unless reduce_op is a pure function.
    rmm::device_uvector<key_t> keys(num_buffer_elements, handle.get_stream());
    auto value_buffer =
      allocate_dataframe_buffer<payload_t>(num_buffer_elements, handle.get_stream());
    auto it = thrust::reduce_by_key(rmm::exec_policy(handle.get_stream())->on(handle.get_stream()),
                                    buffer_key_output_first,
                                    buffer_key_output_first + num_buffer_elements,
                                    buffer_payload_output_first,
                                    keys.begin(),
                                    get_dataframe_buffer_begin<payload_t>(value_buffer),
                                    thrust::equal_to<key_t>(),
                                    reduce_op);
    num_reduced_buffer_elements =
      static_cast<size_t>(thrust::distance(keys.begin(), thrust::get<0>(it)));
    // FIXME: this copy can be replaced by move
    thrust::copy(rmm::exec_policy(handle.get_stream())->on(handle.get_stream()),
                 keys.begin(),
                 keys.begin() + num_reduced_buffer_elements,
                 buffer_key_output_first);
    thrust::copy(rmm::exec_policy(handle.get_stream())->on(handle.get_stream()),
                 get_dataframe_buffer_begin<payload_t>(value_buffer),
                 get_dataframe_buffer_begin<payload_t>(value_buffer) + num_reduced_buffer_elements,
                 buffer_payload_output_first);
  }

  return num_reduced_buffer_elements;
}

}  // namespace detail

// FIXME: this documentation needs to be updated due to (tagged-)vertex support
/**
 * @brief Update (tagged-)vertex frontier and (tagged-)vertex property values iterating over the
 * outgoing edges from the frontier.
 *
 * @tparam GraphViewType Type of the passed non-owning graph object.
 * @tparam VertexFrontierType Type of the vertex frontier class which abstracts vertex frontier
 * managements.
 * @tparam AdjMatrixRowValueInputIterator Type of the iterator for graph adjacency matrix row
 * input properties.
 * @tparam AdjMatrixColValueInputIterator Type of the iterator for graph adjacency matrix column
 * input properties.
 * @tparam EdgeOp Type of the quaternary (or quinary) edge operator.
 * @tparam ReduceOp Type of the binary reduction operator.
 * @tparam VertexValueInputIterator Type of the iterator for vertex properties.
 * @tparam VertexValueOutputIterator Type of the iterator for vertex property variables.
 * @tparam VertexOp Type of the binary vertex operator.
 * @param handle RAFT handle object to encapsulate resources (e.g. CUDA stream, communicator, and
 * handles to various CUDA libraries) to run graph algorithms.
 * @param graph_view Non-owning graph object.
 * @param frontier VertexFrontier class object for vertex frontier managements. This object includes
 * multiple bucket objects.
 * @param cur_frontier_bucket_idx Index of the VertexFrontier bucket holding vertices for the
 * current iteration.
 * @param next_frontier_bucket_indices Indices of the VertexFrontier buckets to store new frontier
 * vertices for the next iteration.
 * @param adj_matrix_row_value_input_first Iterator pointing to the adjacency matrix row input
 * properties for the first (inclusive) row (assigned to this process in multi-GPU).
 * `adj_matrix_row_value_input_last` (exclusive) is deduced as @p adj_matrix_row_value_input_first +
 * @p graph_view.get_number_of_local_adj_matrix_partition_rows().
 * @param adj_matrix_col_value_input_first Iterator pointing to the adjacency matrix column input
 * properties for the first (inclusive) column (assigned to this process in multi-GPU).
 * `adj_matrix_col_value_output_last` (exclusive) is deduced as @p adj_matrix_col_value_output_first
 * + @p graph_view.get_number_of_local_adj_matrix_partition_cols().
 * @param e_op Quaternary (or quinary) operator takes edge source, edge destination, (optional edge
 * weight), *(@p adj_matrix_row_value_input_first + i), and *(@p adj_matrix_col_value_input_first +
 * j) (where i is in [0, graph_view.get_number_of_local_adj_matrix_partition_rows()) and j is in [0,
 * get_number_of_local_adj_matrix_partition_cols())) and returns a value to reduced by the @p
 * reduce_op.
 * @param reduce_op Binary operator takes two input arguments and reduce the two variables to one.
 * @param vertex_value_input_first Iterator pointing to the vertex properties for the first
 * (inclusive) vertex (assigned to this process in multi-GPU). `vertex_value_input_last` (exclusive)
 * is deduced as @p vertex_value_input_first + @p graph_view.get_number_of_local_vertices().
 * @param vertex_value_output_first Iterator pointing to the vertex property variables for the first
 * (inclusive) vertex (assigned to tihs process in multi-GPU). `vertex_value_output_last`
 * (exclusive) is deduced as @p vertex_value_output_first + @p
 * graph_view.get_number_of_local_vertices().
 * @param v_op Ternary operator takes (tagged-)vertex ID, *(@p vertex_value_input_first + i) (where
 * i is [0, @p graph_view.get_number_of_local_vertices())) and reduced value of the @p e_op outputs
 * for this vertex and returns the target bucket index (for frontier update) and new verrtex
 * property values (to update *(@p vertex_value_output_first + i)). The target bucket index should
<<<<<<< HEAD
 * either be VertexFrontier::kInvalidBucketIdx or an index in @p next_frontier_bucket_indices.
=======
 * either be VertexFrontierType::kInvalidBucketIdx or an index in @p next_frontier_bucket_indices.
>>>>>>> c7b38f2e
 */
template <typename GraphViewType,
          typename VertexFrontierType,
          typename AdjMatrixRowValueInputIterator,
          typename AdjMatrixColValueInputIterator,
          typename EdgeOp,
          typename ReduceOp,
          typename VertexValueInputIterator,
          typename VertexValueOutputIterator,
          typename VertexOp>
void update_frontier_v_push_if_out_nbr(
  raft::handle_t const& handle,
  GraphViewType const& graph_view,
  VertexFrontierType& frontier,
  size_t cur_frontier_bucket_idx,
  std::vector<size_t> const& next_frontier_bucket_indices,
  // FIXME: if vertices in the frontier are tagged, we should have an option to access with (vertex,
  // tag) pair (currently we can access only with vertex, we may use cuco::static_map for this
  // purpose)
  AdjMatrixRowValueInputIterator adj_matrix_row_value_input_first,
  AdjMatrixColValueInputIterator adj_matrix_col_value_input_first,
  EdgeOp e_op,
  ReduceOp reduce_op,
  // FIXME: if vertices in the frontier are tagged, we should have an option to access with (vertex,
  // tag) pair (currently we can access only with vertex, we may use cuco::static_map for this
  // purpose)
  VertexValueInputIterator vertex_value_input_first,
  // FIXME: if vertices in the frontier are tagged, we should have an option to access with (vertex,
  // tag) pair (currently we can access only with vertex, we may use cuco::static_map for this
  // purpose)
  // FIXME: currently, it is undefined behavior if vertices in the frontier are tagged and the same
  // vertex property is updated by multiple v_op invocations with the same vertex but with different
  // tags.
  VertexValueOutputIterator vertex_value_output_first,
  // FIXME: this takes (tagged-)vertex ID in addition, think about consistency with the other
  // primitives.
  VertexOp v_op)
{
  static_assert(!GraphViewType::is_adj_matrix_transposed,
                "GraphViewType should support the push model.");

  using vertex_t  = typename GraphViewType::vertex_type;
  using edge_t    = typename GraphViewType::edge_type;
  using weight_t  = typename GraphViewType::weight_type;
  using key_t     = typename VertexFrontierType::key_type;
  using payload_t = typename ReduceOp::type;

  auto frontier_key_first = frontier.get_bucket(cur_frontier_bucket_idx).begin();
  auto frontier_key_last  = frontier.get_bucket(cur_frontier_bucket_idx).end();

  // 1. fill the buffer

<<<<<<< HEAD
=======
  if (GraphViewType::is_multi_gpu) {
    auto& comm = handle.get_comms();

    // barrier is necessary here to avoid potential overlap (which can leads to deadlock) between
    // two different communicators (beginning of col_comm)
#if 1
    // FIXME: temporary hack till UCC is integrated into RAFT (so we can use UCC barrier with DASK
    // and MPI barrier with MPI)
    host_barrier(comm, handle.get_stream_view());
#else
    handle.get_stream_view().synchronize();
    comm.barrier();  // currently, this is ncclAllReduce
#endif
  }

>>>>>>> c7b38f2e
  auto key_buffer = allocate_dataframe_buffer<key_t>(size_t{0}, handle.get_stream());
  auto payload_buffer =
    detail::allocate_optional_payload_buffer<payload_t>(size_t{0}, handle.get_stream());
  rmm::device_scalar<size_t> buffer_idx(size_t{0}, handle.get_stream());
  for (size_t i = 0; i < graph_view.get_number_of_local_adj_matrix_partitions(); ++i) {
    matrix_partition_device_t<GraphViewType> matrix_partition(graph_view, i);

    auto matrix_partition_frontier_key_buffer =
      allocate_dataframe_buffer<key_t>(size_t{0}, handle.get_stream());
    vertex_t matrix_partition_frontier_size{0};
    if (GraphViewType::is_multi_gpu) {
      auto& col_comm = handle.get_subcomm(cugraph::partition_2d::key_naming_t().col_name());
      auto const col_comm_rank = col_comm.get_rank();

      matrix_partition_frontier_size = host_scalar_bcast(
        col_comm,
        (static_cast<size_t>(col_comm_rank) == i)
          ? static_cast<vertex_t>(thrust::distance(frontier_key_first, frontier_key_last))
          : vertex_t{0} /* dummy */,
        i,
        handle.get_stream());
      resize_dataframe_buffer<key_t>(
        matrix_partition_frontier_key_buffer, matrix_partition_frontier_size, handle.get_stream());

      if (static_cast<size_t>(col_comm_rank) == i) {
        thrust::copy(rmm::exec_policy(handle.get_stream())->on(handle.get_stream()),
                     frontier_key_first,
                     frontier_key_last,
                     get_dataframe_buffer_begin<key_t>(matrix_partition_frontier_key_buffer));
      }

      device_bcast(col_comm,
                   frontier_key_first,
                   get_dataframe_buffer_begin<key_t>(matrix_partition_frontier_key_buffer),
                   matrix_partition_frontier_size,
                   i,
                   handle.get_stream());
    } else {
      matrix_partition_frontier_size =
        static_cast<vertex_t>(thrust::distance(frontier_key_first, frontier_key_last));
      resize_dataframe_buffer<key_t>(
        matrix_partition_frontier_key_buffer, matrix_partition_frontier_size, handle.get_stream());
      thrust::copy(rmm::exec_policy(handle.get_stream())->on(handle.get_stream()),
                   frontier_key_first,
                   frontier_key_last,
                   get_dataframe_buffer_begin<key_t>(matrix_partition_frontier_key_buffer));
    }

    vertex_t const* matrix_partition_frontier_row_first{nullptr};
    vertex_t const* matrix_partition_frontier_row_last{nullptr};
    if constexpr (std::is_same_v<key_t, vertex_t>) {
      matrix_partition_frontier_row_first =
        get_dataframe_buffer_begin<key_t>(matrix_partition_frontier_key_buffer);
      matrix_partition_frontier_row_last =
        get_dataframe_buffer_end<key_t>(matrix_partition_frontier_key_buffer);
    } else {
      matrix_partition_frontier_row_first =
        thrust::get<0>(get_dataframe_buffer_begin<key_t>(matrix_partition_frontier_key_buffer)
                         .get_iterator_tuple());
      matrix_partition_frontier_row_last = thrust::get<0>(
        get_dataframe_buffer_end<key_t>(matrix_partition_frontier_key_buffer).get_iterator_tuple());
    }
    auto max_pushes =
      thrust::distance(matrix_partition_frontier_row_first, matrix_partition_frontier_row_last) > 0
        ? thrust::transform_reduce(
            rmm::exec_policy(handle.get_stream())->on(handle.get_stream()),
            matrix_partition_frontier_row_first,
            matrix_partition_frontier_row_last,
            [matrix_partition] __device__(auto row) {
              auto row_offset = matrix_partition.get_major_offset_from_major_nocheck(row);
              return matrix_partition.get_local_degree(row_offset);
            },
            edge_t{0},
            thrust::plus<edge_t>())
        : edge_t{0};

    // FIXME: This is highly pessimistic for single GPU (and multi-GPU as well if we maintain
    // additional per column data for filtering in e_op). If we can pause & resume execution if
    // buffer needs to be increased (and if we reserve address space to avoid expensive
    // reallocation;
    // https://devblogs.nvidia.com/introducing-low-level-gpu-virtual-memory-management/), we can
    // start with a smaller buffer size (especially when the frontier size is large).
    // for special cases when we can assure that there is no more than one push per destination
    // (e.g. if cugraph::experimental::reduce_op::any is used), we can limit the buffer size to
    // std::min(max_pushes, matrix_partition.get_minor_size()).
    // For Volta+, we can limit the buffer size to std::min(max_pushes,
    // matrix_partition.get_minor_size()) if the reduction operation is a pure function if we use
    // locking.
    // FIXME: if i != 0, this will require costly reallocation if we don't use the new CUDA feature
    // to reserve address space.
    auto new_buffer_size = buffer_idx.value(handle.get_stream()) + max_pushes;
    resize_dataframe_buffer<key_t>(key_buffer, new_buffer_size, handle.get_stream());
    if constexpr (!std::is_same_v<payload_t, void>) {
      resize_dataframe_buffer<payload_t>(payload_buffer, new_buffer_size, handle.get_stream());
    }

    auto row_value_input_offset = GraphViewType::is_adj_matrix_transposed
                                    ? vertex_t{0}
                                    : matrix_partition.get_major_value_start_offset();
    auto segment_offsets = graph_view.get_local_adj_matrix_partition_segment_offsets(i);
    if (segment_offsets.size() > 0) {
      static_assert(detail::num_segments_per_vertex_partition == 3);
      std::vector<vertex_t> h_thresholds(detail::num_segments_per_vertex_partition - 1);
      h_thresholds[0] = matrix_partition.get_major_first() + segment_offsets[1];
      h_thresholds[1] = matrix_partition.get_major_first() + segment_offsets[2];
      rmm::device_uvector<vertex_t> d_thresholds(h_thresholds.size(), handle.get_stream());
      raft::update_device(
        d_thresholds.data(), h_thresholds.data(), h_thresholds.size(), handle.get_stream());
      rmm::device_uvector<vertex_t> d_offsets(d_thresholds.size(), handle.get_stream());
      thrust::lower_bound(rmm::exec_policy(handle.get_stream())->on(handle.get_stream()),
                          matrix_partition_frontier_row_first,
                          matrix_partition_frontier_row_last,
                          d_thresholds.begin(),
                          d_thresholds.end(),
                          d_offsets.begin());
      std::vector<vertex_t> h_offsets(d_offsets.size());
      raft::update_host(h_offsets.data(), d_offsets.data(), d_offsets.size(), handle.get_stream());
      CUDA_TRY(cudaStreamSynchronize(handle.get_stream()));
      // FIXME: we may further improve performance by 1) concurrently running kernels on different
      // segments; 2) individually tuning block sizes for different segments; and 3) adding one more
      // segment for very high degree vertices and running segmented reduction
      if (h_offsets[0] > 0) {
        raft::grid_1d_block_t update_grid(
          h_offsets[0],
          detail::update_frontier_v_push_if_out_nbr_for_all_block_size,
          handle.get_device_properties().maxGridSize[0]);

        detail::for_all_frontier_row_for_all_nbr_high_degree<<<update_grid.num_blocks,
                                                               update_grid.block_size,
                                                               0,
                                                               handle.get_stream()>>>(
          matrix_partition,
          get_dataframe_buffer_begin<key_t>(matrix_partition_frontier_key_buffer),
          get_dataframe_buffer_begin<key_t>(matrix_partition_frontier_key_buffer) + h_offsets[0],
          adj_matrix_row_value_input_first + row_value_input_offset,
          adj_matrix_col_value_input_first,
          get_dataframe_buffer_begin<key_t>(key_buffer),
          detail::get_optional_payload_buffer_begin<payload_t>(payload_buffer),
          buffer_idx.data(),
          e_op);
      }
      if (h_offsets[1] - h_offsets[0] > 0) {
        raft::grid_1d_warp_t update_grid(
          h_offsets[1] - h_offsets[0],
          detail::update_frontier_v_push_if_out_nbr_for_all_block_size,
          handle.get_device_properties().maxGridSize[0]);

        detail::for_all_frontier_row_for_all_nbr_mid_degree<<<update_grid.num_blocks,
                                                              update_grid.block_size,
                                                              0,
                                                              handle.get_stream()>>>(
          matrix_partition,
          get_dataframe_buffer_begin<key_t>(matrix_partition_frontier_key_buffer) + h_offsets[0],
          get_dataframe_buffer_begin<key_t>(matrix_partition_frontier_key_buffer) + h_offsets[1],
          adj_matrix_row_value_input_first + row_value_input_offset,
          adj_matrix_col_value_input_first,
          get_dataframe_buffer_begin<key_t>(key_buffer),
          detail::get_optional_payload_buffer_begin<payload_t>(payload_buffer),
          buffer_idx.data(),
          e_op);
      }
      if (matrix_partition_frontier_size - h_offsets[1] > 0) {
        raft::grid_1d_thread_t update_grid(
          matrix_partition_frontier_size - h_offsets[1],
          detail::update_frontier_v_push_if_out_nbr_for_all_block_size,
          handle.get_device_properties().maxGridSize[0]);

        detail::for_all_frontier_row_for_all_nbr_low_degree<<<update_grid.num_blocks,
                                                              update_grid.block_size,
                                                              0,
                                                              handle.get_stream()>>>(
          matrix_partition,
          get_dataframe_buffer_begin<key_t>(matrix_partition_frontier_key_buffer) + h_offsets[1],
          get_dataframe_buffer_end<key_t>(matrix_partition_frontier_key_buffer),
          adj_matrix_row_value_input_first + row_value_input_offset,
          adj_matrix_col_value_input_first,
          get_dataframe_buffer_begin<key_t>(key_buffer),
          detail::get_optional_payload_buffer_begin<payload_t>(payload_buffer),
          buffer_idx.data(),
          e_op);
      }
    } else {
      if (matrix_partition_frontier_size > 0) {
        raft::grid_1d_thread_t update_grid(
          matrix_partition_frontier_size,
          detail::update_frontier_v_push_if_out_nbr_for_all_block_size,
          handle.get_device_properties().maxGridSize[0]);

        detail::for_all_frontier_row_for_all_nbr_low_degree<<<update_grid.num_blocks,
                                                              update_grid.block_size,
                                                              0,
                                                              handle.get_stream()>>>(
          matrix_partition,
          get_dataframe_buffer_begin<key_t>(matrix_partition_frontier_key_buffer),
          get_dataframe_buffer_end<key_t>(matrix_partition_frontier_key_buffer),
          adj_matrix_row_value_input_first + row_value_input_offset,
          adj_matrix_col_value_input_first,
          get_dataframe_buffer_begin<key_t>(key_buffer),
          detail::get_optional_payload_buffer_begin<payload_t>(payload_buffer),
          buffer_idx.data(),
          e_op);
      }
    }
  }

  if (GraphViewType::is_multi_gpu) {
    auto& comm = handle.get_comms();

    // barrier is necessary here to avoid potential overlap (which can leads to deadlock) between
    // two different communicators (beginning of col_comm)
#if 1
    // FIXME: temporary hack till UCC is integrated into RAFT (so we can use UCC barrier with DASK
    // and MPI barrier with MPI)
    host_barrier(comm, handle.get_stream_view());
#else
    handle.get_stream_view().synchronize();
    comm.barrier();  // currently, this is ncclAllReduce
#endif
  }

  // 2. reduce the buffer

  auto num_buffer_elements = detail::sort_and_reduce_buffer_elements(
    handle,
    get_dataframe_buffer_begin<key_t>(key_buffer),
    detail::get_optional_payload_buffer_begin<payload_t>(payload_buffer),
    buffer_idx.value(handle.get_stream()),
    reduce_op);
  if (GraphViewType::is_multi_gpu) {
    // FIXME: this step is unnecessary if row_comm_size== 1
    auto& comm               = handle.get_comms();
    auto& row_comm           = handle.get_subcomm(cugraph::partition_2d::key_naming_t().row_name());
    auto const row_comm_size = row_comm.get_size();
    auto& col_comm           = handle.get_subcomm(cugraph::partition_2d::key_naming_t().col_name());
    auto const col_comm_rank = col_comm.get_rank();

    // barrier is necessary here to avoid potential overlap (which can leads to deadlock) between
    // two different communicators (beginning of row_comm)
#if 1
    // FIXME: temporary hack till UCC is integrated into RAFT (so we can use UCC barrier with DASK
    // and MPI barrier with MPI)
    host_barrier(comm, handle.get_stream_view());
#else
    handle.get_stream_view().synchronize();
    comm.barrier();  // currently, this is ncclAllReduce
#endif

    std::vector<vertex_t> h_vertex_lasts(row_comm_size);
    for (size_t i = 0; i < h_vertex_lasts.size(); ++i) {
      h_vertex_lasts[i] = graph_view.get_vertex_partition_last(col_comm_rank * row_comm_size + i);
    }

    rmm::device_uvector<vertex_t> d_vertex_lasts(h_vertex_lasts.size(), handle.get_stream());
    raft::update_device(
      d_vertex_lasts.data(), h_vertex_lasts.data(), h_vertex_lasts.size(), handle.get_stream());
    rmm::device_uvector<edge_t> d_tx_buffer_last_boundaries(d_vertex_lasts.size(),
                                                            handle.get_stream());
    vertex_t const* row_first{nullptr};
    if constexpr (std::is_same_v<key_t, vertex_t>) {
      row_first = get_dataframe_buffer_begin<key_t>(key_buffer);
    } else {
      row_first =
        thrust::get<0>(get_dataframe_buffer_begin<key_t>(key_buffer).get_iterator_tuple());
    }
    thrust::lower_bound(rmm::exec_policy(handle.get_stream())->on(handle.get_stream()),
                        row_first,
                        row_first + num_buffer_elements,
                        d_vertex_lasts.begin(),
                        d_vertex_lasts.end(),
                        d_tx_buffer_last_boundaries.begin());
    std::vector<edge_t> h_tx_buffer_last_boundaries(d_tx_buffer_last_boundaries.size());
    raft::update_host(h_tx_buffer_last_boundaries.data(),
                      d_tx_buffer_last_boundaries.data(),
                      d_tx_buffer_last_boundaries.size(),
                      handle.get_stream());
    handle.get_stream_view().synchronize();
    std::vector<size_t> tx_counts(h_tx_buffer_last_boundaries.size());
    std::adjacent_difference(
      h_tx_buffer_last_boundaries.begin(), h_tx_buffer_last_boundaries.end(), tx_counts.begin());

    auto rx_key_buffer = allocate_dataframe_buffer<key_t>(size_t{0}, handle.get_stream());
    std::tie(rx_key_buffer, std::ignore) = shuffle_values(
      row_comm, get_dataframe_buffer_begin<key_t>(key_buffer), tx_counts, handle.get_stream());
    key_buffer = std::move(rx_key_buffer);

    if constexpr (!std::is_same_v<payload_t, void>) {
      auto rx_payload_buffer = allocate_dataframe_buffer<payload_t>(size_t{0}, handle.get_stream());
      std::tie(rx_payload_buffer, std::ignore) =
        shuffle_values(row_comm,
                       get_dataframe_buffer_begin<payload_t>(payload_buffer),
                       tx_counts,
                       handle.get_stream());
      payload_buffer = std::move(rx_payload_buffer);
    }

    num_buffer_elements = detail::sort_and_reduce_buffer_elements(
      handle,
      get_dataframe_buffer_begin<key_t>(key_buffer),
      detail::get_optional_payload_buffer_begin<payload_t>(payload_buffer),
      size_dataframe_buffer<key_t>(key_buffer),
      reduce_op);
<<<<<<< HEAD
=======

    // barrier is necessary here to avoid potential overlap (which can leads to deadlock) between
    // two different communicators (end of row_comm)
#if 1
    // FIXME: temporary hack till UCC is integrated into RAFT (so we can use UCC barrier with DASK
    // and MPI barrier with MPI)
    host_barrier(comm, handle.get_stream_view());
#else
    handle.get_stream_view().synchronize();
    comm.barrier();  // currently, this is ncclAllReduce
#endif
>>>>>>> c7b38f2e
  }

  // 3. update vertex properties and frontier

  if (num_buffer_elements > 0) {
    static_assert(VertexFrontierType::kNumBuckets <= std::numeric_limits<uint8_t>::max());
    rmm::device_uvector<uint8_t> bucket_indices(num_buffer_elements, handle.get_stream());

    vertex_partition_device_t<GraphViewType> vertex_partition(graph_view);

    if constexpr (!std::is_same_v<payload_t, void>) {
      auto key_payload_pair_first = thrust::make_zip_iterator(
        thrust::make_tuple(get_dataframe_buffer_begin<key_t>(key_buffer),
                           detail::get_optional_payload_buffer_begin<payload_t>(payload_buffer)));
      thrust::transform(
        rmm::exec_policy(handle.get_stream())->on(handle.get_stream()),
        key_payload_pair_first,
        key_payload_pair_first + num_buffer_elements,
        bucket_indices.begin(),
        [vertex_value_input_first,
         vertex_value_output_first,
         v_op,
         vertex_partition,
         invalid_bucket_idx = VertexFrontierType::kInvalidBucketIdx] __device__(auto pair) {
          auto key     = thrust::get<0>(pair);
          auto payload = thrust::get<1>(pair);
          vertex_t v_offset{};
          if constexpr (std::is_same_v<key_t, vertex_t>) {
            v_offset = vertex_partition.get_local_vertex_offset_from_vertex_nocheck(key);
          } else {
            v_offset =
              vertex_partition.get_local_vertex_offset_from_vertex_nocheck(thrust::get<0>(key));
          }
          auto v_val       = *(vertex_value_input_first + v_offset);
          auto v_op_result = v_op(key, v_val, payload);
          if (v_op_result) {
            *(vertex_value_output_first + v_offset) = thrust::get<1>(*v_op_result);
            return static_cast<uint8_t>(thrust::get<0>(*v_op_result));
          } else {
            return std::numeric_limits<uint8_t>::max();
          }
        });

      resize_dataframe_buffer<payload_t>(payload_buffer, size_t{0}, handle.get_stream());
      shrink_to_fit_dataframe_buffer<payload_t>(payload_buffer, handle.get_stream());
    } else {
<<<<<<< HEAD
      thrust::transform(
        rmm::exec_policy(handle.get_stream())->on(handle.get_stream()),
        get_dataframe_buffer_begin<key_t>(key_buffer),
        get_dataframe_buffer_begin<key_t>(key_buffer) + num_buffer_elements,
        bucket_indices.begin(),
        [vertex_value_input_first,
         vertex_value_output_first,
         v_op,
         vertex_partition,
         invalid_bucket_idx = VertexFrontierType::kInvalidBucketIdx] __device__(auto key) {
          vertex_t v_offset{};
          if constexpr (std::is_same_v<key_t, vertex_t>) {
            v_offset = vertex_partition.get_local_vertex_offset_from_vertex_nocheck(key);
          } else {
            v_offset =
              vertex_partition.get_local_vertex_offset_from_vertex_nocheck(thrust::get<0>(key));
          }
          auto v_val       = *(vertex_value_input_first + v_offset);
          auto v_op_result = v_op(key, v_val);
          if (v_op_result) {
            *(vertex_value_output_first + v_offset) = thrust::get<1>(*v_op_result);
            return static_cast<uint8_t>(thrust::get<0>(*v_op_result));
          } else {
            return std::numeric_limits<uint8_t>::max();
          }
        });
=======
      thrust::transform(rmm::exec_policy(handle.get_stream())->on(handle.get_stream()),
                        get_dataframe_buffer_begin<key_t>(key_buffer),
                        get_dataframe_buffer_begin<key_t>(key_buffer) + num_buffer_elements,
                        bucket_indices.begin(),
                        detail::call_v_op_t<GraphViewType,
                                            VertexValueInputIterator,
                                            VertexValueOutputIterator,
                                            VertexOp,
                                            key_t>{vertex_value_input_first,
                                                   vertex_value_output_first,
                                                   v_op,
                                                   vertex_partition,
                                                   VertexFrontierType::kInvalidBucketIdx});
>>>>>>> c7b38f2e
    }

    auto bucket_key_pair_first = thrust::make_zip_iterator(
      thrust::make_tuple(bucket_indices.begin(), get_dataframe_buffer_begin<key_t>(key_buffer)));
    bucket_indices.resize(
      thrust::distance(
        bucket_key_pair_first,
        thrust::remove_if(rmm::exec_policy(handle.get_stream())->on(handle.get_stream()),
                          bucket_key_pair_first,
                          bucket_key_pair_first + num_buffer_elements,
                          detail::check_invalid_bucket_idx_t<key_t>())),
      handle.get_stream());
    resize_dataframe_buffer<key_t>(key_buffer, bucket_indices.size(), handle.get_stream());
    bucket_indices.shrink_to_fit(handle.get_stream());
    shrink_to_fit_dataframe_buffer<key_t>(key_buffer, handle.get_stream());

    frontier.insert_to_buckets(bucket_indices.begin(),
                               bucket_indices.end(),
                               get_dataframe_buffer_begin<key_t>(key_buffer),
                               next_frontier_bucket_indices);
  }
}  // namespace experimental

}  // namespace experimental
}  // namespace cugraph<|MERGE_RESOLUTION|>--- conflicted
+++ resolved
@@ -126,8 +126,6 @@
 #endif
 
 // FIXME: a temporary workaround for cudaErrorInvalidDeviceFunction error when device lambda is used
-<<<<<<< HEAD
-=======
 // in the else part in if constexpr else statement that involves device lambda
 template <typename GraphViewType,
           typename VertexValueInputIterator,
@@ -174,7 +172,6 @@
 };
 
 // FIXME: a temporary workaround for cudaErrorInvalidDeviceFunction error when device lambda is used
->>>>>>> c7b38f2e
 // after if constexpr else statement that involves device lambda (bug report submitted)
 template <typename key_t>
 struct check_invalid_bucket_idx_t {
@@ -559,11 +556,7 @@
  * i is [0, @p graph_view.get_number_of_local_vertices())) and reduced value of the @p e_op outputs
  * for this vertex and returns the target bucket index (for frontier update) and new verrtex
  * property values (to update *(@p vertex_value_output_first + i)). The target bucket index should
-<<<<<<< HEAD
- * either be VertexFrontier::kInvalidBucketIdx or an index in @p next_frontier_bucket_indices.
-=======
  * either be VertexFrontierType::kInvalidBucketIdx or an index in @p next_frontier_bucket_indices.
->>>>>>> c7b38f2e
  */
 template <typename GraphViewType,
           typename VertexFrontierType,
@@ -616,8 +609,6 @@
 
   // 1. fill the buffer
 
-<<<<<<< HEAD
-=======
   if (GraphViewType::is_multi_gpu) {
     auto& comm = handle.get_comms();
 
@@ -633,7 +624,6 @@
 #endif
   }
 
->>>>>>> c7b38f2e
   auto key_buffer = allocate_dataframe_buffer<key_t>(size_t{0}, handle.get_stream());
   auto payload_buffer =
     detail::allocate_optional_payload_buffer<payload_t>(size_t{0}, handle.get_stream());
@@ -935,8 +925,6 @@
       detail::get_optional_payload_buffer_begin<payload_t>(payload_buffer),
       size_dataframe_buffer<key_t>(key_buffer),
       reduce_op);
-<<<<<<< HEAD
-=======
 
     // barrier is necessary here to avoid potential overlap (which can leads to deadlock) between
     // two different communicators (end of row_comm)
@@ -948,7 +936,6 @@
     handle.get_stream_view().synchronize();
     comm.barrier();  // currently, this is ncclAllReduce
 #endif
->>>>>>> c7b38f2e
   }
 
   // 3. update vertex properties and frontier
@@ -995,34 +982,6 @@
       resize_dataframe_buffer<payload_t>(payload_buffer, size_t{0}, handle.get_stream());
       shrink_to_fit_dataframe_buffer<payload_t>(payload_buffer, handle.get_stream());
     } else {
-<<<<<<< HEAD
-      thrust::transform(
-        rmm::exec_policy(handle.get_stream())->on(handle.get_stream()),
-        get_dataframe_buffer_begin<key_t>(key_buffer),
-        get_dataframe_buffer_begin<key_t>(key_buffer) + num_buffer_elements,
-        bucket_indices.begin(),
-        [vertex_value_input_first,
-         vertex_value_output_first,
-         v_op,
-         vertex_partition,
-         invalid_bucket_idx = VertexFrontierType::kInvalidBucketIdx] __device__(auto key) {
-          vertex_t v_offset{};
-          if constexpr (std::is_same_v<key_t, vertex_t>) {
-            v_offset = vertex_partition.get_local_vertex_offset_from_vertex_nocheck(key);
-          } else {
-            v_offset =
-              vertex_partition.get_local_vertex_offset_from_vertex_nocheck(thrust::get<0>(key));
-          }
-          auto v_val       = *(vertex_value_input_first + v_offset);
-          auto v_op_result = v_op(key, v_val);
-          if (v_op_result) {
-            *(vertex_value_output_first + v_offset) = thrust::get<1>(*v_op_result);
-            return static_cast<uint8_t>(thrust::get<0>(*v_op_result));
-          } else {
-            return std::numeric_limits<uint8_t>::max();
-          }
-        });
-=======
       thrust::transform(rmm::exec_policy(handle.get_stream())->on(handle.get_stream()),
                         get_dataframe_buffer_begin<key_t>(key_buffer),
                         get_dataframe_buffer_begin<key_t>(key_buffer) + num_buffer_elements,
@@ -1036,7 +995,6 @@
                                                    v_op,
                                                    vertex_partition,
                                                    VertexFrontierType::kInvalidBucketIdx});
->>>>>>> c7b38f2e
     }
 
     auto bucket_key_pair_first = thrust::make_zip_iterator(
