/*
 * Copyright (c) 2020-2021, NVIDIA CORPORATION.
 *
 * Licensed under the Apache License, Version 2.0 (the "License");
 * you may not use this file except in compliance with the License.
 * You may obtain a copy of the License at
 *
 *     http://www.apache.org/licenses/LICENSE-2.0
 *
 * Unless required by applicable law or agreed to in writing, software
 * distributed under the License is distributed on an "AS IS" BASIS,
 * WITHOUT WARRANTIES OR CONDITIONS OF ANY KIND, either express or implied.
 * See the License for the specific language governing permissions and
 * limitations under the License.
 */
#pragma once

#include <cstdlib>
#include <experimental/graph_view.hpp>
#include <matrix_partition_device.cuh>
#include <partition_manager.hpp>
#include <patterns/edge_op_utils.cuh>
#include <patterns/reduce_op.cuh>
#include <utilities/dataframe_buffer.cuh>
#include <utilities/device_comm.cuh>
#include <utilities/error.hpp>
#include <utilities/host_scalar_comm.cuh>
#include <utilities/shuffle_comm.cuh>
#include <utilities/thrust_tuple_utils.cuh>
#include <vertex_partition_device.cuh>

#include <raft/cudart_utils.h>
#include <rmm/thrust_rmm_allocator.h>
#include <raft/handle.hpp>
#include <rmm/device_scalar.hpp>

#include <thrust/binary_search.h>
#include <thrust/distance.h>
#include <thrust/functional.h>
#include <thrust/iterator/discard_iterator.h>
#include <thrust/transform_reduce.h>
#include <thrust/tuple.h>
#include <thrust/type_traits/integer_sequence.h>
#include <cub/cub.cuh>

#include <algorithm>
#include <limits>
#include <numeric>
#include <type_traits>
#include <utility>
#include <vector>

namespace cugraph {
namespace experimental {

namespace detail {

int32_t constexpr update_frontier_v_push_if_out_nbr_for_all_block_size = 512;
// FIXME: block size requires tuning
int32_t constexpr update_frontier_v_push_if_out_nbr_update_block_size  = 128;

template <typename GraphViewType,
          typename RowIterator,
          typename AdjMatrixRowValueInputIterator,
          typename AdjMatrixColValueInputIterator,
          typename BufferKeyOutputIterator,
          typename BufferPayloadOutputIterator,
          typename EdgeOp>
__global__ void for_all_frontier_row_for_all_nbr_low_degree(
  matrix_partition_device_t<GraphViewType> matrix_partition,
  RowIterator row_first,
  RowIterator row_last,
  AdjMatrixRowValueInputIterator adj_matrix_row_value_input_first,
  AdjMatrixColValueInputIterator adj_matrix_col_value_input_first,
  BufferKeyOutputIterator buffer_key_output_first,
  BufferPayloadOutputIterator buffer_payload_output_first,
  size_t* buffer_idx_ptr,
  EdgeOp e_op)
{
  using vertex_t = typename GraphViewType::vertex_type;
  using edge_t   = typename GraphViewType::edge_type;
  using weight_t = typename GraphViewType::weight_type;

  static_assert(!GraphViewType::is_adj_matrix_transposed,
                "GraphViewType should support the push model.");

  auto const tid = threadIdx.x + blockIdx.x * blockDim.x;
  auto idx       = static_cast<size_t>(tid);

  while (idx < static_cast<size_t>(thrust::distance(row_first, row_last))) {
    vertex_t row    = *(row_first + idx);
    auto row_offset = matrix_partition.get_major_offset_from_major_nocheck(row);
    vertex_t const* indices{nullptr};
    weight_t const* weights{nullptr};
    edge_t local_out_degree{};
    thrust::tie(indices, weights, local_out_degree) = matrix_partition.get_local_edges(row_offset);
    for (edge_t i = 0; i < local_out_degree; ++i) {
      auto col         = indices[i];
      auto weight      = weights != nullptr ? weights[i] : 1.0;
      auto col_offset  = matrix_partition.get_minor_offset_from_minor_nocheck(col);
      auto e_op_result = evaluate_edge_op<GraphViewType,
                                          AdjMatrixRowValueInputIterator,
                                          AdjMatrixColValueInputIterator,
                                          EdgeOp>()
                           .compute(row,
                                    col,
                                    weight,
                                    *(adj_matrix_row_value_input_first + row_offset),
                                    *(adj_matrix_col_value_input_first + col_offset),
                                    e_op);
      if (thrust::get<0>(e_op_result) == true) {
        // FIXME: This atomicAdd serializes execution. If we renumber vertices to insure that rows
        // within a partition are sorted by their out-degree in decreasing order, we can compute
        // a tight uppper bound for the maximum number of pushes per warp/block and use shared
        // memory buffer to reduce the number of atomicAdd operations.
        static_assert(sizeof(unsigned long long int) == sizeof(size_t));
        auto buffer_idx = atomicAdd(reinterpret_cast<unsigned long long int*>(buffer_idx_ptr),
                                    static_cast<unsigned long long int>(1));
        *(buffer_key_output_first + buffer_idx)     = col;
        *(buffer_payload_output_first + buffer_idx) = thrust::get<1>(e_op_result);
      }
    }
    idx += gridDim.x * blockDim.x;
  }
}

template <typename GraphViewType,
          typename RowIterator,
          typename AdjMatrixRowValueInputIterator,
          typename AdjMatrixColValueInputIterator,
          typename BufferKeyOutputIterator,
          typename BufferPayloadOutputIterator,
          typename EdgeOp>
__global__ void for_all_frontier_row_for_all_nbr_mid_degree(
  matrix_partition_device_t<GraphViewType> matrix_partition,
  RowIterator row_first,
  RowIterator row_last,
  AdjMatrixRowValueInputIterator adj_matrix_row_value_input_first,
  AdjMatrixColValueInputIterator adj_matrix_col_value_input_first,
  BufferKeyOutputIterator buffer_key_output_first,
  BufferPayloadOutputIterator buffer_payload_output_first,
  size_t* buffer_idx_ptr,
  EdgeOp e_op)
{
  using vertex_t = typename GraphViewType::vertex_type;
  using edge_t   = typename GraphViewType::edge_type;
  using weight_t = typename GraphViewType::weight_type;

  static_assert(!GraphViewType::is_adj_matrix_transposed,
                "GraphViewType should support the push model.");

  auto const tid = threadIdx.x + blockIdx.x * blockDim.x;
  static_assert(update_frontier_v_push_if_out_nbr_for_all_block_size % raft::warp_size() == 0);
  auto const lane_id = tid % raft::warp_size();
  auto idx           = static_cast<size_t>(tid / raft::warp_size());

  while (idx < static_cast<size_t>(thrust::distance(row_first, row_last))) {
    vertex_t row    = *(row_first + idx);
    auto row_offset = matrix_partition.get_major_offset_from_major_nocheck(row);
    vertex_t const* indices{nullptr};
    weight_t const* weights{nullptr};
    edge_t local_out_degree{};
    thrust::tie(indices, weights, local_out_degree) = matrix_partition.get_local_edges(row_offset);
    for (edge_t i = lane_id; i < local_out_degree; i += raft::warp_size()) {
      auto col         = indices[i];
      auto weight      = weights != nullptr ? weights[i] : 1.0;
      auto col_offset  = matrix_partition.get_minor_offset_from_minor_nocheck(col);
      auto e_op_result = evaluate_edge_op<GraphViewType,
                                          AdjMatrixRowValueInputIterator,
                                          AdjMatrixColValueInputIterator,
                                          EdgeOp>()
                           .compute(row,
                                    col,
                                    weight,
                                    *(adj_matrix_row_value_input_first + row_offset),
                                    *(adj_matrix_col_value_input_first + col_offset),
                                    e_op);
      if (thrust::get<0>(e_op_result) == true) {
        // FIXME: This atomicAdd serializes execution. If we renumber vertices to insure that rows
        // within a partition are sorted by their out-degree in decreasing order, we can compute
        // a tight uppper bound for the maximum number of pushes per warp/block and use shared
        // memory buffer to reduce the number of atomicAdd operations.
        static_assert(sizeof(unsigned long long int) == sizeof(size_t));
        auto buffer_idx = atomicAdd(reinterpret_cast<unsigned long long int*>(buffer_idx_ptr),
                                    static_cast<unsigned long long int>(1));
        *(buffer_key_output_first + buffer_idx) = col;
        *(buffer_payload_output_first + buffer_idx) =
          remove_first_thrust_tuple_element<decltype(e_op_result)>()(e_op_result);
      }
    }

    idx += gridDim.x * (blockDim.x / raft::warp_size());
  }
}

template <typename GraphViewType,
          typename RowIterator,
          typename AdjMatrixRowValueInputIterator,
          typename AdjMatrixColValueInputIterator,
          typename BufferKeyOutputIterator,
          typename BufferPayloadOutputIterator,
          typename EdgeOp>
__global__ void for_all_frontier_row_for_all_nbr_high_degree(
  matrix_partition_device_t<GraphViewType> matrix_partition,
  RowIterator row_first,
  RowIterator row_last,
  AdjMatrixRowValueInputIterator adj_matrix_row_value_input_first,
  AdjMatrixColValueInputIterator adj_matrix_col_value_input_first,
  BufferKeyOutputIterator buffer_key_output_first,
  BufferPayloadOutputIterator buffer_payload_output_first,
  size_t* buffer_idx_ptr,
  EdgeOp e_op)
{
  using vertex_t = typename GraphViewType::vertex_type;
  using edge_t   = typename GraphViewType::edge_type;
  using weight_t = typename GraphViewType::weight_type;

  static_assert(!GraphViewType::is_adj_matrix_transposed,
                "GraphViewType should support the push model.");

  auto idx = static_cast<size_t>(blockIdx.x);

  while (idx < static_cast<size_t>(thrust::distance(row_first, row_last))) {
    vertex_t row    = *(row_first + idx);
    auto row_offset = matrix_partition.get_major_offset_from_major_nocheck(row);
    vertex_t const* indices{nullptr};
    weight_t const* weights{nullptr};
    edge_t local_out_degree{};
    thrust::tie(indices, weights, local_out_degree) = matrix_partition.get_local_edges(row_offset);
    for (edge_t i = threadIdx.x; i < local_out_degree; i += blockDim.x) {
      auto col         = indices[i];
      auto weight      = weights != nullptr ? weights[i] : 1.0;
      auto col_offset  = matrix_partition.get_minor_offset_from_minor_nocheck(col);
      auto e_op_result = evaluate_edge_op<GraphViewType,
                                          AdjMatrixRowValueInputIterator,
                                          AdjMatrixColValueInputIterator,
                                          EdgeOp>()
                           .compute(row,
                                    col,
                                    weight,
                                    *(adj_matrix_row_value_input_first + row_offset),
                                    *(adj_matrix_col_value_input_first + col_offset),
                                    e_op);
      if (thrust::get<0>(e_op_result) == true) {
        // FIXME: This atomicAdd serializes execution. If we renumber vertices to insure that rows
        // within a partition are sorted by their out-degree in decreasing order, we can compute
        // a tight uppper bound for the maximum number of pushes per warp/block and use shared
        // memory buffer to reduce the number of atomicAdd operations.
        static_assert(sizeof(unsigned long long int) == sizeof(size_t));
        auto buffer_idx = atomicAdd(reinterpret_cast<unsigned long long int*>(buffer_idx_ptr),
                                    static_cast<unsigned long long int>(1));
        *(buffer_key_output_first + buffer_idx) = col;
        *(buffer_payload_output_first + buffer_idx) =
          remove_first_thrust_tuple_element<decltype(e_op_result)>()(e_op_result);
      }
    }

    idx += gridDim.x;
  }
}

template <typename BufferKeyOutputIterator, typename BufferPayloadOutputIterator, typename ReduceOp>
size_t reduce_buffer_elements(raft::handle_t const& handle,
                              BufferKeyOutputIterator buffer_key_output_first,
                              BufferPayloadOutputIterator buffer_payload_output_first,
                              size_t num_buffer_elements,
                              ReduceOp reduce_op)
{
  thrust::sort_by_key(rmm::exec_policy(handle.get_stream())->on(handle.get_stream()),
                      buffer_key_output_first,
                      buffer_key_output_first + num_buffer_elements,
                      buffer_payload_output_first);

  if (std::is_same<ReduceOp, reduce_op::any<typename ReduceOp::type>>::value) {
    // FIXME: if ReducOp is any, we may have a cheaper alternative than sort & uique (i.e. discard
    // non-first elements)
    auto it = thrust::unique_by_key(rmm::exec_policy(handle.get_stream())->on(handle.get_stream()),
                                    buffer_key_output_first,
                                    buffer_key_output_first + num_buffer_elements,
                                    buffer_payload_output_first);
    return static_cast<size_t>(thrust::distance(buffer_key_output_first, thrust::get<0>(it)));
  } else {
    using key_t     = typename std::iterator_traits<BufferKeyOutputIterator>::value_type;
    using payload_t = typename std::iterator_traits<BufferPayloadOutputIterator>::value_type;
    // FIXME: better avoid temporary buffer or at least limit the maximum buffer size (if we adopt
    // CUDA cooperative group https://devblogs.nvidia.com/cooperative-groups and global sync(), we
    // can use aggregate shared memory as a temporary buffer, or we can limit the buffer size, and
    // split one thrust::reduce_by_key call to multiple thrust::reduce_by_key calls if the
    // temporary buffer size exceeds the maximum buffer size (may be definied as percentage of the
    // system HBM size or a function of the maximum number of threads in the system))
    // FIXME: actually, we can find how many unique keys are here by now.
    // FIXME: if GraphViewType::is_multi_gpu is true, this should be executed on the GPU holding
    // the vertex unless reduce_op is a pure function.
    rmm::device_uvector<key_t> keys(num_buffer_elements, handle.get_stream());
    auto value_buffer =
      allocate_dataframe_buffer<payload_t>(num_buffer_elements, handle.get_stream());
    auto it = thrust::reduce_by_key(rmm::exec_policy(handle.get_stream())->on(handle.get_stream()),
                                    buffer_key_output_first,
                                    buffer_key_output_first + num_buffer_elements,
                                    buffer_payload_output_first,
                                    keys.begin(),
                                    get_dataframe_buffer_begin<payload_t>(value_buffer),
                                    thrust::equal_to<key_t>(),
                                    reduce_op);
    auto num_reduced_buffer_elements =
      static_cast<size_t>(thrust::distance(keys.begin(), thrust::get<0>(it)));
    thrust::copy(rmm::exec_policy(handle.get_stream())->on(handle.get_stream()),
                 keys.begin(),
                 keys.begin() + num_reduced_buffer_elements,
                 buffer_key_output_first);
    thrust::copy(rmm::exec_policy(handle.get_stream())->on(handle.get_stream()),
                 get_dataframe_buffer_begin<payload_t>(value_buffer),
                 get_dataframe_buffer_begin<payload_t>(value_buffer) + num_reduced_buffer_elements,
                 buffer_payload_output_first);
    return num_reduced_buffer_elements;
  }
}

template <size_t num_buckets,
          typename GraphViewType,
          typename BufferKeyInputIterator,
          typename BufferPayloadInputIterator,
          typename VertexValueInputIterator,
          typename VertexValueOutputIterator,
          typename vertex_t,
          typename VertexOp>
__global__ void update_frontier_and_vertex_output_values(
  vertex_partition_device_t<GraphViewType> vertex_partition,
  BufferKeyInputIterator buffer_key_input_first,
  BufferPayloadInputIterator buffer_payload_input_first,
  size_t num_buffer_elements,
  VertexValueInputIterator vertex_value_input_first,
  VertexValueOutputIterator vertex_value_output_first,
  vertex_t** bucket_ptrs,
  size_t* bucket_sizes_ptr,
  size_t invalid_bucket_idx,
  vertex_t invalid_vertex,
  VertexOp v_op)
{
  static_assert(std::is_same<typename std::iterator_traits<BufferKeyInputIterator>::value_type,
                             vertex_t>::value);
  auto const tid   = threadIdx.x + blockIdx.x * blockDim.x;
  size_t idx       = tid;
  size_t block_idx = blockIdx.x;
  // FIXME: it might be more performant to process more than one element per thread
  auto num_blocks = (num_buffer_elements + blockDim.x - 1) / blockDim.x;

  using BlockScan =
    cub::BlockScan<size_t, detail::update_frontier_v_push_if_out_nbr_update_block_size>;
  __shared__ typename BlockScan::TempStorage temp_storage;

  __shared__ size_t bucket_block_start_offsets[num_buckets];

  size_t bucket_block_local_offsets[num_buckets];
  size_t bucket_block_aggregate_sizes[num_buckets];

  while (block_idx < num_blocks) {
    for (size_t i = 0; i < num_buckets; ++i) { bucket_block_local_offsets[i] = 0; }

    size_t selected_bucket_idx{invalid_bucket_idx};
    vertex_t key{invalid_vertex};

    if (idx < num_buffer_elements) {
      key                 = *(buffer_key_input_first + idx);
      auto key_offset     = vertex_partition.get_local_vertex_offset_from_vertex_nocheck(key);
      auto v_val          = *(vertex_value_input_first + key_offset);
      auto payload        = *(buffer_payload_input_first + idx);
      auto v_op_result    = v_op(v_val, payload);
      selected_bucket_idx = thrust::get<0>(v_op_result);
      if (selected_bucket_idx != invalid_bucket_idx) {
        *(vertex_value_output_first + key_offset)       = thrust::get<1>(v_op_result);
        bucket_block_local_offsets[selected_bucket_idx] = 1;
      }
    }

    for (size_t i = 0; i < num_buckets; ++i) {
      BlockScan(temp_storage)
        .ExclusiveSum(bucket_block_local_offsets[i],
                      bucket_block_local_offsets[i],
                      bucket_block_aggregate_sizes[i]);
    }

    if (threadIdx.x == 0) {
      for (size_t i = 0; i < num_buckets; ++i) {
        static_assert(sizeof(unsigned long long int) == sizeof(size_t));
        bucket_block_start_offsets[i] =
          atomicAdd(reinterpret_cast<unsigned long long int*>(bucket_sizes_ptr + i),
                    static_cast<unsigned long long int>(bucket_block_aggregate_sizes[i]));
      }
    }

    __syncthreads();

    // FIXME: better use shared memory buffer to aggreaget global memory writes
    if (selected_bucket_idx != invalid_bucket_idx) {
      bucket_ptrs[selected_bucket_idx][bucket_block_start_offsets[selected_bucket_idx] +
                                       bucket_block_local_offsets[selected_bucket_idx]] = key;
    }

    idx += gridDim.x * blockDim.x;
    block_idx += gridDim.x;
  }
}

}  // namespace detail

/**
 * @brief Update vertex frontier and vertex property values iterating over the outgoing edges.
 *
 * @tparam GraphViewType Type of the passed non-owning graph object.
 * @tparam VertexIterator Type of the iterator for vertex identifiers.
 * @tparam AdjMatrixRowValueInputIterator Type of the iterator for graph adjacency matrix row
 * input properties.
 * @tparam AdjMatrixColValueInputIterator Type of the iterator for graph adjacency matrix column
 * input properties.
 * @tparam EdgeOp Type of the quaternary (or quinary) edge operator.
 * @tparam ReduceOp Type of the binary reduction operator.
 * @tparam VertexValueInputIterator Type of the iterator for vertex properties.
 * @tparam VertexValueOutputIterator Type of the iterator for vertex property variables.
 * @tparam VertexFrontierType Type of the vertex frontier class which abstracts vertex frontier
 * managements.
 * @tparam VertexOp Type of the binary vertex operator.
 * @param handle RAFT handle object to encapsulate resources (e.g. CUDA stream, communicator, and
 * handles to various CUDA libraries) to run graph algorithms.
 * @param graph_view Non-owning graph object.
 * @param vertex_first Iterator pointing to the first (inclusive) vertex in the current frontier. v
 * in [vertex_first, vertex_last) should be distinct (and should belong to this process in
 * multi-GPU), otherwise undefined behavior
 * @param vertex_last Iterator pointing to the last (exclusive) vertex in the current frontier.
 * @param adj_matrix_row_value_input_first Iterator pointing to the adjacency matrix row input
 * properties for the first (inclusive) row (assigned to this process in multi-GPU).
 * `adj_matrix_row_value_input_last` (exclusive) is deduced as @p adj_matrix_row_value_input_first +
 * @p graph_view.get_number_of_local_adj_matrix_partition_rows().
 * @param adj_matrix_col_value_input_first Iterator pointing to the adjacency matrix column input
 * properties for the first (inclusive) column (assigned to this process in multi-GPU).
 * `adj_matrix_col_value_output_last` (exclusive) is deduced as @p adj_matrix_col_value_output_first
 * + @p graph_view.get_number_of_local_adj_matrix_partition_cols().
 * @param e_op Quaternary (or quinary) operator takes edge source, edge destination, (optional edge
 * weight), *(@p adj_matrix_row_value_input_first + i), and *(@p adj_matrix_col_value_input_first +
 * j) (where i is in [0, graph_view.get_number_of_local_adj_matrix_partition_rows()) and j is in [0,
 * get_number_of_local_adj_matrix_partition_cols())) and returns a value to reduced by the @p
 * reduce_op.
 * @param reduce_op Binary operator takes two input arguments and reduce the two variables to one.
 * @param vertex_value_input_first Iterator pointing to the vertex properties for the first
 * (inclusive) vertex (assigned to this process in multi-GPU). `vertex_value_input_last` (exclusive)
 * is deduced as @p vertex_value_input_first + @p graph_view.get_number_of_local_vertices().
 * @param vertex_value_output_first Iterator pointing to the vertex property variables for the first
 * (inclusive) vertex (assigned to tihs process in multi-GPU). `vertex_value_output_last`
 * (exclusive) is deduced as @p vertex_value_output_first + @p
 * graph_view.get_number_of_local_vertices().
 * @param vertex_frontier vertex frontier class object for vertex frontier managements. This object
 * includes multiple bucket objects.
 * @param v_op Binary operator takes *(@p vertex_value_input_first + i) (where i is [0, @p
 * graph_view.get_number_of_local_vertices())) and reduced value of the @p e_op outputs for
 * this vertex and returns the target bucket index (for frontier update) and new verrtex property
 * values (to update *(@p vertex_value_output_first + i)).
 */
template <typename GraphViewType,
          typename VertexIterator,
          typename AdjMatrixRowValueInputIterator,
          typename AdjMatrixColValueInputIterator,
          typename EdgeOp,
          typename ReduceOp,
          typename VertexValueInputIterator,
          typename VertexValueOutputIterator,
          typename VertexFrontierType,
          typename VertexOp>
void update_frontier_v_push_if_out_nbr(
  raft::handle_t const& handle,
  GraphViewType const& graph_view,
  VertexIterator vertex_first,
  VertexIterator vertex_last,
  AdjMatrixRowValueInputIterator adj_matrix_row_value_input_first,
  AdjMatrixColValueInputIterator adj_matrix_col_value_input_first,
  EdgeOp e_op,
  ReduceOp reduce_op,
  VertexValueInputIterator vertex_value_input_first,
  VertexValueOutputIterator vertex_value_output_first,
  VertexFrontierType& vertex_frontier,
  VertexOp v_op)
{
  static_assert(!GraphViewType::is_adj_matrix_transposed,
                "GraphViewType should support the push model.");

  using vertex_t  = typename GraphViewType::vertex_type;
  using edge_t    = typename GraphViewType::edge_type;
  using weight_t  = typename GraphViewType::weight_type;
  using payload_t = typename ReduceOp::type;

  // 1. fill the buffer

<<<<<<< HEAD
  vertex_frontier.set_buffer_idx_value(0);

  for (size_t i = 0; i < graph_view.get_number_of_local_adj_matrix_partitions(); ++i) {
    matrix_partition_device_t<GraphViewType> matrix_partition(graph_view, i);
=======
  rmm::device_uvector<vertex_t> keys(size_t{0}, handle.get_stream());
  auto payload_buffer = allocate_dataframe_buffer<payload_t>(size_t{0}, handle.get_stream());
  rmm::device_scalar<size_t> buffer_idx(size_t{0}, handle.get_stream());
  for (size_t i = 0; i < graph_view.get_number_of_local_adj_matrix_partitions(); ++i) {
    matrix_partition_device_t<GraphViewType> matrix_partition(graph_view, i);

    rmm::device_uvector<vertex_t> frontier_rows(
      0, handle.get_stream());  // relevant only if GraphViewType::is_multi_gpu is true
>>>>>>> 3df52a27

    rmm::device_uvector<vertex_t> frontier_rows(0, handle.get_stream());
    if (GraphViewType::is_multi_gpu) {
      auto& col_comm = handle.get_subcomm(cugraph::partition_2d::key_naming_t().col_name());
      auto const col_comm_rank = col_comm.get_rank();

<<<<<<< HEAD
      auto frontier_size = host_scalar_bcast(col_comm,
                                             (static_cast<size_t>(col_comm_rank) == i)
                                               ? thrust::distance(vertex_first, vertex_last)
                                               : size_t{0} /* dummy */,
                                             i,
                                             handle.get_stream());
      frontier_rows.resize(frontier_size, handle.get_stream());

      if (static_cast<size_t>(col_comm_rank) == i) {
        thrust::copy(rmm::exec_policy(handle.get_stream())->on(handle.get_stream()),
                     vertex_first,
                     vertex_last,
                     frontier_rows.begin());
        thrust::sort(rmm::exec_policy(handle.get_stream())->on(handle.get_stream()),
                     frontier_rows.begin(),
                     frontier_rows.end());
      }

      device_bcast(
        col_comm, vertex_first, frontier_rows.begin(), frontier_size, i, handle.get_stream());
    } else {
      frontier_rows.resize(thrust::distance(vertex_first, vertex_last), handle.get_stream());
      thrust::copy(rmm::exec_policy(handle.get_stream())->on(handle.get_stream()),
                   vertex_first,
                   vertex_last,
                   frontier_rows.begin());
      thrust::sort(rmm::exec_policy(handle.get_stream())->on(handle.get_stream()),
                   frontier_rows.begin(),
                   frontier_rows.end());
=======
      auto sub_comm_rank = col_comm_rank;
      frontier_size      = host_scalar_bcast(col_comm,
                                        (static_cast<size_t>(sub_comm_rank) == i)
                                          ? thrust::distance(vertex_first, vertex_last)
                                          : size_t{0},
                                        i,
                                        handle.get_stream());
      if (static_cast<size_t>(sub_comm_rank) != i) {
        frontier_rows.resize(frontier_size, handle.get_stream());
      }
      device_bcast(
        col_comm, vertex_first, frontier_rows.begin(), frontier_size, i, handle.get_stream());
    } else {
      frontier_size = thrust::distance(vertex_first, vertex_last);
>>>>>>> 3df52a27
    }

    auto max_pushes = frontier_rows.size() > 0
                        ? thrust::transform_reduce(
                            rmm::exec_policy(handle.get_stream())->on(handle.get_stream()),
                            frontier_rows.begin(),
                            frontier_rows.end(),
                            [matrix_partition] __device__(auto row) {
                              auto row_offset =
                                matrix_partition.get_major_offset_from_major_nocheck(row);
                              return matrix_partition.get_local_degree(row_offset);
                            },
                            edge_t{0},
                            thrust::plus<edge_t>())
                        : edge_t{0};

    // FIXME: This is highly pessimistic for single GPU (and multi-GPU as well if we maintain
    // additional per column data for filtering in e_op). If we can pause & resume execution if
    // buffer needs to be increased (and if we reserve address space to avoid expensive
    // reallocation;
    // https://devblogs.nvidia.com/introducing-low-level-gpu-virtual-memory-management/), we can
    // start with a smaller buffer size (especially when the frontier size is large).
    // for special cases when we can assure that there is no more than one push per destination
    // (e.g. if cugraph::experimental::reduce_op::any is used), we can limit the buffer size to
    // std::min(max_pushes, matrix_partition.get_minor_size()).
    // For Volta+, we can limit the buffer size to std::min(max_pushes,
    // matrix_partition.get_minor_size()) if the reduction operation is a pure function if we use
    // locking.
    // FIXME: if i != 0, this will require costly reallocation if we don't use the new CUDA feature
    // to reserve address space.
    keys.resize(buffer_idx.value(handle.get_stream()) + max_pushes, handle.get_stream());
    resize_dataframe_buffer<payload_t>(payload_buffer, keys.size(), handle.get_stream());

    auto row_value_input_offset = GraphViewType::is_adj_matrix_transposed
                                    ? vertex_t{0}
                                    : matrix_partition.get_major_value_start_offset();
    auto segment_offsets = graph_view.get_local_adj_matrix_partition_segment_offsets(i);
    if (segment_offsets.size() > 0) {
      static_assert(detail::num_segments_per_vertex_partition == 3);
      std::vector<vertex_t> h_thresholds(detail::num_segments_per_vertex_partition - 1);
      h_thresholds[0] = matrix_partition.get_major_first() + segment_offsets[1];
      h_thresholds[1] = matrix_partition.get_major_first() + segment_offsets[2];
      rmm::device_uvector<vertex_t> d_thresholds(h_thresholds.size(), handle.get_stream());
      raft::update_device(
        d_thresholds.data(), h_thresholds.data(), h_thresholds.size(), handle.get_stream());
      rmm::device_uvector<vertex_t> d_offsets(d_thresholds.size(), handle.get_stream());
      thrust::lower_bound(rmm::exec_policy(handle.get_stream())->on(handle.get_stream()),
                          frontier_rows.begin(),
                          frontier_rows.end(),
                          d_thresholds.begin(),
                          d_thresholds.end(),
                          d_offsets.begin());
      std::vector<vertex_t> h_offsets(d_offsets.size());
      raft::update_host(h_offsets.data(), d_offsets.data(), d_offsets.size(), handle.get_stream());
      CUDA_TRY(cudaStreamSynchronize(handle.get_stream()));
      // FIXME: we may further improve performance by 1) concurrently running kernels on different
      // segments; 2) individually tuning block sizes for different segments; and 3) adding one more
      // segment for very high degree vertices and running segmented reduction
      if (h_offsets[0] > 0) {
        raft::grid_1d_block_t update_grid(
          h_offsets[0],
          detail::update_frontier_v_push_if_out_nbr_for_all_block_size,
          handle.get_device_properties().maxGridSize[0]);

        detail::for_all_frontier_row_for_all_nbr_high_degree<<<update_grid.num_blocks,
                                                               update_grid.block_size,
                                                               0,
                                                               handle.get_stream()>>>(
          matrix_partition,
          frontier_rows.begin(),
          frontier_rows.begin() + h_offsets[0],
          adj_matrix_row_value_input_first + row_value_input_offset,
          adj_matrix_col_value_input_first,
          buffer_key_first,
          buffer_payload_first,
          vertex_frontier.get_buffer_idx_ptr(),
          e_op);
      }
      if (h_offsets[1] - h_offsets[0] > 0) {
        raft::grid_1d_warp_t update_grid(
          h_offsets[1] - h_offsets[0],
          detail::update_frontier_v_push_if_out_nbr_for_all_block_size,
          handle.get_device_properties().maxGridSize[0]);

        detail::for_all_frontier_row_for_all_nbr_mid_degree<<<update_grid.num_blocks,
                                                              update_grid.block_size,
                                                              0,
                                                              handle.get_stream()>>>(
          matrix_partition,
          frontier_rows.begin() + h_offsets[0],
          frontier_rows.begin() + h_offsets[1],
          adj_matrix_row_value_input_first + row_value_input_offset,
          adj_matrix_col_value_input_first,
          buffer_key_first,
          buffer_payload_first,
          vertex_frontier.get_buffer_idx_ptr(),
          e_op);
      }
      if (frontier_rows.size() - h_offsets[1] > 0) {
        raft::grid_1d_thread_t update_grid(
          frontier_rows.size() - h_offsets[1],
          detail::update_frontier_v_push_if_out_nbr_for_all_block_size,
          handle.get_device_properties().maxGridSize[0]);

        detail::for_all_frontier_row_for_all_nbr_low_degree<<<update_grid.num_blocks,
                                                              update_grid.block_size,
                                                              0,
                                                              handle.get_stream()>>>(
          matrix_partition,
          frontier_rows.begin() + h_offsets[1],
          frontier_rows.end(),
          adj_matrix_row_value_input_first + row_value_input_offset,
          adj_matrix_col_value_input_first,
          keys.begin(),
          get_dataframe_buffer_begin<payload_t>(payload_buffer),
          buffer_idx.data(),
          e_op);
      }
    } else {
      if (frontier_rows.size() > 0) {
        raft::grid_1d_thread_t update_grid(
          frontier_rows.size(),
          detail::update_frontier_v_push_if_out_nbr_for_all_block_size,
          handle.get_device_properties().maxGridSize[0]);

        detail::for_all_frontier_row_for_all_nbr_low_degree<<<update_grid.num_blocks,
                                                              update_grid.block_size,
                                                              0,
                                                              handle.get_stream()>>>(
          matrix_partition,
          frontier_rows.begin(),
          frontier_rows.end(),
          adj_matrix_row_value_input_first + row_value_input_offset,
          adj_matrix_col_value_input_first,
          keys.begin(),
          get_dataframe_buffer_begin<payload_t>(payload_buffer),
          buffer_idx.data(),
          e_op);
      }
    }
  }

  // 2. reduce the buffer

  auto num_buffer_elements =
    detail::reduce_buffer_elements(handle,
                                   keys.begin(),
                                   get_dataframe_buffer_begin<payload_t>(payload_buffer),
                                   buffer_idx.value(handle.get_stream()),
                                   reduce_op);
  if (GraphViewType::is_multi_gpu) {
    auto& comm               = handle.get_comms();
    auto const comm_rank     = comm.get_rank();
    auto& row_comm           = handle.get_subcomm(cugraph::partition_2d::key_naming_t().row_name());
    auto const row_comm_rank = row_comm.get_rank();
    auto const row_comm_size = row_comm.get_size();
    auto& col_comm           = handle.get_subcomm(cugraph::partition_2d::key_naming_t().col_name());
    auto const col_comm_rank = col_comm.get_rank();
    auto const col_comm_size = col_comm.get_size();

    std::vector<vertex_t> h_vertex_lasts(row_comm_size);
    for (size_t i = 0; i < h_vertex_lasts.size(); ++i) {
      h_vertex_lasts[i] = graph_view.get_vertex_partition_last(col_comm_rank * row_comm_size + i);
    }

    rmm::device_uvector<vertex_t> d_vertex_lasts(h_vertex_lasts.size(), handle.get_stream());
    raft::update_device(
      d_vertex_lasts.data(), h_vertex_lasts.data(), h_vertex_lasts.size(), handle.get_stream());
    rmm::device_uvector<edge_t> d_tx_buffer_last_boundaries(d_vertex_lasts.size(),
                                                            handle.get_stream());
    thrust::lower_bound(rmm::exec_policy(handle.get_stream())->on(handle.get_stream()),
                        keys.begin(),
                        keys.begin() + num_buffer_elements,
                        d_vertex_lasts.begin(),
                        d_vertex_lasts.end(),
                        d_tx_buffer_last_boundaries.begin());
    std::vector<edge_t> h_tx_buffer_last_boundaries(d_tx_buffer_last_boundaries.size());
    raft::update_host(h_tx_buffer_last_boundaries.data(),
                      d_tx_buffer_last_boundaries.data(),
                      d_tx_buffer_last_boundaries.size(),
                      handle.get_stream());
    handle.get_stream_view().synchronize();
    std::vector<size_t> tx_counts(h_tx_buffer_last_boundaries.size());
    std::adjacent_difference(
      h_tx_buffer_last_boundaries.begin(), h_tx_buffer_last_boundaries.end(), tx_counts.begin());

<<<<<<< HEAD
    std::vector<size_t> rx_counts(row_comm_size);
    std::vector<raft::comms::request_t> count_requests(tx_counts.size() + rx_counts.size());
    size_t tx_self_i = std::numeric_limits<size_t>::max();
    for (size_t i = 0; i < tx_counts.size(); ++i) {
      auto comm_dst_rank = col_comm_rank * row_comm_size + static_cast<int>(i);
      if (comm_dst_rank == comm_rank) {
        tx_self_i = i;
        // FIXME: better define request_null (similar to MPI_REQUEST_NULL) under raft::comms
        count_requests[i] = std::numeric_limits<raft::comms::request_t>::max();
      } else {
        comm.isend(&tx_counts[i], 1, comm_dst_rank, 0 /* tag */, count_requests.data() + i);
      }
    }
    for (size_t i = 0; i < rx_counts.size(); ++i) {
      auto comm_src_rank = col_comm_rank * row_comm_size + static_cast<int>(i);
      if (comm_src_rank == comm_rank) {
        assert(tx_self_i != std::numeric_limits<size_t>::max());
        rx_counts[i] = tx_counts[tx_self_i];
        // FIXME: better define request_null (similar to MPI_REQUEST_NULL) under raft::comms
        count_requests[tx_counts.size() + i] = std::numeric_limits<raft::comms::request_t>::max();
      } else {
        comm.irecv(&rx_counts[i],
                   1,
                   comm_src_rank,
                   0 /* tag */,
                   count_requests.data() + tx_counts.size() + i);
      }
    }
    // FIXME: better define request_null (similar to MPI_REQUEST_NULL) under raft::comms, if
    // raft::comms::wait immediately returns on seeing request_null, this remove is unnecessary
    count_requests.erase(std::remove(count_requests.begin(),
                                     count_requests.end(),
                                     std::numeric_limits<raft::comms::request_t>::max()),
                         count_requests.end());
    comm.waitall(count_requests.size(), count_requests.data());

    std::vector<size_t> tx_offsets(tx_counts.size() + 1, edge_t{0});
    std::partial_sum(tx_counts.begin(), tx_counts.end(), tx_offsets.begin() + 1);
    std::vector<size_t> rx_offsets(rx_counts.size() + 1, edge_t{0});
    std::partial_sum(rx_counts.begin(), rx_counts.end(), rx_offsets.begin() + 1);

    // FIXME: this will require costly reallocation if we don't use the new CUDA feature to reserve
    // address space.
    // FIXME: std::max(actual size, 1) as ncclRecv currently hangs if recvuff is nullptr even if
    // count is 0
    vertex_frontier.resize_buffer(std::max(num_buffer_elements + rx_offsets.back(), size_t(1)));

    auto buffer_first         = vertex_frontier.buffer_begin();
    auto buffer_key_first     = std::get<0>(buffer_first) + num_buffer_offset;
    auto buffer_payload_first = std::get<1>(buffer_first) + num_buffer_offset;

    std::vector<int> tx_dst_ranks(tx_counts.size());
    std::vector<int> rx_src_ranks(rx_counts.size());
    for (size_t i = 0; i < tx_dst_ranks.size(); ++i) {
      tx_dst_ranks[i] = col_comm_rank * row_comm_size + static_cast<int>(i);
    }
    for (size_t i = 0; i < rx_src_ranks.size(); ++i) {
      rx_src_ranks[i] = col_comm_rank * row_comm_size + static_cast<int>(i);
    }

    device_multicast_sendrecv<decltype(buffer_key_first), decltype(buffer_key_first)>(
      comm,
      buffer_key_first,
      tx_counts,
      tx_offsets,
      tx_dst_ranks,
      buffer_key_first + num_buffer_elements,
      rx_counts,
      rx_offsets,
      rx_src_ranks,
      handle.get_stream());
    device_multicast_sendrecv<decltype(buffer_payload_first), decltype(buffer_payload_first)>(
      comm,
      buffer_payload_first,
      tx_counts,
      tx_offsets,
      tx_dst_ranks,
      buffer_payload_first + num_buffer_elements,
      rx_counts,
      rx_offsets,
      rx_src_ranks,
      handle.get_stream());

    // FIXME: this does not exploit the fact that each segment is sorted. Lost performance
    // optimization opportunities.
    // FIXME: we can use [vertex_frontier.buffer_begin(), vertex_frontier.buffer_begin() +
    // num_buffer_elements) as temporary buffer inside reduce_buffer_elements().
    num_buffer_offset   = num_buffer_elements;
    num_buffer_elements = detail::reduce_buffer_elements(handle,
                                                         buffer_key_first + num_buffer_elements,
                                                         buffer_payload_first + num_buffer_elements,
                                                         rx_offsets.back(),
                                                         reduce_op);
=======
    rmm::device_uvector<vertex_t> rx_keys(size_t{0}, handle.get_stream());
    std::tie(rx_keys, std::ignore) =
      shuffle_values(row_comm, keys.begin(), tx_counts, handle.get_stream());
    keys = std::move(rx_keys);

    auto rx_payload_buffer = allocate_dataframe_buffer<payload_t>(size_t{0}, handle.get_stream());
    std::tie(rx_payload_buffer, std::ignore) =
      shuffle_values(row_comm,
                     get_dataframe_buffer_begin<payload_t>(payload_buffer),
                     tx_counts,
                     handle.get_stream());
    payload_buffer = std::move(rx_payload_buffer);

    num_buffer_elements =
      detail::reduce_buffer_elements(handle,
                                     keys.begin(),
                                     get_dataframe_buffer_begin<payload_t>(payload_buffer),
                                     keys.size(),
                                     reduce_op);
>>>>>>> 3df52a27
  }

  // 3. update vertex properties

  if (num_buffer_elements > 0) {
    raft::grid_1d_thread_t update_grid(num_buffer_elements,
                                       detail::update_frontier_v_push_if_out_nbr_update_block_size,
                                       handle.get_device_properties().maxGridSize[0]);

    auto constexpr invalid_vertex = invalid_vertex_id<vertex_t>::value;

    vertex_partition_device_t<GraphViewType> vertex_partition(graph_view);

    auto bucket_and_bucket_size_device_ptrs =
      vertex_frontier.get_bucket_and_bucket_size_device_pointers();
    detail::update_frontier_and_vertex_output_values<VertexFrontierType::kNumBuckets>
      <<<update_grid.num_blocks, update_grid.block_size, 0, handle.get_stream()>>>(
        vertex_partition,
        keys.begin(),
        get_dataframe_buffer_begin<payload_t>(payload_buffer),
        num_buffer_elements,
        vertex_value_input_first,
        vertex_value_output_first,
        std::get<0>(bucket_and_bucket_size_device_ptrs),
        std::get<1>(bucket_and_bucket_size_device_ptrs),
        VertexFrontierType::kInvalidBucketIdx,
        invalid_vertex,
        v_op);

    auto bucket_sizes_device_ptr = std::get<1>(bucket_and_bucket_size_device_ptrs);
    std::vector<size_t> bucket_sizes(VertexFrontierType::kNumBuckets);
    raft::update_host(bucket_sizes.data(),
                      bucket_sizes_device_ptr,
                      VertexFrontierType::kNumBuckets,
                      handle.get_stream());
    CUDA_TRY(cudaStreamSynchronize(handle.get_stream()));
    for (size_t i = 0; i < VertexFrontierType::kNumBuckets; ++i) {
      vertex_frontier.get_bucket(i).set_size(bucket_sizes[i]);
    }
  }
}

}  // namespace experimental
}  // namespace cugraph<|MERGE_RESOLUTION|>--- conflicted
+++ resolved
@@ -489,28 +489,17 @@
 
   // 1. fill the buffer
 
-<<<<<<< HEAD
-  vertex_frontier.set_buffer_idx_value(0);
-
-  for (size_t i = 0; i < graph_view.get_number_of_local_adj_matrix_partitions(); ++i) {
-    matrix_partition_device_t<GraphViewType> matrix_partition(graph_view, i);
-=======
   rmm::device_uvector<vertex_t> keys(size_t{0}, handle.get_stream());
   auto payload_buffer = allocate_dataframe_buffer<payload_t>(size_t{0}, handle.get_stream());
   rmm::device_scalar<size_t> buffer_idx(size_t{0}, handle.get_stream());
   for (size_t i = 0; i < graph_view.get_number_of_local_adj_matrix_partitions(); ++i) {
     matrix_partition_device_t<GraphViewType> matrix_partition(graph_view, i);
 
-    rmm::device_uvector<vertex_t> frontier_rows(
-      0, handle.get_stream());  // relevant only if GraphViewType::is_multi_gpu is true
->>>>>>> 3df52a27
-
     rmm::device_uvector<vertex_t> frontier_rows(0, handle.get_stream());
     if (GraphViewType::is_multi_gpu) {
       auto& col_comm = handle.get_subcomm(cugraph::partition_2d::key_naming_t().col_name());
       auto const col_comm_rank = col_comm.get_rank();
 
-<<<<<<< HEAD
       auto frontier_size = host_scalar_bcast(col_comm,
                                              (static_cast<size_t>(col_comm_rank) == i)
                                                ? thrust::distance(vertex_first, vertex_last)
@@ -540,22 +529,6 @@
       thrust::sort(rmm::exec_policy(handle.get_stream())->on(handle.get_stream()),
                    frontier_rows.begin(),
                    frontier_rows.end());
-=======
-      auto sub_comm_rank = col_comm_rank;
-      frontier_size      = host_scalar_bcast(col_comm,
-                                        (static_cast<size_t>(sub_comm_rank) == i)
-                                          ? thrust::distance(vertex_first, vertex_last)
-                                          : size_t{0},
-                                        i,
-                                        handle.get_stream());
-      if (static_cast<size_t>(sub_comm_rank) != i) {
-        frontier_rows.resize(frontier_size, handle.get_stream());
-      }
-      device_bcast(
-        col_comm, vertex_first, frontier_rows.begin(), frontier_size, i, handle.get_stream());
-    } else {
-      frontier_size = thrust::distance(vertex_first, vertex_last);
->>>>>>> 3df52a27
     }
 
     auto max_pushes = frontier_rows.size() > 0
@@ -742,101 +715,6 @@
     std::adjacent_difference(
       h_tx_buffer_last_boundaries.begin(), h_tx_buffer_last_boundaries.end(), tx_counts.begin());
 
-<<<<<<< HEAD
-    std::vector<size_t> rx_counts(row_comm_size);
-    std::vector<raft::comms::request_t> count_requests(tx_counts.size() + rx_counts.size());
-    size_t tx_self_i = std::numeric_limits<size_t>::max();
-    for (size_t i = 0; i < tx_counts.size(); ++i) {
-      auto comm_dst_rank = col_comm_rank * row_comm_size + static_cast<int>(i);
-      if (comm_dst_rank == comm_rank) {
-        tx_self_i = i;
-        // FIXME: better define request_null (similar to MPI_REQUEST_NULL) under raft::comms
-        count_requests[i] = std::numeric_limits<raft::comms::request_t>::max();
-      } else {
-        comm.isend(&tx_counts[i], 1, comm_dst_rank, 0 /* tag */, count_requests.data() + i);
-      }
-    }
-    for (size_t i = 0; i < rx_counts.size(); ++i) {
-      auto comm_src_rank = col_comm_rank * row_comm_size + static_cast<int>(i);
-      if (comm_src_rank == comm_rank) {
-        assert(tx_self_i != std::numeric_limits<size_t>::max());
-        rx_counts[i] = tx_counts[tx_self_i];
-        // FIXME: better define request_null (similar to MPI_REQUEST_NULL) under raft::comms
-        count_requests[tx_counts.size() + i] = std::numeric_limits<raft::comms::request_t>::max();
-      } else {
-        comm.irecv(&rx_counts[i],
-                   1,
-                   comm_src_rank,
-                   0 /* tag */,
-                   count_requests.data() + tx_counts.size() + i);
-      }
-    }
-    // FIXME: better define request_null (similar to MPI_REQUEST_NULL) under raft::comms, if
-    // raft::comms::wait immediately returns on seeing request_null, this remove is unnecessary
-    count_requests.erase(std::remove(count_requests.begin(),
-                                     count_requests.end(),
-                                     std::numeric_limits<raft::comms::request_t>::max()),
-                         count_requests.end());
-    comm.waitall(count_requests.size(), count_requests.data());
-
-    std::vector<size_t> tx_offsets(tx_counts.size() + 1, edge_t{0});
-    std::partial_sum(tx_counts.begin(), tx_counts.end(), tx_offsets.begin() + 1);
-    std::vector<size_t> rx_offsets(rx_counts.size() + 1, edge_t{0});
-    std::partial_sum(rx_counts.begin(), rx_counts.end(), rx_offsets.begin() + 1);
-
-    // FIXME: this will require costly reallocation if we don't use the new CUDA feature to reserve
-    // address space.
-    // FIXME: std::max(actual size, 1) as ncclRecv currently hangs if recvuff is nullptr even if
-    // count is 0
-    vertex_frontier.resize_buffer(std::max(num_buffer_elements + rx_offsets.back(), size_t(1)));
-
-    auto buffer_first         = vertex_frontier.buffer_begin();
-    auto buffer_key_first     = std::get<0>(buffer_first) + num_buffer_offset;
-    auto buffer_payload_first = std::get<1>(buffer_first) + num_buffer_offset;
-
-    std::vector<int> tx_dst_ranks(tx_counts.size());
-    std::vector<int> rx_src_ranks(rx_counts.size());
-    for (size_t i = 0; i < tx_dst_ranks.size(); ++i) {
-      tx_dst_ranks[i] = col_comm_rank * row_comm_size + static_cast<int>(i);
-    }
-    for (size_t i = 0; i < rx_src_ranks.size(); ++i) {
-      rx_src_ranks[i] = col_comm_rank * row_comm_size + static_cast<int>(i);
-    }
-
-    device_multicast_sendrecv<decltype(buffer_key_first), decltype(buffer_key_first)>(
-      comm,
-      buffer_key_first,
-      tx_counts,
-      tx_offsets,
-      tx_dst_ranks,
-      buffer_key_first + num_buffer_elements,
-      rx_counts,
-      rx_offsets,
-      rx_src_ranks,
-      handle.get_stream());
-    device_multicast_sendrecv<decltype(buffer_payload_first), decltype(buffer_payload_first)>(
-      comm,
-      buffer_payload_first,
-      tx_counts,
-      tx_offsets,
-      tx_dst_ranks,
-      buffer_payload_first + num_buffer_elements,
-      rx_counts,
-      rx_offsets,
-      rx_src_ranks,
-      handle.get_stream());
-
-    // FIXME: this does not exploit the fact that each segment is sorted. Lost performance
-    // optimization opportunities.
-    // FIXME: we can use [vertex_frontier.buffer_begin(), vertex_frontier.buffer_begin() +
-    // num_buffer_elements) as temporary buffer inside reduce_buffer_elements().
-    num_buffer_offset   = num_buffer_elements;
-    num_buffer_elements = detail::reduce_buffer_elements(handle,
-                                                         buffer_key_first + num_buffer_elements,
-                                                         buffer_payload_first + num_buffer_elements,
-                                                         rx_offsets.back(),
-                                                         reduce_op);
-=======
     rmm::device_uvector<vertex_t> rx_keys(size_t{0}, handle.get_stream());
     std::tie(rx_keys, std::ignore) =
       shuffle_values(row_comm, keys.begin(), tx_counts, handle.get_stream());
@@ -856,7 +734,6 @@
                                      get_dataframe_buffer_begin<payload_t>(payload_buffer),
                                      keys.size(),
                                      reduce_op);
->>>>>>> 3df52a27
   }
 
   // 3. update vertex properties
