--- conflicted
+++ resolved
@@ -740,11 +740,7 @@
         auto payload     = thrust::get<1>(pair);
         auto key_offset  = vertex_partition.get_local_vertex_offset_from_vertex_nocheck(key);
         auto v_val       = *(vertex_value_input_first + key_offset);
-<<<<<<< HEAD
-        auto v_op_result = v_op(v_val, payload);
-=======
         auto v_op_result = v_op(key, v_val, payload);
->>>>>>> 23151675
         if (v_op_result) {
           *(vertex_value_output_first + key_offset) = thrust::get<1>(*v_op_result);
           return static_cast<uint8_t>(thrust::get<0>(*v_op_result));
