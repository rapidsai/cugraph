/*
 * Copyright (c) 2020, NVIDIA CORPORATION.
 *
 * Licensed under the Apache License, Version 2.0 (the "License");
 * you may not use this file except in compliance with the License.
 * You may obtain a copy of the License at
 *
 *     http://www.apache.org/licenses/LICENSE-2.0
 *
 * Unless required by applicable law or agreed to in writing, software
 * distributed under the License is distributed on an "AS IS" BASIS,
 * WITHOUT WARRANTIES OR CONDITIONS OF ANY KIND, either express or implied.
 * See the License for the specific language governing permissions and
 * limitations under the License.
 */
#pragma once

#include <utilities/thrust_tuple_utils.cuh>

#include <raft/device_atomics.cuh>

#include <thrust/detail/type_traits/iterator/is_discard_iterator.h>
#include <thrust/iterator/discard_iterator.h>
#include <thrust/tuple.h>
#include <cub/cub.cuh>

#include <array>
#include <type_traits>

namespace cugraph {
namespace experimental {

template <typename ResultOfEdgeOp, typename Enable = void>
struct is_valid_edge_op {
  static constexpr bool value = false;
};

template <typename ResultOfEdgeOp>
struct is_valid_edge_op<
  ResultOfEdgeOp,
  typename std::conditional<false, typename ResultOfEdgeOp::type, void>::type> {
  static constexpr bool valid = true;
};

template <typename GraphViewType,
          typename AdjMatrixRowValueInputIterator,
          typename AdjMatrixColValueInputIterator,
          typename EdgeOp>
struct evaluate_edge_op {
  using vertex_type    = typename GraphViewType::vertex_type;
  using weight_type    = typename GraphViewType::weight_type;
  using row_value_type = typename std::iterator_traits<AdjMatrixRowValueInputIterator>::value_type;
  using col_value_type = typename std::iterator_traits<AdjMatrixColValueInputIterator>::value_type;

  template <typename V = vertex_type,
            typename W = weight_type,
            typename R = row_value_type,
            typename C = col_value_type,
            typename E = EdgeOp>
  __device__ std::enable_if_t<is_valid_edge_op<typename std::result_of<E(V, V, W, R, C)>>::valid,
                              typename std::result_of<E(V, V, W, R, C)>::type>
  compute(V r, V c, W w, R rv, C cv, E e)
  {
    return e(r, c, w, rv, cv);
  }

  template <typename V = vertex_type,
            typename W = weight_type,
            typename R = row_value_type,
            typename C = col_value_type,
            typename E = EdgeOp>
  __device__ std::enable_if_t<is_valid_edge_op<typename std::result_of<E(V, V, R, C)>>::valid,
                              typename std::result_of<E(V, V, R, C)>::type>
  compute(V r, V c, W w, R rv, C cv, E e)
  {
    return e(r, c, rv, cv);
  }
};

template <typename T>
__host__ __device__ std::enable_if_t<std::is_arithmetic<T>::value, T> plus_edge_op_result(
  T const& lhs, T const& rhs)
{
  return lhs + rhs;
}

template <typename T>
__host__ __device__ std::enable_if_t<is_thrust_tuple<T>::value, T> plus_edge_op_result(T const& lhs,
                                                                                       T const& rhs)
{
  return plus_thrust_tuple<T>()(lhs, rhs);
}

template <typename Iterator, typename T>
<<<<<<< HEAD
__device__ std::enable_if_t<thrust::detail::is_discard_iterator<Iterator>::value,
                            void>
=======
__device__ std::enable_if_t<thrust::detail::is_discard_iterator<Iterator>::value, void>
>>>>>>> eafa3bac
atomic_accumulate_edge_op_result(Iterator iter, T const& value)
{
  // no-op
}

template <typename Iterator, typename T>
__device__
  std::enable_if_t<std::is_same<typename thrust::iterator_traits<Iterator>::value_type, T>::value &&
                     std::is_arithmetic<T>::value,
                   void>
  atomic_accumulate_edge_op_result(Iterator iter, T const& value)
{
  atomicAdd(&(thrust::raw_reference_cast(*iter)), value);
}

template <typename Iterator, typename T>
__device__
  std::enable_if_t<is_thrust_tuple<typename thrust::iterator_traits<Iterator>::value_type>::value &&
                     is_thrust_tuple<T>::value,
                   void>
  atomic_accumulate_edge_op_result(Iterator iter, T const& value)
{
  static_assert(thrust::tuple_size<typename thrust::iterator_traits<Iterator>::value_type>::value ==
                thrust::tuple_size<T>::value);
  atomic_accumulate_thrust_tuple<Iterator, T>()(iter, value);
  return;
}

template <typename EdgeOpResultType>
struct warp_reduce_edge_op_result {  // only warp lane 0 has a valid result
  template <typename T = EdgeOpResultType>
  __device__ std::enable_if_t<std::is_arithmetic<T>::value, T> compute(T const& edge_op_result)
  {
    auto ret = edge_op_result;
    for (auto offset = raft::warp_size() / 2; offset > 0; offset /= 2) {
      ret += __shfl_down_sync(raft::warp_full_mask(), ret, offset);
    }
    return ret;
  }

  template <typename T = EdgeOpResultType>
  __device__ std::enable_if_t<is_thrust_tuple<T>::value, T> compute(T const& edge_op_result)
  {
    return warp_reduce_thrust_tuple<T>()(edge_op_result);
  }
};

template <typename EdgeOpResultType, size_t BlockSize>
struct block_reduce_edge_op_result {
  template <typename T = EdgeOpResultType>
  __device__ std::enable_if_t<std::is_arithmetic<T>::value, T> compute(T const& edge_op_result)
  {
    using BlockReduce = cub::BlockReduce<T, BlockSize>;
    __shared__ typename BlockReduce::TempStorage temp_storage;
    return BlockReduce(temp_storage).Sum(edge_op_result);
  }

  template <typename T = EdgeOpResultType>
  __device__ std::enable_if_t<is_thrust_tuple<T>::value, T> compute(T const& edge_op_result)
  {
    return block_reduce_thrust_tuple<T, BlockSize>()(edge_op_result);
  }
};

}  // namespace experimental
}  // namespace cugraph<|MERGE_RESOLUTION|>--- conflicted
+++ resolved
@@ -92,12 +92,7 @@
 }
 
 template <typename Iterator, typename T>
-<<<<<<< HEAD
-__device__ std::enable_if_t<thrust::detail::is_discard_iterator<Iterator>::value,
-                            void>
-=======
 __device__ std::enable_if_t<thrust::detail::is_discard_iterator<Iterator>::value, void>
->>>>>>> eafa3bac
 atomic_accumulate_edge_op_result(Iterator iter, T const& value)
 {
   // no-op
