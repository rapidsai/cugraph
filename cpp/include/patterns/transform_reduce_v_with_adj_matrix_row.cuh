--- conflicted
+++ resolved
@@ -104,25 +104,7 @@
   }
 
   if (GraphViewType::is_multi_gpu) {
-<<<<<<< HEAD
     ret = host_scalar_allreduce(handle.get_comms(), ret, handle.get_stream());
-=======
-    CUGRAPH_FAIL("unimplemented.");
-  } else {
-    assert(graph_view.get_number_of_local_vertices() ==
-           graph_view.get_number_of_local_adj_matrix_partition_rows());
-    auto input_first = thrust::make_zip_iterator(
-      thrust::make_tuple(vertex_value_input_first, adj_matrix_row_value_input_first));
-    auto v_op_wrapper = [v_op] __device__(auto v_and_row_val) {
-      return v_op(thrust::get<0>(v_and_row_val), thrust::get<1>(v_and_row_val));
-    };
-    return thrust::transform_reduce(rmm::exec_policy(handle.get_stream())->on(handle.get_stream()),
-                                    input_first,
-                                    input_first + graph_view.get_number_of_local_vertices(),
-                                    v_op_wrapper,
-                                    init,
-                                    thrust::plus<T>());
->>>>>>> 213c482d
   }
 
   return init + ret;
