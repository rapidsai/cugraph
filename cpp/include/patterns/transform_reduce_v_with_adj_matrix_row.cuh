/*
 * Copyright (c) 2020, NVIDIA CORPORATION.
 *
 * Licensed under the Apache License, Version 2.0 (the "License");
 * you may not use this file except in compliance with the License.
 * You may obtain a copy of the License at
 *
 *     http://www.apache.org/licenses/LICENSE-2.0
 *
 * Unless required by applicable law or agreed to in writing, software
 * distributed under the License is distributed on an "AS IS" BASIS,
 * WITHOUT WARRANTIES OR CONDITIONS OF ANY KIND, either express or implied.
 * See the License for the specific language governing permissions and
 * limitations under the License.
 */
#pragma once

#include <experimental/graph_view.hpp>
#include <utilities/comm_utils.cuh>
#include <utilities/error.hpp>

#include <raft/handle.hpp>

#include <thrust/execution_policy.h>
#include <thrust/iterator/zip_iterator.h>
#include <thrust/transform_reduce.h>

namespace cugraph {
namespace experimental {

/**
 * @brief Apply an operator to the matching vertex and adjacency matrix row properties and reduce.
 *
 * i'th vertex matches with the i'th row in the graph adjacency matrix. @p v_op takes vertex
 * properties and adjacency matrix row properties for the matching row, and @p v_op outputs are
 * reduced. This function is inspired by thrust::transform_reduce().
 *
 * @tparam GraphViewType Type of the passed non-owning graph object.
 * @tparam VertexValueInputIterator Type of the iterator for vertex properties.
 * @tparam AdjMatrixRowValueInputIterator Type of the iterator for graph adjacency matrix column
 * input properties.
 * @tparam VertexOp Type of the binary vertex operator.
 * @tparam T Type of the initial value.
 * @param handle RAFT handle object to encapsulate resources (e.g. CUDA stream, communicator, and
 * handles to various CUDA libraries) to run graph algorithms.
 * @param graph_view Non-owning graph object.
 * @param vertex_value_input_first Iterator pointing to the vertex properties for the first
 * (inclusive) vertex (assigned to this process in multi-GPU). `vertex_value_input_last` (exclusive)
 * is deduced as @p vertex_value_input_first + @p graph_view.get_number_of_local_vertices().
 * @param adj_matrix_row_value_input_first Iterator pointing to the adjacency matrix row input
 * properties for the first (inclusive) row (assigned to this process in multi-GPU).
 * `adj_matrix_row_value_input_last` (exclusive) is deduced as @p adj_matrix_row_value_input_first +
 * @p graph_view.get_number_of_local_adj_matrix_partition_rows().
 * @param v_op Binary operator takes *(@p vertex_value_input_first + i) and *(@p
 * adj_matrix_row_value_input_first + j) (where i and j are set for a vertex and the matching row)
 * and returns a transformed value to be reduced.
 * @param init Initial value to be added to the transform-reduced input vertex properties.
 * @return T Reduction of the @p v_op outputs.
 */
template <typename GraphViewType,
          typename VertexValueInputIterator,
          typename AdjMatrixRowValueInputIterator,
          typename VertexOp,
          typename T>
T transform_reduce_v_with_adj_matrix_row(
  raft::handle_t const& handle,
  GraphViewType const& graph_view,
  VertexValueInputIterator vertex_value_input_first,
  AdjMatrixRowValueInputIterator adj_matrix_row_value_input_first,
  VertexOp v_op,
  T init)
{
  T ret{};

  auto vertex_first = graph_view.get_local_vertex_first();
  auto vertex_last  = graph_view.get_local_vertex_last();
  for (size_t i = 0; i < graph_view.get_number_of_local_adj_matrix_partitions(); ++i) {
    auto row_first = graph_view.get_local_adj_matrix_partition_row_first(i);
    auto row_last  = graph_view.get_local_adj_matrix_partition_row_last(i);

    auto range_first = std::max(vertex_first, row_first);
    auto range_last  = std::min(vertex_last, row_last);

    if (range_last > range_first) {
      matrix_partition_device_t<GraphViewType> matrix_partition(graph_view, i);
      auto row_value_input_offset = GraphViewType::is_adj_matrix_transposed
                                      ? 0
                                      : matrix_partition.get_major_value_start_offset();

      auto input_first  = thrust::make_zip_iterator(thrust::make_tuple(
        vertex_value_input_first + (range_first - vertex_first),
        adj_matrix_row_value_input_first + row_value_input_offset + (range_first - row_first)));
      auto v_op_wrapper = [v_op] __device__(auto v_and_row_val) {
        return v_op(thrust::get<0>(v_and_row_val), thrust::get<1>(v_and_row_val));
      };
      ret +=
        thrust::transform_reduce(rmm::exec_policy(handle.get_stream())->on(handle.get_stream()),
                                 input_first,
                                 input_first + (range_last - range_first),
                                 v_op_wrapper,
                                 T{},
                                 thrust::plus<T>());
    }
  }

  if (GraphViewType::is_multi_gpu) {
<<<<<<< HEAD
    ret = host_scalar_allreduce(handle.get_comms(), ret, handle.get_stream());
=======
    CUGRAPH_FAIL("unimplemented.");
  } else {
    assert(graph_view.get_number_of_local_vertices() ==
           graph_view.get_number_of_local_adj_matrix_partition_rows());
    auto input_first = thrust::make_zip_iterator(
      thrust::make_tuple(vertex_value_input_first, adj_matrix_row_value_input_first));
    auto v_op_wrapper = [v_op] __device__(auto v_and_row_val) {
      return v_op(thrust::get<0>(v_and_row_val), thrust::get<1>(v_and_row_val));
    };
    return thrust::transform_reduce(rmm::exec_policy(handle.get_stream())->on(handle.get_stream()),
                                    input_first,
                                    input_first + graph_view.get_number_of_local_vertices(),
                                    v_op_wrapper,
                                    init,
                                    thrust::plus<T>());
>>>>>>> 213c482d
  }

  return init + ret;
}

}  // namespace experimental
}  // namespace cugraph<|MERGE_RESOLUTION|>--- conflicted
+++ resolved
@@ -104,10 +104,7 @@
   }
 
   if (GraphViewType::is_multi_gpu) {
-<<<<<<< HEAD
     ret = host_scalar_allreduce(handle.get_comms(), ret, handle.get_stream());
-=======
-    CUGRAPH_FAIL("unimplemented.");
   } else {
     assert(graph_view.get_number_of_local_vertices() ==
            graph_view.get_number_of_local_adj_matrix_partition_rows());
@@ -122,7 +119,6 @@
                                     v_op_wrapper,
                                     init,
                                     thrust::plus<T>());
->>>>>>> 213c482d
   }
 
   return init + ret;
