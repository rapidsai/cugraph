--- conflicted
+++ resolved
@@ -174,7 +174,6 @@
                       gdf_column *louvain_parts);
 
 /**
-<<<<<<< HEAD
  * @brief Compute connected components. 
  * The weak version was imported from cuML.
  * This implementation comes from [1] and solves component labeling problem in
@@ -190,7 +189,8 @@
 gdf_error gdf_connected_components(gdf_graph *graph,
                                    gdf_column *labels,
                                    cugraph_connect_t connectivity_type);
-=======
+
+/** 
  * Computes the in-degree, out-degree, or the sum of both (determined by x) for the given graph. This is
  * a multi-gpu operation operating on a partitioned graph.
  * @param x 0 for in+out, 1 for in, 2 for out
@@ -204,5 +204,4 @@
                           size_t* part_offsets,
                           gdf_column* off,
                           gdf_column* ind,
-                          gdf_column** x_cols);
->>>>>>> bfb2e720
+                          gdf_column** x_cols);