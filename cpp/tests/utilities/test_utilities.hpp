--- conflicted
+++ resolved
@@ -153,124 +153,6 @@
                                 std::vector<size_t> const& partition_ids,
                                 size_t num_partitions);
 
-<<<<<<< HEAD
-=======
-class File_Usecase {
- public:
-  File_Usecase() = delete;
-
-  File_Usecase(std::string const& graph_file_path)
-  {
-    if ((graph_file_path.length() > 0) && (graph_file_path[0] != '/')) {
-      graph_file_full_path_ = cugraph::test::get_rapids_dataset_root_dir() + "/" + graph_file_path;
-    } else {
-      graph_file_full_path_ = graph_file_path;
-    }
-  }
-
-  template <typename vertex_t,
-            typename edge_t,
-            typename weight_t,
-            bool store_transposed,
-            bool multi_gpu>
-  std::tuple<
-    cugraph::experimental::graph_t<vertex_t, edge_t, weight_t, store_transposed, multi_gpu>,
-    rmm::device_uvector<vertex_t>>
-  construct_graph(raft::handle_t const& handle, bool test_weighted, bool renumber = true) const
-  {
-    return read_graph_from_matrix_market_file<vertex_t,
-                                              edge_t,
-                                              weight_t,
-                                              store_transposed,
-                                              multi_gpu>(
-      handle, graph_file_full_path_, test_weighted, renumber);
-  }
-
- private:
-  std::string graph_file_full_path_{};
-};
-
-class Rmat_Usecase {
- public:
-  Rmat_Usecase() = delete;
-
-  Rmat_Usecase(size_t scale,
-               size_t edge_factor,
-               double a,
-               double b,
-               double c,
-               uint64_t seed,
-               bool undirected,
-               bool scramble_vertex_ids,
-               bool multi_gpu_usecase = false)
-    : scale_(scale),
-      edge_factor_(edge_factor),
-      a_(a),
-      b_(b),
-      c_(c),
-      seed_(seed),
-      undirected_(undirected),
-      scramble_vertex_ids_(scramble_vertex_ids),
-      multi_gpu_usecase_(multi_gpu_usecase)
-  {
-  }
-
-  template <typename vertex_t,
-            typename edge_t,
-            typename weight_t,
-            bool store_transposed,
-            bool multi_gpu>
-  std::tuple<
-    cugraph::experimental::graph_t<vertex_t, edge_t, weight_t, store_transposed, multi_gpu>,
-    rmm::device_uvector<vertex_t>>
-  construct_graph(raft::handle_t const& handle, bool test_weighted, bool renumber = true) const
-  {
-    std::vector<size_t> partition_ids(1);
-    size_t comm_size;
-
-    if (multi_gpu_usecase_) {
-      auto& comm           = handle.get_comms();
-      comm_size            = comm.get_size();
-      auto const comm_rank = comm.get_rank();
-
-      partition_ids.resize(multi_gpu ? size_t{1} : static_cast<size_t>(comm_size));
-
-      std::iota(partition_ids.begin(),
-                partition_ids.end(),
-                multi_gpu ? static_cast<size_t>(comm_rank) : size_t{0});
-    } else {
-      comm_size        = 1;
-      partition_ids[0] = size_t{0};
-    }
-
-    return generate_graph_from_rmat_params<vertex_t, edge_t, weight_t, store_transposed, multi_gpu>(
-      handle,
-      scale_,
-      edge_factor_,
-      a_,
-      b_,
-      c_,
-      seed_,
-      undirected_,
-      scramble_vertex_ids_,
-      test_weighted,
-      renumber,
-      partition_ids,
-      comm_size);
-  }
-
- private:
-  size_t scale_{};
-  size_t edge_factor_{};
-  double a_{};
-  double b_{};
-  double c_{};
-  uint64_t seed_{};
-  bool undirected_{};
-  bool scramble_vertex_ids_{};
-  bool multi_gpu_usecase_{};
-};
-
 // alias for easy customization for debug purposes:
 //
 template <typename value_t>
@@ -393,6 +275,5 @@
   }
 }
 
->>>>>>> 0f8cb14c
 }  // namespace test
 }  // namespace cugraph