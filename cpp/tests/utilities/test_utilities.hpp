/*
 * Copyright (c) 2019-2020, NVIDIA CORPORATION.
 *
 * Licensed under the Apache License, Version 2.0 (the "License");
 * you may not use this file except in compliance with the License.
 * You may obtain a copy of the License at
 *
 *     http://www.apache.org/licenses/LICENSE-2.0
 *
 * Unless required by applicable law or agreed to in writing, software
 * distributed under the License is distributed on an "AS IS" BASIS,
 * WITHOUT WARRANTIES OR CONDITIONS OF ANY KIND, either express or implied.
 * See the License for the specific language governing permissions and
 * limitations under the License.
 */
#pragma once

#include <experimental/graph.hpp>
#include <functions.hpp>
#include <utilities/error.hpp>

#include <gtest/gtest.h>

extern "C" {
#include "mmio.h"
}

#include <gtest/gtest.h>

#include <cfloat>
#include <cstdio>
#include <string>
#include <vector>

namespace cugraph {
namespace test {

std::string getFileName(const std::string& s)
{
  char sep = '/';

#ifdef _WIN32
  sep = '\\';
#endif

  size_t i = s.rfind(sep, s.length());
  if (i != std::string::npos) { return (s.substr(i + 1, s.length() - i)); }
  return ("");
}

/// Read matrix properties from Matrix Market file
/** Matrix Market file is assumed to be a sparse matrix in coordinate
 *  format.
 *
 *  @param f File stream for Matrix Market file.
 *  @param tg Boolean indicating whether to convert matrix to general
 *  format (from symmetric, Hermitian, or skew symmetric format).
 *  @param t (Output) MM_typecode with matrix properties.
 *  @param m (Output) Number of matrix rows.
 *  @param n (Output) Number of matrix columns.
 *  @param nnz (Output) Number of non-zero matrix entries.
 *  @return Zero if properties were read successfully. Otherwise
 *  non-zero.
 */
template <typename IndexType_>
int mm_properties(FILE* f, int tg, MM_typecode* t, IndexType_* m, IndexType_* n, IndexType_* nnz)
{
  // Read matrix properties from file
  int mint, nint, nnzint;
  if (fseek(f, 0, SEEK_SET)) {
    fprintf(stderr, "Error: could not set position in file\n");
    return -1;
  }
  if (mm_read_banner(f, t)) {
    fprintf(stderr, "Error: could not read Matrix Market file banner\n");
    return -1;
  }
  if (!mm_is_matrix(*t) || !mm_is_coordinate(*t)) {
    fprintf(stderr, "Error: file does not contain matrix in coordinate format\n");
    return -1;
  }
  if (mm_read_mtx_crd_size(f, &mint, &nint, &nnzint)) {
    fprintf(stderr, "Error: could not read matrix dimensions\n");
    return -1;
  }
  if (!mm_is_pattern(*t) && !mm_is_real(*t) && !mm_is_integer(*t) && !mm_is_complex(*t)) {
    fprintf(stderr, "Error: matrix entries are not valid type\n");
    return -1;
  }
  *m   = mint;
  *n   = nint;
  *nnz = nnzint;

  // Find total number of non-zero entries
  if (tg && !mm_is_general(*t)) {
    // Non-diagonal entries should be counted twice
    *nnz *= 2;

    // Diagonal entries should not be double-counted
    int st;
    for (int i = 0; i < nnzint; ++i) {
      // Read matrix entry
      // MTX only supports int for row and col idx
      int row, col;
      double rval, ival;
      if (mm_is_pattern(*t))
        st = fscanf(f, "%d %d\n", &row, &col);
      else if (mm_is_real(*t) || mm_is_integer(*t))
        st = fscanf(f, "%d %d %lg\n", &row, &col, &rval);
      else  // Complex matrix
        st = fscanf(f, "%d %d %lg %lg\n", &row, &col, &rval, &ival);
      if (ferror(f) || (st == EOF)) {
        fprintf(stderr, "Error: error %d reading Matrix Market file (entry %d)\n", st, i + 1);
        return -1;
      }

      // Check if entry is diagonal
      if (row == col) --(*nnz);
    }
  }

  return 0;
}

/// Read Matrix Market file and convert to COO format matrix
/** Matrix Market file is assumed to be a sparse matrix in coordinate
 *  format.
 *
 *  @param f File stream for Matrix Market file.
 *  @param tg Boolean indicating whether to convert matrix to general
 *  format (from symmetric, Hermitian, or skew symmetric format).
 *  @param nnz Number of non-zero matrix entries.
 *  @param cooRowInd (Output) Row indices for COO matrix. Should have
 *  at least nnz entries.
 *  @param cooColInd (Output) Column indices for COO matrix. Should
 *  have at least nnz entries.
 *  @param cooRVal (Output) Real component of COO matrix
 *  entries. Should have at least nnz entries. Ignored if null
 *  pointer.
 *  @param cooIVal (Output) Imaginary component of COO matrix
 *  entries. Should have at least nnz entries. Ignored if null
 *  pointer.
 *  @return Zero if matrix was read successfully. Otherwise non-zero.
 */
template <typename IndexType_, typename ValueType_>
int mm_to_coo(FILE* f,
              int tg,
              IndexType_ nnz,
              IndexType_* cooRowInd,
              IndexType_* cooColInd,
              ValueType_* cooRVal,
              ValueType_* cooIVal)
{
  // Read matrix properties from file
  MM_typecode t;
  int m, n, nnzOld;
  if (fseek(f, 0, SEEK_SET)) {
    fprintf(stderr, "Error: could not set position in file\n");
    return -1;
  }
  if (mm_read_banner(f, &t)) {
    fprintf(stderr, "Error: could not read Matrix Market file banner\n");
    return -1;
  }
  if (!mm_is_matrix(t) || !mm_is_coordinate(t)) {
    fprintf(stderr, "Error: file does not contain matrix in coordinate format\n");
    return -1;
  }
  if (mm_read_mtx_crd_size(f, &m, &n, &nnzOld)) {
    fprintf(stderr, "Error: could not read matrix dimensions\n");
    return -1;
  }
  if (!mm_is_pattern(t) && !mm_is_real(t) && !mm_is_integer(t) && !mm_is_complex(t)) {
    fprintf(stderr, "Error: matrix entries are not valid type\n");
    return -1;
  }

  // Add each matrix entry in file to COO format matrix
  int i;      // Entry index in Matrix Market file; can only be int in the MTX format
  int j = 0;  // Entry index in COO format matrix; can only be int in the MTX format
  for (i = 0; i < nnzOld; ++i) {
    // Read entry from file
    int row, col;
    double rval, ival;
    int st;
    if (mm_is_pattern(t)) {
      st   = fscanf(f, "%d %d\n", &row, &col);
      rval = 1.0;
      ival = 0.0;
    } else if (mm_is_real(t) || mm_is_integer(t)) {
      st   = fscanf(f, "%d %d %lg\n", &row, &col, &rval);
      ival = 0.0;
    } else  // Complex matrix
      st = fscanf(f, "%d %d %lg %lg\n", &row, &col, &rval, &ival);
    if (ferror(f) || (st == EOF)) {
      fprintf(stderr, "Error: error %d reading Matrix Market file (entry %d)\n", st, i + 1);
      return -1;
    }

    // Switch to 0-based indexing
    --row;
    --col;

    // Record entry
    cooRowInd[j] = row;
    cooColInd[j] = col;
    if (cooRVal != NULL) cooRVal[j] = rval;
    if (cooIVal != NULL) cooIVal[j] = ival;
    ++j;

    // Add symmetric complement of non-diagonal entries
    if (tg && !mm_is_general(t) && (row != col)) {
      // Modify entry value if matrix is skew symmetric or Hermitian
      if (mm_is_skew(t)) {
        rval = -rval;
        ival = -ival;
      } else if (mm_is_hermitian(t)) {
        ival = -ival;
      }

      // Record entry
      cooRowInd[j] = col;
      cooColInd[j] = row;
      if (cooRVal != NULL) cooRVal[j] = rval;
      if (cooIVal != NULL) cooIVal[j] = ival;
      ++j;
    }
  }
  return 0;
}

int read_binary_vector(FILE* fpin, int n, std::vector<float>& val)
{
  size_t is_read1;

  double* t_storage = new double[n];
  is_read1          = fread(t_storage, sizeof(double), n, fpin);
  for (int i = 0; i < n; i++) {
    if (t_storage[i] == DBL_MAX)
      val[i] = FLT_MAX;
    else if (t_storage[i] == -DBL_MAX)
      val[i] = -FLT_MAX;
    else
      val[i] = static_cast<float>(t_storage[i]);
  }
  delete[] t_storage;

  if (is_read1 != (size_t)n) {
    printf("%s", "I/O fail\n");
    return 1;
  }
  return 0;
}

int read_binary_vector(FILE* fpin, int n, std::vector<double>& val)
{
  size_t is_read1;

  is_read1 = fread(&val[0], sizeof(double), n, fpin);

  if (is_read1 != (size_t)n) {
    printf("%s", "I/O fail\n");
    return 1;
  }
  return 0;
}

// FIXME: A similar function could be useful for CSC format
//        There are functions above that operate coo -> csr and coo->csc
/**
 * @tparam
 */
template <typename VT, typename ET, typename WT>
std::unique_ptr<cugraph::GraphCSR<VT, ET, WT>> generate_graph_csr_from_mm(bool& directed,
                                                                          std::string mm_file)
{
  VT number_of_vertices;
  ET number_of_edges;

  FILE* fpin = fopen(mm_file.c_str(), "r");
  EXPECT_NE(fpin, nullptr);

  VT number_of_columns = 0;
  MM_typecode mm_typecode{0};
  EXPECT_EQ(mm_properties<VT>(
              fpin, 1, &mm_typecode, &number_of_vertices, &number_of_columns, &number_of_edges),
            0);
  EXPECT_TRUE(mm_is_matrix(mm_typecode));
  EXPECT_TRUE(mm_is_coordinate(mm_typecode));
  EXPECT_FALSE(mm_is_complex(mm_typecode));
  EXPECT_FALSE(mm_is_skew(mm_typecode));

  directed = !mm_is_symmetric(mm_typecode);

  // Allocate memory on host
  std::vector<VT> coo_row_ind(number_of_edges);
  std::vector<VT> coo_col_ind(number_of_edges);
  std::vector<WT> coo_val(number_of_edges);

  // Read
  EXPECT_EQ((mm_to_coo<VT, WT>(
              fpin, 1, number_of_edges, &coo_row_ind[0], &coo_col_ind[0], &coo_val[0], NULL)),
            0);
  EXPECT_EQ(fclose(fpin), 0);

  cugraph::GraphCOOView<VT, ET, WT> cooview(
    &coo_row_ind[0], &coo_col_ind[0], &coo_val[0], number_of_vertices, number_of_edges);

  return cugraph::coo_to_csr(cooview);
}

////////////////////////////////////////////////////////////////////////////////
// FIXME: move this code to rapids-core
////////////////////////////////////////////////////////////////////////////////

// Define RAPIDS_DATASET_ROOT_DIR using a preprocessor variable to
// allow for a build to override the default. This is useful for
// having different builds for specific default dataset locations.
#ifndef RAPIDS_DATASET_ROOT_DIR
#define RAPIDS_DATASET_ROOT_DIR "/datasets"
#endif

static const std::string& get_rapids_dataset_root_dir()
{
  static std::string rdrd("");
  // Env var always overrides the value of RAPIDS_DATASET_ROOT_DIR
  if (rdrd == "") {
    const char* envVar = std::getenv("RAPIDS_DATASET_ROOT_DIR");
    rdrd               = (envVar != NULL) ? envVar : RAPIDS_DATASET_ROOT_DIR;
  }
  return rdrd;
}

template <typename vertex_t, typename weight_t>
struct edgelist_from_market_matrix_file_t {
  std::vector<vertex_t> h_rows{};
  std::vector<vertex_t> h_cols{};
  std::vector<weight_t> h_weights{};
  vertex_t number_of_vertices{};
  bool is_symmetric{};
};

template <typename vertex_t, typename edge_t, typename weight_t>
edgelist_from_market_matrix_file_t<vertex_t, weight_t> read_edgelist_from_matrix_market_file(
  std::string const& graph_file_full_path)
{
  edgelist_from_market_matrix_file_t<vertex_t, weight_t> ret{};

  MM_typecode mc{};
  vertex_t m{};
  vertex_t k{};
  edge_t nnz{};

  FILE* file = fopen(graph_file_full_path.c_str(), "r");
  CUGRAPH_EXPECTS(file != nullptr, "fopen failure.");

  edge_t tmp_m{};
  edge_t tmp_k{};
  auto mm_ret = cugraph::test::mm_properties<edge_t>(file, 1, &mc, &tmp_m, &tmp_k, &nnz);
  CUGRAPH_EXPECTS(mm_ret == 0, "could not read Matrix Market file properties.");
  m = static_cast<vertex_t>(tmp_m);
  k = static_cast<vertex_t>(tmp_k);
  CUGRAPH_EXPECTS(mm_is_matrix(mc) && mm_is_coordinate(mc) && !mm_is_complex(mc) && !mm_is_skew(mc),
                  "invalid Matrix Market file properties.");

  ret.h_rows.assign(nnz, vertex_t{0});
  ret.h_cols.assign(nnz, vertex_t{0});
  ret.h_weights.assign(nnz, weight_t{0.0});
  ret.number_of_vertices = m;
  ret.is_symmetric       = mm_is_symmetric(mc);

  mm_ret = cugraph::test::mm_to_coo<vertex_t, weight_t>(
    file, 1, nnz, ret.h_rows.data(), ret.h_cols.data(), ret.h_weights.data(), nullptr);
  CUGRAPH_EXPECTS(mm_ret == 0, "could not read matrix data");

  auto file_ret = fclose(file);
  CUGRAPH_EXPECTS(file_ret == 0, "fclose failure.");

  return std::move(ret);
}

template <typename vertex_t, typename edge_t, typename weight_t, bool store_transposed>
<<<<<<< HEAD
cugraph::experimental::graph_t<vertex_t, edge_t, weight_t, store_transposed, false> read_graph_from_matrix_market_file(
  raft::handle_t const& handle, std::string const& graph_file_full_path, bool test_weighted)
=======
cugraph::experimental::graph_t<vertex_t, edge_t, weight_t, store_transposed, false>
read_graph_from_matrix_market_file(raft::handle_t const& handle,
                                   std::string const& graph_file_full_path,
                                   bool test_weighted)
>>>>>>> 9aaf731d
{
  auto mm_graph =
    read_edgelist_from_matrix_market_file<vertex_t, edge_t, weight_t>(graph_file_full_path);
  edge_t number_of_edges = static_cast<edge_t>(mm_graph.h_rows.size());

  rmm::device_uvector<vertex_t> d_edgelist_rows(number_of_edges, handle.get_stream());
  rmm::device_uvector<vertex_t> d_edgelist_cols(number_of_edges, handle.get_stream());
<<<<<<< HEAD
  rmm::device_uvector<weight_t> d_edgelist_weights(
    test_weighted ? number_of_edges : 0, handle.get_stream());
=======
  rmm::device_uvector<weight_t> d_edgelist_weights(test_weighted ? number_of_edges : 0,
                                                   handle.get_stream());
>>>>>>> 9aaf731d

  raft::update_device(
    d_edgelist_rows.data(), mm_graph.h_rows.data(), number_of_edges, handle.get_stream());
  raft::update_device(
    d_edgelist_cols.data(), mm_graph.h_cols.data(), number_of_edges, handle.get_stream());
  if (test_weighted) {
    raft::update_device(
      d_edgelist_weights.data(), mm_graph.h_weights.data(), number_of_edges, handle.get_stream());
  }

  cugraph::experimental::edgelist_t<vertex_t, edge_t, weight_t> edgelist{
    d_edgelist_rows.data(),
    d_edgelist_cols.data(),
    test_weighted ? d_edgelist_weights.data() : nullptr,
    number_of_edges};

  return cugraph::experimental::graph_t<vertex_t, edge_t, weight_t, store_transposed, false>(
    handle,
    edgelist,
    mm_graph.number_of_vertices,
    cugraph::experimental::graph_properties_t{mm_graph.is_symmetric, false},
    false,
    true);
}

}  // namespace test
}  // namespace cugraph<|MERGE_RESOLUTION|>--- conflicted
+++ resolved
@@ -380,15 +380,10 @@
 }
 
 template <typename vertex_t, typename edge_t, typename weight_t, bool store_transposed>
-<<<<<<< HEAD
-cugraph::experimental::graph_t<vertex_t, edge_t, weight_t, store_transposed, false> read_graph_from_matrix_market_file(
-  raft::handle_t const& handle, std::string const& graph_file_full_path, bool test_weighted)
-=======
 cugraph::experimental::graph_t<vertex_t, edge_t, weight_t, store_transposed, false>
 read_graph_from_matrix_market_file(raft::handle_t const& handle,
                                    std::string const& graph_file_full_path,
                                    bool test_weighted)
->>>>>>> 9aaf731d
 {
   auto mm_graph =
     read_edgelist_from_matrix_market_file<vertex_t, edge_t, weight_t>(graph_file_full_path);
@@ -396,13 +391,8 @@
 
   rmm::device_uvector<vertex_t> d_edgelist_rows(number_of_edges, handle.get_stream());
   rmm::device_uvector<vertex_t> d_edgelist_cols(number_of_edges, handle.get_stream());
-<<<<<<< HEAD
-  rmm::device_uvector<weight_t> d_edgelist_weights(
-    test_weighted ? number_of_edges : 0, handle.get_stream());
-=======
   rmm::device_uvector<weight_t> d_edgelist_weights(test_weighted ? number_of_edges : 0,
                                                    handle.get_stream());
->>>>>>> 9aaf731d
 
   raft::update_device(
     d_edgelist_rows.data(), mm_graph.h_rows.data(), number_of_edges, handle.get_stream());
