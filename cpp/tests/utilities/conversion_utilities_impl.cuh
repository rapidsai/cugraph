/*
 * Copyright (c) 2022-2024, NVIDIA CORPORATION.
 *
 * Licensed under the Apache License, Version 2.0 (the "License");
 * you may not use this file except in compliance with the License.
 * You may obtain a copy of the License at
 *
 *     http://www.apache.org/licenses/LICENSE-2.0
 *
 * Unless required by applicable law or agreed to in writing, software
 * distributed under the License is distributed on an "AS IS" BASIS,
 * WITHOUT WARRANTIES OR CONDITIONS OF ANY KIND, either express or implied.
 * See the License for the specific language governin_from_mtxg permissions and
 * limitations under the License.
 */
#pragma once

#include "structure/detail/structure_utils.cuh"
#include "utilities/conversion_utilities.hpp"
#include "utilities/device_comm_wrapper.hpp"
#include "utilities/thrust_wrapper.hpp"

#include <cugraph/detail/shuffle_wrappers.hpp>
#include <cugraph/detail/utility_wrappers.hpp>
#include <cugraph/graph_functions.hpp>
#include <cugraph/partition_manager.hpp>
#include <cugraph/utilities/host_scalar_comm.hpp>
#include <cugraph/utilities/shuffle_comm.cuh>

#include <raft/core/device_span.hpp>

#include <thrust/sort.h>

#include <numeric>
#include <variant>

namespace cugraph {
namespace test {

namespace {

template <typename vertex_t,
          typename edge_t,
          typename weight_t,
          bool input_store_transposed,
          bool is_multi_gpu,
          bool output_store_transposed>
std::tuple<std::vector<edge_t>, std::vector<vertex_t>, std::optional<std::vector<weight_t>>>
graph_to_host_compressed_sparse(
  raft::handle_t const& handle,
  cugraph::graph_view_t<vertex_t, edge_t, input_store_transposed, is_multi_gpu> const& graph_view,
  std::optional<cugraph::edge_property_view_t<edge_t, weight_t const*>> edge_weight_view,
  std::optional<raft::device_span<vertex_t const>> renumber_map)
{
  rmm::device_uvector<vertex_t> d_src(0, handle.get_stream());
  rmm::device_uvector<vertex_t> d_dst(0, handle.get_stream());
  std::optional<rmm::device_uvector<weight_t>> d_wgt{std::nullopt};

  std::tie(d_src, d_dst, d_wgt, std::ignore, std::ignore) = cugraph::decompress_to_edgelist(
    handle,
    graph_view,
    edge_weight_view,
    std::optional<edge_property_view_t<edge_t, edge_t const*>>{std::nullopt},
    std::optional<cugraph::edge_property_view_t<edge_t, int32_t const*>>{std::nullopt},
    renumber_map);

  if constexpr (is_multi_gpu) {
    d_src = cugraph::test::device_gatherv(
      handle, raft::device_span<vertex_t const>{d_src.data(), d_src.size()});
    d_dst = cugraph::test::device_gatherv(
      handle, raft::device_span<vertex_t const>{d_dst.data(), d_dst.size()});
    if (d_wgt)
      *d_wgt = cugraph::test::device_gatherv(
        handle, raft::device_span<weight_t const>{d_wgt->data(), d_wgt->size()});
    if (handle.get_comms().get_rank() != 0) {
      d_src.resize(0, handle.get_stream());
      d_src.shrink_to_fit(handle.get_stream());
      d_dst.resize(0, handle.get_stream());
      d_dst.shrink_to_fit(handle.get_stream());
      if (d_wgt) {
        (*d_wgt).resize(0, handle.get_stream());
        (*d_wgt).shrink_to_fit(handle.get_stream());
      }
    }
  }

  auto total_global_mem = handle.get_device_properties().totalGlobalMem;
  size_t element_size   = sizeof(vertex_t) * 2;
  if (d_wgt) { element_size += sizeof(weight_t); }
  auto constexpr mem_frugal_ratio =
    0.25;  // if the expected temporary buffer size exceeds the mem_frugal_ratio of the
           // total_global_mem, switch to the memory frugal approach
  auto mem_frugal_threshold =
    static_cast<size_t>(static_cast<double>(total_global_mem / element_size) * mem_frugal_ratio);

  rmm::device_uvector<edge_t> d_offsets(0, handle.get_stream());

  if (d_wgt) {
    std::tie(d_offsets, d_dst, *d_wgt, std::ignore) =
      detail::sort_and_compress_edgelist<vertex_t, edge_t, weight_t, output_store_transposed>(
        std::move(d_src),
        std::move(d_dst),
        std::move(*d_wgt),
        vertex_t{0},
        std::optional<vertex_t>{std::nullopt},
        graph_view.number_of_vertices(),
        vertex_t{0},
        graph_view.number_of_vertices(),
        mem_frugal_threshold,
        handle.get_stream());
  } else {
    std::tie(d_offsets, d_dst, std::ignore) =
      detail::sort_and_compress_edgelist<vertex_t, edge_t, output_store_transposed>(
        std::move(d_src),
        std::move(d_dst),
        vertex_t{0},
        std::optional<vertex_t>{std::nullopt},
        graph_view.number_of_vertices(),
        vertex_t{0},
        graph_view.number_of_vertices(),
        mem_frugal_threshold,
        handle.get_stream());
  }

  return std::make_tuple(
    to_host(handle, raft::device_span<edge_t const>(d_offsets.data(), d_offsets.size())),
    to_host(handle, raft::device_span<vertex_t const>(d_dst.data(), d_dst.size())),
    d_wgt ? to_host(handle, raft::device_span<weight_t const>(d_wgt->data(), d_wgt->size()))
          : std::optional<std::vector<weight_t>>(std::nullopt));
}

}  // namespace

template <typename vertex_t,
          typename edge_t,
          typename weight_t,
          bool store_transposed,
          bool is_multi_gpu>
std::tuple<std::vector<vertex_t>, std::vector<vertex_t>, std::optional<std::vector<weight_t>>>
graph_to_host_coo(
  raft::handle_t const& handle,
  cugraph::graph_view_t<vertex_t, edge_t, store_transposed, is_multi_gpu> const& graph_view,
  std::optional<cugraph::edge_property_view_t<edge_t, weight_t const*>> edge_weight_view,
  std::optional<raft::device_span<vertex_t const>> renumber_map)
{
  rmm::device_uvector<vertex_t> d_src(0, handle.get_stream());
  rmm::device_uvector<vertex_t> d_dst(0, handle.get_stream());
  std::optional<rmm::device_uvector<weight_t>> d_wgt{std::nullopt};

  std::tie(d_src, d_dst, d_wgt, std::ignore, std::ignore) = cugraph::decompress_to_edgelist(
    handle,
    graph_view,
    edge_weight_view,
    std::optional<edge_property_view_t<edge_t, edge_t const*>>{std::nullopt},
    std::optional<cugraph::edge_property_view_t<edge_t, int32_t const*>>{std::nullopt},
    renumber_map);

  if constexpr (is_multi_gpu) {
    d_src = cugraph::test::device_gatherv(
      handle, raft::device_span<vertex_t const>{d_src.data(), d_src.size()});
    d_dst = cugraph::test::device_gatherv(
      handle, raft::device_span<vertex_t const>{d_dst.data(), d_dst.size()});
    if (d_wgt)
      *d_wgt = cugraph::test::device_gatherv(
        handle, raft::device_span<weight_t const>{d_wgt->data(), d_wgt->size()});
    if (handle.get_comms().get_rank() != 0) {
      d_src.resize(0, handle.get_stream());
      d_src.shrink_to_fit(handle.get_stream());
      d_dst.resize(0, handle.get_stream());
      d_dst.shrink_to_fit(handle.get_stream());
      if (d_wgt) {
        (*d_wgt).resize(0, handle.get_stream());
        (*d_wgt).shrink_to_fit(handle.get_stream());
      }
    }
  }

  std::vector<vertex_t> h_src(d_src.size());
  std::vector<vertex_t> h_dst(d_dst.size());
  std::optional<std::vector<weight_t>> h_wgt(std::nullopt);

  raft::update_host(h_src.data(), d_src.data(), d_src.size(), handle.get_stream());
  raft::update_host(h_dst.data(), d_dst.data(), d_dst.size(), handle.get_stream());

  if (d_wgt) {
    h_wgt = std::make_optional<std::vector<weight_t>>(d_wgt->size());
    raft::update_host(h_wgt->data(), d_wgt->data(), d_wgt->size(), handle.get_stream());
  }

  return std::make_tuple(std::move(h_src), std::move(h_dst), std::move(h_wgt));
}

template <typename vertex_t,
          typename edge_t,
          typename weight_t,
          bool store_transposed,
          bool is_multi_gpu>
std::tuple<rmm::device_uvector<vertex_t>,
           rmm::device_uvector<vertex_t>,
           std::optional<rmm::device_uvector<weight_t>>>
graph_to_device_coo(
  raft::handle_t const& handle,
  cugraph::graph_view_t<vertex_t, edge_t, store_transposed, is_multi_gpu> const& graph_view,
  std::optional<cugraph::edge_property_view_t<edge_t, weight_t const*>> edge_weight_view,
  std::optional<raft::device_span<vertex_t const>> renumber_map)
{
  rmm::device_uvector<vertex_t> d_src(0, handle.get_stream());
  rmm::device_uvector<vertex_t> d_dst(0, handle.get_stream());
  std::optional<rmm::device_uvector<weight_t>> d_wgt{std::nullopt};

  std::tie(d_src, d_dst, d_wgt, std::ignore, std::ignore) = cugraph::decompress_to_edgelist(
    handle,
    graph_view,
    edge_weight_view,
    std::optional<edge_property_view_t<edge_t, edge_t const*>>{std::nullopt},
    std::optional<cugraph::edge_property_view_t<edge_t, int32_t const*>>{std::nullopt},
    renumber_map);

  if constexpr (is_multi_gpu) {
    d_src = cugraph::test::device_gatherv(
      handle, raft::device_span<vertex_t const>{d_src.data(), d_src.size()});
    d_dst = cugraph::test::device_gatherv(
      handle, raft::device_span<vertex_t const>{d_dst.data(), d_dst.size()});
    if (d_wgt)
      *d_wgt = cugraph::test::device_gatherv(
        handle, raft::device_span<weight_t const>{d_wgt->data(), d_wgt->size()});
    if (handle.get_comms().get_rank() != 0) {
      d_src.resize(0, handle.get_stream());
      d_src.shrink_to_fit(handle.get_stream());
      d_dst.resize(0, handle.get_stream());
      d_dst.shrink_to_fit(handle.get_stream());
      if (d_wgt) {
        (*d_wgt).resize(0, handle.get_stream());
        (*d_wgt).shrink_to_fit(handle.get_stream());
      }
    }
  }

  return std::make_tuple(std::move(d_src), std::move(d_dst), std::move(d_wgt));
}

template <typename vertex_t,
          typename edge_t,
          typename weight_t,
          bool store_transposed,
          bool is_multi_gpu>
std::tuple<std::vector<edge_t>, std::vector<vertex_t>, std::optional<std::vector<weight_t>>>
graph_to_host_csr(
  raft::handle_t const& handle,
  cugraph::graph_view_t<vertex_t, edge_t, store_transposed, is_multi_gpu> const& graph_view,
  std::optional<cugraph::edge_property_view_t<edge_t, weight_t const*>> edge_weight_view,
  std::optional<raft::device_span<vertex_t const>> renumber_map)
{
  return graph_to_host_compressed_sparse<vertex_t,
                                         edge_t,
                                         weight_t,
                                         store_transposed,
                                         is_multi_gpu,
                                         false>(handle, graph_view, edge_weight_view, renumber_map);
}

template <typename vertex_t,
          typename edge_t,
          typename weight_t,
          bool store_transposed,
          bool is_multi_gpu>
std::tuple<std::vector<edge_t>, std::vector<vertex_t>, std::optional<std::vector<weight_t>>>
graph_to_host_csc(
  raft::handle_t const& handle,
  cugraph::graph_view_t<vertex_t, edge_t, store_transposed, is_multi_gpu> const& graph_view,
  std::optional<cugraph::edge_property_view_t<edge_t, weight_t const*>> edge_weight_view,
  std::optional<raft::device_span<vertex_t const>> renumber_map)
{
  return graph_to_host_compressed_sparse<vertex_t,
                                         edge_t,
                                         weight_t,
                                         store_transposed,
                                         is_multi_gpu,
                                         true>(handle, graph_view, edge_weight_view, renumber_map);
}

template <typename vertex_t, typename edge_t, typename weight_t, bool store_transposed>
std::tuple<
  cugraph::graph_t<vertex_t, edge_t, store_transposed, false>,
  std::optional<edge_property_t<graph_view_t<vertex_t, edge_t, store_transposed, false>, weight_t>>,
  std::optional<edge_property_t<graph_view_t<vertex_t, edge_t, store_transposed, false>, edge_t>>,
  std::optional<rmm::device_uvector<vertex_t>>>
mg_graph_to_sg_graph(
  raft::handle_t const& handle,
  cugraph::graph_view_t<vertex_t, edge_t, store_transposed, true> const& graph_view,
  std::optional<cugraph::edge_property_view_t<edge_t, weight_t const*>> edge_weight_view,
  std::optional<cugraph::edge_property_view_t<edge_t, edge_t const*>> edge_id_view,
  std::optional<raft::device_span<vertex_t const>> renumber_map,
  bool renumber)
{
  rmm::device_uvector<vertex_t> d_src(0, handle.get_stream());
  rmm::device_uvector<vertex_t> d_dst(0, handle.get_stream());
  std::optional<rmm::device_uvector<weight_t>> d_wgt{std::nullopt};
  std::optional<rmm::device_uvector<edge_t>> d_edge_id{std::nullopt};

<<<<<<< HEAD
  std::tie(d_src, d_dst, d_wgt, d_edge_id) = cugraph::decompress_to_edgelist(
    handle, graph_view, edge_weight_view, edge_id_view, renumber_map);
=======
  std::tie(d_src, d_dst, d_wgt, std::ignore, std::ignore) = cugraph::decompress_to_edgelist(
    handle,
    graph_view,
    edge_weight_view,
    std::optional<edge_property_view_t<edge_t, edge_t const*>>{std::nullopt},
    std::optional<cugraph::edge_property_view_t<edge_t, int32_t const*>>{std::nullopt},
    renumber_map);
>>>>>>> 45371cbd

  d_src = cugraph::test::device_gatherv(
    handle, raft::device_span<vertex_t const>{d_src.data(), d_src.size()});
  d_dst = cugraph::test::device_gatherv(
    handle, raft::device_span<vertex_t const>{d_dst.data(), d_dst.size()});
  if (d_wgt)
    *d_wgt = cugraph::test::device_gatherv(
      handle, raft::device_span<weight_t const>{d_wgt->data(), d_wgt->size()});
  if (d_edge_id)
    *d_edge_id = cugraph::test::device_gatherv(
      handle, raft::device_span<edge_t const>{d_edge_id->data(), d_edge_id->size()});

  rmm::device_uvector<vertex_t> vertices(0, handle.get_stream());
  if (renumber_map) { vertices = cugraph::test::device_gatherv(handle, *renumber_map); }

  graph_t<vertex_t, edge_t, store_transposed, false> sg_graph(handle);
  std::optional<edge_property_t<graph_view_t<vertex_t, edge_t, store_transposed, false>, weight_t>>
    sg_edge_weights{std::nullopt};
  std::optional<edge_property_t<graph_view_t<vertex_t, edge_t, store_transposed, false>, edge_t>>
    sg_edge_ids{std::nullopt};
  std::optional<rmm::device_uvector<vertex_t>> sg_number_map;
  if (handle.get_comms().get_rank() == 0) {
    if (!renumber_map) {
      vertices.resize(graph_view.number_of_vertices(), handle.get_stream());
      cugraph::detail::sequence_fill(
        handle.get_stream(), vertices.data(), vertices.size(), vertex_t{0});
    }

    std::tie(sg_graph, sg_edge_weights, sg_edge_ids, std::ignore, sg_number_map) =
      cugraph::create_graph_from_edgelist<vertex_t,
                                          edge_t,
                                          weight_t,
                                          edge_t,
                                          int32_t,
                                          store_transposed,
                                          false>(
        handle,
        std::make_optional(std::move(vertices)),
        std::move(d_src),
        std::move(d_dst),
        std::move(d_wgt),
        std::move(d_edge_id),
        std::nullopt,
        cugraph::graph_properties_t{graph_view.is_symmetric(), graph_view.is_multigraph()},
        renumber);
  } else {
    d_src.resize(0, handle.get_stream());
    d_src.shrink_to_fit(handle.get_stream());
    d_dst.resize(0, handle.get_stream());
    d_dst.shrink_to_fit(handle.get_stream());
    if (d_wgt) {
      (*d_wgt).resize(0, handle.get_stream());
      (*d_wgt).shrink_to_fit(handle.get_stream());
    }
    if (d_edge_id) {
      (*d_edge_id).resize(0, handle.get_stream());
      (*d_edge_id).shrink_to_fit(handle.get_stream());
    }
  }

  return std::make_tuple(std::move(sg_graph),
                         std::move(sg_edge_weights),
                         std::move(sg_edge_ids),
                         std::move(sg_number_map));
}

template <typename vertex_t, typename value_t>
std::tuple<std::optional<rmm::device_uvector<vertex_t>>, rmm::device_uvector<value_t>>
mg_vertex_property_values_to_sg_vertex_property_values(
  raft::handle_t const& handle,
  std::optional<raft::device_span<vertex_t const>> mg_renumber_map,
  std::tuple<vertex_t, vertex_t> mg_local_vertex_partition_range,
  std::optional<raft::device_span<vertex_t const>> sg_renumber_map,
  std::optional<raft::device_span<vertex_t const>> mg_vertices,
  raft::device_span<value_t const> mg_values)
{
  rmm::device_uvector<vertex_t> mg_aggregate_vertices(0, handle.get_stream());
  if (mg_renumber_map) {
    if (mg_vertices) {
      rmm::device_uvector<vertex_t> local_vertices((*mg_vertices).size(), handle.get_stream());
      thrust::copy(handle.get_thrust_policy(),
                   (*mg_vertices).begin(),
                   (*mg_vertices).end(),
                   local_vertices.begin());
      cugraph::unrenumber_local_int_vertices(handle,
                                             local_vertices.data(),
                                             local_vertices.size(),
                                             (*mg_renumber_map).data(),
                                             std::get<0>(mg_local_vertex_partition_range),
                                             std::get<1>(mg_local_vertex_partition_range));
      mg_aggregate_vertices = cugraph::test::device_gatherv(
        handle, raft::device_span<vertex_t const>(local_vertices.data(), local_vertices.size()));
    } else {
      mg_aggregate_vertices = cugraph::test::device_gatherv(handle, *mg_renumber_map);
    }
  } else {
    if (mg_vertices) {
      mg_aggregate_vertices = cugraph::test::device_gatherv(handle, *mg_vertices);
    } else {
      rmm::device_uvector<vertex_t> local_vertices(
        std::get<1>(mg_local_vertex_partition_range) - std::get<0>(mg_local_vertex_partition_range),
        handle.get_stream());
      thrust::sequence(handle.get_thrust_policy(),
                       local_vertices.begin(),
                       local_vertices.end(),
                       std::get<0>(mg_local_vertex_partition_range));
      mg_aggregate_vertices = cugraph::test::device_gatherv(
        handle, raft::device_span<vertex_t const>(local_vertices.data(), local_vertices.size()));
    }
  }
  auto mg_aggregate_values = cugraph::test::device_gatherv(handle, mg_values);

  if (handle.get_comms().get_rank() == 0) {
    auto sg_vertices = std::move(mg_aggregate_vertices);
    auto sg_values   = std::move(mg_aggregate_values);
    if (sg_renumber_map) {
      cugraph::renumber_ext_vertices<vertex_t, false>(
        handle,
        sg_vertices.data(),
        sg_vertices.size(),
        (*sg_renumber_map).data(),
        vertex_t{0},
        static_cast<vertex_t>((*sg_renumber_map).size()));
    }

    std::tie(sg_vertices, sg_values) = cugraph::test::sort_by_key(handle, sg_vertices, sg_values);

    if (mg_vertices) {
      return std::make_tuple(std::move(sg_vertices), std::move(sg_values));
    } else {
      return std::make_tuple(std::nullopt, std::move(sg_values));
    }
  } else {
    return std::make_tuple(std::nullopt, rmm::device_uvector<value_t>(0, handle.get_stream()));
  }
}

}  // namespace test
}  // namespace cugraph<|MERGE_RESOLUTION|>--- conflicted
+++ resolved
@@ -298,18 +298,13 @@
   std::optional<rmm::device_uvector<weight_t>> d_wgt{std::nullopt};
   std::optional<rmm::device_uvector<edge_t>> d_edge_id{std::nullopt};
 
-<<<<<<< HEAD
-  std::tie(d_src, d_dst, d_wgt, d_edge_id) = cugraph::decompress_to_edgelist(
-    handle, graph_view, edge_weight_view, edge_id_view, renumber_map);
-=======
-  std::tie(d_src, d_dst, d_wgt, std::ignore, std::ignore) = cugraph::decompress_to_edgelist(
+  std::tie(d_src, d_dst, d_wgt, d_edge_id, std::ignore) = cugraph::decompress_to_edgelist(
     handle,
     graph_view,
     edge_weight_view,
-    std::optional<edge_property_view_t<edge_t, edge_t const*>>{std::nullopt},
+    edge_id_view,
     std::optional<cugraph::edge_property_view_t<edge_t, int32_t const*>>{std::nullopt},
     renumber_map);
->>>>>>> 45371cbd
 
   d_src = cugraph::test::device_gatherv(
     handle, raft::device_span<vertex_t const>{d_src.data(), d_src.size()});
