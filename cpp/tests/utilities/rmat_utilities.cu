/*
 * Copyright (c) 2021, NVIDIA CORPORATION.
 *
 * Licensed under the Apache License, Version 2.0 (the "License");
 * you may not use this file except in compliance with the License.
 * You may obtain a copy of the License at
 *
 *     http://www.apache.org/licenses/LICENSE-2.0
 *
 * Unless required by applicable law or agreed to in writing, software
 * distributed under the License is distributed on an "AS IS" BASIS,
 * WITHOUT WARRANTIES OR CONDITIONS OF ANY KIND, either express or implied.
 * See the License for the specific language governing permissions and
 * limitations under the License.
 */

#include <utilities/detail/generate_graph_from_edgelist.hpp>
#include <utilities/test_utilities.hpp>

#include <experimental/detail/graph_utils.cuh>
#include <experimental/graph_generator.hpp>
#include <partition_manager.hpp>
#include <utilities/error.hpp>
#include <utilities/shuffle_comm.cuh>

#include <rmm/thrust_rmm_allocator.h>
#include <raft/random/rng.cuh>

#include <thrust/sequence.h>

#include <cstdint>

namespace cugraph {
namespace test {

template <typename vertex_t,
          typename edge_t,
          typename weight_t,
          bool store_transposed,
          bool multi_gpu>
std::tuple<cugraph::experimental::graph_t<vertex_t, edge_t, weight_t, store_transposed, multi_gpu>,
           rmm::device_uvector<vertex_t>>
generate_graph_from_rmat_params(raft::handle_t const& handle,
                                size_t scale,
                                size_t edge_factor,
                                double a,
                                double b,
                                double c,
                                uint64_t base_seed,
                                bool undirected,
                                bool scramble_vertex_ids,
                                bool test_weighted,
                                bool renumber,
                                std::vector<size_t> const& partition_ids,
                                size_t num_partitions)
{
  CUGRAPH_EXPECTS(!multi_gpu || renumber, "renumber should be true if multi_gpu is true.");
  CUGRAPH_EXPECTS(size_t{1} << scale <= static_cast<size_t>(std::numeric_limits<vertex_t>::max()),
                  "vertex_t overflow.");
  CUGRAPH_EXPECTS(
    (size_t{1} << scale) * edge_factor <= static_cast<size_t>(std::numeric_limits<edge_t>::max()),
    " edge_t overflow.");

  vertex_t number_of_vertices = static_cast<vertex_t>(size_t{1} << scale);
  edge_t number_of_edges =
    static_cast<edge_t>(static_cast<size_t>(number_of_vertices) * edge_factor);

  std::vector<edge_t> partition_edge_counts(partition_ids.size());
  std::vector<vertex_t> partition_vertex_firsts(partition_ids.size());
  std::vector<vertex_t> partition_vertex_lasts(partition_ids.size());
  for (size_t i = 0; i < partition_ids.size(); ++i) {
    auto id = partition_ids[i];

    partition_edge_counts[i] = number_of_edges / num_partitions +
                               (id < number_of_edges % num_partitions ? edge_t{1} : edge_t{0});

    partition_vertex_firsts[i] = (number_of_vertices / num_partitions) * id;
    partition_vertex_lasts[i]  = (number_of_vertices / num_partitions) * (id + 1);
    if (id < number_of_vertices % num_partitions) {
      partition_vertex_firsts[i] += id;
      partition_vertex_lasts[i] += id + 1;
    } else {
      partition_vertex_firsts[i] += number_of_vertices % num_partitions;
      partition_vertex_lasts[i] += number_of_vertices % num_partitions;
    }
  }

  rmm::device_uvector<vertex_t> d_edgelist_rows(0, handle.get_stream());
  rmm::device_uvector<vertex_t> d_edgelist_cols(0, handle.get_stream());
<<<<<<< HEAD
  std::tie(d_edgelist_rows, d_edgelist_cols) =
    cugraph::experimental::generate_rmat_edgelist<vertex_t>(handle,
                                                            scale,
                                                            (size_t{1} << scale) * edge_factor,
                                                            a,
                                                            b,
                                                            c,
                                                            seed,
                                                            undirected ? true : false,
                                                            scramble_vertex_ids);
=======
  rmm::device_uvector<weight_t> d_edgelist_weights(0, handle.get_stream());
  for (size_t i = 0; i < partition_ids.size(); ++i) {
    auto id = partition_ids[i];

    rmm::device_uvector<vertex_t> d_tmp_rows(0, handle.get_stream());
    rmm::device_uvector<vertex_t> d_tmp_cols(0, handle.get_stream());
    std::tie(i == 0 ? d_edgelist_rows : d_tmp_rows, i == 0 ? d_edgelist_cols : d_tmp_cols) =
      cugraph::experimental::generate_rmat_edgelist<vertex_t>(handle,
                                                              scale,
                                                              partition_edge_counts[i],
                                                              a,
                                                              b,
                                                              c,
                                                              base_seed + id,
                                                              undirected ? true : false,
                                                              scramble_vertex_ids);

    rmm::device_uvector<weight_t> d_tmp_weights(0, handle.get_stream());
    if (test_weighted) {
      if (i == 0) {
        d_edgelist_weights.resize(d_edgelist_rows.size(), handle.get_stream());
      } else {
        d_tmp_weights.resize(d_tmp_rows.size(), handle.get_stream());
      }

      raft::random::Rng rng(base_seed + num_partitions + id);
      rng.uniform<weight_t, size_t>(i == 0 ? d_edgelist_weights.data() : d_tmp_weights.data(),
                                    i == 0 ? d_edgelist_weights.size() : d_tmp_weights.size(),
                                    weight_t{0.0},
                                    weight_t{1.0},
                                    handle.get_stream());
    }

    if (i > 0) {
      auto start_offset = d_edgelist_rows.size();
      d_edgelist_rows.resize(start_offset + d_tmp_rows.size(), handle.get_stream());
      d_edgelist_cols.resize(d_edgelist_rows.size(), handle.get_stream());
      thrust::copy(rmm::exec_policy(handle.get_stream())->on(handle.get_stream()),
                   d_tmp_rows.begin(),
                   d_tmp_rows.end(),
                   d_edgelist_rows.begin() + start_offset);
      thrust::copy(rmm::exec_policy(handle.get_stream())->on(handle.get_stream()),
                   d_tmp_cols.begin(),
                   d_tmp_cols.end(),
                   d_edgelist_cols.begin() + start_offset);
      if (test_weighted) {
        d_edgelist_weights.resize(d_edgelist_rows.size(), handle.get_stream());
        thrust::copy(rmm::exec_policy(handle.get_stream())->on(handle.get_stream()),
                     d_tmp_weights.begin(),
                     d_tmp_weights.end(),
                     d_edgelist_weights.begin() + start_offset);
      }
    }
  }

>>>>>>> 3df52a27
  if (undirected) {
    // FIXME: need to symmetrize
    CUGRAPH_FAIL("unimplemented.");
  }

  if (multi_gpu) {
    auto& comm               = handle.get_comms();
    auto const comm_size     = comm.get_size();
    auto& row_comm           = handle.get_subcomm(cugraph::partition_2d::key_naming_t().row_name());
    auto const row_comm_size = row_comm.get_size();
    auto& col_comm           = handle.get_subcomm(cugraph::partition_2d::key_naming_t().col_name());
    auto const col_comm_size = col_comm.get_size();

    rmm::device_uvector<vertex_t> d_rx_edgelist_rows(0, handle.get_stream());
    rmm::device_uvector<vertex_t> d_rx_edgelist_cols(0, handle.get_stream());
    rmm::device_uvector<weight_t> d_rx_edgelist_weights(0, handle.get_stream());
    if (test_weighted) {
      auto edge_first = thrust::make_zip_iterator(
        thrust::make_tuple(store_transposed ? d_edgelist_cols.begin() : d_edgelist_rows.begin(),
                           store_transposed ? d_edgelist_rows.begin() : d_edgelist_cols.begin(),
                           d_edgelist_weights.begin()));

      std::forward_as_tuple(std::tie(store_transposed ? d_rx_edgelist_cols : d_rx_edgelist_rows,
                                     store_transposed ? d_rx_edgelist_rows : d_rx_edgelist_cols,
                                     d_rx_edgelist_weights),
                            std::ignore) =
        cugraph::experimental::groupby_gpuid_and_shuffle_values(
          comm,  // handle.get_comms(),
          edge_first,
          edge_first + d_edgelist_rows.size(),
          [key_func =
             cugraph::experimental::detail::compute_gpu_id_from_edge_t<vertex_t>{
               comm_size, row_comm_size, col_comm_size}] __device__(auto val) {
            return key_func(thrust::get<0>(val), thrust::get<1>(val));
          },
          handle.get_stream());
    } else {
      auto edge_first = thrust::make_zip_iterator(
        thrust::make_tuple(store_transposed ? d_edgelist_cols.begin() : d_edgelist_rows.begin(),
                           store_transposed ? d_edgelist_rows.begin() : d_edgelist_cols.begin()));

      std::forward_as_tuple(std::tie(store_transposed ? d_rx_edgelist_cols : d_rx_edgelist_rows,
                                     store_transposed ? d_rx_edgelist_rows : d_rx_edgelist_cols),
                            std::ignore) =
        cugraph::experimental::groupby_gpuid_and_shuffle_values(
          comm,  // handle.get_comms(),
          edge_first,
          edge_first + d_edgelist_rows.size(),
          [key_func =
             cugraph::experimental::detail::compute_gpu_id_from_edge_t<vertex_t>{
               comm_size, row_comm_size, col_comm_size}] __device__(auto val) {
            return key_func(thrust::get<0>(val), thrust::get<1>(val));
          },
          handle.get_stream());
    }

    d_edgelist_rows    = std::move(d_rx_edgelist_rows);
    d_edgelist_cols    = std::move(d_rx_edgelist_cols);
    d_edgelist_weights = std::move(d_rx_edgelist_weights);
  }

  rmm::device_uvector<vertex_t> d_vertices(0, handle.get_stream());
  for (size_t i = 0; i < partition_ids.size(); ++i) {
    auto id = partition_ids[i];

    auto start_offset = d_vertices.size();
    d_vertices.resize(start_offset + (partition_vertex_lasts[i] - partition_vertex_firsts[i]),
                      handle.get_stream());
    thrust::sequence(rmm::exec_policy(handle.get_stream())->on(handle.get_stream()),
                     d_vertices.begin() + start_offset,
                     d_vertices.end(),
                     partition_vertex_firsts[i]);
  }

  if (multi_gpu) {
    auto& comm           = handle.get_comms();
    auto const comm_size = comm.get_size();

    rmm::device_uvector<vertex_t> d_rx_vertices(0, handle.get_stream());
    std::tie(d_rx_vertices, std::ignore) = cugraph::experimental::groupby_gpuid_and_shuffle_values(
      comm,  // handle.get_comms(),
      d_vertices.begin(),
      d_vertices.end(),
      [key_func =
         cugraph::experimental::detail::compute_gpu_id_from_vertex_t<vertex_t>{
           comm_size}] __device__(auto val) { return key_func(val); },
      handle.get_stream());
    d_vertices = std::move(d_rx_vertices);
  }

  return detail::
    generate_graph_from_edgelist<vertex_t, edge_t, weight_t, store_transposed, multi_gpu>(
      handle,
      std::move(d_vertices),
      std::move(d_edgelist_rows),
      std::move(d_edgelist_cols),
      std::move(d_edgelist_weights),
      false,
      test_weighted,
      renumber);
}

// explicit instantiations

template std::tuple<cugraph::experimental::graph_t<int32_t, int32_t, float, false, false>,
                    rmm::device_uvector<int32_t>>
generate_graph_from_rmat_params<int32_t, int32_t, float, false, false>(
  raft::handle_t const& handle,
  size_t scale,
  size_t edge_factor,
  double a,
  double b,
  double c,
  uint64_t seed,
  bool undirected,
  bool scramble_vertex_ids,
  bool test_weighted,
  bool renumber,
  std::vector<size_t> const& partition_ids,
  size_t num_partitions);

template std::tuple<cugraph::experimental::graph_t<int32_t, int32_t, float, false, true>,
                    rmm::device_uvector<int32_t>>
generate_graph_from_rmat_params<int32_t, int32_t, float, false, true>(
  raft::handle_t const& handle,
  size_t scale,
  size_t edge_factor,
  double a,
  double b,
  double c,
  uint64_t seed,
  bool undirected,
  bool scramble_vertex_ids,
  bool test_weighted,
  bool renumber,
  std::vector<size_t> const& partition_ids,
  size_t num_partitions);

template std::tuple<cugraph::experimental::graph_t<int32_t, int32_t, float, true, false>,
                    rmm::device_uvector<int32_t>>
generate_graph_from_rmat_params<int32_t, int32_t, float, true, false>(
  raft::handle_t const& handle,
  size_t scale,
  size_t edge_factor,
  double a,
  double b,
  double c,
  uint64_t seed,
  bool undirected,
  bool scramble_vertex_ids,
  bool test_weighted,
  bool renumber,
  std::vector<size_t> const& partition_ids,
  size_t num_partitions);

template std::tuple<cugraph::experimental::graph_t<int32_t, int32_t, float, true, true>,
                    rmm::device_uvector<int32_t>>
generate_graph_from_rmat_params<int32_t, int32_t, float, true, true>(
  raft::handle_t const& handle,
  size_t scale,
  size_t edge_factor,
  double a,
  double b,
  double c,
  uint64_t seed,
  bool undirected,
  bool scramble_vertex_ids,
  bool test_weighted,
  bool renumber,
  std::vector<size_t> const& partition_ids,
  size_t num_partitions);

template std::tuple<cugraph::experimental::graph_t<int32_t, int32_t, double, false, false>,
                    rmm::device_uvector<int32_t>>
generate_graph_from_rmat_params<int32_t, int32_t, double, false, false>(
  raft::handle_t const& handle,
  size_t scale,
  size_t edge_factor,
  double a,
  double b,
  double c,
  uint64_t seed,
  bool undirected,
  bool scramble_vertex_ids,
  bool test_weighted,
  bool renumber,
  std::vector<size_t> const& partition_ids,
  size_t num_partitions);

template std::tuple<cugraph::experimental::graph_t<int32_t, int32_t, double, false, true>,
                    rmm::device_uvector<int32_t>>
generate_graph_from_rmat_params<int32_t, int32_t, double, false, true>(
  raft::handle_t const& handle,
  size_t scale,
  size_t edge_factor,
  double a,
  double b,
  double c,
  uint64_t seed,
  bool undirected,
  bool scramble_vertex_ids,
  bool test_weighted,
  bool renumber,
  std::vector<size_t> const& partition_ids,
  size_t num_partitions);

template std::tuple<cugraph::experimental::graph_t<int32_t, int32_t, double, true, false>,
                    rmm::device_uvector<int32_t>>
generate_graph_from_rmat_params<int32_t, int32_t, double, true, false>(
  raft::handle_t const& handle,
  size_t scale,
  size_t edge_factor,
  double a,
  double b,
  double c,
  uint64_t seed,
  bool undirected,
  bool scramble_vertex_ids,
  bool test_weighted,
  bool renumber,
  std::vector<size_t> const& partition_ids,
  size_t num_partitions);

template std::tuple<cugraph::experimental::graph_t<int32_t, int32_t, double, true, true>,
                    rmm::device_uvector<int32_t>>
generate_graph_from_rmat_params<int32_t, int32_t, double, true, true>(
  raft::handle_t const& handle,
  size_t scale,
  size_t edge_factor,
  double a,
  double b,
  double c,
  uint64_t seed,
  bool undirected,
  bool scramble_vertex_ids,
  bool test_weighted,
  bool renumber,
  std::vector<size_t> const& partition_ids,
  size_t num_partitions);

template std::tuple<cugraph::experimental::graph_t<int32_t, int64_t, float, false, false>,
                    rmm::device_uvector<int32_t>>
generate_graph_from_rmat_params<int32_t, int64_t, float, false, false>(
  raft::handle_t const& handle,
  size_t scale,
  size_t edge_factor,
  double a,
  double b,
  double c,
  uint64_t seed,
  bool undirected,
  bool scramble_vertex_ids,
  bool test_weighted,
  bool renumber,
  std::vector<size_t> const& partition_ids,
  size_t num_partitions);

template std::tuple<cugraph::experimental::graph_t<int32_t, int64_t, float, false, true>,
                    rmm::device_uvector<int32_t>>
generate_graph_from_rmat_params<int32_t, int64_t, float, false, true>(
  raft::handle_t const& handle,
  size_t scale,
  size_t edge_factor,
  double a,
  double b,
  double c,
  uint64_t seed,
  bool undirected,
  bool scramble_vertex_ids,
  bool test_weighted,
  bool renumber,
  std::vector<size_t> const& partition_ids,
  size_t num_partitions);

template std::tuple<cugraph::experimental::graph_t<int32_t, int64_t, float, true, false>,
                    rmm::device_uvector<int32_t>>
generate_graph_from_rmat_params<int32_t, int64_t, float, true, false>(
  raft::handle_t const& handle,
  size_t scale,
  size_t edge_factor,
  double a,
  double b,
  double c,
  uint64_t seed,
  bool undirected,
  bool scramble_vertex_ids,
  bool test_weighted,
  bool renumber,
  std::vector<size_t> const& partition_ids,
  size_t num_partitions);

template std::tuple<cugraph::experimental::graph_t<int32_t, int64_t, float, true, true>,
                    rmm::device_uvector<int32_t>>
generate_graph_from_rmat_params<int32_t, int64_t, float, true, true>(
  raft::handle_t const& handle,
  size_t scale,
  size_t edge_factor,
  double a,
  double b,
  double c,
  uint64_t seed,
  bool undirected,
  bool scramble_vertex_ids,
  bool test_weighted,
  bool renumber,
  std::vector<size_t> const& partition_ids,
  size_t num_partitions);

template std::tuple<cugraph::experimental::graph_t<int32_t, int64_t, double, false, false>,
                    rmm::device_uvector<int32_t>>
generate_graph_from_rmat_params<int32_t, int64_t, double, false, false>(
  raft::handle_t const& handle,
  size_t scale,
  size_t edge_factor,
  double a,
  double b,
  double c,
  uint64_t seed,
  bool undirected,
  bool scramble_vertex_ids,
  bool test_weighted,
  bool renumber,
  std::vector<size_t> const& partition_ids,
  size_t num_partitions);

template std::tuple<cugraph::experimental::graph_t<int32_t, int64_t, double, false, true>,
                    rmm::device_uvector<int32_t>>
generate_graph_from_rmat_params<int32_t, int64_t, double, false, true>(
  raft::handle_t const& handle,
  size_t scale,
  size_t edge_factor,
  double a,
  double b,
  double c,
  uint64_t seed,
  bool undirected,
  bool scramble_vertex_ids,
  bool test_weighted,
  bool renumber,
  std::vector<size_t> const& partition_ids,
  size_t num_partitions);

template std::tuple<cugraph::experimental::graph_t<int32_t, int64_t, double, true, false>,
                    rmm::device_uvector<int32_t>>
generate_graph_from_rmat_params<int32_t, int64_t, double, true, false>(
  raft::handle_t const& handle,
  size_t scale,
  size_t edge_factor,
  double a,
  double b,
  double c,
  uint64_t seed,
  bool undirected,
  bool scramble_vertex_ids,
  bool test_weighted,
  bool renumber,
  std::vector<size_t> const& partition_ids,
  size_t num_partitions);

template std::tuple<cugraph::experimental::graph_t<int32_t, int64_t, double, true, true>,
                    rmm::device_uvector<int32_t>>
generate_graph_from_rmat_params<int32_t, int64_t, double, true, true>(
  raft::handle_t const& handle,
  size_t scale,
  size_t edge_factor,
  double a,
  double b,
  double c,
  uint64_t seed,
  bool undirected,
  bool scramble_vertex_ids,
  bool test_weighted,
  bool renumber,
  std::vector<size_t> const& partition_ids,
  size_t num_partitions);

template std::tuple<cugraph::experimental::graph_t<int64_t, int64_t, float, false, false>,
                    rmm::device_uvector<int64_t>>
generate_graph_from_rmat_params<int64_t, int64_t, float, false, false>(
  raft::handle_t const& handle,
  size_t scale,
  size_t edge_factor,
  double a,
  double b,
  double c,
  uint64_t seed,
  bool undirected,
  bool scramble_vertex_ids,
  bool test_weighted,
  bool renumber,
  std::vector<size_t> const& partition_ids,
  size_t num_partitions);

template std::tuple<cugraph::experimental::graph_t<int64_t, int64_t, float, false, true>,
                    rmm::device_uvector<int64_t>>
generate_graph_from_rmat_params<int64_t, int64_t, float, false, true>(
  raft::handle_t const& handle,
  size_t scale,
  size_t edge_factor,
  double a,
  double b,
  double c,
  uint64_t seed,
  bool undirected,
  bool scramble_vertex_ids,
  bool test_weighted,
  bool renumber,
  std::vector<size_t> const& partition_ids,
  size_t num_partitions);

template std::tuple<cugraph::experimental::graph_t<int64_t, int64_t, float, true, false>,
                    rmm::device_uvector<int64_t>>
generate_graph_from_rmat_params<int64_t, int64_t, float, true, false>(
  raft::handle_t const& handle,
  size_t scale,
  size_t edge_factor,
  double a,
  double b,
  double c,
  uint64_t seed,
  bool undirected,
  bool scramble_vertex_ids,
  bool test_weighted,
  bool renumber,
  std::vector<size_t> const& partition_ids,
  size_t num_partitions);

template std::tuple<cugraph::experimental::graph_t<int64_t, int64_t, float, true, true>,
                    rmm::device_uvector<int64_t>>
generate_graph_from_rmat_params<int64_t, int64_t, float, true, true>(
  raft::handle_t const& handle,
  size_t scale,
  size_t edge_factor,
  double a,
  double b,
  double c,
  uint64_t seed,
  bool undirected,
  bool scramble_vertex_ids,
  bool test_weighted,
  bool renumber,
  std::vector<size_t> const& partition_ids,
  size_t num_partitions);

template std::tuple<cugraph::experimental::graph_t<int64_t, int64_t, double, false, false>,
                    rmm::device_uvector<int64_t>>
generate_graph_from_rmat_params<int64_t, int64_t, double, false, false>(
  raft::handle_t const& handle,
  size_t scale,
  size_t edge_factor,
  double a,
  double b,
  double c,
  uint64_t seed,
  bool undirected,
  bool scramble_vertex_ids,
  bool test_weighted,
  bool renumber,
  std::vector<size_t> const& partition_ids,
  size_t num_partitions);

template std::tuple<cugraph::experimental::graph_t<int64_t, int64_t, double, false, true>,
                    rmm::device_uvector<int64_t>>
generate_graph_from_rmat_params<int64_t, int64_t, double, false, true>(
  raft::handle_t const& handle,
  size_t scale,
  size_t edge_factor,
  double a,
  double b,
  double c,
  uint64_t seed,
  bool undirected,
  bool scramble_vertex_ids,
  bool test_weighted,
  bool renumber,
  std::vector<size_t> const& partition_ids,
  size_t num_partitions);

template std::tuple<cugraph::experimental::graph_t<int64_t, int64_t, double, true, false>,
                    rmm::device_uvector<int64_t>>
generate_graph_from_rmat_params<int64_t, int64_t, double, true, false>(
  raft::handle_t const& handle,
  size_t scale,
  size_t edge_factor,
  double a,
  double b,
  double c,
  uint64_t seed,
  bool undirected,
  bool scramble_vertex_ids,
  bool test_weighted,
  bool renumber,
  std::vector<size_t> const& partition_ids,
  size_t num_partitions);

template std::tuple<cugraph::experimental::graph_t<int64_t, int64_t, double, true, true>,
                    rmm::device_uvector<int64_t>>
generate_graph_from_rmat_params<int64_t, int64_t, double, true, true>(
  raft::handle_t const& handle,
  size_t scale,
  size_t edge_factor,
  double a,
  double b,
  double c,
  uint64_t seed,
  bool undirected,
  bool scramble_vertex_ids,
  bool test_weighted,
  bool renumber,
  std::vector<size_t> const& partition_ids,
  size_t num_partitions);

}  // namespace test
}  // namespace cugraph<|MERGE_RESOLUTION|>--- conflicted
+++ resolved
@@ -87,18 +87,6 @@
 
   rmm::device_uvector<vertex_t> d_edgelist_rows(0, handle.get_stream());
   rmm::device_uvector<vertex_t> d_edgelist_cols(0, handle.get_stream());
-<<<<<<< HEAD
-  std::tie(d_edgelist_rows, d_edgelist_cols) =
-    cugraph::experimental::generate_rmat_edgelist<vertex_t>(handle,
-                                                            scale,
-                                                            (size_t{1} << scale) * edge_factor,
-                                                            a,
-                                                            b,
-                                                            c,
-                                                            seed,
-                                                            undirected ? true : false,
-                                                            scramble_vertex_ids);
-=======
   rmm::device_uvector<weight_t> d_edgelist_weights(0, handle.get_stream());
   for (size_t i = 0; i < partition_ids.size(); ++i) {
     auto id = partition_ids[i];
@@ -154,7 +142,6 @@
     }
   }
 
->>>>>>> 3df52a27
   if (undirected) {
     // FIXME: need to symmetrize
     CUGRAPH_FAIL("unimplemented.");
