--- conflicted
+++ resolved
@@ -452,7 +452,6 @@
       }
 
       if (multi_gpu && shuffle) {
-<<<<<<< HEAD
         std::vector<cugraph::arithmetic_device_uvector_t> tmp_edge_properties{};
         if (tmp_weights_v) tmp_edge_properties.push_back(std::move(*tmp_weights_v));
 
@@ -461,32 +460,12 @@
                                      std::move(tmp_src_v),
                                      std::move(tmp_dst_v),
                                      std::move(tmp_edge_properties),
-                                     store_transposed);
+                                     store_transposed,
+                                     large_edge_buffer_type);
 
         if (tmp_weights_v)
           *tmp_weights_v =
             std::move(std::get<rmm::device_uvector<weight_t>>(tmp_edge_properties[0]));
-=======
-        std::tie(tmp_src_v,
-                 tmp_dst_v,
-                 tmp_weights_v,
-                 std::ignore,
-                 std::ignore,
-                 std::ignore,
-                 std::ignore,
-                 std::ignore) =
-          cugraph::shuffle_ext_edges<vertex_t, vertex_t, weight_t, int32_t, int32_t>(
-            handle,
-            std::move(tmp_src_v),
-            std::move(tmp_dst_v),
-            std::move(tmp_weights_v),
-            std::nullopt,
-            std::nullopt,
-            std::nullopt,
-            std::nullopt,
-            store_transposed,
-            large_edge_buffer_type);
->>>>>>> 347427f4
       }
 
       edge_src_chunks.push_back(std::move(tmp_src_v));
