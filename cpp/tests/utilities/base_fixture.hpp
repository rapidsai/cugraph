--- conflicted
+++ resolved
@@ -213,36 +213,6 @@
     return RUN_ALL_TESTS();                                                             \
   }
 
-<<<<<<< HEAD
-#define CUGRAPH_MG_TEST_PROGRAM_MAIN()                                          \
-  int main(int argc, char** argv)                                               \
-  {                                                                             \
-    MPI_TRY(MPI_Init(&argc, &argv));                                            \
-    int comm_rank{};                                                            \
-    int comm_size{};                                                            \
-    MPI_TRY(MPI_Comm_rank(MPI_COMM_WORLD, &comm_rank));                         \
-    MPI_TRY(MPI_Comm_size(MPI_COMM_WORLD, &comm_size));                         \
-    int num_gpus_per_node{};                                                    \
-    RAFT_CUDA_TRY(cudaGetDeviceCount(&num_gpus_per_node));                      \
-    RAFT_CUDA_TRY(cudaSetDevice(comm_rank % num_gpus_per_node));                \
-    ::testing::InitGoogleTest(&argc, argv);                                     \
-    auto const cmd_opts = parse_test_options(argc, argv);                       \
-    auto const rmm_mode = cmd_opts["rmm_mode"].as<std::string>();               \
-    auto resource       = cugraph::test::create_memory_resource(rmm_mode);      \
-    rmm::mr::set_current_device_resource(resource.get());                       \
-    cugraph::test::g_perf = cmd_opts["perf"].as<bool>();                        \
-    cugraph::test::g_rmat_scale =                                               \
-      (cmd_opts.count("rmat_scale") > 0)                                        \
-        ? std::make_optional<size_t>(cmd_opts["rmat_scale"].as<size_t>())       \
-        : std::nullopt;                                                         \
-    cugraph::test::g_rmat_edge_factor =                                         \
-      (cmd_opts.count("rmat_edge_factor") > 0)                                  \
-        ? std::make_optional<size_t>(cmd_opts["rmat_edge_factor"].as<size_t>()) \
-        : std::nullopt;                                                         \
-    auto ret = RUN_ALL_TESTS();                                                 \
-    MPI_TRY(MPI_Finalize());                                                    \
-    return ret;                                                                 \
-=======
 #define CUGRAPH_MG_TEST_PROGRAM_MAIN()                                                  \
   int main(int argc, char** argv)                                                       \
   {                                                                                     \
@@ -252,8 +222,8 @@
     MPI_TRY(MPI_Comm_rank(MPI_COMM_WORLD, &comm_rank));                                 \
     MPI_TRY(MPI_Comm_size(MPI_COMM_WORLD, &comm_size));                                 \
     int num_gpus_per_node{};                                                            \
-    CUDA_TRY(cudaGetDeviceCount(&num_gpus_per_node));                                   \
-    CUDA_TRY(cudaSetDevice(comm_rank % num_gpus_per_node));                             \
+    RAFT_CUDA_TRY(cudaGetDeviceCount(&num_gpus_per_node));                              \
+    RAFT_CUDA_TRY(cudaSetDevice(comm_rank % num_gpus_per_node));                        \
     ::testing::InitGoogleTest(&argc, argv);                                             \
     auto const cmd_opts = parse_test_options(argc, argv);                               \
     auto const rmm_mode = cmd_opts["rmm_mode"].as<std::string>();                       \
@@ -275,5 +245,4 @@
     auto ret = RUN_ALL_TESTS();                                                         \
     MPI_TRY(MPI_Finalize());                                                            \
     return ret;                                                                         \
->>>>>>> c49f049a
   }