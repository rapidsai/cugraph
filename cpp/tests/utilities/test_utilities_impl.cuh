--- conflicted
+++ resolved
@@ -200,17 +200,14 @@
     }
   }
 
-<<<<<<< HEAD
   rmm::device_uvector<vertex_t> vertices(graph_view.number_of_vertices(), handle.get_stream());
   cugraph::detail::sequence_fill(handle.get_stream(), vertices.data(), vertices.size(), vertex_t{0});
 
-  graph_t<vertex_t, edge_t, weight_t, store_transposed, false> graph(handle);
-=======
   graph_t<vertex_t, edge_t, store_transposed, false> graph(handle);
   std::optional<edge_property_t<graph_view_t<vertex_t, edge_t, store_transposed, false>, weight_t>>
     edge_weights{std::nullopt};
->>>>>>> f7d99ff8
   std::optional<rmm::device_uvector<vertex_t>> new_number_map;
+
   std::tie(graph, edge_weights, std::ignore, new_number_map) = cugraph::
     create_graph_from_edgelist<vertex_t, edge_t, weight_t, int32_t, store_transposed, false>(
       handle,
