/*
 * Copyright (c) 2022, NVIDIA CORPORATION.
 *
 * Licensed under the Apache License, Version 2.0 (the "License");
 * you may not use this file except in compliance with the License.
 * You may obtain a copy of the License at
 *
 *     http://www.apache.org/licenses/LICENSE-2.0
 *
 * Unless required by applicable law or agreed to in writing, software
 * distributed under the License is distributed on an "AS IS" BASIS,
 * WITHOUT WARRANTIES OR CONDITIONS OF ANY KIND, either express or implied.
 * See the License for the specific language governin_from_mtxg permissions and
 * limitations under the License.
 */

#include "k_core_validate.hpp"

#include <utilities/base_fixture.hpp>
#include <utilities/device_comm_wrapper.hpp>
#include <utilities/high_res_clock.h>
#include <utilities/mg_utilities.hpp>
#include <utilities/test_graphs.hpp>
#include <utilities/thrust_wrapper.hpp>

#include <cugraph/algorithms.hpp>
#include <cugraph/graph.hpp>
#include <cugraph/graph_functions.hpp>
#include <cugraph/graph_view.hpp>

#include <raft/cudart_utils.h>
#include <raft/handle.hpp>
#include <rmm/device_scalar.hpp>
#include <rmm/device_uvector.hpp>
#include <rmm/mr/device/cuda_memory_resource.hpp>

#include <gtest/gtest.h>

#include <numeric>
#include <vector>

struct KCore_Usecase {
  size_t k;
  cugraph::k_core_degree_type_t degree_type{cugraph::k_core_degree_type_t::OUT};
  bool check_correctness{true};
};

template <typename input_usecase_t>
class Tests_MGKCore : public ::testing::TestWithParam<std::tuple<KCore_Usecase, input_usecase_t>> {
 public:
  Tests_MGKCore() {}

  static void SetUpTestCase() { handle_ = cugraph::test::initialize_mg_handle(); }
  static void TearDownTestCase() { handle_.reset(); }

  virtual void SetUp() {}
  virtual void TearDown() {}

  template <typename vertex_t, typename edge_t>
  void run_current_test(std::tuple<KCore_Usecase const&, input_usecase_t const&> const& param)
  {
    constexpr bool renumber              = true;
    auto [k_core_usecase, input_usecase] = param;

    using weight_t = float;

    HighResClock hr_clock{};

    if (cugraph::test::g_perf) {
      RAFT_CUDA_TRY(cudaDeviceSynchronize());  // for consistent performance measurement
      hr_clock.start();
    }

<<<<<<< HEAD
    auto [graph, d_renumber_map_labels] =
=======
    auto [graph, edge_weights, d_renumber_map_labels] =
>>>>>>> df04308a
      cugraph::test::construct_graph<vertex_t, edge_t, weight_t, false, true>(
        *handle_, input_usecase, false, renumber, true, true);

    if (cugraph::test::g_perf) {
      RAFT_CUDA_TRY(cudaDeviceSynchronize());  // for consistent performance measurement
      double elapsed_time{0.0};
      hr_clock.stop(&elapsed_time);
      std::cout << "construct_graph took " << elapsed_time * 1e-6 << " s.\n";
    }

    auto graph_view = graph.view();
    auto edge_weight_view =
      edge_weights ? std::make_optional((*edge_weights).view()) : std::nullopt;

    rmm::device_uvector<edge_t> d_core_numbers(graph_view.local_vertex_partition_range_size(),
                                               handle_->get_stream());

    cugraph::core_number(*handle_,
                         graph_view,
                         d_core_numbers.data(),
                         k_core_usecase.degree_type,
                         k_core_usecase.k,
                         k_core_usecase.k);

    if (cugraph::test::g_perf) {
      RAFT_CUDA_TRY(cudaDeviceSynchronize());  // for consistent performance measurement
      hr_clock.start();
    }

    raft::device_span<edge_t const> core_number_span{d_core_numbers.data(), d_core_numbers.size()};

<<<<<<< HEAD
    auto [subgraph_src, subgraph_dst, subgraph_wgt] = cugraph::k_core(
      *handle_, graph_view, k_core_usecase.k, std::nullopt, std::make_optional(core_number_span));
=======
    auto [subgraph_src, subgraph_dst, subgraph_wgt] =
      cugraph::k_core(*handle_,
                      graph_view,
                      edge_weight_view,
                      k_core_usecase.k,
                      std::nullopt,
                      std::make_optional(core_number_span));
>>>>>>> df04308a

    if (cugraph::test::g_perf) {
      RAFT_CUDA_TRY(cudaDeviceSynchronize());  // for consistent performance measurement
      double elapsed_time{0.0};
      hr_clock.stop(&elapsed_time);
      std::cout << "Core Number took " << elapsed_time * 1e-6 << " s.\n";
    }

    if (k_core_usecase.check_correctness) {
<<<<<<< HEAD
      auto [sg_graph, sg_number_map] = cugraph::test::mg_graph_to_sg_graph(
        *handle_, graph_view, std::optional<rmm::device_uvector<vertex_t>>{std::nullopt}, false);
=======
      auto [sg_graph, sg_edge_weights, sg_number_map] = cugraph::test::mg_graph_to_sg_graph(
        *handle_,
        graph_view,
        edge_weight_view,
        std::optional<rmm::device_uvector<vertex_t>>{std::nullopt},
        false);

      auto sg_edge_weight_view =
        sg_edge_weights ? std::make_optional((*sg_edge_weights).view()) : std::nullopt;
>>>>>>> df04308a

      d_core_numbers = cugraph::test::device_gatherv(
        *handle_, raft::device_span<edge_t const>(d_core_numbers.data(), d_core_numbers.size()));

      subgraph_src = cugraph::test::device_gatherv(
        *handle_, raft::device_span<vertex_t const>(subgraph_src.data(), subgraph_src.size()));

      subgraph_dst = cugraph::test::device_gatherv(
        *handle_, raft::device_span<vertex_t const>(subgraph_dst.data(), subgraph_dst.size()));

      if (subgraph_wgt)
        *subgraph_wgt = cugraph::test::device_gatherv(
          *handle_, raft::device_span<weight_t const>(subgraph_wgt->data(), subgraph_wgt->size()));

      if (handle_->get_comms().get_rank() == 0) {
        cugraph::test::check_correctness(
          *handle_,
          sg_graph.view(),
<<<<<<< HEAD
=======
          sg_edge_weight_view,
>>>>>>> df04308a
          d_core_numbers,
          std::make_tuple(
            std::move(subgraph_src), std::move(subgraph_dst), std::move(subgraph_wgt)),
          k_core_usecase.k);
      }
    }
  }

 private:
  static std::unique_ptr<raft::handle_t> handle_;
};

template <typename input_usecase_t>
std::unique_ptr<raft::handle_t> Tests_MGKCore<input_usecase_t>::handle_ = nullptr;

using Tests_MGKCore_File = Tests_MGKCore<cugraph::test::File_Usecase>;
using Tests_MGKCore_Rmat = Tests_MGKCore<cugraph::test::Rmat_Usecase>;

TEST_P(Tests_MGKCore_File, CheckInt32Int32)
{
  run_current_test<int32_t, int32_t>(override_File_Usecase_with_cmd_line_arguments(GetParam()));
}

TEST_P(Tests_MGKCore_Rmat, CheckInt32Int32)
{
  run_current_test<int32_t, int32_t>(override_Rmat_Usecase_with_cmd_line_arguments(GetParam()));
}

TEST_P(Tests_MGKCore_Rmat, CheckInt32Int64)
{
  run_current_test<int32_t, int64_t>(override_Rmat_Usecase_with_cmd_line_arguments(GetParam()));
}

TEST_P(Tests_MGKCore_Rmat, CheckInt64Int64)
{
  run_current_test<int64_t, int64_t>(override_Rmat_Usecase_with_cmd_line_arguments(GetParam()));
}

INSTANTIATE_TEST_SUITE_P(
  file_test,
  Tests_MGKCore_File,
  ::testing::Combine(
    // enable correctness checks
    testing::Values(KCore_Usecase{3, cugraph::k_core_degree_type_t::IN},
                    KCore_Usecase{3, cugraph::k_core_degree_type_t::OUT},
                    KCore_Usecase{3, cugraph::k_core_degree_type_t::INOUT}),
    testing::Values(cugraph::test::File_Usecase("test/datasets/karate.mtx"),
                    cugraph::test::File_Usecase("test/datasets/polbooks.mtx"),
                    cugraph::test::File_Usecase("test/datasets/netscience.mtx"))));

INSTANTIATE_TEST_SUITE_P(
  rmat_small_test,
  Tests_MGKCore_Rmat,
  ::testing::Combine(
    // enable correctness checks
    testing::Values(KCore_Usecase{3, cugraph::k_core_degree_type_t::IN},
                    KCore_Usecase{3, cugraph::k_core_degree_type_t::OUT},
                    KCore_Usecase{3, cugraph::k_core_degree_type_t::INOUT}),
    testing::Values(cugraph::test::Rmat_Usecase(10, 16, 0.57, 0.19, 0.19, 0, true, false))));

INSTANTIATE_TEST_SUITE_P(
  rmat_benchmark_test, /* note that scale & edge factor can be overridden in benchmarking (with
                          --gtest_filter to select only the rmat_benchmark_test with a specific
                          vertex & edge type combination) by command line arguments and do not
                          include more than one Rmat_Usecase that differ only in scale or edge
                          factor (to avoid running same benchmarks more than once) */
  Tests_MGKCore_Rmat,
  ::testing::Combine(
    // disable correctness checks for large graphs
    testing::Values(KCore_Usecase{3, cugraph::k_core_degree_type_t::OUT, false}),
    testing::Values(cugraph::test::Rmat_Usecase(20, 32, 0.57, 0.19, 0.19, 0, true, false))));

CUGRAPH_MG_TEST_PROGRAM_MAIN()<|MERGE_RESOLUTION|>--- conflicted
+++ resolved
@@ -71,11 +71,7 @@
       hr_clock.start();
     }
 
-<<<<<<< HEAD
-    auto [graph, d_renumber_map_labels] =
-=======
     auto [graph, edge_weights, d_renumber_map_labels] =
->>>>>>> df04308a
       cugraph::test::construct_graph<vertex_t, edge_t, weight_t, false, true>(
         *handle_, input_usecase, false, renumber, true, true);
 
@@ -107,10 +103,6 @@
 
     raft::device_span<edge_t const> core_number_span{d_core_numbers.data(), d_core_numbers.size()};
 
-<<<<<<< HEAD
-    auto [subgraph_src, subgraph_dst, subgraph_wgt] = cugraph::k_core(
-      *handle_, graph_view, k_core_usecase.k, std::nullopt, std::make_optional(core_number_span));
-=======
     auto [subgraph_src, subgraph_dst, subgraph_wgt] =
       cugraph::k_core(*handle_,
                       graph_view,
@@ -118,7 +110,6 @@
                       k_core_usecase.k,
                       std::nullopt,
                       std::make_optional(core_number_span));
->>>>>>> df04308a
 
     if (cugraph::test::g_perf) {
       RAFT_CUDA_TRY(cudaDeviceSynchronize());  // for consistent performance measurement
@@ -128,10 +119,6 @@
     }
 
     if (k_core_usecase.check_correctness) {
-<<<<<<< HEAD
-      auto [sg_graph, sg_number_map] = cugraph::test::mg_graph_to_sg_graph(
-        *handle_, graph_view, std::optional<rmm::device_uvector<vertex_t>>{std::nullopt}, false);
-=======
       auto [sg_graph, sg_edge_weights, sg_number_map] = cugraph::test::mg_graph_to_sg_graph(
         *handle_,
         graph_view,
@@ -141,7 +128,6 @@
 
       auto sg_edge_weight_view =
         sg_edge_weights ? std::make_optional((*sg_edge_weights).view()) : std::nullopt;
->>>>>>> df04308a
 
       d_core_numbers = cugraph::test::device_gatherv(
         *handle_, raft::device_span<edge_t const>(d_core_numbers.data(), d_core_numbers.size()));
@@ -160,10 +146,7 @@
         cugraph::test::check_correctness(
           *handle_,
           sg_graph.view(),
-<<<<<<< HEAD
-=======
           sg_edge_weight_view,
->>>>>>> df04308a
           d_core_numbers,
           std::make_tuple(
             std::move(subgraph_src), std::move(subgraph_dst), std::move(subgraph_wgt)),
