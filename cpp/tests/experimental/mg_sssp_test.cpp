--- conflicted
+++ resolved
@@ -250,12 +250,8 @@
                                nearly_equal));
 
         for (size_t i = 0; i < h_mg_aggregate_predecessors.size(); ++i) {
-<<<<<<< HEAD
-          if (h_mg_aggregate_predecessors[i] == cugraph::experimental::invalid_vertex_id<vertex_t>::value) {
-=======
           if (h_mg_aggregate_predecessors[i] ==
               cugraph::experimental::invalid_vertex_id<vertex_t>::value) {
->>>>>>> e2ac4679
             ASSERT_TRUE(h_sg_predecessors[i] == h_mg_aggregate_predecessors[i])
               << "vertex reachability does not match with the SG result.";
           } else {
