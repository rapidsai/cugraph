/*
 * Copyright (c) 2020-2021, NVIDIA CORPORATION.
 *
 * Licensed under the Apache License, Version 2.0 (the "License");
 * you may not use this file except in compliance with the License.
 * You may obtain a copy of the License at
 *
 *     http://www.apache.org/licenses/LICENSE-2.0
 *
 * Unless required by applicable law or agreed to in writing, software
 * distributed under the License is distributed on an "AS IS" BASIS,
 * WITHOUT WARRANTIES OR CONDITIONS OF ANY KIND, either express or implied.
 * See the License for the specific language governin_from_mtxg permissions and
 * limitations under the License.
 */

#include <utilities/base_fixture.hpp>
#include <utilities/renumber_utilities.hpp>
#include <utilities/test_utilities.hpp>
#include <utilities/thrust_wrapper.hpp>

#include <algorithms.hpp>
#include <experimental/graph.hpp>
#include <experimental/graph_functions.hpp>
#include <experimental/graph_view.hpp>

#include <raft/cudart_utils.h>
#include <raft/handle.hpp>
#include <rmm/device_uvector.hpp>
#include <rmm/mr/device/cuda_memory_resource.hpp>

#include <gtest/gtest.h>

#include <algorithm>
#include <iterator>
#include <limits>
#include <numeric>
#include <vector>

// do the perf measurements
// enabled by command line parameter s'--perf'
//
static int PERF = 0;

template <typename vertex_t, typename edge_t, typename weight_t, typename result_t>
void katz_centrality_reference(edge_t const* offsets,
                               vertex_t const* indices,
                               weight_t const* weights,
                               result_t const* betas,
                               result_t* katz_centralities,
                               vertex_t num_vertices,
                               result_t alpha,
                               result_t beta,  // relevant only if betas == nullptr
                               result_t epsilon,
                               size_t max_iterations,
                               bool has_initial_guess,
                               bool normalize)
{
  if (num_vertices == 0) { return; }

  if (!has_initial_guess) {
    std::fill(katz_centralities, katz_centralities + num_vertices, result_t{0.0});
  }

  std::vector<result_t> old_katz_centralities(num_vertices, result_t{0.0});
  size_t iter{0};
  while (true) {
    std::copy(katz_centralities, katz_centralities + num_vertices, old_katz_centralities.begin());
    for (vertex_t i = 0; i < num_vertices; ++i) {
      katz_centralities[i] = betas != nullptr ? betas[i] : beta;
      for (auto j = *(offsets + i); j < *(offsets + i + 1); ++j) {
        auto nbr = indices[j];
        auto w   = weights != nullptr ? weights[j] : result_t{1.0};
        katz_centralities[i] += alpha * old_katz_centralities[nbr] * w;
      }
    }

    result_t diff_sum{0.0};
    for (vertex_t i = 0; i < num_vertices; ++i) {
      diff_sum += std::abs(katz_centralities[i] - old_katz_centralities[i]);
    }
    if (diff_sum < epsilon) { break; }
    iter++;
    ASSERT_TRUE(iter < max_iterations);
  }

  if (normalize) {
    auto l2_norm = std::sqrt(std::inner_product(
      katz_centralities, katz_centralities + num_vertices, katz_centralities, result_t{0.0}));
    std::transform(
      katz_centralities, katz_centralities + num_vertices, katz_centralities, [l2_norm](auto& val) {
        return val / l2_norm;
      });
  }

  return;
}

typedef struct KatzCentrality_Usecase_t {
  cugraph::test::input_graph_specifier_t input_graph_specifier{};

  bool test_weighted{false};
  bool check_correctness{false};

  KatzCentrality_Usecase_t(std::string const& graph_file_path,
                           bool test_weighted,
                           bool check_correctness = true)
    : test_weighted(test_weighted), check_correctness(check_correctness)
  {
    std::string graph_file_full_path{};
    if ((graph_file_path.length() > 0) && (graph_file_path[0] != '/')) {
      graph_file_full_path = cugraph::test::get_rapids_dataset_root_dir() + "/" + graph_file_path;
    } else {
      graph_file_full_path = graph_file_path;
    }
    input_graph_specifier.tag = cugraph::test::input_graph_specifier_t::MATRIX_MARKET_FILE_PATH;
    input_graph_specifier.graph_file_full_path = graph_file_full_path;
  };

  KatzCentrality_Usecase_t(cugraph::test::rmat_params_t rmat_params,
                           bool test_weighted,
                           bool check_correctness = true)
    : test_weighted(test_weighted), check_correctness(check_correctness)
  {
    input_graph_specifier.tag         = cugraph::test::input_graph_specifier_t::RMAT_PARAMS;
    input_graph_specifier.rmat_params = rmat_params;
  }
} KatzCentrality_Usecase;

template <typename vertex_t, typename edge_t, typename weight_t>
std::tuple<cugraph::experimental::graph_t<vertex_t, edge_t, weight_t, true, false>,
           rmm::device_uvector<vertex_t>>
read_graph(raft::handle_t const& handle, KatzCentrality_Usecase const& configuration, bool renumber)
{
  return configuration.input_graph_specifier.tag ==
             cugraph::test::input_graph_specifier_t::MATRIX_MARKET_FILE_PATH
           ? cugraph::test::
               read_graph_from_matrix_market_file<vertex_t, edge_t, weight_t, true, false>(
                 handle,
                 configuration.input_graph_specifier.graph_file_full_path,
                 configuration.test_weighted,
                 renumber)
           : cugraph::test::
               generate_graph_from_rmat_params<vertex_t, edge_t, weight_t, true, false>(
                 handle,
                 configuration.input_graph_specifier.rmat_params.scale,
                 configuration.input_graph_specifier.rmat_params.edge_factor,
                 configuration.input_graph_specifier.rmat_params.a,
                 configuration.input_graph_specifier.rmat_params.b,
                 configuration.input_graph_specifier.rmat_params.c,
                 configuration.input_graph_specifier.rmat_params.seed,
                 configuration.input_graph_specifier.rmat_params.undirected,
                 configuration.input_graph_specifier.rmat_params.scramble_vertex_ids,
                 configuration.test_weighted,
<<<<<<< HEAD
                 renumber);
=======
                 renumber,
                 std::vector<size_t>{0},
                 size_t{1});
>>>>>>> 3df52a27
}

class Tests_KatzCentrality : public ::testing::TestWithParam<KatzCentrality_Usecase> {
 public:
  Tests_KatzCentrality() {}
  static void SetupTestCase() {}
  static void TearDownTestCase() {}

  virtual void SetUp() {}
  virtual void TearDown() {}

  template <typename vertex_t, typename edge_t, typename weight_t, typename result_t>
  void run_current_test(KatzCentrality_Usecase const& configuration)
  {
    constexpr bool renumber = true;

    raft::handle_t handle{};

    cugraph::experimental::graph_t<vertex_t, edge_t, weight_t, true, false> graph(handle);
    rmm::device_uvector<vertex_t> d_renumber_map_labels(0, handle.get_stream());
    std::tie(graph, d_renumber_map_labels) =
      read_graph<vertex_t, edge_t, weight_t>(handle, configuration, renumber);
    auto graph_view = graph.view();

    auto degrees = graph_view.compute_in_degrees(handle);
    std::vector<edge_t> h_degrees(degrees.size());
    raft::update_host(h_degrees.data(), degrees.data(), degrees.size(), handle.get_stream());
    handle.get_stream_view().synchronize();
    auto max_it = std::max_element(h_degrees.begin(), h_degrees.end());

    result_t const alpha = result_t{1.0} / static_cast<result_t>(*max_it + 1);
    result_t constexpr beta{1.0};
    result_t constexpr epsilon{1e-6};

    rmm::device_uvector<result_t> d_katz_centralities(graph_view.get_number_of_vertices(),
                                                      handle.get_stream());

    CUDA_TRY(cudaDeviceSynchronize());  // for consistent performance measurement

    cugraph::experimental::katz_centrality(handle,
                                           graph_view,
                                           static_cast<result_t*>(nullptr),
                                           d_katz_centralities.data(),
                                           alpha,
                                           beta,
                                           epsilon,
                                           std::numeric_limits<size_t>::max(),
                                           false,
                                           true);

    CUDA_TRY(cudaDeviceSynchronize());  // for consistent performance measurement

    if (configuration.check_correctness) {
      cugraph::experimental::graph_t<vertex_t, edge_t, weight_t, true, false> unrenumbered_graph(
        handle);
      if (renumber) {
        std::tie(unrenumbered_graph, std::ignore) =
          read_graph<vertex_t, edge_t, weight_t>(handle, configuration, false);
      }
      auto unrenumbered_graph_view = renumber ? unrenumbered_graph.view() : graph_view;

      std::vector<edge_t> h_offsets(unrenumbered_graph_view.get_number_of_vertices() + 1);
      std::vector<vertex_t> h_indices(unrenumbered_graph_view.get_number_of_edges());
      std::vector<weight_t> h_weights{};
      raft::update_host(h_offsets.data(),
                        unrenumbered_graph_view.offsets(),
                        unrenumbered_graph_view.get_number_of_vertices() + 1,
                        handle.get_stream());
      raft::update_host(h_indices.data(),
                        unrenumbered_graph_view.indices(),
                        unrenumbered_graph_view.get_number_of_edges(),
                        handle.get_stream());
      if (unrenumbered_graph_view.is_weighted()) {
        h_weights.assign(unrenumbered_graph_view.get_number_of_edges(), weight_t{0.0});
        raft::update_host(h_weights.data(),
                          unrenumbered_graph_view.weights(),
                          unrenumbered_graph_view.get_number_of_edges(),
                          handle.get_stream());
      }

      handle.get_stream_view().synchronize();

      std::vector<result_t> h_reference_katz_centralities(
        unrenumbered_graph_view.get_number_of_vertices());

      katz_centrality_reference(
        h_offsets.data(),
        h_indices.data(),
        h_weights.size() > 0 ? h_weights.data() : static_cast<weight_t*>(nullptr),
        static_cast<result_t*>(nullptr),
        h_reference_katz_centralities.data(),
        unrenumbered_graph_view.get_number_of_vertices(),
        alpha,
        beta,
        epsilon,
        std::numeric_limits<size_t>::max(),
        false,
        true);

      std::vector<result_t> h_cugraph_katz_centralities(graph_view.get_number_of_vertices());
      if (renumber) {
        auto d_unrenumbered_katz_centralities =
<<<<<<< HEAD
          cugraph::test::sort_values_by_key(handle,
                                            d_renumber_map_labels.data(),
                                            d_katz_centralities.data(),
                                            d_renumber_map_labels.size());
=======
          cugraph::test::sort_by_key(handle,
                                     d_renumber_map_labels.data(),
                                     d_katz_centralities.data(),
                                     d_renumber_map_labels.size());
>>>>>>> 3df52a27
        raft::update_host(h_cugraph_katz_centralities.data(),
                          d_unrenumbered_katz_centralities.data(),
                          d_unrenumbered_katz_centralities.size(),
                          handle.get_stream());
      } else {
        raft::update_host(h_cugraph_katz_centralities.data(),
                          d_katz_centralities.data(),
                          d_katz_centralities.size(),
                          handle.get_stream());
      }

      handle.get_stream_view().synchronize();

      auto threshold_ratio = 1e-3;
      auto threshold_magnitude =
        (1.0 / static_cast<result_t>(graph_view.get_number_of_vertices())) *
        threshold_ratio;  // skip comparison for low Katz Centrality verties (lowly ranked vertices)
      auto nearly_equal = [threshold_ratio, threshold_magnitude](auto lhs, auto rhs) {
        return std::abs(lhs - rhs) <
               std::max(std::max(lhs, rhs) * threshold_ratio, threshold_magnitude);
      };

      ASSERT_TRUE(std::equal(h_reference_katz_centralities.begin(),
                             h_reference_katz_centralities.end(),
                             h_cugraph_katz_centralities.begin(),
                             nearly_equal))
        << "Katz centrality values do not match with the reference values.";
    }
  }
};

// FIXME: add tests for type combinations
TEST_P(Tests_KatzCentrality, CheckInt32Int32FloatFloat)
{
  run_current_test<int32_t, int32_t, float, float>(GetParam());
}

INSTANTIATE_TEST_CASE_P(
  simple_test,
  Tests_KatzCentrality,
  ::testing::Values(
    // enable correctness checks
    KatzCentrality_Usecase("test/datasets/karate.mtx", false),
    KatzCentrality_Usecase("test/datasets/karate.mtx", true),
    KatzCentrality_Usecase("test/datasets/web-Google.mtx", false),
    KatzCentrality_Usecase("test/datasets/web-Google.mtx", true),
    KatzCentrality_Usecase("test/datasets/ljournal-2008.mtx", false),
    KatzCentrality_Usecase("test/datasets/ljournal-2008.mtx", true),
    KatzCentrality_Usecase("test/datasets/webbase-1M.mtx", false),
    KatzCentrality_Usecase("test/datasets/webbase-1M.mtx", true),
    KatzCentrality_Usecase(cugraph::test::rmat_params_t{10, 16, 0.57, 0.19, 0.19, 0, false, false},
                           false),
    KatzCentrality_Usecase(cugraph::test::rmat_params_t{10, 16, 0.57, 0.19, 0.19, 0, false, false},
                           true),
    // disable correctness checks for large graphs
<<<<<<< HEAD
    KatzCentrality_Usecase(cugraph::test::rmat_params_t{25, 32, 0.57, 0.19, 0.19, 0, false, false},
                           false,
                           false),
    KatzCentrality_Usecase(cugraph::test::rmat_params_t{25, 32, 0.57, 0.19, 0.19, 0, false, false},
=======
    KatzCentrality_Usecase(cugraph::test::rmat_params_t{20, 32, 0.57, 0.19, 0.19, 0, false, false},
                           false,
                           false),
    KatzCentrality_Usecase(cugraph::test::rmat_params_t{20, 32, 0.57, 0.19, 0.19, 0, false, false},
>>>>>>> 3df52a27
                           true,
                           false)));

CUGRAPH_TEST_PROGRAM_MAIN()<|MERGE_RESOLUTION|>--- conflicted
+++ resolved
@@ -15,7 +15,6 @@
  */
 
 #include <utilities/base_fixture.hpp>
-#include <utilities/renumber_utilities.hpp>
 #include <utilities/test_utilities.hpp>
 #include <utilities/thrust_wrapper.hpp>
 
@@ -152,13 +151,9 @@
                  configuration.input_graph_specifier.rmat_params.undirected,
                  configuration.input_graph_specifier.rmat_params.scramble_vertex_ids,
                  configuration.test_weighted,
-<<<<<<< HEAD
-                 renumber);
-=======
                  renumber,
                  std::vector<size_t>{0},
                  size_t{1});
->>>>>>> 3df52a27
 }
 
 class Tests_KatzCentrality : public ::testing::TestWithParam<KatzCentrality_Usecase> {
@@ -261,17 +256,10 @@
       std::vector<result_t> h_cugraph_katz_centralities(graph_view.get_number_of_vertices());
       if (renumber) {
         auto d_unrenumbered_katz_centralities =
-<<<<<<< HEAD
-          cugraph::test::sort_values_by_key(handle,
-                                            d_renumber_map_labels.data(),
-                                            d_katz_centralities.data(),
-                                            d_renumber_map_labels.size());
-=======
           cugraph::test::sort_by_key(handle,
                                      d_renumber_map_labels.data(),
                                      d_katz_centralities.data(),
                                      d_renumber_map_labels.size());
->>>>>>> 3df52a27
         raft::update_host(h_cugraph_katz_centralities.data(),
                           d_unrenumbered_katz_centralities.data(),
                           d_unrenumbered_katz_centralities.size(),
@@ -327,17 +315,10 @@
     KatzCentrality_Usecase(cugraph::test::rmat_params_t{10, 16, 0.57, 0.19, 0.19, 0, false, false},
                            true),
     // disable correctness checks for large graphs
-<<<<<<< HEAD
-    KatzCentrality_Usecase(cugraph::test::rmat_params_t{25, 32, 0.57, 0.19, 0.19, 0, false, false},
-                           false,
-                           false),
-    KatzCentrality_Usecase(cugraph::test::rmat_params_t{25, 32, 0.57, 0.19, 0.19, 0, false, false},
-=======
     KatzCentrality_Usecase(cugraph::test::rmat_params_t{20, 32, 0.57, 0.19, 0.19, 0, false, false},
                            false,
                            false),
     KatzCentrality_Usecase(cugraph::test::rmat_params_t{20, 32, 0.57, 0.19, 0.19, 0, false, false},
->>>>>>> 3df52a27
                            true,
                            false)));
 
