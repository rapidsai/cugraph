/*
 * Copyright (c) 2020-2021, NVIDIA CORPORATION.
 *
 * Licensed under the Apache License, Version 2.0 (the "License");
 * you may not use this file except in compliance with the License.
 * You may obtain a copy of the License at
 *
 *     http://www.apache.org/licenses/LICENSE-2.0
 *
 * Unless required by applicable law or agreed to in writing, software
 * distributed under the License is distributed on an "AS IS" BASIS,
 * WITHOUT WARRANTIES OR CONDITIONS OF ANY KIND, either express or implied.
 * See the License for the specific language governin_from_mtxg permissions and
 * limitations under the License.
 */

#include <utilities/base_fixture.hpp>
#include <utilities/renumber_utilities.hpp>
#include <utilities/test_utilities.hpp>
#include <utilities/thrust_wrapper.hpp>

#include <algorithms.hpp>
#include <experimental/graph.hpp>
#include <experimental/graph_functions.hpp>
#include <experimental/graph_view.hpp>

#include <raft/cudart_utils.h>
#include <raft/handle.hpp>
#include <rmm/device_uvector.hpp>
#include <rmm/mr/device/cuda_memory_resource.hpp>

#include <gtest/gtest.h>

#include <algorithm>
#include <iterator>
#include <limits>
#include <queue>
#include <tuple>
#include <vector>

// do the perf measurements
// enabled by command line parameter s'--perf'
//
static int PERF = 0;

// Dijkstra's algorithm
template <typename vertex_t, typename edge_t, typename weight_t>
void sssp_reference(edge_t const* offsets,
                    vertex_t const* indices,
                    weight_t const* weights,
                    weight_t* distances,
                    vertex_t* predecessors,
                    vertex_t num_vertices,
                    vertex_t source,
                    weight_t cutoff = std::numeric_limits<weight_t>::max())
{
  using queue_iterm_t = std::tuple<weight_t, vertex_t>;

  std::fill(distances, distances + num_vertices, std::numeric_limits<weight_t>::max());
  std::fill(predecessors, predecessors + num_vertices, cugraph::invalid_vertex_id<vertex_t>::value);

  *(distances + source) = weight_t{0.0};
  std::priority_queue<queue_iterm_t, std::vector<queue_iterm_t>, std::greater<queue_iterm_t>>
    queue{};
  queue.push(std::make_tuple(weight_t{0.0}, source));

  while (queue.size() > 0) {
    weight_t distance{};
    vertex_t row{};
    std::tie(distance, row) = queue.top();
    queue.pop();
    if (distance > *(distances + row)) { continue; }
    auto nbr_offsets     = *(offsets + row);
    auto nbr_offset_last = *(offsets + row + 1);
    for (auto nbr_offset = nbr_offsets; nbr_offset != nbr_offset_last; ++nbr_offset) {
      auto nbr          = *(indices + nbr_offset);
      auto new_distance = distance + *(weights + nbr_offset);
      auto threshold    = std::min(*(distances + nbr), cutoff);
      if (new_distance < threshold) {
        *(distances + nbr)    = new_distance;
        *(predecessors + nbr) = row;
        queue.push(std::make_tuple(new_distance, nbr));
      }
    }
  }

  return;
}

typedef struct SSSP_Usecase_t {
  cugraph::test::input_graph_specifier_t input_graph_specifier{};
<<<<<<< HEAD

  size_t source{false};
  bool check_correctness{false};

=======

  size_t source{0};
  bool check_correctness{false};

>>>>>>> 3df52a27
  SSSP_Usecase_t(std::string const& graph_file_path, size_t source, bool check_correctness = true)
    : source(source), check_correctness(check_correctness)
  {
    std::string graph_file_full_path{};
    if ((graph_file_path.length() > 0) && (graph_file_path[0] != '/')) {
      graph_file_full_path = cugraph::test::get_rapids_dataset_root_dir() + "/" + graph_file_path;
    } else {
      graph_file_full_path = graph_file_path;
    }
    input_graph_specifier.tag = cugraph::test::input_graph_specifier_t::MATRIX_MARKET_FILE_PATH;
    input_graph_specifier.graph_file_full_path = graph_file_full_path;
  };

  SSSP_Usecase_t(cugraph::test::rmat_params_t rmat_params,
                 size_t source,
                 bool check_correctness = true)
    : source(source), check_correctness(check_correctness)
  {
    input_graph_specifier.tag         = cugraph::test::input_graph_specifier_t::RMAT_PARAMS;
    input_graph_specifier.rmat_params = rmat_params;
  }
} SSSP_Usecase;

template <typename vertex_t, typename edge_t, typename weight_t>
std::tuple<cugraph::experimental::graph_t<vertex_t, edge_t, weight_t, false, false>,
           rmm::device_uvector<vertex_t>>
read_graph(raft::handle_t const& handle, SSSP_Usecase const& configuration, bool renumber)
{
  return configuration.input_graph_specifier.tag ==
             cugraph::test::input_graph_specifier_t::MATRIX_MARKET_FILE_PATH
           ? cugraph::test::
               read_graph_from_matrix_market_file<vertex_t, edge_t, weight_t, false, false>(
                 handle, configuration.input_graph_specifier.graph_file_full_path, true, renumber)
           : cugraph::test::
               generate_graph_from_rmat_params<vertex_t, edge_t, weight_t, false, false>(
                 handle,
                 configuration.input_graph_specifier.rmat_params.scale,
                 configuration.input_graph_specifier.rmat_params.edge_factor,
                 configuration.input_graph_specifier.rmat_params.a,
                 configuration.input_graph_specifier.rmat_params.b,
                 configuration.input_graph_specifier.rmat_params.c,
                 configuration.input_graph_specifier.rmat_params.seed,
                 configuration.input_graph_specifier.rmat_params.undirected,
                 configuration.input_graph_specifier.rmat_params.scramble_vertex_ids,
                 true,
<<<<<<< HEAD
                 renumber);
=======
                 renumber,
                 std::vector<size_t>{0},
                 size_t{1});
>>>>>>> 3df52a27
}

class Tests_SSSP : public ::testing::TestWithParam<SSSP_Usecase> {
 public:
  Tests_SSSP() {}
  static void SetupTestCase() {}
  static void TearDownTestCase() {}

  virtual void SetUp() {}
  virtual void TearDown() {}

  template <typename vertex_t, typename edge_t, typename weight_t>
  void run_current_test(SSSP_Usecase const& configuration)
  {
    constexpr bool renumber = true;

    raft::handle_t handle{};

    cugraph::experimental::graph_t<vertex_t, edge_t, weight_t, false, false> graph(handle);
    rmm::device_uvector<vertex_t> d_renumber_map_labels(0, handle.get_stream());
    std::tie(graph, d_renumber_map_labels) =
      read_graph<vertex_t, edge_t, weight_t>(handle, configuration, renumber);
    auto graph_view = graph.view();

<<<<<<< HEAD
    auto source = static_cast<vertex_t>(configuration.source);
    if (renumber) {
      std::vector<vertex_t> h_renumber_map_labels(d_renumber_map_labels.size());
      raft::update_host(h_renumber_map_labels.data(),
                        d_renumber_map_labels.data(),
                        d_renumber_map_labels.size(),
                        handle.get_stream());

      handle.get_stream_view().synchronize();

      source = static_cast<vertex_t>(thrust::distance(
        h_renumber_map_labels.begin(),
        std::find(
          h_renumber_map_labels.begin(), h_renumber_map_labels.end(), configuration.source)));
    }

    ASSERT_TRUE(source >= 0 && source < graph_view.get_number_of_vertices())
      << "Starting sources should be >= 0 and"
      << " less than the number of vertices in the graph.";
=======
    ASSERT_TRUE(static_cast<vertex_t>(configuration.source) >= 0 &&
                static_cast<vertex_t>(configuration.source) < graph_view.get_number_of_vertices());
>>>>>>> 3df52a27

    rmm::device_uvector<weight_t> d_distances(graph_view.get_number_of_vertices(),
                                              handle.get_stream());
    rmm::device_uvector<vertex_t> d_predecessors(graph_view.get_number_of_vertices(),
                                                 handle.get_stream());

    CUDA_TRY(cudaDeviceSynchronize());  // for consistent performance measurement

    cugraph::experimental::sssp(handle,
                                graph_view,
<<<<<<< HEAD
                                d_distances.begin(),
                                d_predecessors.begin(),
                                source,
=======
                                d_distances.data(),
                                d_predecessors.data(),
                                static_cast<vertex_t>(configuration.source),
>>>>>>> 3df52a27
                                std::numeric_limits<weight_t>::max(),
                                false);

    CUDA_TRY(cudaDeviceSynchronize());  // for consistent performance measurement

    if (configuration.check_correctness) {
      cugraph::experimental::graph_t<vertex_t, edge_t, weight_t, false, false> unrenumbered_graph(
        handle);
      if (renumber) {
        std::tie(unrenumbered_graph, std::ignore) =
          read_graph<vertex_t, edge_t, weight_t>(handle, configuration, false);
      }
      auto unrenumbered_graph_view = renumber ? unrenumbered_graph.view() : graph_view;

      std::vector<edge_t> h_offsets(unrenumbered_graph_view.get_number_of_vertices() + 1);
      std::vector<vertex_t> h_indices(unrenumbered_graph_view.get_number_of_edges());
      std::vector<weight_t> h_weights(unrenumbered_graph_view.get_number_of_edges());
      raft::update_host(h_offsets.data(),
                        unrenumbered_graph_view.offsets(),
                        unrenumbered_graph_view.get_number_of_vertices() + 1,
                        handle.get_stream());
      raft::update_host(h_indices.data(),
                        unrenumbered_graph_view.indices(),
                        unrenumbered_graph_view.get_number_of_edges(),
                        handle.get_stream());
      raft::update_host(h_weights.data(),
                        unrenumbered_graph_view.weights(),
                        unrenumbered_graph_view.get_number_of_edges(),
                        handle.get_stream());

      handle.get_stream_view().synchronize();

<<<<<<< HEAD
=======
      auto unrenumbered_source = static_cast<vertex_t>(configuration.source);
      if (renumber) {
        std::vector<vertex_t> h_renumber_map_labels(d_renumber_map_labels.size());
        raft::update_host(h_renumber_map_labels.data(),
                          d_renumber_map_labels.data(),
                          d_renumber_map_labels.size(),
                          handle.get_stream());

        handle.get_stream_view().synchronize();

        unrenumbered_source = h_renumber_map_labels[configuration.source];
      }

>>>>>>> 3df52a27
      std::vector<weight_t> h_reference_distances(unrenumbered_graph_view.get_number_of_vertices());
      std::vector<vertex_t> h_reference_predecessors(
        unrenumbered_graph_view.get_number_of_vertices());

      sssp_reference(h_offsets.data(),
                     h_indices.data(),
                     h_weights.data(),
                     h_reference_distances.data(),
                     h_reference_predecessors.data(),
                     unrenumbered_graph_view.get_number_of_vertices(),
<<<<<<< HEAD
                     static_cast<vertex_t>(configuration.source));
=======
                     unrenumbered_source,
                     std::numeric_limits<weight_t>::max());
>>>>>>> 3df52a27

      std::vector<weight_t> h_cugraph_distances(graph_view.get_number_of_vertices());
      std::vector<vertex_t> h_cugraph_predecessors(graph_view.get_number_of_vertices());
      if (renumber) {
<<<<<<< HEAD
        auto d_unrenumbered_distances = cugraph::test::sort_values_by_key(
          handle, d_renumber_map_labels.data(), d_distances.data(), d_renumber_map_labels.size());
        auto d_unrenumbered_predecessors =
          cugraph::test::sort_values_by_key(handle,
                                            d_renumber_map_labels.data(),
                                            d_predecessors.data(),
                                            d_renumber_map_labels.size());
=======
        cugraph::experimental::unrenumber_local_int_vertices(handle,
                                                             d_predecessors.data(),
                                                             d_predecessors.size(),
                                                             d_renumber_map_labels.data(),
                                                             vertex_t{0},
                                                             graph_view.get_number_of_vertices(),
                                                             true);

        auto d_unrenumbered_distances = cugraph::test::sort_by_key(
          handle, d_renumber_map_labels.data(), d_distances.data(), d_renumber_map_labels.size());
        auto d_unrenumbered_predecessors = cugraph::test::sort_by_key(handle,
                                                                      d_renumber_map_labels.data(),
                                                                      d_predecessors.data(),
                                                                      d_renumber_map_labels.size());

>>>>>>> 3df52a27
        raft::update_host(h_cugraph_distances.data(),
                          d_unrenumbered_distances.data(),
                          d_unrenumbered_distances.size(),
                          handle.get_stream());
        raft::update_host(h_cugraph_predecessors.data(),
                          d_unrenumbered_predecessors.data(),
                          d_unrenumbered_predecessors.size(),
                          handle.get_stream());

<<<<<<< HEAD
        std::vector<vertex_t> h_renumber_map_labels(d_renumber_map_labels.size());
        raft::update_host(h_renumber_map_labels.data(),
                          d_renumber_map_labels.data(),
                          d_renumber_map_labels.size(),
                          handle.get_stream());

        handle.get_stream_view().synchronize();

        std::transform(
          h_cugraph_predecessors.begin(),
          h_cugraph_predecessors.end(),
          h_cugraph_predecessors.begin(),
          [&h_renumber_map_labels](auto v) {
            return v == cugraph::invalid_vertex_id<vertex_t>::value ? v : h_renumber_map_labels[v];
          });
=======
        handle.get_stream_view().synchronize();
>>>>>>> 3df52a27
      } else {
        raft::update_host(
          h_cugraph_distances.data(), d_distances.data(), d_distances.size(), handle.get_stream());
        raft::update_host(h_cugraph_predecessors.data(),
                          d_predecessors.data(),
                          d_predecessors.size(),
                          handle.get_stream());

        handle.get_stream_view().synchronize();
      }

      auto max_weight_element = std::max_element(h_weights.begin(), h_weights.end());
      auto epsilon            = *max_weight_element * weight_t{1e-6};
      auto nearly_equal = [epsilon](auto lhs, auto rhs) { return std::fabs(lhs - rhs) < epsilon; };

      ASSERT_TRUE(std::equal(h_reference_distances.begin(),
                             h_reference_distances.end(),
                             h_cugraph_distances.begin(),
                             nearly_equal))
        << "distances do not match with the reference values.";

      for (auto it = h_cugraph_predecessors.begin(); it != h_cugraph_predecessors.end(); ++it) {
        auto i = std::distance(h_cugraph_predecessors.begin(), it);
        if (*it == cugraph::invalid_vertex_id<vertex_t>::value) {
          ASSERT_TRUE(h_reference_predecessors[i] == *it)
            << "vertex reachability do not match with the reference.";
        } else {
          auto pred_distance = h_reference_distances[*it];
          bool found{false};
          for (auto j = h_offsets[*it]; j < h_offsets[*it + 1]; ++j) {
            if (h_indices[j] == i) {
              if (nearly_equal(pred_distance + h_weights[j], h_reference_distances[i])) {
                found = true;
                break;
              }
            }
          }
          ASSERT_TRUE(found)
            << "no edge from the predecessor vertex to this vertex with the matching weight.";
        }
      }
    }
  }
};

// FIXME: add tests for type combinations
TEST_P(Tests_SSSP, CheckInt32Int32Float) { run_current_test<int32_t, int32_t, float>(GetParam()); }

INSTANTIATE_TEST_CASE_P(
  simple_test,
  Tests_SSSP,
  ::testing::Values(
    // enable correctness checks
    SSSP_Usecase("test/datasets/karate.mtx", 0),
    SSSP_Usecase("test/datasets/dblp.mtx", 0),
    SSSP_Usecase("test/datasets/wiki2003.mtx", 1000),
    SSSP_Usecase(cugraph::test::rmat_params_t{10, 16, 0.57, 0.19, 0.19, 0, false, false}, 0),
    // disable correctness checks for large graphs
<<<<<<< HEAD
    SSSP_Usecase(cugraph::test::rmat_params_t{25, 16, 0.57, 0.19, 0.19, 0, false, false},
=======
    SSSP_Usecase(cugraph::test::rmat_params_t{20, 16, 0.57, 0.19, 0.19, 0, false, false},
>>>>>>> 3df52a27
                 0,
                 false)));

CUGRAPH_TEST_PROGRAM_MAIN()<|MERGE_RESOLUTION|>--- conflicted
+++ resolved
@@ -15,7 +15,6 @@
  */
 
 #include <utilities/base_fixture.hpp>
-#include <utilities/renumber_utilities.hpp>
 #include <utilities/test_utilities.hpp>
 #include <utilities/thrust_wrapper.hpp>
 
@@ -89,17 +88,10 @@
 
 typedef struct SSSP_Usecase_t {
   cugraph::test::input_graph_specifier_t input_graph_specifier{};
-<<<<<<< HEAD
-
-  size_t source{false};
-  bool check_correctness{false};
-
-=======
 
   size_t source{0};
   bool check_correctness{false};
 
->>>>>>> 3df52a27
   SSSP_Usecase_t(std::string const& graph_file_path, size_t source, bool check_correctness = true)
     : source(source), check_correctness(check_correctness)
   {
@@ -145,13 +137,9 @@
                  configuration.input_graph_specifier.rmat_params.undirected,
                  configuration.input_graph_specifier.rmat_params.scramble_vertex_ids,
                  true,
-<<<<<<< HEAD
-                 renumber);
-=======
                  renumber,
                  std::vector<size_t>{0},
                  size_t{1});
->>>>>>> 3df52a27
 }
 
 class Tests_SSSP : public ::testing::TestWithParam<SSSP_Usecase> {
@@ -176,30 +164,8 @@
       read_graph<vertex_t, edge_t, weight_t>(handle, configuration, renumber);
     auto graph_view = graph.view();
 
-<<<<<<< HEAD
-    auto source = static_cast<vertex_t>(configuration.source);
-    if (renumber) {
-      std::vector<vertex_t> h_renumber_map_labels(d_renumber_map_labels.size());
-      raft::update_host(h_renumber_map_labels.data(),
-                        d_renumber_map_labels.data(),
-                        d_renumber_map_labels.size(),
-                        handle.get_stream());
-
-      handle.get_stream_view().synchronize();
-
-      source = static_cast<vertex_t>(thrust::distance(
-        h_renumber_map_labels.begin(),
-        std::find(
-          h_renumber_map_labels.begin(), h_renumber_map_labels.end(), configuration.source)));
-    }
-
-    ASSERT_TRUE(source >= 0 && source < graph_view.get_number_of_vertices())
-      << "Starting sources should be >= 0 and"
-      << " less than the number of vertices in the graph.";
-=======
     ASSERT_TRUE(static_cast<vertex_t>(configuration.source) >= 0 &&
                 static_cast<vertex_t>(configuration.source) < graph_view.get_number_of_vertices());
->>>>>>> 3df52a27
 
     rmm::device_uvector<weight_t> d_distances(graph_view.get_number_of_vertices(),
                                               handle.get_stream());
@@ -210,15 +176,9 @@
 
     cugraph::experimental::sssp(handle,
                                 graph_view,
-<<<<<<< HEAD
-                                d_distances.begin(),
-                                d_predecessors.begin(),
-                                source,
-=======
                                 d_distances.data(),
                                 d_predecessors.data(),
                                 static_cast<vertex_t>(configuration.source),
->>>>>>> 3df52a27
                                 std::numeric_limits<weight_t>::max(),
                                 false);
 
@@ -251,8 +211,6 @@
 
       handle.get_stream_view().synchronize();
 
-<<<<<<< HEAD
-=======
       auto unrenumbered_source = static_cast<vertex_t>(configuration.source);
       if (renumber) {
         std::vector<vertex_t> h_renumber_map_labels(d_renumber_map_labels.size());
@@ -266,7 +224,6 @@
         unrenumbered_source = h_renumber_map_labels[configuration.source];
       }
 
->>>>>>> 3df52a27
       std::vector<weight_t> h_reference_distances(unrenumbered_graph_view.get_number_of_vertices());
       std::vector<vertex_t> h_reference_predecessors(
         unrenumbered_graph_view.get_number_of_vertices());
@@ -277,25 +234,12 @@
                      h_reference_distances.data(),
                      h_reference_predecessors.data(),
                      unrenumbered_graph_view.get_number_of_vertices(),
-<<<<<<< HEAD
-                     static_cast<vertex_t>(configuration.source));
-=======
                      unrenumbered_source,
                      std::numeric_limits<weight_t>::max());
->>>>>>> 3df52a27
 
       std::vector<weight_t> h_cugraph_distances(graph_view.get_number_of_vertices());
       std::vector<vertex_t> h_cugraph_predecessors(graph_view.get_number_of_vertices());
       if (renumber) {
-<<<<<<< HEAD
-        auto d_unrenumbered_distances = cugraph::test::sort_values_by_key(
-          handle, d_renumber_map_labels.data(), d_distances.data(), d_renumber_map_labels.size());
-        auto d_unrenumbered_predecessors =
-          cugraph::test::sort_values_by_key(handle,
-                                            d_renumber_map_labels.data(),
-                                            d_predecessors.data(),
-                                            d_renumber_map_labels.size());
-=======
         cugraph::experimental::unrenumber_local_int_vertices(handle,
                                                              d_predecessors.data(),
                                                              d_predecessors.size(),
@@ -311,7 +255,6 @@
                                                                       d_predecessors.data(),
                                                                       d_renumber_map_labels.size());
 
->>>>>>> 3df52a27
         raft::update_host(h_cugraph_distances.data(),
                           d_unrenumbered_distances.data(),
                           d_unrenumbered_distances.size(),
@@ -321,25 +264,7 @@
                           d_unrenumbered_predecessors.size(),
                           handle.get_stream());
 
-<<<<<<< HEAD
-        std::vector<vertex_t> h_renumber_map_labels(d_renumber_map_labels.size());
-        raft::update_host(h_renumber_map_labels.data(),
-                          d_renumber_map_labels.data(),
-                          d_renumber_map_labels.size(),
-                          handle.get_stream());
-
         handle.get_stream_view().synchronize();
-
-        std::transform(
-          h_cugraph_predecessors.begin(),
-          h_cugraph_predecessors.end(),
-          h_cugraph_predecessors.begin(),
-          [&h_renumber_map_labels](auto v) {
-            return v == cugraph::invalid_vertex_id<vertex_t>::value ? v : h_renumber_map_labels[v];
-          });
-=======
-        handle.get_stream_view().synchronize();
->>>>>>> 3df52a27
       } else {
         raft::update_host(
           h_cugraph_distances.data(), d_distances.data(), d_distances.size(), handle.get_stream());
@@ -398,11 +323,7 @@
     SSSP_Usecase("test/datasets/wiki2003.mtx", 1000),
     SSSP_Usecase(cugraph::test::rmat_params_t{10, 16, 0.57, 0.19, 0.19, 0, false, false}, 0),
     // disable correctness checks for large graphs
-<<<<<<< HEAD
-    SSSP_Usecase(cugraph::test::rmat_params_t{25, 16, 0.57, 0.19, 0.19, 0, false, false},
-=======
     SSSP_Usecase(cugraph::test::rmat_params_t{20, 16, 0.57, 0.19, 0.19, 0, false, false},
->>>>>>> 3df52a27
                  0,
                  false)));
 
