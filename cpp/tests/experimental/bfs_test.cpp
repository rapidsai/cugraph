--- conflicted
+++ resolved
@@ -15,7 +15,6 @@
  */
 
 #include <utilities/base_fixture.hpp>
-#include <utilities/renumber_utilities.hpp>
 #include <utilities/test_utilities.hpp>
 #include <utilities/thrust_wrapper.hpp>
 
@@ -83,17 +82,10 @@
 
 typedef struct BFS_Usecase_t {
   cugraph::test::input_graph_specifier_t input_graph_specifier{};
-<<<<<<< HEAD
-
-  size_t source{false};
-  bool check_correctness{false};
-
-=======
 
   size_t source{0};
   bool check_correctness{false};
 
->>>>>>> 3df52a27
   BFS_Usecase_t(std::string const& graph_file_path, size_t source, bool check_correctness = true)
     : source(source), check_correctness(check_correctness)
   {
@@ -139,13 +131,9 @@
                  configuration.input_graph_specifier.rmat_params.undirected,
                  configuration.input_graph_specifier.rmat_params.scramble_vertex_ids,
                  false,
-<<<<<<< HEAD
-                 renumber);
-=======
                  renumber,
                  std::vector<size_t>{0},
                  size_t{1});
->>>>>>> 3df52a27
 }
 
 class Tests_BFS : public ::testing::TestWithParam<BFS_Usecase> {
@@ -172,31 +160,9 @@
       read_graph<vertex_t, edge_t, weight_t>(handle, configuration, renumber);
     auto graph_view = graph.view();
 
-<<<<<<< HEAD
-    auto source = static_cast<vertex_t>(configuration.source);
-    if (renumber) {
-      std::vector<vertex_t> h_renumber_map_labels(d_renumber_map_labels.size());
-      raft::update_host(h_renumber_map_labels.data(),
-                        d_renumber_map_labels.data(),
-                        d_renumber_map_labels.size(),
-                        handle.get_stream());
-
-      handle.get_stream_view().synchronize();
-
-      source = static_cast<vertex_t>(thrust::distance(
-        h_renumber_map_labels.begin(),
-        std::find(
-          h_renumber_map_labels.begin(), h_renumber_map_labels.end(), configuration.source)));
-    }
-
-    ASSERT_TRUE(source >= 0 && source < graph_view.get_number_of_vertices())
-      << "Starting sources should be >= 0 and"
-      << " less than the number of vertices in the graph.";
-=======
     ASSERT_TRUE(static_cast<vertex_t>(configuration.source) >= 0 &&
                 static_cast<vertex_t>(configuration.source) < graph_view.get_number_of_vertices())
       << "Invalid starting source.";
->>>>>>> 3df52a27
 
     rmm::device_uvector<vertex_t> d_distances(graph_view.get_number_of_vertices(),
                                               handle.get_stream());
@@ -207,15 +173,9 @@
 
     cugraph::experimental::bfs(handle,
                                graph_view,
-<<<<<<< HEAD
-                               d_distances.begin(),
-                               d_predecessors.begin(),
-                               source,
-=======
                                d_distances.data(),
                                d_predecessors.data(),
                                static_cast<vertex_t>(configuration.source),
->>>>>>> 3df52a27
                                false,
                                std::numeric_limits<vertex_t>::max());
 
@@ -243,8 +203,6 @@
 
       handle.get_stream_view().synchronize();
 
-<<<<<<< HEAD
-=======
       auto unrenumbered_source = static_cast<vertex_t>(configuration.source);
       if (renumber) {
         std::vector<vertex_t> h_renumber_map_labels(d_renumber_map_labels.size());
@@ -258,7 +216,6 @@
         unrenumbered_source = h_renumber_map_labels[configuration.source];
       }
 
->>>>>>> 3df52a27
       std::vector<vertex_t> h_reference_distances(unrenumbered_graph_view.get_number_of_vertices());
       std::vector<vertex_t> h_reference_predecessors(
         unrenumbered_graph_view.get_number_of_vertices());
@@ -268,25 +225,12 @@
                     h_reference_distances.data(),
                     h_reference_predecessors.data(),
                     unrenumbered_graph_view.get_number_of_vertices(),
-<<<<<<< HEAD
-                    static_cast<vertex_t>(configuration.source),
-=======
                     unrenumbered_source,
->>>>>>> 3df52a27
                     std::numeric_limits<vertex_t>::max());
 
       std::vector<vertex_t> h_cugraph_distances(graph_view.get_number_of_vertices());
       std::vector<vertex_t> h_cugraph_predecessors(graph_view.get_number_of_vertices());
       if (renumber) {
-<<<<<<< HEAD
-        auto d_unrenumbered_distances = cugraph::test::sort_values_by_key(
-          handle, d_renumber_map_labels.data(), d_distances.data(), d_renumber_map_labels.size());
-        auto d_unrenumbered_predecessors =
-          cugraph::test::sort_values_by_key(handle,
-                                            d_renumber_map_labels.data(),
-                                            d_predecessors.data(),
-                                            d_renumber_map_labels.size());
-=======
         cugraph::experimental::unrenumber_local_int_vertices(handle,
                                                              d_predecessors.data(),
                                                              d_predecessors.size(),
@@ -301,7 +245,6 @@
                                                                       d_renumber_map_labels.data(),
                                                                       d_predecessors.data(),
                                                                       d_renumber_map_labels.size());
->>>>>>> 3df52a27
         raft::update_host(h_cugraph_distances.data(),
                           d_unrenumbered_distances.data(),
                           d_unrenumbered_distances.size(),
@@ -311,25 +254,7 @@
                           d_unrenumbered_predecessors.size(),
                           handle.get_stream());
 
-<<<<<<< HEAD
-        std::vector<vertex_t> h_renumber_map_labels(d_renumber_map_labels.size());
-        raft::update_host(h_renumber_map_labels.data(),
-                          d_renumber_map_labels.data(),
-                          d_renumber_map_labels.size(),
-                          handle.get_stream());
-
         handle.get_stream_view().synchronize();
-
-        std::transform(
-          h_cugraph_predecessors.begin(),
-          h_cugraph_predecessors.end(),
-          h_cugraph_predecessors.begin(),
-          [&h_renumber_map_labels](auto v) {
-            return v == cugraph::invalid_vertex_id<vertex_t>::value ? v : h_renumber_map_labels[v];
-          });
-=======
-        handle.get_stream_view().synchronize();
->>>>>>> 3df52a27
       } else {
         raft::update_host(
           h_cugraph_distances.data(), d_distances.data(), d_distances.size(), handle.get_stream());
@@ -349,11 +274,7 @@
         auto i = std::distance(h_cugraph_predecessors.begin(), it);
         if (*it == cugraph::invalid_vertex_id<vertex_t>::value) {
           ASSERT_TRUE(h_reference_predecessors[i] == *it)
-<<<<<<< HEAD
-            << "vertex reachability do not match with the reference.";
-=======
             << "vertex reachability does not match with the reference.";
->>>>>>> 3df52a27
         } else {
           ASSERT_TRUE(h_reference_distances[*it] + 1 == h_reference_distances[i])
             << "distance to this vertex != distance to the predecessor vertex + 1.";
@@ -387,11 +308,7 @@
     BFS_Usecase("test/datasets/wiki-Talk.mtx", 1000),
     BFS_Usecase(cugraph::test::rmat_params_t{10, 16, 0.57, 0.19, 0.19, 0, false, false}, 0),
     // disable correctness checks for large graphs
-<<<<<<< HEAD
-    BFS_Usecase(cugraph::test::rmat_params_t{25, 32, 0.57, 0.19, 0.19, 0, false, false},
-=======
     BFS_Usecase(cugraph::test::rmat_params_t{20, 32, 0.57, 0.19, 0.19, 0, false, false},
->>>>>>> 3df52a27
                 0,
                 false)));
 
