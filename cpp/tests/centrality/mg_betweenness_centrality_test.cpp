/*
 * Copyright (c) 2022-2023, NVIDIA CORPORATION.
 *
 * Licensed under the Apache License, Version 2.0 (the "License");
 * you may not use this file except in compliance with the License.
 * You may obtain a copy of the License at
 *
 *     http://www.apache.org/licenses/LICENSE-2.0
 *
 * Unless required by applicable law or agreed to in writing, software
 * distributed under the License is distributed on an "AS IS" BASIS,
 * WITHOUT WARRANTIES OR CONDITIONS OF ANY KIND, either express or implied.
 * See the License for the specific language governin_from_mtxg permissions and
 * limitations under the License.
 */
#include <centrality/betweenness_centrality_validate.hpp>

#include <utilities/base_fixture.hpp>
#include <utilities/device_comm_wrapper.hpp>
#include <utilities/test_graphs.hpp>
#include <utilities/test_utilities.hpp>
#include <utilities/thrust_wrapper.hpp>

#include <cugraph/algorithms.hpp>
#include <cugraph/graph.hpp>
#include <cugraph/graph_functions.hpp>
#include <cugraph/graph_view.hpp>
#include <cugraph/utilities/high_res_timer.hpp>

#include <raft/core/handle.hpp>
#include <raft/util/cudart_utils.hpp>
#include <rmm/device_uvector.hpp>
#include <rmm/mr/device/cuda_memory_resource.hpp>

#include <gtest/gtest.h>

struct BetweennessCentrality_Usecase {
  size_t num_seeds{std::numeric_limits<size_t>::max()};
  bool normalized{false};
  bool include_endpoints{false};
  bool test_weighted{false};
  bool check_correctness{true};
};

template <typename input_usecase_t>
class Tests_MGBetweennessCentrality
  : public ::testing::TestWithParam<std::tuple<BetweennessCentrality_Usecase, input_usecase_t>> {
 public:
  Tests_MGBetweennessCentrality() {}

  static void SetUpTestCase() { handle_ = cugraph::test::initialize_mg_handle(); }
  static void TearDownTestCase() { handle_.reset(); }

  virtual void SetUp() {}
  virtual void TearDown() {}

  template <typename vertex_t, typename edge_t, typename weight_t>
  void run_current_test(std::tuple<BetweennessCentrality_Usecase, input_usecase_t> const& param)
  {
    auto [betweenness_usecase, input_usecase] = param;

    HighResTimer hr_timer{};

    if (cugraph::test::g_perf) {
      RAFT_CUDA_TRY(cudaDeviceSynchronize());  // for consistent performance measurement
      handle_->get_comms().barrier();
      hr_timer.start("MG Construct graph");
    }

    auto [mg_graph, mg_edge_weights, mg_renumber_map] =
      cugraph::test::construct_graph<vertex_t, edge_t, weight_t, false, true>(
        *handle_, input_usecase, betweenness_usecase.test_weighted, true);

    if (cugraph::test::g_perf) {
      RAFT_CUDA_TRY(cudaDeviceSynchronize());  // for consistent performance measurement
      handle_->get_comms().barrier();
      hr_timer.stop();
      hr_timer.display_and_clear(std::cout);
    }

    auto mg_graph_view = mg_graph.view();
    auto mg_edge_weight_view =
      mg_edge_weights ? std::make_optional((*mg_edge_weights).view()) : std::nullopt;

<<<<<<< HEAD
    auto d_mg_seeds = cugraph::test::randomly_select(*handle_, d_seeds, betweenness_usecase.num_seeds);
=======
    raft::random::RngState rng_state(handle_->get_comms().get_rank());
    auto d_seeds = cugraph::select_random_vertices(
      *handle_, mg_graph_view, rng_state, betweenness_usecase.num_seeds, false, true);
>>>>>>> d3144da2

    if (cugraph::test::g_perf) {
      RAFT_CUDA_TRY(cudaDeviceSynchronize());  // for consistent performance measurement
      handle_->get_comms().barrier();
      hr_timer.start("MG betweenness centrality");
    }

    auto d_mg_centralities = cugraph::betweenness_centrality(
      *handle_,
      mg_graph_view,
      mg_edge_weight_view,
      std::make_optional<raft::device_span<vertex_t const>>(
        raft::device_span<vertex_t const>{d_seeds.data(), d_seeds.size()}),
      betweenness_usecase.normalized,
      betweenness_usecase.include_endpoints);

    if (cugraph::test::g_perf) {
      RAFT_CUDA_TRY(cudaDeviceSynchronize());  // for consistent performance measurement
      handle_->get_comms().barrier();
      hr_timer.stop();
      hr_timer.display_and_clear(std::cout);
    }

    if (betweenness_usecase.check_correctness) {
      if (mg_renumber_map) {
        cugraph::unrenumber_local_int_vertices(*handle_,
                                               d_mg_seeds.data(),
                                               d_mg_seeds.size(),
                                               (*mg_renumber_map).data(),
                                               mg_graph_view.local_vertex_partition_range_first(),
                                               mg_graph_view.local_vertex_partition_range_last());
      }

      d_mg_aggregate_seeds = cugraph::test::device_gatherv(
        *handle_, raft::device_span<vertex_t const>{d_mg_seeds.data(), d_mg_seeds.size()});

      rmm::device_uvector<result_t> d_mg_aggregate_centralities(0, handle_->get_stream());
      std::tie(std::ignore, d_mg_aggregate_pageranks) =
        cugraph::test::mg_vertex_property_values_to_sg_vertex_property_values(
          *handle_,
          std::make_optional<raft::device_span<vertex_t const>>((*d_mg_renumber_map).data(),
                                                                (*d_mg_renumber_map).size()),
          mg_graph_view.local_vertex_partition_range(),
          std::optional<raft::device_span<vertex_t const>>{std::nullopt},
          std::optional<raft::device_span<vertex_t const>>{std::nullopt},
          raft::device_span<result_t const>(d_mg_centralities.data(), d_mg_centralities.size()));

      cugraph::graph_t<vertex_t, edge_t, false, false> sg_graph(handle);
      std::optional<
        cugraph::edge_property_t<cugraph::graph_view_t<vertex_t, edge_t, false, false>, weight_t>>
        sg_edge_weights{std::nullopt};
      std::tie(sg_graph, sg_edge_weights, std::ignore) =
        cugraph::test::mg_graph_to_sg_graph(*handle_,
                                            mg_graph_view,
                                            mg_edge_weight_view,
                                            std::make_optional<raft::device_span<vertex_t const>>(
                                              (*mg_renumber_map).data(), (*mg_renumber_map).size()),
                                            false);

      if (handle_->get_comms().get_rank() == 0) {
        auto sg_graph_view = sg_graph.view();

        auto d_sg_centralities = cugraph::betweenness_centrality(
          *handle_,
          sg_graph_view,
          sg_edge_weights ? std::make_optional((*sg_edge_weights).view()) : std::nullopt,
          std::make_optional<raft::device_span<vertex_t const>>(
            raft::device_span<vertex_t const>{d_mg_aggregate_seeds.data(), d_mg_aggregate_seeds.size()}),
          betweenness_usecase.normalized,
          betweenness_usecase.include_endpoints);

        cugraph::test::betweenness_centrality_validate<vertex_t, weight_t>(
          *handle_,
          mg_renumber_map,
          d_mg_aggregate_centralities,
          sg_renumber_map,
          d_sg_centralities);
      }
    }
  }

 private:
  static std::unique_ptr<raft::handle_t> handle_;
};

template <typename input_usecase_t>
std::unique_ptr<raft::handle_t> Tests_MGBetweennessCentrality<input_usecase_t>::handle_ = nullptr;

using Tests_MGBetweennessCentrality_File =
  Tests_MGBetweennessCentrality<cugraph::test::File_Usecase>;
using Tests_MGBetweennessCentrality_Rmat =
  Tests_MGBetweennessCentrality<cugraph::test::Rmat_Usecase>;

// FIXME: add tests for type combinations
TEST_P(Tests_MGBetweennessCentrality_File, CheckInt32Int32FloatFloat)
{
  run_current_test<int32_t, int32_t, float>(
    override_File_Usecase_with_cmd_line_arguments(GetParam()));
}

TEST_P(Tests_MGBetweennessCentrality_Rmat, CheckInt32Int32FloatFloat)
{
  run_current_test<int32_t, int32_t, float>(
    override_Rmat_Usecase_with_cmd_line_arguments(GetParam()));
}

TEST_P(Tests_MGBetweennessCentrality_Rmat, CheckInt32Int64FloatFloat)
{
  run_current_test<int32_t, int64_t, float>(
    override_Rmat_Usecase_with_cmd_line_arguments(GetParam()));
}

TEST_P(Tests_MGBetweennessCentrality_Rmat, CheckInt64Int64FloatFloat)
{
  run_current_test<int64_t, int64_t, float>(
    override_Rmat_Usecase_with_cmd_line_arguments(GetParam()));
}

INSTANTIATE_TEST_SUITE_P(
  file_test_pass,
  Tests_MGBetweennessCentrality_File,
  ::testing::Combine(
    // enable correctness checks
    ::testing::Values(BetweennessCentrality_Usecase{20, false, false, false, true},
                      BetweennessCentrality_Usecase{20, false, false, true, true},
                      BetweennessCentrality_Usecase{20, false, true, true, true},
                      BetweennessCentrality_Usecase{20, false, true, true, true}),
    ::testing::Values(cugraph::test::File_Usecase("test/datasets/karate.mtx"),
                      cugraph::test::File_Usecase("test/datasets/web-Google.mtx"),
                      cugraph::test::File_Usecase("test/datasets/ljournal-2008.mtx"),
                      cugraph::test::File_Usecase("test/datasets/webbase-1M.mtx"))));

INSTANTIATE_TEST_SUITE_P(
  rmat_small_test,
  Tests_MGBetweennessCentrality_Rmat,
  // disable correctness checks, running out of memory
  ::testing::Combine(
    ::testing::Values(BetweennessCentrality_Usecase{50, false, false, false, false},
                      BetweennessCentrality_Usecase{50, false, false, true, false}),
    ::testing::Values(
      cugraph::test::Rmat_Usecase(10, 16, 0.57, 0.19, 0.19, 0, true, false, 0, true))));

INSTANTIATE_TEST_SUITE_P(
  rmat_benchmark_test, /* note that scale & edge factor can be overridden in benchmarking (with
                          --gtest_filter to select only the rmat_benchmark_test with a specific
                          vertex & edge type combination) by command line arguments and do not
                          include more than one Rmat_Usecase that differ only in scale or edge
                          factor (to avoid running same benchmarks more than once) */
  Tests_MGBetweennessCentrality_Rmat,
  // disable correctness checks for large graphs
  ::testing::Combine(
    ::testing::Values(BetweennessCentrality_Usecase{500, false, false, false, false},
                      BetweennessCentrality_Usecase{500, false, false, true, false}),
    ::testing::Values(
      cugraph::test::Rmat_Usecase(20, 32, 0.57, 0.19, 0.19, 0, false, false, 0, true))));

CUGRAPH_MG_TEST_PROGRAM_MAIN()<|MERGE_RESOLUTION|>--- conflicted
+++ resolved
@@ -82,13 +82,9 @@
     auto mg_edge_weight_view =
       mg_edge_weights ? std::make_optional((*mg_edge_weights).view()) : std::nullopt;
 
-<<<<<<< HEAD
-    auto d_mg_seeds = cugraph::test::randomly_select(*handle_, d_seeds, betweenness_usecase.num_seeds);
-=======
     raft::random::RngState rng_state(handle_->get_comms().get_rank());
-    auto d_seeds = cugraph::select_random_vertices(
+    auto d_mg_seeds = cugraph::select_random_vertices(
       *handle_, mg_graph_view, rng_state, betweenness_usecase.num_seeds, false, true);
->>>>>>> d3144da2
 
     if (cugraph::test::g_perf) {
       RAFT_CUDA_TRY(cudaDeviceSynchronize());  // for consistent performance measurement
