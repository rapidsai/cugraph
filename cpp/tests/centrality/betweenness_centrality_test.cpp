/*
 * Copyright (c) 2022-2023, NVIDIA CORPORATION.
 *
 * Licensed under the Apache License, Version 2.0 (the "License");
 * you may not use this file except in compliance with the License.
 * You may obtain a copy of the License at
 *
 *     http://www.apache.org/licenses/LICENSE-2.0
 *
 * Unless required by applicable law or agreed to in writing, software
 * distributed under the License is distributed on an "AS IS" BASIS,
 * WITHOUT WARRANTIES OR CONDITIONS OF ANY KIND, either express or implied.
 * See the License for the specific language governin_from_mtxg permissions and
 * limitations under the License.
 */
#include <centrality/betweenness_centrality_reference.hpp>
#include <centrality/betweenness_centrality_validate.hpp>

#include <utilities/base_fixture.hpp>
#include <utilities/test_graphs.hpp>
#include <utilities/test_utilities.hpp>
#include <utilities/thrust_wrapper.hpp>

#include <cugraph/algorithms.hpp>
#include <cugraph/graph.hpp>
#include <cugraph/graph_functions.hpp>
#include <cugraph/graph_view.hpp>
#include <cugraph/utilities/high_res_timer.hpp>

#include <raft/core/handle.hpp>
#include <raft/util/cudart_utils.hpp>
#include <rmm/device_uvector.hpp>
#include <rmm/mr/device/cuda_memory_resource.hpp>

#include <gtest/gtest.h>

struct BetweennessCentrality_Usecase {
  size_t num_seeds{std::numeric_limits<size_t>::max()};
  bool normalized{false};
  bool include_endpoints{false};
  bool test_weighted{false};
  bool check_correctness{true};
};

template <typename input_usecase_t>
class Tests_BetweennessCentrality
  : public ::testing::TestWithParam<std::tuple<BetweennessCentrality_Usecase, input_usecase_t>> {
 public:
  Tests_BetweennessCentrality() {}

  static void SetUpTestCase() {}
  static void TearDownTestCase() {}

  virtual void SetUp() {}
  virtual void TearDown() {}

  template <typename vertex_t, typename edge_t, typename weight_t>
  void run_current_test(std::tuple<BetweennessCentrality_Usecase, input_usecase_t> const& param)
  {
    constexpr bool renumber           = true;
    constexpr bool do_expensive_check = false;

    auto [betweenness_usecase, input_usecase] = param;

    raft::handle_t handle{};
    HighResTimer hr_timer{};

    if (cugraph::test::g_perf) {
      RAFT_CUDA_TRY(cudaDeviceSynchronize());  // for consistent performance measurement
      hr_timer.start("Construct graph");
    }

    auto [graph, edge_weights, d_renumber_map_labels] =
      cugraph::test::construct_graph<vertex_t, edge_t, weight_t, false, false>(
        handle, input_usecase, betweenness_usecase.test_weighted, renumber);

    if (cugraph::test::g_perf) {
      RAFT_CUDA_TRY(cudaDeviceSynchronize());  // for consistent performance measurement
      hr_timer.stop();
      hr_timer.display_and_clear(std::cout);
    }

    auto graph_view = graph.view();
    auto edge_weight_view =
      edge_weights ? std::make_optional((*edge_weights).view()) : std::nullopt;

    rmm::device_uvector<vertex_t> d_seeds(graph_view.number_of_vertices(), handle.get_stream());
    cugraph::detail::sequence_fill(
      handle.get_stream(), d_seeds.data(), d_seeds.size(), vertex_t{0});

    d_seeds = cugraph::test::randomly_select(handle, d_seeds, betweenness_usecase.num_seeds);

    if (cugraph::test::g_perf) {
      RAFT_CUDA_TRY(cudaDeviceSynchronize());  // for consistent performance measurement
      hr_timer.start("Betweenness centrality");
    }

    auto d_centralities = cugraph::betweenness_centrality(
      handle,
      graph_view,
      edge_weight_view,
      std::make_optional<raft::device_span<vertex_t const>>(
        raft::device_span<vertex_t const>{d_seeds.data(), d_seeds.size()}),
      betweenness_usecase.normalized,
      betweenness_usecase.include_endpoints,
      do_expensive_check);

    if (cugraph::test::g_perf) {
      RAFT_CUDA_TRY(cudaDeviceSynchronize());  // for consistent performance measurement
      hr_timer.stop();
      hr_timer.display_and_clear(std::cout);
    }

    if (betweenness_usecase.check_correctness) {
      auto [h_offsets, h_indices, h_wgt] =
        cugraph::test::graph_to_host_csr(handle, graph_view, edge_weight_view);
      auto h_seeds = cugraph::test::to_host(handle, d_seeds);

<<<<<<< HEAD
      auto h_reference_centralities = betweenness_centrality_reference(
        h_offsets, h_indices, h_wgt, h_seeds, betweenness_usecase.include_endpoints);
=======
      auto h_reference_centralities =
        betweenness_centrality_reference(h_offsets,
                                         h_indices,
                                         h_wgt,
                                         h_seeds,
                                         betweenness_usecase.include_endpoints,
                                         !graph_view.is_symmetric(),
                                         betweenness_usecase.normalized);
>>>>>>> 08ae65a8

      auto d_reference_centralities = cugraph::test::to_device(handle, h_reference_centralities);

      cugraph::test::betweenness_centrality_validate<vertex_t, weight_t>(
        handle, std::nullopt, d_centralities, std::nullopt, d_reference_centralities);
    }
  }
};

using Tests_BetweennessCentrality_File = Tests_BetweennessCentrality<cugraph::test::File_Usecase>;
using Tests_BetweennessCentrality_Rmat = Tests_BetweennessCentrality<cugraph::test::Rmat_Usecase>;

// FIXME: add tests for type combinations
TEST_P(Tests_BetweennessCentrality_File, CheckInt32Int32FloatFloat)
{
  run_current_test<int32_t, int32_t, float>(
    override_File_Usecase_with_cmd_line_arguments(GetParam()));
}

TEST_P(Tests_BetweennessCentrality_Rmat, CheckInt32Int32FloatFloat)
{
  run_current_test<int32_t, int32_t, float>(
    override_Rmat_Usecase_with_cmd_line_arguments(GetParam()));
}

TEST_P(Tests_BetweennessCentrality_Rmat, CheckInt32Int64FloatFloat)
{
  run_current_test<int32_t, int64_t, float>(
    override_Rmat_Usecase_with_cmd_line_arguments(GetParam()));
}

TEST_P(Tests_BetweennessCentrality_Rmat, CheckInt64Int64FloatFloat)
{
  run_current_test<int64_t, int64_t, float>(
    override_Rmat_Usecase_with_cmd_line_arguments(GetParam()));
}

INSTANTIATE_TEST_SUITE_P(
  file_test_pass,
  Tests_BetweennessCentrality_File,
  ::testing::Combine(
    // enable correctness checks
    ::testing::Values(BetweennessCentrality_Usecase{20, false, false, false, true},
                      BetweennessCentrality_Usecase{20, false, false, true, true},
                      BetweennessCentrality_Usecase{20, false, true, false, true},
                      BetweennessCentrality_Usecase{20, false, true, true, true}),
    ::testing::Values(cugraph::test::File_Usecase("test/datasets/karate.mtx"))));

INSTANTIATE_TEST_SUITE_P(
  rmat_small_test,
  Tests_BetweennessCentrality_Rmat,
  // enable correctness checks
  ::testing::Combine(
    ::testing::Values(BetweennessCentrality_Usecase{50, false, false, false, true},
                      BetweennessCentrality_Usecase{50, false, false, true, true}),
    ::testing::Values(cugraph::test::Rmat_Usecase(10, 16, 0.57, 0.19, 0.19, 0, true, false))));

INSTANTIATE_TEST_SUITE_P(
  rmat_benchmark_test, /* note that scale & edge factor can be overridden in benchmarking (with
                          --gtest_filter to select only the rmat_benchmark_test with a specific
                          vertex & edge type combination) by command line arguments and do not
                          include more than one Rmat_Usecase that differ only in scale or edge
                          factor (to avoid running same benchmarks more than once) */
  Tests_BetweennessCentrality_Rmat,
  // disable correctness checks for large graphs
  ::testing::Combine(
    ::testing::Values(BetweennessCentrality_Usecase{500, false, false, false, false},
                      BetweennessCentrality_Usecase{500, false, false, true, false}),
    ::testing::Values(cugraph::test::Rmat_Usecase(20, 32, 0.57, 0.19, 0.19, 0, false, false))));

CUGRAPH_TEST_PROGRAM_MAIN()<|MERGE_RESOLUTION|>--- conflicted
+++ resolved
@@ -116,10 +116,6 @@
         cugraph::test::graph_to_host_csr(handle, graph_view, edge_weight_view);
       auto h_seeds = cugraph::test::to_host(handle, d_seeds);
 
-<<<<<<< HEAD
-      auto h_reference_centralities = betweenness_centrality_reference(
-        h_offsets, h_indices, h_wgt, h_seeds, betweenness_usecase.include_endpoints);
-=======
       auto h_reference_centralities =
         betweenness_centrality_reference(h_offsets,
                                          h_indices,
@@ -128,7 +124,6 @@
                                          betweenness_usecase.include_endpoints,
                                          !graph_view.is_symmetric(),
                                          betweenness_usecase.normalized);
->>>>>>> 08ae65a8
 
       auto d_reference_centralities = cugraph::test::to_device(handle, h_reference_centralities);
 
