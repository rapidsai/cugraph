<<<<<<< HEAD
/*
 * Copyright (c) 2019-2020, NVIDIA CORPORATION.
 *
 * Licensed under the Apache License, Version 2.0 (the "License");
 * you may not use this file except in compliance with the License.
 * You may obtain a copy of the License at
 *
 *     http://www.apache.org/licenses/LICENSE-2.0
 *
 * Unless required by applicable law or agreed to in writing, software
 * distributed under the License is distributed on an "AS IS" BASIS,
 * WITHOUT WARRANTIES OR CONDITIONS OF ANY KIND, either express or implied.
 * See the License for the specific language governing permissions and
 * limitations under the License.
 */

#include <thrust/device_ptr.h>
#include <algorithms.hpp>
=======
#include <utilities/high_res_clock.h>
#include <utilities/base_fixture.hpp>
#include <utilities/test_utilities.hpp>

>>>>>>> 01132a48
#include <converters/COOtoCSR.cuh>

#include <algorithms.hpp>
#include <graph.hpp>

#include <gmock/gmock-generated-matchers.h>
#include <gmock/gmock.h>

#include <thrust/device_ptr.h>

#include <fstream>

std::vector<int> getGoldenTopKIds(std::ifstream& fs_result, int k = 10)
{
  std::vector<int> vec;
  int val;
  int count = 0;
  while (fs_result >> val && ((count++) < k)) { vec.push_back(val); }
  vec.resize(k);
  return vec;
}

std::vector<int> getTopKIds(double* p_katz, int count, int k = 10)
{
  cudaStream_t stream = nullptr;
  rmm::device_vector<int> id(count);
  thrust::sequence(rmm::exec_policy(stream)->on(stream), id.begin(), id.end());
  thrust::sort_by_key(rmm::exec_policy(stream)->on(stream),
                      p_katz,
                      p_katz + count,
                      id.begin(),
                      thrust::greater<double>());
  std::vector<int> topK(k);
  thrust::copy(id.begin(), id.begin() + k, topK.begin());
  return topK;
}

template <typename VT, typename ET, typename WT>
int getMaxDegree(cugraph::GraphCSRView<VT, ET, WT> const& g)
{
  cudaStream_t stream{nullptr};

  rmm::device_vector<ET> degree_vector(g.number_of_vertices);
  ET* p_degree = degree_vector.data().get();
  g.degree(p_degree, cugraph::DegreeDirection::OUT);
  ET max_out_degree = thrust::reduce(rmm::exec_policy(stream)->on(stream),
                                     p_degree,
                                     p_degree + g.number_of_vertices,
                                     static_cast<ET>(-1),
                                     thrust::maximum<ET>());
  return max_out_degree;
}

typedef struct Katz_Usecase_t {
  std::string matrix_file;
  std::string result_file;
  Katz_Usecase_t(const std::string& a, const std::string& b)
  {
    // assume relative paths are relative to RAPIDS_DATASET_ROOT_DIR
    const std::string& rapidsDatasetRootDir = cugraph::test::get_rapids_dataset_root_dir();
    if ((a != "") && (a[0] != '/')) {
      matrix_file = rapidsDatasetRootDir + "/" + a;
    } else {
      matrix_file = a;
    }
    if ((b != "") && (b[0] != '/')) {
      result_file = rapidsDatasetRootDir + "/" + b;
    } else {
      result_file = b;
    }
  }
  Katz_Usecase_t& operator=(const Katz_Usecase_t& rhs)
  {
    matrix_file = rhs.matrix_file;
    result_file = rhs.result_file;
    return *this;
  }
} Katz_Usecase;

class Tests_Katz : public ::testing::TestWithParam<Katz_Usecase> {
 public:
  Tests_Katz() {}
  static void SetupTestCase() {}
  static void TearDownTestCase() {}
  virtual void SetUp() {}
  virtual void TearDown() {}

  void run_current_test(const Katz_Usecase& param)
  {
    FILE* fpin = fopen(param.matrix_file.c_str(), "r");
    ASSERT_NE(fpin, nullptr) << "fopen (" << param.matrix_file << ") failure.";

    std::ifstream fs_result(param.result_file);
    ASSERT_EQ(fs_result.is_open(), true) << "file open (" << param.result_file << ") failure.";

    int m, k;
    int nnz;
    MM_typecode mc;
    ASSERT_EQ(cugraph::test::mm_properties<int>(fpin, 1, &mc, &m, &k, &nnz), 0)
      << "could not read Matrix Market file properties"
      << "\n";
    ASSERT_TRUE(mm_is_matrix(mc));
    ASSERT_TRUE(mm_is_coordinate(mc));
    ASSERT_FALSE(mm_is_complex(mc));
    ASSERT_FALSE(mm_is_skew(mc));

    // Allocate memory on host
    std::vector<int> cooRowInd(nnz), cooColInd(nnz);
    std::vector<int> cooVal(nnz);
    std::vector<double> katz_centrality(m);

    // Read
    ASSERT_EQ((cugraph::test::mm_to_coo<int, int>(
                fpin, 1, nnz, &cooRowInd[0], &cooColInd[0], &cooVal[0], NULL)),
              0)
      << "could not read matrix data"
      << "\n";
    ASSERT_EQ(fclose(fpin), 0);

    cugraph::GraphCOOView<int, int, float> cooview(&cooColInd[0], &cooRowInd[0], nullptr, m, nnz);
    auto csr                                 = cugraph::coo_to_csr(cooview);
    cugraph::GraphCSRView<int, int, float> G = csr->view();

    rmm::device_vector<double> katz_vector(m);
    double* d_katz = thrust::raw_pointer_cast(katz_vector.data());

    int max_out_degree = getMaxDegree(G);
    double alpha       = 1 / (static_cast<double>(max_out_degree) + 1);

    cugraph::katz_centrality(G, d_katz, alpha, 100, 1e-6, false, true);

    std::vector<int> top10CUGraph = getTopKIds(d_katz, m);
    std::vector<int> top10Golden  = getGoldenTopKIds(fs_result);

    EXPECT_THAT(top10CUGraph, ::testing::ContainerEq(top10Golden));
  }
};

INSTANTIATE_TEST_CASE_P(
  simple_test,
  Tests_Katz,
  ::testing::Values(Katz_Usecase("test/datasets/karate.mtx", "ref/katz/karate.csv"),
                    Katz_Usecase("test/datasets/netscience.mtx", "ref/katz/netscience.csv"),
                    Katz_Usecase("test/datasets/polbooks.mtx", "ref/katz/polbooks.csv"),
                    Katz_Usecase("test/datasets/dolphins.mtx", "ref/katz/dolphins.csv")));

TEST_P(Tests_Katz, Check) { run_current_test(GetParam()); }

CUGRAPH_TEST_PROGRAM_MAIN()<|MERGE_RESOLUTION|>--- conflicted
+++ resolved
@@ -1,4 +1,3 @@
-<<<<<<< HEAD
 /*
  * Copyright (c) 2019-2020, NVIDIA CORPORATION.
  *
@@ -15,14 +14,10 @@
  * limitations under the License.
  */
 
-#include <thrust/device_ptr.h>
-#include <algorithms.hpp>
-=======
 #include <utilities/high_res_clock.h>
 #include <utilities/base_fixture.hpp>
 #include <utilities/test_utilities.hpp>
 
->>>>>>> 01132a48
 #include <converters/COOtoCSR.cuh>
 
 #include <algorithms.hpp>
