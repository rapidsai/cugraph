﻿#=============================================================================
# Copyright (c) 2019-2022, NVIDIA CORPORATION.
#
# Licensed under the Apache License, Version 2.0 (the "License");
# you may not use this file except in compliance with the License.
# You may obtain a copy of the License at
#
#     http://www.apache.org/licenses/LICENSE-2.0
#
# Unless required by applicable law or agreed to in writing, software
# distributed under the License is distributed on an "AS IS" BASIS,
# WITHOUT WARRANTIES OR CONDITIONS OF ANY KIND, either express or implied.
# See the License for the specific language governing permissions and
# limitations under the License.
#
#=============================================================================

###################################################################################################
# - common test utils -----------------------------------------------------------------------------

add_library(cugraphtestutil STATIC
            utilities/matrix_market_file_utilities.cu
            utilities/thrust_wrapper.cu
            utilities/misc_utilities.cpp
            components/wcc_graphs.cu
            ../../thirdparty/mmio/mmio.c)

target_compile_options(cugraphtestutil
            PUBLIC "$<$<COMPILE_LANGUAGE:CXX>:${CUGRAPH_CXX_FLAGS}>"
                   "$<BUILD_INTERFACE:$<$<COMPILE_LANGUAGE:CUDA>:${CUGRAPH_CUDA_FLAGS}>>"
)

set_property(TARGET cugraphtestutil PROPERTY POSITION_INDEPENDENT_CODE ON)

target_include_directories(cugraphtestutil
    PUBLIC
        "${CMAKE_CURRENT_SOURCE_DIR}/../../thirdparty/mmio"
        "${CMAKE_CURRENT_SOURCE_DIR}"
        "${CUGRAPH_SOURCE_DIR}/src"
)

target_link_libraries(cugraphtestutil
    PUBLIC
        cugraph::cugraph
        NCCL::NCCL
)


add_library(cugraphmgtestutil STATIC
            utilities/device_comm_wrapper.cu)

set_property(TARGET cugraphmgtestutil PROPERTY POSITION_INDEPENDENT_CODE ON)

target_include_directories(cugraphmgtestutil
    PRIVATE
    "${CMAKE_CURRENT_SOURCE_DIR}/../../thirdparty/mmio"
    "${CMAKE_CURRENT_SOURCE_DIR}/../include"
    "${CMAKE_CURRENT_SOURCE_DIR}"
)

target_link_libraries(cugraphmgtestutil
    PUBLIC
        cugraph::cugraph
        NCCL::NCCL
)

###################################################################################################
# - compiler function -----------------------------------------------------------------------------

function(ConfigureTest CMAKE_TEST_NAME)
    add_executable(${CMAKE_TEST_NAME} ${ARGN})

    target_link_libraries(${CMAKE_TEST_NAME}
        PRIVATE
            cugraphtestutil
            cugraph::cugraph
            GTest::gtest
            GTest::gtest_main
            NCCL::NCCL
    )

    if(OpenMP_CXX_FOUND)
        target_link_libraries(${CMAKE_TEST_NAME} PRIVATE
###################################################################################################
###   Use ${OpenMP_CXX_LIB_NAMES} instead of OpenMP::OpenMP_CXX to avoid the following warnings.
###
###   Cannot generate a safe runtime search path for target TARGET_NAME
###   because files in some directories may conflict with libraries in implicit
###   directories:
###   ...
###
###   libgomp.so is included in the conda base environment and copied to every new conda
###   environment. If a full file path is provided (e.g ${CUDF_LIBRARY}), cmake
###   extracts the directory path and adds the directory path to BUILD_RPATH (if BUILD_RPATH is not
###   disabled).
###
###   cmake maintains a system specific implicit directories (e.g. /lib, /lib/x86_64-linux-gnu,
###   /lib32, /lib32/x86_64-linux-gnu, /lib64, /lib64/x86_64-linux-gnu, /usr/lib,
###   /usr/lib/gcc/x86_64-linux-gnu/7, /usr/lib/x86_64-linux-gnu, /usr/lib32,
###   /usr/lib32/x86_64-linux-gnu, /usr/lib64, /usr/lib64/x86_64-linux-gnu,
###   /usr/local/cuda-10.0/lib64", /usr/local/cuda-10.0/lib64/stubs).
###
###   If a full path to libgomp.so is provided (which is the case with OpenMP::OpenMP_CXX), cmake
###   checks whether there is any other libgomp.so with the different full path (after resolving
###   soft links) in the search paths (implicit directoires + BUILD_RAPTH). There is one in the
###   path included in BUILD_RPATH when ${CUDF_LIBRARY} is added; this one can
###   potentially hide the one in the provided full path and cmake generates a warning (and RPATH
###   is searched before the directories in /etc/ld.so/conf; ld.so.conf does not coincide but
###   overlaps with implicit directories).
###
###   If we provide just the library names (gomp;pthread), cmake does not generate warnings (we
###   did not specify which libgomp.so should be loaded in runtime), and the one first found in
###   the search order is loaded (we can change the loaded library by setting LD_LIBRARY_PATH or
###   manually editing BUILD_RPATH).
###
###   Manually editing BUILD_RPATH:
###   set(TARGET_BUILD_RPATH "")
###   foreach(TMP_VAR_FULLPATH IN LISTS OpenMP_CXX_LIBRARIES)
###       get_filename_component(TMP_VAR_DIR ${TMP_VAR_FULLPATH} DIRECTORY)
###       string(APPEND TARGET_BUILD_RPATH "${TMP_VAR_DIR};")
###       get_filename_component(TMP_VAR_REALPATH ${TMP_VAR_FULLPATH} REALPATH)
###       get_filename_component(TMP_VAR_DIR ${TMP_VAR_REALPATH} DIRECTORY)
###       # cmake automatically removes duplicates, so skip checking.
###       string(APPEND TARGET_BUILD_RPATH "${TMP_VAR_DIR};")
###   endforeach()
###   string(APPEND TARGET_BUILD_RPATH "${CONDA_PREFIX}/lib")
###   message(STATUS "TARGET_BUILD_RPATH=${TARGET_BUILD_RPATH}")
###   set_target_properties(target PROPERTIES
###       BUILD_RPATH "${TARGET_BUILD_RPATH}")
        ${OpenMP_CXX_LIB_NAMES})
    endif(OpenMP_CXX_FOUND)

    add_test(NAME ${CMAKE_TEST_NAME} COMMAND ${CMAKE_TEST_NAME})

    set_target_properties(
        ${CMAKE_TEST_NAME}
            PROPERTIES INSTALL_RPATH "\$ORIGIN/../../../lib")

    install(
        TARGETS ${CMAKE_TEST_NAME}
        COMPONENT testing
        DESTINATION bin/gtests/libcugraph
        EXCLUDE_FROM_ALL)
endfunction()

function(ConfigureTestMG CMAKE_TEST_NAME)
    add_executable(${CMAKE_TEST_NAME} ${ARGN})

    target_link_libraries(${CMAKE_TEST_NAME}
        PRIVATE
        cugraphmgtestutil
        cugraphtestutil
        cugraph::cugraph
        GTest::gtest
        GTest::gtest_main
        NCCL::NCCL
        MPI::MPI_CXX
    )

    if(OpenMP_CXX_FOUND)
        target_link_libraries(${CMAKE_TEST_NAME} PRIVATE
###################################################################################################
###   Use ${OpenMP_CXX_LIB_NAMES} instead of OpenMP::OpenMP_CXX to avoid the following warnings.
###
###   Cannot generate a safe runtime search path for target TARGET_NAME
###   because files in some directories may conflict with libraries in implicit
###   directories:
###   ...
###
###   libgomp.so is included in the conda base environment and copied to every new conda
###   environment. If a full file path is provided (e.g ${CUDF_LIBRARY}), cmake
###   extracts the directory path and adds the directory path to BUILD_RPATH (if BUILD_RPATH is not
###   disabled).
###
###   cmake maintains a system specific implicit directories (e.g. /lib, /lib/x86_64-linux-gnu,
###   /lib32, /lib32/x86_64-linux-gnu, /lib64, /lib64/x86_64-linux-gnu, /usr/lib,
###   /usr/lib/gcc/x86_64-linux-gnu/7, /usr/lib/x86_64-linux-gnu, /usr/lib32,
###   /usr/lib32/x86_64-linux-gnu, /usr/lib64, /usr/lib64/x86_64-linux-gnu,
###   /usr/local/cuda-10.0/lib64", /usr/local/cuda-10.0/lib64/stubs).
###
###   If a full path to libgomp.so is provided (which is the case with OpenMP::OpenMP_CXX), cmake
###   checks whether there is any other libgomp.so with the different full path (after resolving
###   soft links) in the search paths (implicit directoires + BUILD_RAPTH). There is one in the
###   path included in BUILD_RPATH when ${CUDF_LIBRARY} is added; this one can
###   potentially hide the one in the provided full path and cmake generates a warning (and RPATH
###   is searched before the directories in /etc/ld.so/conf; ld.so.conf does not coincide but
###   overlaps with implicit directories).
###
###   If we provide just the library names (gomp;pthread), cmake does not generate warnings (we
###   did not specify which libgomp.so should be loaded in runtime), and the one first found in
###   the search order is loaded (we can change the loaded library by setting LD_LIBRARY_PATH or
###   manually editing BUILD_RPATH).
###
###   Manually editing BUILD_RPATH:
###   set(TARGET_BUILD_RPATH "")
###   foreach(TMP_VAR_FULLPATH IN LISTS OpenMP_CXX_LIBRARIES)
###       get_filename_component(TMP_VAR_DIR ${TMP_VAR_FULLPATH} DIRECTORY)
###       string(APPEND TARGET_BUILD_RPATH "${TMP_VAR_DIR};")
###       get_filename_component(TMP_VAR_REALPATH ${TMP_VAR_FULLPATH} REALPATH)
###       get_filename_component(TMP_VAR_DIR ${TMP_VAR_REALPATH} DIRECTORY)
###       # cmake automatically removes duplicates, so skip checking.
###       string(APPEND TARGET_BUILD_RPATH "${TMP_VAR_DIR};")
###   endforeach()
###   string(APPEND TARGET_BUILD_RPATH "${CONDA_PREFIX}/lib")
###   message(STATUS "TARGET_BUILD_RPATH=${TARGET_BUILD_RPATH}")
###   set_target_properties(target PROPERTIES
###       BUILD_RPATH "${TARGET_BUILD_RPATH}")
        ${OpenMP_CXX_LIB_NAMES})
    endif(OpenMP_CXX_FOUND)

    add_test(NAME ${CMAKE_TEST_NAME}
             COMMAND ${MPIEXEC_EXECUTABLE}
             "--noprefix"
             ${MPIEXEC_NUMPROC_FLAG}
             ${GPU_COUNT}
             ${MPIEXEC_PREFLAGS}
             ${CMAKE_TEST_NAME}
             ${MPIEXEC_POSTFLAGS})

    set_target_properties(
        ${CMAKE_TEST_NAME}
            PROPERTIES INSTALL_RPATH "\$ORIGIN/../../../lib")

        install(
            TARGETS ${CMAKE_TEST_NAME}
            COMPONENT testing
            DESTINATION bin/gtests/libcugraph_mg
            EXCLUDE_FROM_ALL)
endfunction()

function(ConfigureCTest CMAKE_TEST_NAME)
    add_executable(${CMAKE_TEST_NAME} ${ARGN})

    target_link_libraries(${CMAKE_TEST_NAME}
        PRIVATE
            cugraph::cugraph_c
            cugraph_c_testutil
<<<<<<< HEAD
            GTest::gtest
            GTest::gtest_main
    )

    add_test(NAME ${CMAKE_TEST_NAME} COMMAND ${CMAKE_TEST_NAME})

    set_target_properties(
        ${CMAKE_TEST_NAME}
            PROPERTIES INSTALL_RPATH "\$ORIGIN/../../../lib")

        install(
            TARGETS ${CMAKE_TEST_NAME}
            COMPONENT testing
            DESTINATION bin/gtests/libcugraph_c
            EXCLUDE_FROM_ALL)
endfunction()

function(ConfigureCTestMG CMAKE_TEST_NAME)
    add_executable(${CMAKE_TEST_NAME} ${ARGN})

    target_link_libraries(${CMAKE_TEST_NAME}
        PRIVATE
            cugraph::cugraph_c
            cugraph_c_testutil
            GTest::gmock
            GTest::gmock_main
=======
>>>>>>> 77b23742
            GTest::gtest
            GTest::gtest_main
            NCCL::NCCL
            MPI::MPI_CXX
    )

    add_test(NAME ${CMAKE_TEST_NAME}
             COMMAND ${MPIEXEC_EXECUTABLE}
             "--noprefix"
             ${MPIEXEC_NUMPROC_FLAG}
             ${GPU_COUNT}
             ${MPIEXEC_PREFLAGS}
             ${CMAKE_TEST_NAME}
             ${MPIEXEC_POSTFLAGS})

    set_target_properties(
        ${CMAKE_TEST_NAME}
            PROPERTIES INSTALL_RPATH "\$ORIGIN/../../../lib")

        install(
            TARGETS ${CMAKE_TEST_NAME}
            COMPONENT testing
            DESTINATION bin/gtests/libcugraph_c
            EXCLUDE_FROM_ALL)
endfunction()


###################################################################################################
# - set rapids dataset path ----------------------------------------------------------------------

if(RAPIDS_DATASET_ROOT_DIR)
    message(STATUS "setting default RAPIDS_DATASET_ROOT_DIR to: ${RAPIDS_DATASET_ROOT_DIR}")
    string(CONCAT CMAKE_C_FLAGS ${CMAKE_C_FLAGS} " -DRAPIDS_DATASET_ROOT_DIR=" "\\\"" ${RAPIDS_DATASET_ROOT_DIR} "\\\"")
    string(CONCAT CMAKE_CXX_FLAGS ${CMAKE_CXX_FLAGS} " -DRAPIDS_DATASET_ROOT_DIR=" "\\\"" ${RAPIDS_DATASET_ROOT_DIR} "\\\"")
    string(CONCAT CMAKE_CUDA_FLAGS ${CMAKE_CUDA_FLAGS} " -DRAPIDS_DATASET_ROOT_DIR=" "\\\"" ${RAPIDS_DATASET_ROOT_DIR} "\\\"")
endif(RAPIDS_DATASET_ROOT_DIR)

###################################################################################################
### test sources ##################################################################################
###################################################################################################

###################################################################################################
# - graph generator tests -------------------------------------------------------------------------
ConfigureTest(GRAPH_GENERATORS_TEST generators/generators_test.cpp)

###################################################################################################
# - erdos renyi graph generator tests -------------------------------------------------------------
ConfigureTest(ERDOS_RENYI_GENERATOR_TEST generators/erdos_renyi_test.cpp)

###################################################################################################
# - katz centrality tests -------------------------------------------------------------------------
ConfigureTest(LEGACY_KATZ_TEST centrality/legacy/katz_centrality_test.cu)

###################################################################################################
# - betweenness centrality tests ------------------------------------------------------------------
ConfigureTest(LEGACY_BETWEENNESS_TEST centrality/legacy/betweenness_centrality_test.cu)
ConfigureTest(LEGACY_EDGE_BETWEENNESS_TEST centrality/legacy/edge_betweenness_centrality_test.cu)

###################################################################################################
# - SSSP tests ------------------------------------------------------------------------------------
ConfigureTest(LEGACY_SSSP_TEST traversal/legacy/sssp_test.cu)

###################################################################################################
# - BFS tests -------------------------------------------------------------------------------------
ConfigureTest(LEGACY_BFS_TEST traversal/legacy/bfs_test.cu)

###################################################################################################
# - LOUVAIN tests ---------------------------------------------------------------------------------
ConfigureTest(LOUVAIN_TEST community/louvain_test.cpp)

###################################################################################################
# - LEIDEN tests ---------------------------------------------------------------------------------
ConfigureTest(LEIDEN_TEST community/leiden_test.cpp)

###################################################################################################
# - ECG tests ---------------------------------------------------------------------------------
ConfigureTest(ECG_TEST community/ecg_test.cpp)

###################################################################################################
# - Balanced cut clustering tests -----------------------------------------------------------------
ConfigureTest(BALANCED_TEST community/balanced_edge_test.cpp)

###################################################################################################
# - TRIANGLE tests --------------------------------------------------------------------------------
ConfigureTest(TRIANGLE_TEST community/triangle_test.cu)

###################################################################################################
# - EGO tests --------------------------------------------------------------------------------
ConfigureTest(EGO_TEST community/egonet_test.cu)

###################################################################################################
# - FORCE ATLAS 2  tests --------------------------------------------------------------------------
ConfigureTest(FA2_TEST layout/force_atlas2_test.cu)

###################################################################################################
# - CONNECTED COMPONENTS  tests -------------------------------------------------------------------
ConfigureTest(CONNECT_TEST components/con_comp_test.cu)

###################################################################################################
# - STRONGLY CONNECTED COMPONENTS  tests ----------------------------------------------------------
ConfigureTest(SCC_TEST components/scc_test.cu)

###################################################################################################
# - WEAKLY CONNECTED COMPONENTS  tests ----------------------------------------------------------
ConfigureTest(WCC_TEST components/wcc_test.cpp)

###################################################################################################
#-Hungarian (Linear Assignment Problem)  tests ----------------------------------------------------
ConfigureTest(HUNGARIAN_TEST linear_assignment/hungarian_test.cu)

###################################################################################################
# - MST tests -------------------------------------------------------------------------------------
ConfigureTest(MST_TEST tree/mst_test.cu)

###################################################################################################
# - Stream tests ----------------------------------------------------------------------------------
ConfigureTest(STREAM_TEST structure/streams.cu)

###################################################################################################
# - R-mat graph generation tests ------------------------------------------------------------------
ConfigureTest(GENERATE_RMAT_TEST generators/generate_rmat_test.cpp)

###################################################################################################
# - Graph tests -----------------------------------------------------------------------------------
ConfigureTest(GRAPH_TEST structure/graph_test.cpp)

###################################################################################################
# - Symmetrize tests ------------------------------------------------------------------------------
ConfigureTest(SYMMETRIZE_TEST structure/symmetrize_test.cpp)

###################################################################################################
# - Transpose tests ------------------------------------------------------------------------------
ConfigureTest(TRANSPOSE_TEST structure/transpose_test.cpp)

###################################################################################################
# - Transpose Storage tests -----------------------------------------------------------------------
ConfigureTest(TRANSPOSE_STORAGE_TEST structure/transpose_storage_test.cpp)

###################################################################################################
# - Weight-sum tests ------------------------------------------------------------------------------
ConfigureTest(WEIGHT_SUM_TEST structure/weight_sum_test.cpp)

###################################################################################################
# - Degree tests ----------------------------------------------------------------------------------
ConfigureTest(DEGREE_TEST structure/degree_test.cpp)

###################################################################################################
# - Count self-loops and multi-edges tests --------------------------------------------------------
ConfigureTest(COUNT_SELF_LOOPS_AND_MULTI_EDGES_TEST
              "structure/count_self_loops_and_multi_edges_test.cpp")

###################################################################################################
# - Coarsening tests ------------------------------------------------------------------------------
ConfigureTest(COARSEN_GRAPH_TEST structure/coarsen_graph_test.cpp)

###################################################################################################
# - Induced subgraph tests ------------------------------------------------------------------------
ConfigureTest(INDUCED_SUBGRAPH_TEST community/induced_subgraph_test.cpp)

###################################################################################################
# - BFS tests -------------------------------------------------------------------------------------
ConfigureTest(BFS_TEST traversal/bfs_test.cpp)

###################################################################################################
# - Extract BFS Paths tests ------------------------------------------------------------------------
ConfigureTest(EXTRACT_BFS_PATHS_TEST
              traversal/extract_bfs_paths_test.cu)

###################################################################################################
# - Multi-source BFS tests -----------------------------------------------------------------------
ConfigureTest(MSBFS_TEST traversal/ms_bfs_test.cu)

###################################################################################################
# - SSSP tests ------------------------------------------------------------------------------------
ConfigureTest(SSSP_TEST traversal/sssp_test.cpp)

###################################################################################################
# - HITS tests ------------------------------------------------------------------------------------
ConfigureTest(HITS_TEST link_analysis/hits_test.cpp)

###################################################################################################
# - PAGERANK tests --------------------------------------------------------------------------------
ConfigureTest(PAGERANK_TEST link_analysis/pagerank_test.cpp)

###################################################################################################
# - KATZ_CENTRALITY tests -------------------------------------------------------------------------
ConfigureTest(KATZ_CENTRALITY_TEST centrality/katz_centrality_test.cpp)

###################################################################################################
# - WEAKLY CONNECTED COMPONENTS tests -------------------------------------------------------------
ConfigureTest(WEAKLY_CONNECTED_COMPONENTS_TEST components/weakly_connected_components_test.cpp)

###################################################################################################
# - RANDOM_WALKS tests ----------------------------------------------------------------------------
ConfigureTest(RANDOM_WALKS_TEST sampling/random_walks_test.cu)

###################################################################################################
# - RANDOM_WALKS Segmented Sort tests -------------------------------------------------------------
ConfigureTest(RANDOM_WALKS_SEG_SORT_TEST sampling/rw_biased_seg_sort.cu)

###################################################################################################
ConfigureTest(RANDOM_WALKS_LOW_LEVEL_TEST sampling/rw_low_level_test.cu)

###################################################################################################
# FIXME: since this is technically not a test, consider refactoring the the
# ConfigureTest function to share common code with a new ConfigureBenchmark
# function (which would not link gtest, etc.)
ConfigureTest(RANDOM_WALKS_PROFILING sampling/random_walks_profiling.cu)

###################################################################################################
# - Serialization tests ---------------------------------------------------------------------------
ConfigureTest(SERIALIZATION_TEST serialization/un_serialize_test.cpp)

###################################################################################################
# - Renumber tests --------------------------------------------------------------------------------
set(RENUMBERING_TEST_SRCS
    "${CMAKE_CURRENT_SOURCE_DIR}/structure/renumbering_test.cpp")

ConfigureTest(RENUMBERING_TEST "${RENUMBERING_TEST_SRCS}")

###################################################################################################
# - BFS Visitor tests -----------------------------------------------------------------------------
ConfigureTest(BFS_VISITOR_TEST visitors/bfs_test.cpp)

###################################################################################################
# - Random Walks Visitor tests --------------------------------------------------------------------
ConfigureTest(RANDOM_WALKS_VISITOR_TEST visitors/rw_test.cu)

###################################################################################################
# - Core Number tests -----------------------------------------------------------------------------
ConfigureTest(CORE_NUMBER_TEST cores/core_number_test.cpp)

###################################################################################################
# - MG tests --------------------------------------------------------------------------------------

if(BUILD_CUGRAPH_MG_TESTS)

    ###############################################################################################
    # - find MPI - only enabled if MG tests are to be built
    find_package(MPI REQUIRED)

    execute_process(
      COMMAND nvidia-smi -L
      COMMAND wc -l
      OUTPUT_VARIABLE GPU_COUNT)

    string(REGEX REPLACE "\n$" "" GPU_COUNT ${GPU_COUNT})
    MESSAGE(STATUS "GPU_COUNT: " ${GPU_COUNT})

    if(MPI_CXX_FOUND)
        ###########################################################################################
        # - MG SYMMETRIZE tests -------------------------------------------------------------------
        ConfigureTestMG(MG_SYMMETRIZE_TEST structure/mg_symmetrize_test.cpp)

        ###########################################################################################
        # - MG Transpose tests --------------------------------------------------------------------
        ConfigureTestMG(MG_TRANSPOSE_TEST structure/mg_transpose_test.cpp)

        ###########################################################################################
        # - MG Transpose Storage tests ------------------------------------------------------------
        ConfigureTestMG(MG_TRANSPOSE_STORAGE_TEST structure/mg_transpose_storage_test.cpp)

        ###########################################################################################
        # - MG Count self-loops and multi-edges tests ---------------------------------------------
        ConfigureTestMG(MG_COUNT_SELF_LOOPS_AND_MULTI_EDGES_TEST
              "structure/mg_count_self_loops_and_multi_edges_test.cpp")

        ###########################################################################################
        # - MG PAGERANK tests ---------------------------------------------------------------------
        ConfigureTestMG(MG_PAGERANK_TEST link_analysis/mg_pagerank_test.cpp)

        ###########################################################################################
        # - MG HITS tests -------------------------------------------------------------------------
        ConfigureTestMG(MG_HITS_TEST link_analysis/mg_hits_test.cpp)

        ###########################################################################################
        # - MG KATZ CENTRALITY tests --------------------------------------------------------------
        ConfigureTestMG(MG_KATZ_CENTRALITY_TEST centrality/mg_katz_centrality_test.cpp)

        ###########################################################################################
        # - MG BFS tests --------------------------------------------------------------------------
        ConfigureTestMG(MG_BFS_TEST traversal/mg_bfs_test.cpp)

        ###########################################################################################
        # - Extract BFS Paths tests ---------------------------------------------------------------
        ConfigureTestMG(MG_EXTRACT_BFS_PATHS_TEST
                        traversal/mg_extract_bfs_paths_test.cu)

        ###########################################################################################
        # - MG SSSP tests -------------------------------------------------------------------------
        ConfigureTestMG(MG_SSSP_TEST traversal/mg_sssp_test.cpp)

        ###########################################################################################
        # - MG LOUVAIN tests ----------------------------------------------------------------------
        ConfigureTestMG(MG_LOUVAIN_TEST
            community/mg_louvain_helper.cu
            community/mg_louvain_test.cpp)

        ###########################################################################################
        # - MG WEAKLY CONNECTED COMPONENTS tests --------------------------------------------------
        ConfigureTestMG(MG_WEAKLY_CONNECTED_COMPONENTS_TEST
                        components/mg_weakly_connected_components_test.cpp)

        ###########################################################################################
        # - MG GRAPH BROADCAST tests --------------------------------------------------------------
        ConfigureTestMG(MG_GRAPH_BROADCAST_TEST bcast/mg_graph_bcast.cpp)

        ###########################################################################################
        # - MG Core Number tests ------------------------------------------------------------------
        ConfigureTestMG(MG_CORE_NUMBER_TEST cores/mg_core_number_test.cpp)

        ###########################################################################################
        # - MG PRIMS COUNT_IF_V tests -------------------------------------------------------------
        ConfigureTestMG(MG_COUNT_IF_V_TEST prims/mg_count_if_v.cu)

        ###########################################################################################
        # - MG PRIMS UPDATE_FRONTIER_V_PUSH_IF_OUT_NBR tests --------------------------------------
        ConfigureTestMG(MG_UPDATE_FRONTIER_V_PUSH_IF_OUT_NBR_TEST
                        prims/mg_update_frontier_v_push_if_out_nbr.cu)

        ###########################################################################################
        # - MG PRIMS REDUCE_V tests ---------------------------------------------------------------
        ConfigureTestMG(MG_REDUCE_V_TEST prims/mg_reduce_v.cu)

        ###########################################################################################
        # - MG PRIMS TRANSFORM_REDUCE_V tests -----------------------------------------------------
        ConfigureTestMG(MG_TRANSFORM_REDUCE_V_TEST prims/mg_transform_reduce_v.cu)

        ###########################################################################################
        # - MG PRIMS TRANSFORM_REDUCE_E tests -----------------------------------------------------
        ConfigureTestMG(MG_TRANSFORM_REDUCE_E_TEST prims/mg_transform_reduce_e.cu)

        ###########################################################################################
        # - MG PRIMS COUNT_IF_E tests -------------------------------------------------------------
        ConfigureTestMG(MG_COUNT_IF_E_TEST prims/mg_count_if_e.cu)

        ###########################################################################################
        # - MG PRIMS COPY_V_TRANSFORM_REDUCE_OUT tests --------------------------------------------
        ConfigureTestMG(MG_COPY_V_TRANSFORM_REDUCE_INOUT_NBR_TEST
          prims/mg_copy_v_transform_reduce_inout_nbr.cu)

        ###########################################################################################
        # - MG PRIMS EXTRACT_IF_E tests -----------------------------------------------------------
        ConfigureTestMG(MG_EXTRACT_IF_E_TEST prims/mg_extract_if_e.cu)

        ###########################################################################################
        # - MG GATHER_UTILS tests -----------------------------------------------------------------
        ConfigureTestMG(MG_GATHER_UTILS_TEST sampling/detail/mg_gather_utils.cu)

        ###########################################################################################
        # - MG C API tests ------------------------------------------------------------------------
        ConfigureCTestMG(MG_CAPI_CREATE_GRAPH c_api/mg_create_graph_test.c c_api/mg_test_utils.cpp)
        ConfigureCTestMG(MG_CAPI_PAGERANK c_api/mg_pagerank_test.c c_api/mg_test_utils.cpp)
    else()
       message(FATAL_ERROR "OpenMPI NOT found, cannot build MG tests.")
    endif()
endif()

###################################################################################################
# - C API tests -----------------------------------------------------------------------------------

###################################################################################################
# - common C API test utils -----------------------------------------------------------------------------

add_library(cugraph_c_testutil STATIC
            c_api/test_utils.cpp)

target_compile_options(cugraph_c_testutil
            PUBLIC "$<$<COMPILE_LANGUAGE:CXX>:${CUGRAPH_CXX_FLAGS}>"
                   "$<BUILD_INTERFACE:$<$<COMPILE_LANGUAGE:CUDA>:${CUGRAPH_CUDA_FLAGS}>>"
)

set_property(TARGET cugraph_c_testutil PROPERTY POSITION_INDEPENDENT_CODE ON)

target_include_directories(cugraph_c_testutil
    PUBLIC
        "${CMAKE_CURRENT_SOURCE_DIR}"
        "${CUGRAPH_SOURCE_DIR}/src"
)

target_link_libraries(cugraph_c_testutil
    PUBLIC
        cugraph
)


#ConfigureCTest(CAPI_CREATE_SG_GRAPH_ENVELOPE_TEST c_api/create_sg_graph_envelope_test.c)
ConfigureCTest(CAPI_CREATE_GRAPH_TEST c_api/create_graph_test.c)
#ConfigureCTest(CAPI_RANDOM_WALKS_TEST c_api/random_walks_test.c)
ConfigureCTest(CAPI_PAGERANK_TEST c_api/pagerank_test.c)
ConfigureCTest(CAPI_BFS_TEST c_api/bfs_test.c)
ConfigureCTest(CAPI_SSSP_TEST c_api/sssp_test.c)
ConfigureCTest(CAPI_EXTRACT_PATHS_TEST c_api/extract_paths_test.c)
ConfigureCTest(CAPI_NODE2VEC_TEST c_api/node2vec_test.c)

###################################################################################################
### enable testing ################################################################################
###################################################################################################

enable_testing()<|MERGE_RESOLUTION|>--- conflicted
+++ resolved
@@ -235,7 +235,6 @@
         PRIVATE
             cugraph::cugraph_c
             cugraph_c_testutil
-<<<<<<< HEAD
             GTest::gtest
             GTest::gtest_main
     )
@@ -260,10 +259,6 @@
         PRIVATE
             cugraph::cugraph_c
             cugraph_c_testutil
-            GTest::gmock
-            GTest::gmock_main
-=======
->>>>>>> 77b23742
             GTest::gtest
             GTest::gtest_main
             NCCL::NCCL
