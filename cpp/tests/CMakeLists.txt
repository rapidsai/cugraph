--- conflicted
+++ resolved
@@ -432,7 +432,6 @@
         target_link_libraries(MG_PAGERANK_TEST PRIVATE MPI::MPI_C MPI::MPI_CXX)
 
         ###########################################################################################
-<<<<<<< HEAD
         # - MG KATZ CENTRALITY tests --------------------------------------------------------------
 
         set(MG_KATZ_CENTRALITY_TEST_SRCS
@@ -458,8 +457,9 @@
 
         ConfigureTest(MG_SSSP_TEST "${MG_SSSP_TEST_SRCS}")
         target_link_libraries(MG_SSSP_TEST PRIVATE MPI::MPI_C MPI::MPI_CXX)
-=======
-        # - MG LOUVAIN tests ---------------------------------------------------------------------
+
+        ###########################################################################################
+        # - MG LOUVAIN tests ----------------------------------------------------------------------
 
         set(MG_LOUVAIN_TEST_SRCS
 	    "${CMAKE_CURRENT_SOURCE_DIR}/community/mg_louvain_helper.cu"
@@ -467,8 +467,6 @@
 
         ConfigureTest(MG_LOUVAIN_TEST "${MG_LOUVAIN_TEST_SRCS}")
         target_link_libraries(MG_LOUVAIN_TEST PRIVATE MPI::MPI_C MPI::MPI_CXX)
-        target_link_libraries(MG_LOUVAIN_TEST PRIVATE cugraph)
->>>>>>> 22e9e2bb
 
     else(MPI_CXX_FOUND)
        message(FATAL_ERROR "OpenMPI NOT found, cannot build MG tests.")
