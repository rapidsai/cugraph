--- conflicted
+++ resolved
@@ -381,17 +381,8 @@
 ConfigureTest(WEAKLY_CONNECTED_COMPONENTS_TEST "${WEAKLY_CONNECTED_COMPONENTS_TEST_SRCS}")
 
 ###################################################################################################
-<<<<<<< HEAD
 # - Experimental RANDOM_WALKS tests ---------------------------------------------------------------
-
-set(RANDOM_WALKS_TEST_SRCS
-    "${CMAKE_CURRENT_SOURCE_DIR}/sampling/random_walks_test.cu")
-
-ConfigureTest(RANDOM_WALKS_TEST "${RANDOM_WALKS_TEST_SRCS}")
-=======
-# - Experimental RANDOM_WALKS tests ------------------------------------------------------------
 ConfigureTest(RANDOM_WALKS_TEST sampling/random_walks_test.cu)
->>>>>>> d1f3fb99
 
 ###################################################################################################
 ConfigureTest(RANDOM_WALKS_LOW_LEVEL_TEST sampling/rw_low_level_test.cu)
@@ -454,25 +445,12 @@
         ###########################################################################################
         # - MG WEAKLY CONNECTED COMPONENTS tests --------------------------------------------------
         ConfigureTestMG(MG_WEAKLY_CONNECTED_COMPONENTS_TEST
-<<<<<<< HEAD
-                        "${MG_WEAKLY_CONNECTED_COMPONENTS_TEST_SRCS}")
-        target_link_libraries(MG_WEAKLY_CONNECTED_COMPONENTS_TEST PRIVATE MPI::MPI_C MPI::MPI_CXX)
+                        components/mg_weakly_connected_components_test.cpp)
 
         ###########################################################################################
         # - MG GRAPH BROADCAST tests --------------------------------------------------------------
-
-        set(MG_GRAPH_BROADCAST_TEST_SRCS
-            "${CMAKE_CURRENT_SOURCE_DIR}/bcast/mg_graph_bcast.cpp")
-
-        ConfigureTestMG(MG_GRAPH_BROADCAST_TEST
-                        "${MG_GRAPH_BROADCAST_TEST_SRCS}")
-        target_link_libraries(MG_GRAPH_BROADCAST_TEST PRIVATE MPI::MPI_C MPI::MPI_CXX)
-
-    else(MPI_CXX_FOUND)
-=======
-                        components/mg_weakly_connected_components_test.cpp)
+        ConfigureTestMG(MG_GRAPH_BROADCAST_TEST bcast/mg_graph_bcast.cpp)
     else()
->>>>>>> d1f3fb99
        message(FATAL_ERROR "OpenMPI NOT found, cannot build MG tests.")
     endif()
 endif()
