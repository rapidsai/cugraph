--- conflicted
+++ resolved
@@ -620,12 +620,9 @@
         # - MG C API tests ------------------------------------------------------------------------
         ConfigureCTestMG(MG_CAPI_CREATE_GRAPH c_api/mg_create_graph_test.c c_api/mg_test_utils.cpp)
         ConfigureCTestMG(MG_CAPI_PAGERANK c_api/mg_pagerank_test.c c_api/mg_test_utils.cpp)
-<<<<<<< HEAD
         ConfigureCTestMG(MG_CAPI_WEAKLY_CONNECTED_COMPONENTS c_api/mg_weakly_connected_components_test.c c_api/mg_test_utils.cpp)
         ConfigureCTestMG(MG_CAPI_STRONGLY_CONNECTED_COMPONENTS c_api/mg_strongly_connected_components_test.c c_api/mg_test_utils.cpp)
-=======
         ConfigureCTestMG(MG_CAPI_KATZ c_api/mg_katz_test.c c_api/mg_test_utils.cpp)
->>>>>>> b8a6c60a
         ConfigureCTestMG(MG_CAPI_EIGENVECTOR_CENTRALITY c_api/mg_eigenvector_centrality_test.c c_api/mg_test_utils.cpp)
         ConfigureCTestMG(MG_CAPI_HITS c_api/mg_hits_test.c c_api/mg_test_utils.cpp)
         ConfigureCTestMG(MG_CAPI_UNIFORM_NEIGHBOR_SAMPLE c_api/mg_uniform_neighbor_sample_test.c c_api/mg_test_utils.cpp)
