﻿#=============================================================================
#
# Copyright (c) 2019-2021, NVIDIA CORPORATION.
#
# Licensed under the Apache License, Version 2.0 (the "License");
# you may not use this file except in compliance with the License.
# You may obtain a copy of the License at
#
#     http://www.apache.org/licenses/LICENSE-2.0
#
# Unless required by applicable law or agreed to in writing, software
# distributed under the License is distributed on an "AS IS" BASIS,
# WITHOUT WARRANTIES OR CONDITIONS OF ANY KIND, either express or implied.
# See the License for the specific language governing permissions and
# limitations under the License.
#
#=============================================================================

###################################################################################################
# - compiler function -----------------------------------------------------------------------------

function(ConfigureTest CMAKE_TEST_NAME CMAKE_TEST_SRC)
    add_executable(${CMAKE_TEST_NAME}
        ${CMAKE_TEST_SRC})

    target_include_directories(${CMAKE_TEST_NAME}
        PRIVATE
        "${CUB_INCLUDE_DIR}"
        "${THRUST_INCLUDE_DIR}"
	"${CUCO_INCLUDE_DIR}"
	"${LIBCUDACXX_INCLUDE_DIR}"
        "${CMAKE_CUDA_TOOLKIT_INCLUDE_DIRECTORIES}"
        "${RMM_INCLUDE}"
        "${CUDF_INCLUDE}"
        "${CUDF_INCLUDE}/libcudf/libcudacxx"
        "${NCCL_INCLUDE_DIRS}"
        "${CMAKE_CURRENT_SOURCE_DIR}/../../thirdparty/mmio"
        "${CMAKE_CURRENT_SOURCE_DIR}/../include"
        "${CMAKE_CURRENT_SOURCE_DIR}/../src"
        "${CMAKE_CURRENT_SOURCE_DIR}"
        "${RAFT_DIR}/cpp/include"
    )

    target_link_libraries(${CMAKE_TEST_NAME}
        PRIVATE
<<<<<<< HEAD
        gtest gmock_main gmock cugraph ${CUDF_LIBRARY} ${NCCL_LIBRARIES} cudart cuda cublas cusparse cusolver curand)
=======
        cugraph
        GTest::GTest
        GTest::Main
        ${CUDF_LIBRARY}
        ${NCCL_LIBRARIES}
        cudart
        cuda
        cublas
        cusparse
        cusolver
        curand
        ${CMAKE_EXTRA_LIBS})
>>>>>>> 7266cdb3

    if(OpenMP_CXX_FOUND)
        target_link_libraries(${CMAKE_TEST_NAME} PRIVATE
###################################################################################################
###   Use ${OpenMP_CXX_LIB_NAMES} instead of OpenMP::OpenMP_CXX to avoid the following warnings.
###
###   Cannot generate a safe runtime search path for target TARGET_NAME
###   because files in some directories may conflict with libraries in implicit
###   directories:
###   ...
###
###   libgomp.so is included in the conda base environment and copied to every new conda
###   environment. If a full file path is provided (e.g ${CUDF_LIBRARY}), cmake
###   extracts the directory path and adds the directory path to BUILD_RPATH (if BUILD_RPATH is not
###   disabled).
###
###   cmake maintains a system specific implicit directories (e.g. /lib, /lib/x86_64-linux-gnu,
###   /lib32, /lib32/x86_64-linux-gnu, /lib64, /lib64/x86_64-linux-gnu, /usr/lib,
###   /usr/lib/gcc/x86_64-linux-gnu/7, /usr/lib/x86_64-linux-gnu, /usr/lib32,
###   /usr/lib32/x86_64-linux-gnu, /usr/lib64, /usr/lib64/x86_64-linux-gnu,
###   /usr/local/cuda-10.0/lib64", /usr/local/cuda-10.0/lib64/stubs).
###
###   If a full path to libgomp.so is provided (which is the case with OpenMP::OpenMP_CXX), cmake
###   checks whether there is any other libgomp.so with the different full path (after resolving
###   soft links) in the search paths (implicit directoires + BUILD_RAPTH). There is one in the
###   path included in BUILD_RPATH when ${CUDF_LIBRARY} is added; this one can
###   potentially hide the one in the provided full path and cmake generates a warning (and RPATH
###   is searched before the directories in /etc/ld.so/conf; ld.so.conf does not coincide but
###   overlaps with implicit directories).
###
###   If we provide just the library names (gomp;pthread), cmake does not generate warnings (we
###   did not specify which libgomp.so should be loaded in runtime), and the one first found in
###   the search order is loaded (we can change the loaded library by setting LD_LIBRARY_PATH or
###   manually editing BUILD_RPATH).
###
###   Manually editing BUILD_RPATH:
###   set(TARGET_BUILD_RPATH "")
###   foreach(TMP_VAR_FULLPATH IN LISTS OpenMP_CXX_LIBRARIES)
###       get_filename_component(TMP_VAR_DIR ${TMP_VAR_FULLPATH} DIRECTORY)
###       string(APPEND TARGET_BUILD_RPATH "${TMP_VAR_DIR};")
###       get_filename_component(TMP_VAR_REALPATH ${TMP_VAR_FULLPATH} REALPATH)
###       get_filename_component(TMP_VAR_DIR ${TMP_VAR_REALPATH} DIRECTORY)
###       # cmake automatically removes duplicates, so skip checking.
###       string(APPEND TARGET_BUILD_RPATH "${TMP_VAR_DIR};")
###   endforeach()
###   string(APPEND TARGET_BUILD_RPATH "${CONDA_PREFIX}/lib")
###   message(STATUS "TARGET_BUILD_RPATH=${TARGET_BUILD_RPATH}")
###   set_target_properties(target PROPERTIES
###       BUILD_RPATH "${TARGET_BUILD_RPATH}")
        ${OpenMP_CXX_LIB_NAMES})
    endif(OpenMP_CXX_FOUND)
<<<<<<< HEAD
=======

    # CUDA_ARCHITECTURES=OFF implies cmake will not pass arch flags to the
    # compiler. CUDA_ARCHITECTURES must be set to a non-empty value to prevent
    # cmake warnings about policy CMP0104. With this setting, arch flags must be
    # manually set! ("evaluate_gpu_archs(GPU_ARCHS)" is the current mechanism
    # used in cpp/CMakeLists.txt for setting arch options).
    # Run "cmake --help-policy CMP0104" for policy details.
    # NOTE: the CUDA_ARCHITECTURES=OFF setting may be removed after migrating to
    # the findcudatoolkit features in cmake 3.17+
    set_target_properties(${CMAKE_TEST_NAME} PROPERTIES
        CUDA_ARCHITECTURES OFF)
>>>>>>> 7266cdb3

    # CUDA_ARCHITECTURES=OFF implies cmake will not pass arch flags to the
    # compiler. CUDA_ARCHITECTURES must be set to a non-empty value to prevent
    # cmake warnings about policy CMP0104. With this setting, arch flags must be
    # manually set! ("evaluate_gpu_archs(GPU_ARCHS)" is the current mechanism
    # used in cpp/CMakeLists.txt for setting arch options).
    # Run "cmake --help-policy CMP0104" for policy details.
    set_target_properties(${CMAKE_TEST_NAME} PROPERTIES
            RUNTIME_OUTPUT_DIRECTORY "${CMAKE_BINARY_DIR}/gtests/"
            CUDA_ARCHITECTURES OFF)
    add_test(NAME ${CMAKE_TEST_NAME} COMMAND ${CMAKE_TEST_NAME})
endfunction()

###################################################################################################
# - set rapids dataset path ----------------------------------------------------------------------

if(RAPIDS_DATASET_ROOT_DIR)
    message(STATUS "setting default RAPIDS_DATASET_ROOT_DIR to: ${RAPIDS_DATASET_ROOT_DIR}")
    string(CONCAT CMAKE_C_FLAGS ${CMAKE_C_FLAGS} " -DRAPIDS_DATASET_ROOT_DIR=" "\\\"" ${RAPIDS_DATASET_ROOT_DIR} "\\\"")
    string(CONCAT CMAKE_CXX_FLAGS ${CMAKE_CXX_FLAGS} " -DRAPIDS_DATASET_ROOT_DIR=" "\\\"" ${RAPIDS_DATASET_ROOT_DIR} "\\\"")
    string(CONCAT CMAKE_CUDA_FLAGS ${CMAKE_CUDA_FLAGS} " -DRAPIDS_DATASET_ROOT_DIR=" "\\\"" ${RAPIDS_DATASET_ROOT_DIR} "\\\"")
endif(RAPIDS_DATASET_ROOT_DIR)

###################################################################################################
### test sources ##################################################################################
###################################################################################################

###################################################################################################
# - katz centrality tests -------------------------------------------------------------------------

set(KATZ_TEST_SRC
    "${CMAKE_CURRENT_SOURCE_DIR}/../../thirdparty/mmio/mmio.c"
    "${CMAKE_CURRENT_SOURCE_DIR}/centrality/katz_centrality_test.cu")

  ConfigureTest(KATZ_TEST "${KATZ_TEST_SRC}")

###################################################################################################
# - betweenness centrality tests ------------------------------------------------------------------

set(BETWEENNESS_TEST_SRC
    "${CMAKE_CURRENT_SOURCE_DIR}/../../thirdparty/mmio/mmio.c"
    "${CMAKE_CURRENT_SOURCE_DIR}/centrality/betweenness_centrality_test.cu")

  ConfigureTest(BETWEENNESS_TEST "${BETWEENNESS_TEST_SRC}")

set(EDGE_BETWEENNESS_TEST_SRC
    "${CMAKE_CURRENT_SOURCE_DIR}/../../thirdparty/mmio/mmio.c"
    "${CMAKE_CURRENT_SOURCE_DIR}/centrality/edge_betweenness_centrality_test.cu")

  ConfigureTest(EDGE_BETWEENNESS_TEST "${EDGE_BETWEENNESS_TEST_SRC}")

###################################################################################################
# - pagerank tests --------------------------------------------------------------------------------

set(PAGERANK_TEST_SRC
    "${CMAKE_CURRENT_SOURCE_DIR}/../../thirdparty/mmio/mmio.c"
    "${CMAKE_CURRENT_SOURCE_DIR}/pagerank/pagerank_test.cpp")

ConfigureTest(PAGERANK_TEST "${PAGERANK_TEST_SRC}")

###################################################################################################
# - SSSP tests ------------------------------------------------------------------------------------

set(SSSP_TEST_SRCS
    "${CMAKE_CURRENT_SOURCE_DIR}/../../thirdparty/mmio/mmio.c"
    "${CMAKE_CURRENT_SOURCE_DIR}/traversal/sssp_test.cu")

ConfigureTest(SSSP_TEST "${SSSP_TEST_SRCS}")

###################################################################################################
# - BFS tests -------------------------------------------------------------------------------------

set(BFS_TEST_SRCS
    "${CMAKE_CURRENT_SOURCE_DIR}/../../thirdparty/mmio/mmio.c"
    "${CMAKE_CURRENT_SOURCE_DIR}/traversal/bfs_test.cu")

ConfigureTest(BFS_TEST "${BFS_TEST_SRCS}")

###################################################################################################
# - LOUVAIN tests ---------------------------------------------------------------------------------

set(LOUVAIN_TEST_SRC
    "${CMAKE_CURRENT_SOURCE_DIR}/../../thirdparty/mmio/mmio.c"
    "${CMAKE_CURRENT_SOURCE_DIR}/community/louvain_test.cu")

ConfigureTest(LOUVAIN_TEST "${LOUVAIN_TEST_SRC}")

###################################################################################################
# - LEIDEN tests ---------------------------------------------------------------------------------

set(LEIDEN_TEST_SRC
    "${CMAKE_CURRENT_SOURCE_DIR}/../../thirdparty/mmio/mmio.c"
    "${CMAKE_CURRENT_SOURCE_DIR}/community/leiden_test.cpp")

ConfigureTest(LEIDEN_TEST "${LEIDEN_TEST_SRC}")

###################################################################################################
# - ECG tests ---------------------------------------------------------------------------------

set(ECG_TEST_SRC
    "${CMAKE_CURRENT_SOURCE_DIR}/community/ecg_test.cu")

ConfigureTest(ECG_TEST "${ECG_TEST_SRC}")

###################################################################################################
# - Balanced cut clustering tests -----------------------------------------------------------------

set(BALANCED_TEST_SRC
    "${CMAKE_CURRENT_SOURCE_DIR}/community/balanced_edge_test.cpp")

ConfigureTest(BALANCED_TEST "${BALANCED_TEST_SRC}")

###################################################################################################
# - TRIANGLE tests --------------------------------------------------------------------------------

set(TRIANGLE_TEST_SRC
    "${CMAKE_CURRENT_SOURCE_DIR}/community/triangle_test.cu")

ConfigureTest(TRIANGLE_TEST "${TRIANGLE_TEST_SRC}")

###################################################################################################
# - RENUMBERING tests -----------------------------------------------------------------------------

set(RENUMBERING_TEST_SRC
    "${CMAKE_CURRENT_SOURCE_DIR}/../../thirdparty/mmio/mmio.c"
    "${CMAKE_CURRENT_SOURCE_DIR}/renumber/renumber_test.cu")

ConfigureTest(RENUMBERING_TEST "${RENUMBERING_TEST_SRC}")

###################################################################################################
# - FORCE ATLAS 2  tests --------------------------------------------------------------------------

set(FA2_TEST_SRC
    "${CMAKE_CURRENT_SOURCE_DIR}/../../thirdparty/mmio/mmio.c"
    "${CMAKE_CURRENT_SOURCE_DIR}/layout/force_atlas2_test.cu")

ConfigureTest(FA2_TEST "${FA2_TEST_SRC}")

###################################################################################################
# - CONNECTED COMPONENTS  tests -------------------------------------------------------------------

set(CONNECT_TEST_SRC
    "${CMAKE_CURRENT_SOURCE_DIR}/../../thirdparty/mmio/mmio.c"
    "${CMAKE_CURRENT_SOURCE_DIR}/components/con_comp_test.cu")

ConfigureTest(CONNECT_TEST "${CONNECT_TEST_SRC}")

###################################################################################################
# - STRONGLY CONNECTED COMPONENTS  tests ----------------------------------------------------------

set(SCC_TEST_SRC
    "${CMAKE_CURRENT_SOURCE_DIR}/../../thirdparty/mmio/mmio.c"
    "${CMAKE_CURRENT_SOURCE_DIR}/components/scc_test.cu")

ConfigureTest(SCC_TEST "${SCC_TEST_SRC}")

###################################################################################################
#-Hungarian (Linear Assignment Problem)  tests ---------------------------------------------------------------------

set(HUNGARIAN_TEST_SRC
    "${CMAKE_CURRENT_SOURCE_DIR}/linear_assignment/hungarian_test.cu")

ConfigureTest(HUNGARIAN_TEST "${HUNGARIAN_TEST_SRC}")

###################################################################################################
# - MST tests ----------------------------------------------------------------------------

set(MST_TEST_SRC
    "${CMAKE_CURRENT_SOURCE_DIR}/../../thirdparty/mmio/mmio.c"
    "${CMAKE_CURRENT_SOURCE_DIR}/tree/mst_test.cu")

ConfigureTest(MST_TEST "${MST_TEST_SRC}")


###################################################################################################
# - Experimental Graph tests ----------------------------------------------------------------------

set(EXPERIMENTAL_GRAPH_TEST_SRCS
    "${CMAKE_CURRENT_SOURCE_DIR}/../../thirdparty/mmio/mmio.c"
    "${CMAKE_CURRENT_SOURCE_DIR}/experimental/graph_test.cpp")

ConfigureTest(EXPERIMENTAL_GRAPH_TEST "${EXPERIMENTAL_GRAPH_TEST_SRCS}")

###################################################################################################
# - Experimental coarsening tests -----------------------------------------------------------------

set(EXPERIMENTAL_COARSEN_GRAPH_TEST_SRCS
    "${CMAKE_CURRENT_SOURCE_DIR}/../../thirdparty/mmio/mmio.c"
    "${CMAKE_CURRENT_SOURCE_DIR}/experimental/coarsen_graph_test.cpp")

ConfigureTest(EXPERIMENTAL_COARSEN_GRAPH_TEST "${EXPERIMENTAL_COARSEN_GRAPH_TEST_SRCS}")

###################################################################################################
# - Experimental induced subgraph tests -----------------------------------------------------------

set(EXPERIMENTAL_INDUCED_SUBGRAPH_TEST_SRCS
    "${CMAKE_CURRENT_SOURCE_DIR}/../../thirdparty/mmio/mmio.c"
    "${CMAKE_CURRENT_SOURCE_DIR}/experimental/induced_subgraph_test.cpp")

ConfigureTest(EXPERIMENTAL_INDUCED_SUBGRAPH_TEST "${EXPERIMENTAL_INDUCED_SUBGRAPH_TEST_SRCS}")

###################################################################################################
# - Experimental BFS tests ------------------------------------------------------------------------

set(EXPERIMENTAL_BFS_TEST_SRCS
    "${CMAKE_CURRENT_SOURCE_DIR}/../../thirdparty/mmio/mmio.c"
    "${CMAKE_CURRENT_SOURCE_DIR}/experimental/bfs_test.cpp")

ConfigureTest(EXPERIMENTAL_BFS_TEST "${EXPERIMENTAL_BFS_TEST_SRCS}")

###################################################################################################
# - Experimental SSSP tests -----------------------------------------------------------------------

set(EXPERIMENTAL_SSSP_TEST_SRCS
    "${CMAKE_CURRENT_SOURCE_DIR}/../../thirdparty/mmio/mmio.c"
    "${CMAKE_CURRENT_SOURCE_DIR}/experimental/sssp_test.cpp")

ConfigureTest(EXPERIMENTAL_SSSP_TEST "${EXPERIMENTAL_SSSP_TEST_SRCS}")

###################################################################################################
# - Experimental PAGERANK tests -------------------------------------------------------------------

set(EXPERIMENTAL_PAGERANK_TEST_SRCS
    "${CMAKE_CURRENT_SOURCE_DIR}/../../thirdparty/mmio/mmio.c"
    "${CMAKE_CURRENT_SOURCE_DIR}/experimental/pagerank_test.cpp")

ConfigureTest(EXPERIMENTAL_PAGERANK_TEST "${EXPERIMENTAL_PAGERANK_TEST_SRCS}")

###################################################################################################
# - Experimental LOUVAIN tests -------------------------------------------------------------------

set(EXPERIMENTAL_LOUVAIN_TEST_SRCS
    "${CMAKE_CURRENT_SOURCE_DIR}/../../thirdparty/mmio/mmio.c"
    "${CMAKE_CURRENT_SOURCE_DIR}/experimental/louvain_test.cu")

ConfigureTest(EXPERIMENTAL_LOUVAIN_TEST "${EXPERIMENTAL_LOUVAIN_TEST_SRCS}")

###################################################################################################
# - Experimental KATZ_CENTRALITY tests ------------------------------------------------------------

set(EXPERIMENTAL_KATZ_CENTRALITY_TEST_SRCS
    "${CMAKE_CURRENT_SOURCE_DIR}/../../thirdparty/mmio/mmio.c"
    "${CMAKE_CURRENT_SOURCE_DIR}/experimental/katz_centrality_test.cpp")

ConfigureTest(EXPERIMENTAL_KATZ_CENTRALITY_TEST "${EXPERIMENTAL_KATZ_CENTRALITY_TEST_SRCS}")


###################################################################################################
# - MG tests --------------------------------------------------------------------------------------
if(BUILD_CUGRAPH_MG_TESTS)
    if(MPI_CXX_FOUND)
        ###########################################################################################
        # - MG PAGERANK tests ---------------------------------------------------------------------

        set(MG_PAGERANK_TEST_SRCS
            "${CMAKE_SOURCE_DIR}/../thirdparty/mmio/mmio.c"
            "${CMAKE_CURRENT_SOURCE_DIR}/utilities/mg_test_utilities.cu"
            "${CMAKE_CURRENT_SOURCE_DIR}/pagerank/pagerank_mg_test.cpp")

        ConfigureTest(MG_PAGERANK_TEST "${MG_PAGERANK_TEST_SRCS}")
        target_link_libraries(MG_PAGERANK_TEST PRIVATE MPI::MPI_C)

    else(MPI_CXX_FOUND)
       message(FATAL_ERROR "OpenMPI NOT found, cannot build MG tests.")
    endif(MPI_CXX_FOUND)
endif(BUILD_CUGRAPH_MG_TESTS)

###################################################################################################
### enable testing ################################################################################
###################################################################################################

enable_testing()<|MERGE_RESOLUTION|>--- conflicted
+++ resolved
@@ -41,11 +41,14 @@
         "${RAFT_DIR}/cpp/include"
     )
 
+    target_link_directories(${CMAKE_TEST_NAME}
+        PRIVATE
+        # CMAKE_CUDA_IMPLICIT_LINK_DIRECTORIES is an undocumented/unsupported
+        # variable containing the link directories for nvcc.
+        "${CMAKE_CUDA_IMPLICIT_LINK_DIRECTORIES}")
+
     target_link_libraries(${CMAKE_TEST_NAME}
         PRIVATE
-<<<<<<< HEAD
-        gtest gmock_main gmock cugraph ${CUDF_LIBRARY} ${NCCL_LIBRARIES} cudart cuda cublas cusparse cusolver curand)
-=======
         cugraph
         GTest::GTest
         GTest::Main
@@ -56,9 +59,7 @@
         cublas
         cusparse
         cusolver
-        curand
-        ${CMAKE_EXTRA_LIBS})
->>>>>>> 7266cdb3
+        curand)
 
     if(OpenMP_CXX_FOUND)
         target_link_libraries(${CMAKE_TEST_NAME} PRIVATE
@@ -110,8 +111,6 @@
 ###       BUILD_RPATH "${TARGET_BUILD_RPATH}")
         ${OpenMP_CXX_LIB_NAMES})
     endif(OpenMP_CXX_FOUND)
-<<<<<<< HEAD
-=======
 
     # CUDA_ARCHITECTURES=OFF implies cmake will not pass arch flags to the
     # compiler. CUDA_ARCHITECTURES must be set to a non-empty value to prevent
@@ -123,17 +122,7 @@
     # the findcudatoolkit features in cmake 3.17+
     set_target_properties(${CMAKE_TEST_NAME} PROPERTIES
         CUDA_ARCHITECTURES OFF)
->>>>>>> 7266cdb3
-
-    # CUDA_ARCHITECTURES=OFF implies cmake will not pass arch flags to the
-    # compiler. CUDA_ARCHITECTURES must be set to a non-empty value to prevent
-    # cmake warnings about policy CMP0104. With this setting, arch flags must be
-    # manually set! ("evaluate_gpu_archs(GPU_ARCHS)" is the current mechanism
-    # used in cpp/CMakeLists.txt for setting arch options).
-    # Run "cmake --help-policy CMP0104" for policy details.
-    set_target_properties(${CMAKE_TEST_NAME} PROPERTIES
-            RUNTIME_OUTPUT_DIRECTORY "${CMAKE_BINARY_DIR}/gtests/"
-            CUDA_ARCHITECTURES OFF)
+
     add_test(NAME ${CMAKE_TEST_NAME} COMMAND ${CMAKE_TEST_NAME})
 endfunction()
 
