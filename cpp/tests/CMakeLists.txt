--- conflicted
+++ resolved
@@ -26,11 +26,8 @@
             utilities/test_utilities_sg.cu
             utilities/test_utilities_mg.cu
             link_prediction/similarity_compare.cpp
-<<<<<<< HEAD
             centrality/betweenness_centrality_validate.cu
-=======
 	    structure/induced_subgraph_validate.cu
->>>>>>> fbd5f204
             components/wcc_graphs.cu
             sampling/random_walks_check_sg.cu
             ../../thirdparty/mmio/mmio.c)
