--- conflicted
+++ resolved
@@ -112,6 +112,7 @@
                 utilities/mg_utilities.cpp
                 utilities/conversion_utilities_mg.cu
                 utilities/property_generator_utilities_mg.cu
+                utilities/debug_utilities_mg.cpp
                 sampling/random_walks_check_mg.cu
                 c_api/mg_test_utils.cpp
                 )
@@ -499,47 +500,6 @@
 # - MG tests --------------------------------------------------------------------------------------
 
 if(BUILD_CUGRAPH_MG_TESTS)
-<<<<<<< HEAD
-    ###############################################################################################
-    # - find MPI - only enabled if MG tests are to be built
-    find_package(MPI REQUIRED COMPONENTS CXX)
-
-    add_library(cugraphmgtestutil STATIC
-                utilities/device_comm_wrapper.cu
-                utilities/mg_utilities.cpp
-                utilities/conversion_utilities_mg.cu
-                utilities/property_generator_utilities_mg.cu
-                utilities/debug_utilities_mg.cpp
-                sampling/random_walks_check_mg.cu
-                c_api/mg_test_utils.cpp
-                )
-
-    set_property(TARGET cugraphmgtestutil PROPERTY POSITION_INDEPENDENT_CODE ON)
-
-    target_compile_options(cugraphmgtestutil
-                PUBLIC "$<$<COMPILE_LANGUAGE:CXX>:${CUGRAPH_CXX_FLAGS}>"
-                       "$<BUILD_INTERFACE:$<$<COMPILE_LANGUAGE:CUDA>:${CUGRAPH_CUDA_FLAGS}>>"
-    )
-
-    target_include_directories(cugraphmgtestutil
-        PRIVATE
-        "${CMAKE_CURRENT_SOURCE_DIR}/../../thirdparty/mmio"
-        "${CMAKE_CURRENT_SOURCE_DIR}/../include"
-        "${CMAKE_CURRENT_SOURCE_DIR}"
-        "${CUGRAPH_SOURCE_DIR}/src"
-    )
-
-    target_link_libraries(cugraphmgtestutil
-        PUBLIC
-            cugraph::cugraph
-            NCCL::NCCL
-            MPI::MPI_CXX
-        PRIVATE
-            GTest::gtest
-    )
-
-=======
->>>>>>> e5071d66
     # Set the GPU count to 1.  If the caller wants to execute MG tests using
     # more than 1, override from the command line using -DGPU_COUNT=<gpucount>
     if (NOT DEFINED GPU_COUNT)
