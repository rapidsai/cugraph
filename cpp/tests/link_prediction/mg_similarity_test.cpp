--- conflicted
+++ resolved
@@ -53,12 +53,9 @@
   {
     auto [similarity_usecase, input_usecase] = param;
     HighResTimer hr_timer{};
-<<<<<<< HEAD
-=======
 
     auto const comm_rank = handle_->get_comms().get_rank();
     auto const comm_size = handle_->get_comms().get_size();
->>>>>>> 6920089b
 
     // 1. create MG graph
 
@@ -85,12 +82,6 @@
     auto mg_edge_weight_view =
       mg_edge_weights ? std::make_optional((*mg_edge_weights).view()) : std::nullopt;
 
-<<<<<<< HEAD
-    if (cugraph::test::g_perf) {
-      RAFT_CUDA_TRY(cudaDeviceSynchronize());  // for consistent performance measurement
-      handle_->get_comms().barrier();
-      hr_timer.start("MG similarity test");
-=======
     rmm::device_uvector<vertex_t> d_start_vertices(
       std::min(
         static_cast<size_t>(mg_graph_view.local_vertex_partition_range_size()),
@@ -112,7 +103,6 @@
     std::vector<vertex_t> h_v1(h_offsets.back());
     for (size_t i = 0; i < h_start_vertices.size(); ++i) {
       std::fill(h_v1.begin() + h_offsets[i], h_v1.begin() + h_offsets[i + 1], h_start_vertices[i]);
->>>>>>> 6920089b
     }
 
     auto d_v1 = cugraph::test::to_device(*handle_, h_v1);
