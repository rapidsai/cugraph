--- conflicted
+++ resolved
@@ -198,12 +198,8 @@
                                      NULL,
                                      NULL,
                                      store_transposed,
-<<<<<<< HEAD
-                                     size_t{1},  // num_arrays
-=======
                                      1,
                                      FALSE,
->>>>>>> 9026ae5f
                                      FALSE,
                                      FALSE,
                                      FALSE,
@@ -299,11 +295,7 @@
                                      NULL,
                                      NULL,
                                      store_transposed,
-<<<<<<< HEAD
-                                     size_t{1},  // num_arrays
-=======
                                      1,
->>>>>>> 9026ae5f
                                      FALSE,
                                      FALSE,
                                      FALSE,
@@ -393,11 +385,7 @@
                                      idx_view == nullptr ? NULL : &idx_view,
                                      NULL,
                                      store_transposed,
-<<<<<<< HEAD
-                                     size_t{1},  // num_arrays
-=======
                                      1,
->>>>>>> 9026ae5f
                                      FALSE,
                                      FALSE,
                                      FALSE,
@@ -522,11 +510,7 @@
                                      idx_view == nullptr ? NULL : &idx_view,
                                      type_view == nullptr ? NULL : &type_view,
                                      store_transposed,
-<<<<<<< HEAD
-                                     size_t{1},  // num_arrays
-=======
                                      1,
->>>>>>> 9026ae5f
                                      FALSE,
                                      FALSE,
                                      FALSE,
@@ -661,12 +645,7 @@
                                      edge_id_view == nullptr ? NULL : &edge_id_view,
                                      edge_type_view == nullptr ? NULL : &edge_type_view,
                                      store_transposed,
-<<<<<<< HEAD
-                                     size_t{1},  // num_arrays
-                                     FALSE,
-=======
                                      1,
->>>>>>> 9026ae5f
                                      FALSE,
                                      FALSE,
                                      FALSE,
