--- conflicted
+++ resolved
@@ -65,11 +65,7 @@
   TEST_ASSERT(test_ret_value, ret_code == CUGRAPH_SUCCESS, "src copy_from_host failed.");
 
   ret_code = cugraph_bfs(
-<<<<<<< HEAD
-    p_handle, p_graph, p_source_view, FALSE, depth_limit, FALSE, TRUE, &p_result, &ret_error);
-=======
-    p_handle, p_graph, p_sources, FALSE, depth_limit, TRUE, FALSE, &p_result, &ret_error);
->>>>>>> f4b5f3df
+    p_handle, p_graph, p_source_view, FALSE, depth_limit, TRUE, FALSE, &p_result, &ret_error);
   TEST_ASSERT(test_ret_value, ret_code == CUGRAPH_SUCCESS, "cugraph_bfs failed.");
 
   cugraph_type_erased_device_array_t* vertices;
