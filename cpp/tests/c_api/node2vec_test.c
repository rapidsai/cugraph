/*
 * Copyright (c) 2022, NVIDIA CORPORATION.
 *
 * Licensed under the Apache License, Version 2.0 (the "License");
 * you may not use this file except in compliance with the License.
 * You may obtain a copy of the License at
 *
 *     http://www.apache.org/licenses/LICENSE-2.0
 *
 * Unless required by applicable law or agreed to in writing, software
 * distributed under the License is distributed on an "AS IS" BASIS,
 * WITHOUT WARRANTIES OR CONDITIONS OF ANY KIND, either express or implied.
 * See the License for the specific language governing permissions and
 * limitations under the License.
 */

#include "c_test_utils.h" /* RUN_TEST */

#include <cugraph_c/algorithms.h>
#include <cugraph_c/graph.h>

#include <math.h>

typedef int32_t vertex_t;
typedef int32_t edge_t;
typedef float weight_t;

const weight_t EPSILON = 0.001;

int generic_node2vec_test(vertex_t* h_src,
                          vertex_t* h_dst,
                          weight_t* h_wgt,
                          vertex_t* h_seeds,
<<<<<<< HEAD
                          size_t num_edges,
                          size_t num_seeds,
                          size_t max_depth,
=======
                          size_t num_vertices,
                          size_t num_edges,
                          size_t num_seeds,
                          size_t max_depth,
                          bool_t compressed_result,
>>>>>>> d947fb9f
                          double p,
                          double q,
                          bool_t store_transposed)
{
  int test_ret_value = 0;

  cugraph_error_code_t ret_code = CUGRAPH_SUCCESS;
  cugraph_error_t* ret_error    = NULL;

  cugraph_resource_handle_t* p_handle                    = NULL;
  cugraph_graph_t* p_graph                               = NULL;
  cugraph_random_walk_result_t* p_result                 = NULL;
  cugraph_type_erased_device_array_t* p_sources          = NULL;
  cugraph_type_erased_device_array_view_t* p_source_view = NULL;

  p_handle = cugraph_create_resource_handle();
  TEST_ASSERT(test_ret_value, p_handle != NULL, "resource handle creation failed.");

  ret_code = create_test_graph(
    p_handle, h_src, h_dst, h_wgt, num_edges, store_transposed, &p_graph, &ret_error);
  TEST_ASSERT(test_ret_value, ret_code == CUGRAPH_SUCCESS, "graph creation failed.");

  ret_code =
    cugraph_type_erased_device_array_create(p_handle, num_seeds, INT32, &p_sources, &ret_error);
  TEST_ASSERT(test_ret_value, ret_code == CUGRAPH_SUCCESS, "p_sources create failed.");

  p_source_view = cugraph_type_erased_device_array_view(p_sources);

  ret_code = cugraph_type_erased_device_array_view_copy_from_host(
    p_handle, p_source_view, (byte_t*)h_seeds, &ret_error);
  TEST_ASSERT(test_ret_value, ret_code == CUGRAPH_SUCCESS, "src copy_from_host failed.");

  ret_code = cugraph_node2vec(
<<<<<<< HEAD
    p_handle, p_graph, p_source_view, max_depth, FALSE, p, q, &p_result, &ret_error);
  TEST_ASSERT(test_ret_value, ret_code == CUGRAPH_SUCCESS, "node2vec failed failed.");

  cugraph_type_erased_device_array_view_t* paths;
=======
    p_handle, p_graph, p_source_view, max_depth, compressed_result, p, q, &p_result, &ret_error);
  TEST_ASSERT(test_ret_value, ret_code == CUGRAPH_SUCCESS, "node2vec failed failed.");

  cugraph_type_erased_device_array_view_t* paths;
  cugraph_type_erased_device_array_view_t* path_sizes;
>>>>>>> d947fb9f
  cugraph_type_erased_device_array_view_t* weights;
  size_t max_path_length;

  max_path_length = cugraph_random_walk_result_get_max_path_length(p_result);
  paths           = cugraph_random_walk_result_get_paths(p_result);
  weights         = cugraph_random_walk_result_get_weights(p_result);

  vertex_t h_paths[max_path_length * num_seeds];
  weight_t h_weights[max_path_length * num_seeds];

  ret_code = cugraph_type_erased_device_array_view_copy_to_host(
    p_handle, (byte_t*)h_paths, paths, &ret_error);
  TEST_ASSERT(test_ret_value, ret_code == CUGRAPH_SUCCESS, "copy_to_host failed.");

  ret_code = cugraph_type_erased_device_array_view_copy_to_host(
    p_handle, (byte_t*)h_weights, weights, &ret_error);
  TEST_ASSERT(test_ret_value, ret_code == CUGRAPH_SUCCESS, "copy_to_host failed.");

  //  We can easily validate that the results of node2vec
  //  are feasible by converting the sparse (h_src,h_dst,h_wgt)
  //  into a dense host matrix and check each path.
<<<<<<< HEAD
  int num_vertices = 5;
=======
>>>>>>> d947fb9f
  weight_t M[num_vertices][num_vertices];

  for (int i = 0; i < num_vertices; ++i)
    for (int j = 0; j < num_vertices; ++j)
      M[i][j] = 0.0;

  for (int i = 0; i < num_edges; ++i)
    M[h_src[i]][h_dst[i]] = h_wgt[i];

<<<<<<< HEAD
  for (int i = 0; (i < num_seeds) && (test_ret_value == 0); ++i) {
    for (int j = 0; (j < (max_path_length-1)) && (test_ret_value == 0); ++j) {
      TEST_ASSERT(test_ret_value,
                  nearlyEqual(h_weights[i * (max_path_length - 1)],
                              M[h_paths[i * max_path_length]][h_paths[i * max_path_length + 1]],
                              EPSILON),
                  "node2vec weights don't match");
=======
  if (compressed_result) {
    path_sizes = cugraph_random_walk_result_get_path_sizes(p_result);

    edge_t h_path_sizes[num_seeds];
    edge_t h_path_offsets[num_seeds + 1];

    ret_code = cugraph_type_erased_device_array_view_copy_to_host(
      p_handle, (byte_t*)h_path_sizes, path_sizes, &ret_error);
    TEST_ASSERT(test_ret_value, ret_code == CUGRAPH_SUCCESS, "copy_to_host failed.");

    h_path_offsets[0] = 0;
    for (int i = 0; i < num_seeds; ++i)
      h_path_offsets[i + 1] = h_path_offsets[i] + h_path_sizes[i];

    for (int i = 0; (i < num_seeds) && (test_ret_value == 0); ++i) {
      for (int j = h_path_offsets[i]; j < (h_path_offsets[i + 1] - 1); ++j) {
        TEST_ASSERT(test_ret_value,
                    nearlyEqual(h_weights[j - i], M[h_paths[j]][h_paths[j + 1]], EPSILON),
                    "node2vec weights don't match");
      }
    }
  } else {
    for (int i = 0; (i < num_seeds) && (test_ret_value == 0); ++i) {
      for (int j = 0; (j < (max_path_length - 1)) && (test_ret_value == 0); ++j) {
        if (h_paths[i * max_path_length + j + 1] != num_vertices) {
          TEST_ASSERT(
            test_ret_value,
            nearlyEqual(h_weights[i * (max_path_length - 1) + j],
                        M[h_paths[i * max_path_length + j]][h_paths[i * max_path_length + j + 1]],
                        EPSILON),
            "node2vec weights don't match");
        }
      }
>>>>>>> d947fb9f
    }
  }

  return test_ret_value;
}

int test_node2vec()
{
  size_t num_edges    = 8;
  size_t num_vertices = 6;

  vertex_t src[]   = {0, 1, 1, 2, 2, 2, 3, 4};
  vertex_t dst[]   = {1, 3, 4, 0, 1, 3, 5, 5};
  weight_t wgt[]   = {0.1f, 2.1f, 1.1f, 5.1f, 3.1f, 4.1f, 7.2f, 3.2f};
  vertex_t seeds[] = {0, 0};
  size_t max_depth = 4;
<<<<<<< HEAD

  return generic_node2vec_test(src, dst, wgt, seeds, num_edges, 2, max_depth, 0.8, 0.5, FALSE);
=======

  return generic_node2vec_test(
    src, dst, wgt, seeds, num_vertices, num_edges, 2, max_depth, FALSE, 0.8, 0.5, FALSE);
}

int test_node2vec_short_dense()
{
  size_t num_edges    = 8;
  size_t num_vertices = 6;

  vertex_t src[]   = {0, 1, 1, 2, 2, 2, 3, 4};
  vertex_t dst[]   = {1, 3, 4, 0, 1, 3, 5, 5};
  weight_t wgt[]   = {0.1f, 2.1f, 1.1f, 5.1f, 3.1f, 4.1f, 7.2f, 3.2f};
  vertex_t seeds[] = {2, 3};
  size_t max_depth = 4;

  return generic_node2vec_test(
    src, dst, wgt, seeds, num_vertices, num_edges, 2, max_depth, FALSE, 0.8, 0.5, FALSE);
}

int test_node2vec_short_sparse()
{
  size_t num_edges    = 8;
  size_t num_vertices = 6;

  vertex_t src[]   = {0, 1, 1, 2, 2, 2, 3, 4};
  vertex_t dst[]   = {1, 3, 4, 0, 1, 3, 5, 5};
  weight_t wgt[]   = {0.1f, 2.1f, 1.1f, 5.1f, 3.1f, 4.1f, 7.2f, 3.2f};
  vertex_t seeds[] = {2, 3};
  size_t max_depth = 4;

  // FIXME:  max_depth seems to be off by 1.  It's counting vertices
  //         instead of edges.
  return generic_node2vec_test(
    src, dst, wgt, seeds, num_vertices, num_edges, 2, max_depth, TRUE, 0.8, 0.5, FALSE);
>>>>>>> d947fb9f
}

int main(int argc, char** argv)
{
  int result = 0;
  result |= RUN_TEST(test_node2vec);
  result |= RUN_TEST(test_node2vec_short_dense);
  result |= RUN_TEST(test_node2vec_short_sparse);
  return result;
}
<|MERGE_RESOLUTION|>--- conflicted
+++ resolved
@@ -31,17 +31,11 @@
                           vertex_t* h_dst,
                           weight_t* h_wgt,
                           vertex_t* h_seeds,
-<<<<<<< HEAD
-                          size_t num_edges,
-                          size_t num_seeds,
-                          size_t max_depth,
-=======
                           size_t num_vertices,
                           size_t num_edges,
                           size_t num_seeds,
                           size_t max_depth,
                           bool_t compressed_result,
->>>>>>> d947fb9f
                           double p,
                           double q,
                           bool_t store_transposed)
@@ -75,18 +69,11 @@
   TEST_ASSERT(test_ret_value, ret_code == CUGRAPH_SUCCESS, "src copy_from_host failed.");
 
   ret_code = cugraph_node2vec(
-<<<<<<< HEAD
-    p_handle, p_graph, p_source_view, max_depth, FALSE, p, q, &p_result, &ret_error);
-  TEST_ASSERT(test_ret_value, ret_code == CUGRAPH_SUCCESS, "node2vec failed failed.");
-
-  cugraph_type_erased_device_array_view_t* paths;
-=======
     p_handle, p_graph, p_source_view, max_depth, compressed_result, p, q, &p_result, &ret_error);
   TEST_ASSERT(test_ret_value, ret_code == CUGRAPH_SUCCESS, "node2vec failed failed.");
 
   cugraph_type_erased_device_array_view_t* paths;
   cugraph_type_erased_device_array_view_t* path_sizes;
->>>>>>> d947fb9f
   cugraph_type_erased_device_array_view_t* weights;
   size_t max_path_length;
 
@@ -108,10 +95,7 @@
   //  We can easily validate that the results of node2vec
   //  are feasible by converting the sparse (h_src,h_dst,h_wgt)
   //  into a dense host matrix and check each path.
-<<<<<<< HEAD
-  int num_vertices = 5;
-=======
->>>>>>> d947fb9f
+
   weight_t M[num_vertices][num_vertices];
 
   for (int i = 0; i < num_vertices; ++i)
@@ -121,15 +105,6 @@
   for (int i = 0; i < num_edges; ++i)
     M[h_src[i]][h_dst[i]] = h_wgt[i];
 
-<<<<<<< HEAD
-  for (int i = 0; (i < num_seeds) && (test_ret_value == 0); ++i) {
-    for (int j = 0; (j < (max_path_length-1)) && (test_ret_value == 0); ++j) {
-      TEST_ASSERT(test_ret_value,
-                  nearlyEqual(h_weights[i * (max_path_length - 1)],
-                              M[h_paths[i * max_path_length]][h_paths[i * max_path_length + 1]],
-                              EPSILON),
-                  "node2vec weights don't match");
-=======
   if (compressed_result) {
     path_sizes = cugraph_random_walk_result_get_path_sizes(p_result);
 
@@ -163,7 +138,6 @@
             "node2vec weights don't match");
         }
       }
->>>>>>> d947fb9f
     }
   }
 
@@ -180,10 +154,6 @@
   weight_t wgt[]   = {0.1f, 2.1f, 1.1f, 5.1f, 3.1f, 4.1f, 7.2f, 3.2f};
   vertex_t seeds[] = {0, 0};
   size_t max_depth = 4;
-<<<<<<< HEAD
-
-  return generic_node2vec_test(src, dst, wgt, seeds, num_edges, 2, max_depth, 0.8, 0.5, FALSE);
-=======
 
   return generic_node2vec_test(
     src, dst, wgt, seeds, num_vertices, num_edges, 2, max_depth, FALSE, 0.8, 0.5, FALSE);
@@ -219,7 +189,6 @@
   //         instead of edges.
   return generic_node2vec_test(
     src, dst, wgt, seeds, num_vertices, num_edges, 2, max_depth, TRUE, 0.8, 0.5, FALSE);
->>>>>>> d947fb9f
 }
 
 int main(int argc, char** argv)
