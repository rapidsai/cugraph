--- conflicted
+++ resolved
@@ -48,12 +48,7 @@
   cugraph_type_erased_device_array_t* p_sources          = NULL;
   cugraph_type_erased_device_array_view_t* p_source_view = NULL;
 
-<<<<<<< HEAD
-  int rank = cugraph_resource_handle_get_rank(p_handle);
-  if (rank > 0) num_seeds = 0;
-=======
   if (cugraph_resource_handle_get_rank(p_handle) != 0) num_seeds = 0;
->>>>>>> 9d1ffe8e
 
   ret_code =
     cugraph_type_erased_device_array_create(p_handle, num_seeds, INT32, &p_sources, &ret_error);
