--- conflicted
+++ resolved
@@ -139,7 +139,6 @@
   weight_t h_wgt[] = {
     0.1f, 2.1f, 1.1f, 5.1f, 3.1f, 4.1f, 7.2f, 3.2f, 0.1f, 2.1f, 1.1f, 5.1f, 3.1f, 4.1f, 7.2f, 3.2f};
   weight_t h_result[] = {0, 4, 0.8, 1.3, 0.5, 0.6};
-<<<<<<< HEAD
 
   // Betweenness centrality wants store_transposed = FALSE
   return generic_betweenness_centrality_test(
@@ -216,74 +215,10 @@
                                              FALSE,
                                              TRUE,
                                              FALSE,
-                                             6);
-}
-
-int test_betweenness_centrality_test_endpoints()
-{
-  size_t num_edges    = 8;
-  size_t num_vertices = 6;
-
-  vertex_t h_src[]    = {0, 1, 1, 2, 2, 2, 3, 4};
-  vertex_t h_dst[]    = {1, 3, 4, 0, 1, 3, 5, 5};
-  weight_t h_wgt[]    = {0.1f, 2.1f, 1.1f, 5.1f, 3.1f, 4.1f, 7.2f, 3.2f};
-  weight_t h_result[] = {0.166667, 0.3, 0.166667, 0.2, 0.166667, 0.166667};
-
-  return generic_betweenness_centrality_test(
-    h_src, h_dst, h_wgt, NULL, h_result, num_vertices, num_edges, 0, FALSE, FALSE, TRUE, TRUE, 6);
-=======
-
-  // Betweenness centrality wants store_transposed = FALSE
-  return generic_betweenness_centrality_test(
-    h_src, h_dst, h_wgt, NULL, h_result, num_vertices, num_edges, 0, FALSE, TRUE, FALSE, FALSE, 5);
-}
-
-int test_betweenness_centrality_normalized()
-{
-  size_t num_edges    = 16;
-  size_t num_vertices = 6;
-
-  vertex_t h_src[] = {0, 1, 1, 2, 2, 2, 3, 4, 1, 3, 4, 0, 1, 3, 5, 5};
-  vertex_t h_dst[] = {1, 3, 4, 0, 1, 3, 5, 5, 0, 1, 1, 2, 2, 2, 3, 4};
-  weight_t h_wgt[] = {
-    0.1f, 2.1f, 1.1f, 5.1f, 3.1f, 4.1f, 7.2f, 3.2f, 0.1f, 2.1f, 1.1f, 5.1f, 3.1f, 4.1f, 7.2f, 3.2f};
-  weight_t h_result[] = {0, 0.4, 0.08, 0.13, 0.05, 0.06};
-
-  // Betweenness centrality wants store_transposed = FALSE
-  return generic_betweenness_centrality_test(
-    h_src, h_dst, h_wgt, NULL, h_result, num_vertices, num_edges, 0, FALSE, TRUE, TRUE, FALSE, 5);
-}
-
-int test_betweenness_centrality_full()
-{
-  size_t num_edges    = 16;
-  size_t num_vertices = 6;
-
-  vertex_t h_src[] = {0, 1, 1, 2, 2, 2, 3, 4, 1, 3, 4, 0, 1, 3, 5, 5};
-  vertex_t h_dst[] = {1, 3, 4, 0, 1, 3, 5, 5, 0, 1, 1, 2, 2, 2, 3, 4};
-  weight_t h_wgt[] = {
-    0.1f, 2.1f, 1.1f, 5.1f, 3.1f, 4.1f, 7.2f, 3.2f, 0.1f, 2.1f, 1.1f, 5.1f, 3.1f, 4.1f, 7.2f, 3.2f};
-  weight_t h_result[] = {0, 3.66667, 0.833333, 2.16667, 0.833333, 0.5};
-
-  return generic_betweenness_centrality_test(
-    h_src, h_dst, h_wgt, NULL, h_result, num_vertices, num_edges, 0, FALSE, TRUE, FALSE, FALSE, 6);
-}
-
-int test_betweenness_centrality_full_directed()
-{
-  size_t num_edges    = 8;
-  size_t num_vertices = 6;
-
-  vertex_t h_src[]    = {0, 1, 1, 2, 2, 2, 3, 4};
-  vertex_t h_dst[]    = {1, 3, 4, 0, 1, 3, 5, 5};
-  weight_t h_wgt[]    = {0.1f, 2.1f, 1.1f, 5.1f, 3.1f, 4.1f, 7.2f, 3.2f};
-  weight_t h_result[] = {0, 4, 0, 2, 1, 0};
-
-  return generic_betweenness_centrality_test(
-    h_src, h_dst, h_wgt, NULL, h_result, num_vertices, num_edges, 0, FALSE, FALSE, FALSE, FALSE, 6);
-}
-
-int test_betweenness_centrality_specific_normalized()
+                                             num_seeds);
+}
+
+int test_betweenness_centrality_specific_unnormalized()
 {
   size_t num_edges    = 16;
   size_t num_vertices = 6;
@@ -294,7 +229,7 @@
   weight_t h_wgt[] = {
     0.1f, 2.1f, 1.1f, 5.1f, 3.1f, 4.1f, 7.2f, 3.2f, 0.1f, 2.1f, 1.1f, 5.1f, 3.1f, 4.1f, 7.2f, 3.2f};
   vertex_t h_seeds[]  = {0, 3};
-  weight_t h_result[] = {0, 0.475, 0.2, 0.1, 0.05, 0.075};
+  weight_t h_result[] = {0, 3.16667, 1.33333, 0.666667, 0.333333, 0.5};
 
   return generic_betweenness_centrality_test(h_src,
                                              h_dst,
@@ -306,34 +241,6 @@
                                              num_seeds,
                                              FALSE,
                                              FALSE,
-                                             TRUE,
-                                             FALSE,
-                                             num_seeds);
-}
-
-int test_betweenness_centrality_specific_unnormalized()
-{
-  size_t num_edges    = 16;
-  size_t num_vertices = 6;
-  size_t num_seeds    = 2;
-
-  vertex_t h_src[] = {0, 1, 1, 2, 2, 2, 3, 4, 1, 3, 4, 0, 1, 3, 5, 5};
-  vertex_t h_dst[] = {1, 3, 4, 0, 1, 3, 5, 5, 0, 1, 1, 2, 2, 2, 3, 4};
-  weight_t h_wgt[] = {
-    0.1f, 2.1f, 1.1f, 5.1f, 3.1f, 4.1f, 7.2f, 3.2f, 0.1f, 2.1f, 1.1f, 5.1f, 3.1f, 4.1f, 7.2f, 3.2f};
-  vertex_t h_seeds[]  = {0, 3};
-  weight_t h_result[] = {0, 3.16667, 1.33333, 0.666667, 0.333333, 0.5};
-
-  return generic_betweenness_centrality_test(h_src,
-                                             h_dst,
-                                             h_wgt,
-                                             h_seeds,
-                                             h_result,
-                                             num_vertices,
-                                             num_edges,
-                                             num_seeds,
-                                             FALSE,
-                                             FALSE,
                                              FALSE,
                                              FALSE,
                                              num_seeds);
@@ -408,7 +315,6 @@
                                              FALSE,
                                              FALSE,
                                              34);
->>>>>>> 08ae65a8
 }
 
 /******************************************************************************/
@@ -421,12 +327,8 @@
   result |= RUN_TEST(test_betweenness_centrality_full);
   result |= RUN_TEST(test_betweenness_centrality_full_directed);
   result |= RUN_TEST(test_betweenness_centrality_specific_normalized);
-<<<<<<< HEAD
-  result |= RUN_TEST(test_betweenness_centrality_test_endpoints);
-=======
   result |= RUN_TEST(test_betweenness_centrality_specific_unnormalized);
   result |= RUN_TEST(test_betweenness_centrality_test_endpoints);
   result |= RUN_TEST(test_betweenness_centrality_full_directed_normalized_karate);
->>>>>>> 08ae65a8
   return result;
 }