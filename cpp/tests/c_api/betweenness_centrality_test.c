--- conflicted
+++ resolved
@@ -67,11 +67,7 @@
   seeds_view = cugraph_type_erased_device_array_view(seeds);
 
   ret_code = cugraph_betweenness_centrality(
-<<<<<<< HEAD
-    handle, p_graph, seeds_view, FALSE, FALSE, FALSE, &p_result, &ret_error);
-=======
     handle, p_graph, seeds_view, normalized, FALSE, FALSE, &p_result, &ret_error);
->>>>>>> 5bc2d9d8
   TEST_ASSERT(test_ret_value, ret_code == CUGRAPH_SUCCESS, cugraph_error_message(ret_error));
   TEST_ASSERT(
     test_ret_value, ret_code == CUGRAPH_SUCCESS, "cugraph_betweenness_centrality failed.");
@@ -120,8 +116,6 @@
   weight_t h_wgt[] = {
     0.1f, 2.1f, 1.1f, 5.1f, 3.1f, 4.1f, 7.2f, 3.2f, 0.1f, 2.1f, 1.1f, 5.1f, 3.1f, 4.1f, 7.2f, 3.2f};
   weight_t h_result[] = {0, 6.66667, 1.33333, 2.16667, 0.833333, 1};
-<<<<<<< HEAD
-=======
 
   // Betweenness centrality wants store_transposed = FALSE
   return generic_betweenness_centrality_test(
@@ -138,7 +132,6 @@
   weight_t h_wgt[] = {
     0.1f, 2.1f, 1.1f, 5.1f, 3.1f, 4.1f, 7.2f, 3.2f, 0.1f, 2.1f, 1.1f, 5.1f, 3.1f, 4.1f, 7.2f, 3.2f};
   weight_t h_result[] = {0, .333333, .066667, .108333, 0.0416667, 0.05};
->>>>>>> 5bc2d9d8
 
   // Betweenness centrality wants store_transposed = FALSE
   return generic_betweenness_centrality_test(
