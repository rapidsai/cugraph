/*
 * Copyright (c) 2022-2023, NVIDIA CORPORATION.
 *
 * Licensed under the Apache License, Version 2.0 (the "License");
 * you may not use this file except in compliance with the License.
 * You may obtain a copy of the License at
 *
 *     http://www.apache.org/licenses/LICENSE-2.0
 *
 * Unless required by applicable law or agreed to in writing, software
 * distributed under the License is distributed on an "AS IS" BASIS,
 * WITHOUT WARRANTIES OR CONDITIONS OF ANY KIND, either express or implied.
 * See the License for the specific language governing permissions and
 * limitations under the License.
 */

#include "c_test_utils.h" /* RUN_TEST */

#include <cugraph_c/algorithms.h>
#include <cugraph_c/graph.h>
#include <cugraph_c/random.h>

#include <math.h>

typedef int32_t vertex_t;
typedef int32_t edge_t;
typedef float weight_t;

int generic_betweenness_centrality_test(vertex_t* h_src,
                                        vertex_t* h_dst,
                                        weight_t* h_wgt,
                                        vertex_t* h_seeds,
                                        weight_t* h_result,
                                        size_t num_vertices,
                                        size_t num_edges,
                                        size_t num_seeds,
                                        bool_t store_transposed,
<<<<<<< HEAD
=======
                                        bool_t is_symmetric,
>>>>>>> d325aefa
                                        bool_t normalized,
                                        size_t num_vertices_to_sample)
{
  int test_ret_value = 0;

  cugraph_error_code_t ret_code = CUGRAPH_SUCCESS;
  cugraph_error_t* ret_error;

  cugraph_resource_handle_t* handle                   = NULL;
  cugraph_graph_t* p_graph                            = NULL;
  cugraph_centrality_result_t* p_result               = NULL;
  cugraph_rng_state_t* rng_state                      = NULL;
  cugraph_type_erased_device_array_t* seeds           = NULL;
  cugraph_type_erased_device_array_view_t* seeds_view = NULL;

  handle = cugraph_create_resource_handle(NULL);
  TEST_ASSERT(test_ret_value, handle != NULL, "resource handle creation failed.");

  ret_code = cugraph_rng_state_create(handle, 0, &rng_state, &ret_error);
  TEST_ASSERT(test_ret_value, ret_code == CUGRAPH_SUCCESS, "failed to create rng_state.");

  ret_code = create_test_graph(
<<<<<<< HEAD
    handle, h_src, h_dst, h_wgt, num_edges, store_transposed, FALSE, FALSE, &p_graph, &ret_error);
=======
    handle, h_src, h_dst, h_wgt, num_edges, store_transposed, FALSE, is_symmetric, &p_graph, &ret_error);
>>>>>>> d325aefa

  TEST_ASSERT(test_ret_value, ret_code == CUGRAPH_SUCCESS, "create_test_graph failed.");
  TEST_ASSERT(test_ret_value, ret_code == CUGRAPH_SUCCESS, cugraph_error_message(ret_error));

<<<<<<< HEAD
  ret_code = cugraph_select_random_vertices(
    handle, p_graph, rng_state, num_vertices_to_sample, &seeds, &ret_error);
  TEST_ASSERT(test_ret_value, ret_code == CUGRAPH_SUCCESS, "select random seeds failed.");

  seeds_view = cugraph_type_erased_device_array_view(seeds);
=======
  if (h_seeds == NULL) {
    ret_code = cugraph_select_random_vertices(
                                              handle, p_graph, rng_state, num_vertices_to_sample, &seeds, &ret_error);
    TEST_ASSERT(test_ret_value, ret_code == CUGRAPH_SUCCESS, "select random seeds failed.");

    seeds_view = cugraph_type_erased_device_array_view(seeds);
  } else {
    ret_code =
      cugraph_type_erased_device_array_create(handle, num_seeds, INT32, &seeds, &ret_error);
    TEST_ASSERT(test_ret_value, ret_code == CUGRAPH_SUCCESS, "seeds create failed.");

    seeds_view = cugraph_type_erased_device_array_view(seeds);
    ret_code = cugraph_type_erased_device_array_view_copy_from_host(
                                                                    handle, seeds_view, (byte_t*)h_seeds, &ret_error);
    TEST_ASSERT(test_ret_value, ret_code == CUGRAPH_SUCCESS, "seeds copy_from_host failed.");
  }
>>>>>>> d325aefa

  ret_code = cugraph_betweenness_centrality(
    handle, p_graph, seeds_view, normalized, FALSE, FALSE, &p_result, &ret_error);
  TEST_ASSERT(test_ret_value, ret_code == CUGRAPH_SUCCESS, cugraph_error_message(ret_error));
  TEST_ASSERT(
    test_ret_value, ret_code == CUGRAPH_SUCCESS, "cugraph_betweenness_centrality failed.");

  cugraph_type_erased_device_array_view_t* vertices;
  cugraph_type_erased_device_array_view_t* centralities;

  vertices     = cugraph_centrality_result_get_vertices(p_result);
  centralities = cugraph_centrality_result_get_values(p_result);

  vertex_t h_vertices[num_vertices];
  weight_t h_centralities[num_vertices];

  ret_code = cugraph_type_erased_device_array_view_copy_to_host(
    handle, (byte_t*)h_vertices, vertices, &ret_error);
  TEST_ASSERT(test_ret_value, ret_code == CUGRAPH_SUCCESS, "copy_to_host failed.");

  ret_code = cugraph_type_erased_device_array_view_copy_to_host(
    handle, (byte_t*)h_centralities, centralities, &ret_error);
  TEST_ASSERT(test_ret_value, ret_code == CUGRAPH_SUCCESS, "copy_to_host failed.");

  for (int i = 0; (i < num_vertices) && (test_ret_value == 0); ++i) {
    TEST_ASSERT(test_ret_value,
                nearlyEqual(h_result[h_vertices[i]], h_centralities[i], 0.001),
                "centralities results don't match");
  }

  cugraph_centrality_result_free(p_result);

  cugraph_type_erased_device_array_view_free(seeds_view);
  cugraph_type_erased_device_array_free(seeds);
  cugraph_sg_graph_free(p_graph);
  cugraph_free_resource_handle(handle);
  cugraph_error_free(ret_error);

  return test_ret_value;
}

int test_betweenness_centrality()
{
  size_t num_edges    = 16;
  size_t num_vertices = 6;

  vertex_t h_src[] = {0, 1, 1, 2, 2, 2, 3, 4, 1, 3, 4, 0, 1, 3, 5, 5};
  vertex_t h_dst[] = {1, 3, 4, 0, 1, 3, 5, 5, 0, 1, 1, 2, 2, 2, 3, 4};
  weight_t h_wgt[] = {
    0.1f, 2.1f, 1.1f, 5.1f, 3.1f, 4.1f, 7.2f, 3.2f, 0.1f, 2.1f, 1.1f, 5.1f, 3.1f, 4.1f, 7.2f, 3.2f};
<<<<<<< HEAD
  weight_t h_result[] = {0, 6.66667, 1.33333, 2.16667, 0.833333, 1};

  // Betweenness centrality wants store_transposed = FALSE
  return generic_betweenness_centrality_test(
    h_src, h_dst, h_wgt, h_result, num_vertices, num_edges, FALSE, FALSE, 5);
=======
  weight_t h_result[] = { 0, 4, 0.8, 1.3, 0.5, 0.6};

  // Betweenness centrality wants store_transposed = FALSE
  return generic_betweenness_centrality_test(
                                             h_src, h_dst, h_wgt, NULL, h_result, num_vertices, num_edges, 0, FALSE, TRUE, FALSE, 5);
>>>>>>> d325aefa
}

int test_betweenness_centrality_normalized()
{
  size_t num_edges    = 16;
  size_t num_vertices = 6;
<<<<<<< HEAD

  vertex_t h_src[] = {0, 1, 1, 2, 2, 2, 3, 4, 1, 3, 4, 0, 1, 3, 5, 5};
  vertex_t h_dst[] = {1, 3, 4, 0, 1, 3, 5, 5, 0, 1, 1, 2, 2, 2, 3, 4};
  weight_t h_wgt[] = {
    0.1f, 2.1f, 1.1f, 5.1f, 3.1f, 4.1f, 7.2f, 3.2f, 0.1f, 2.1f, 1.1f, 5.1f, 3.1f, 4.1f, 7.2f, 3.2f};
  weight_t h_result[] = {0, .333333, .066667, .108333, 0.0416667, 0.05};

  // Betweenness centrality wants store_transposed = FALSE
  return generic_betweenness_centrality_test(
    h_src, h_dst, h_wgt, h_result, num_vertices, num_edges, FALSE, TRUE, 5);
=======

  vertex_t h_src[] = {0, 1, 1, 2, 2, 2, 3, 4, 1, 3, 4, 0, 1, 3, 5, 5};
  vertex_t h_dst[] = {1, 3, 4, 0, 1, 3, 5, 5, 0, 1, 1, 2, 2, 2, 3, 4};
  weight_t h_wgt[] = {
    0.1f, 2.1f, 1.1f, 5.1f, 3.1f, 4.1f, 7.2f, 3.2f, 0.1f, 2.1f, 1.1f, 5.1f, 3.1f, 4.1f, 7.2f, 3.2f};
  weight_t h_result[] = {0, 0.4, 0.08, 0.13, 0.05, 0.06};

  // Betweenness centrality wants store_transposed = FALSE
  return generic_betweenness_centrality_test(
                                             h_src, h_dst, h_wgt, NULL, h_result, num_vertices, num_edges,  0,FALSE, TRUE, TRUE, 5);
}

int test_betweenness_centrality_full()
{
  size_t num_edges    = 16;
  size_t num_vertices = 6;

  vertex_t h_src[] = {0, 1, 1, 2, 2, 2, 3, 4, 1, 3, 4, 0, 1, 3, 5, 5};
  vertex_t h_dst[] = {1, 3, 4, 0, 1, 3, 5, 5, 0, 1, 1, 2, 2, 2, 3, 4};
  weight_t h_wgt[] = {
    0.1f, 2.1f, 1.1f, 5.1f, 3.1f, 4.1f, 7.2f, 3.2f, 0.1f, 2.1f, 1.1f, 5.1f, 3.1f, 4.1f, 7.2f, 3.2f};
  weight_t h_result[] = { 0, 3.66667, 0.833333, 2.16667, 0.833333, 0.5 };

  return generic_betweenness_centrality_test(
                                             h_src, h_dst, h_wgt, NULL, h_result, num_vertices, num_edges, 0, FALSE, TRUE, FALSE, 6);
}

int test_betweenness_centrality_full_directed()
{
  size_t num_edges    = 8;
  size_t num_vertices = 6;

  vertex_t h_src[] = {0, 1, 1, 2, 2, 2, 3, 4};
  vertex_t h_dst[] = {1, 3, 4, 0, 1, 3, 5, 5};
  weight_t h_wgt[] = { 0.1f, 2.1f, 1.1f, 5.1f, 3.1f, 4.1f, 7.2f, 3.2f };
  weight_t h_result[] = {0, 4, 0, 2, 1, 0};

  return generic_betweenness_centrality_test(
                                             h_src, h_dst, h_wgt, NULL, h_result, num_vertices, num_edges, 0, FALSE, FALSE, FALSE, 6);
>>>>>>> d325aefa
}

int test_betweenness_centrality_specific_normalized()
{
  size_t num_edges    = 16;
  size_t num_vertices = 6;
  size_t num_seeds = 2;

  vertex_t h_src[] = {0, 1, 1, 2, 2, 2, 3, 4, 1, 3, 4, 0, 1, 3, 5, 5};
  vertex_t h_dst[] = {1, 3, 4, 0, 1, 3, 5, 5, 0, 1, 1, 2, 2, 2, 3, 4};
  weight_t h_wgt[] = {
    0.1f, 2.1f, 1.1f, 5.1f, 3.1f, 4.1f, 7.2f, 3.2f, 0.1f, 2.1f, 1.1f, 5.1f, 3.1f, 4.1f, 7.2f, 3.2f};
  vertex_t h_seeds[] = { 0, 3 };
  weight_t h_result[] = {0, 0.475, 0.2, 0.1, 0.05, 0.075};

  return generic_betweenness_centrality_test(
                                             h_src, h_dst, h_wgt, h_seeds, h_result, num_vertices, num_edges, num_seeds, FALSE, FALSE, TRUE, 6);
}


/******************************************************************************/

int main(int argc, char** argv)
{
  int result = 0;
  result |= RUN_TEST(test_betweenness_centrality);
  result |= RUN_TEST(test_betweenness_centrality_normalized);
<<<<<<< HEAD
=======
  result |= RUN_TEST(test_betweenness_centrality_full);
  result |= RUN_TEST(test_betweenness_centrality_full_directed);
  result |= RUN_TEST(test_betweenness_centrality_specific_normalized);
>>>>>>> d325aefa
  return result;
}<|MERGE_RESOLUTION|>--- conflicted
+++ resolved
@@ -35,10 +35,7 @@
                                         size_t num_edges,
                                         size_t num_seeds,
                                         bool_t store_transposed,
-<<<<<<< HEAD
-=======
                                         bool_t is_symmetric,
->>>>>>> d325aefa
                                         bool_t normalized,
                                         size_t num_vertices_to_sample)
 {
@@ -61,22 +58,11 @@
   TEST_ASSERT(test_ret_value, ret_code == CUGRAPH_SUCCESS, "failed to create rng_state.");
 
   ret_code = create_test_graph(
-<<<<<<< HEAD
-    handle, h_src, h_dst, h_wgt, num_edges, store_transposed, FALSE, FALSE, &p_graph, &ret_error);
-=======
     handle, h_src, h_dst, h_wgt, num_edges, store_transposed, FALSE, is_symmetric, &p_graph, &ret_error);
->>>>>>> d325aefa
 
   TEST_ASSERT(test_ret_value, ret_code == CUGRAPH_SUCCESS, "create_test_graph failed.");
   TEST_ASSERT(test_ret_value, ret_code == CUGRAPH_SUCCESS, cugraph_error_message(ret_error));
 
-<<<<<<< HEAD
-  ret_code = cugraph_select_random_vertices(
-    handle, p_graph, rng_state, num_vertices_to_sample, &seeds, &ret_error);
-  TEST_ASSERT(test_ret_value, ret_code == CUGRAPH_SUCCESS, "select random seeds failed.");
-
-  seeds_view = cugraph_type_erased_device_array_view(seeds);
-=======
   if (h_seeds == NULL) {
     ret_code = cugraph_select_random_vertices(
                                               handle, p_graph, rng_state, num_vertices_to_sample, &seeds, &ret_error);
@@ -93,7 +79,6 @@
                                                                     handle, seeds_view, (byte_t*)h_seeds, &ret_error);
     TEST_ASSERT(test_ret_value, ret_code == CUGRAPH_SUCCESS, "seeds copy_from_host failed.");
   }
->>>>>>> d325aefa
 
   ret_code = cugraph_betweenness_centrality(
     handle, p_graph, seeds_view, normalized, FALSE, FALSE, &p_result, &ret_error);
@@ -144,37 +129,17 @@
   vertex_t h_dst[] = {1, 3, 4, 0, 1, 3, 5, 5, 0, 1, 1, 2, 2, 2, 3, 4};
   weight_t h_wgt[] = {
     0.1f, 2.1f, 1.1f, 5.1f, 3.1f, 4.1f, 7.2f, 3.2f, 0.1f, 2.1f, 1.1f, 5.1f, 3.1f, 4.1f, 7.2f, 3.2f};
-<<<<<<< HEAD
-  weight_t h_result[] = {0, 6.66667, 1.33333, 2.16667, 0.833333, 1};
+  weight_t h_result[] = { 0, 4, 0.8, 1.3, 0.5, 0.6};
 
   // Betweenness centrality wants store_transposed = FALSE
   return generic_betweenness_centrality_test(
-    h_src, h_dst, h_wgt, h_result, num_vertices, num_edges, FALSE, FALSE, 5);
-=======
-  weight_t h_result[] = { 0, 4, 0.8, 1.3, 0.5, 0.6};
-
-  // Betweenness centrality wants store_transposed = FALSE
-  return generic_betweenness_centrality_test(
                                              h_src, h_dst, h_wgt, NULL, h_result, num_vertices, num_edges, 0, FALSE, TRUE, FALSE, 5);
->>>>>>> d325aefa
 }
 
 int test_betweenness_centrality_normalized()
 {
   size_t num_edges    = 16;
   size_t num_vertices = 6;
-<<<<<<< HEAD
-
-  vertex_t h_src[] = {0, 1, 1, 2, 2, 2, 3, 4, 1, 3, 4, 0, 1, 3, 5, 5};
-  vertex_t h_dst[] = {1, 3, 4, 0, 1, 3, 5, 5, 0, 1, 1, 2, 2, 2, 3, 4};
-  weight_t h_wgt[] = {
-    0.1f, 2.1f, 1.1f, 5.1f, 3.1f, 4.1f, 7.2f, 3.2f, 0.1f, 2.1f, 1.1f, 5.1f, 3.1f, 4.1f, 7.2f, 3.2f};
-  weight_t h_result[] = {0, .333333, .066667, .108333, 0.0416667, 0.05};
-
-  // Betweenness centrality wants store_transposed = FALSE
-  return generic_betweenness_centrality_test(
-    h_src, h_dst, h_wgt, h_result, num_vertices, num_edges, FALSE, TRUE, 5);
-=======
 
   vertex_t h_src[] = {0, 1, 1, 2, 2, 2, 3, 4, 1, 3, 4, 0, 1, 3, 5, 5};
   vertex_t h_dst[] = {1, 3, 4, 0, 1, 3, 5, 5, 0, 1, 1, 2, 2, 2, 3, 4};
@@ -214,7 +179,6 @@
 
   return generic_betweenness_centrality_test(
                                              h_src, h_dst, h_wgt, NULL, h_result, num_vertices, num_edges, 0, FALSE, FALSE, FALSE, 6);
->>>>>>> d325aefa
 }
 
 int test_betweenness_centrality_specific_normalized()
@@ -242,11 +206,8 @@
   int result = 0;
   result |= RUN_TEST(test_betweenness_centrality);
   result |= RUN_TEST(test_betweenness_centrality_normalized);
-<<<<<<< HEAD
-=======
   result |= RUN_TEST(test_betweenness_centrality_full);
   result |= RUN_TEST(test_betweenness_centrality_full_directed);
   result |= RUN_TEST(test_betweenness_centrality_specific_normalized);
->>>>>>> d325aefa
   return result;
 }