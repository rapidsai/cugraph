--- conflicted
+++ resolved
@@ -18,24 +18,16 @@
 #include "db/db_operators.cuh"
 #include "gtest/gtest.h"
 #include "high_res_clock.h"
+#include "rmm/device_buffer.hpp"
 #include "test_utils.h"
+#include "utilities/error_utils.h"
 #include "utilities/graph_utils.cuh"
-#include "rmm/device_buffer.hpp"
-#include "utilities/error_utils.h"
-
-<<<<<<< HEAD
-class Test_FindMatches: public ::testing::Test {
-public:
-  Test_FindMatches() {
-  }
-  virtual void SetUp() {
-=======
+
 class Test_FindMatches : public ::testing::Test {
  public:
   Test_FindMatches() {}
   virtual void SetUp()
   {
->>>>>>> 8c6070c4
     cugraph::db::db_pattern<int32_t> p;
     cugraph::db::db_pattern_entry<int32_t> p1(0);
     cugraph::db::db_pattern_entry<int32_t> p2(1);
@@ -49,15 +41,9 @@
     table.addEntry(p);
     table.flush_input();
   }
-<<<<<<< HEAD
-  virtual void TearDown() {
-  }
-  void insertConstantEntry(int32_t a, int32_t b, int32_t c) {
-=======
   virtual void TearDown() {}
   void insertConstantEntry(int32_t a, int32_t b, int32_t c)
   {
->>>>>>> 8c6070c4
     cugraph::db::db_pattern<int32_t> p;
     cugraph::db::db_pattern_entry<int32_t> p1(a);
     cugraph::db::db_pattern_entry<int32_t> p2(b);
@@ -82,12 +68,8 @@
   std::cout << "Index[2]: " << table.getIndex(2).toString();
 }
 
-<<<<<<< HEAD
-TEST_F(Test_FindMatches, firstTest) {
-=======
 TEST_F(Test_FindMatches, firstTest)
 {
->>>>>>> 8c6070c4
   cugraph::db::db_pattern<int32_t> p;
   cugraph::db::db_pattern_entry<int32_t> p1(0);
   cugraph::db::db_pattern_entry<int32_t> p2("a");
@@ -95,32 +77,21 @@
   p.addEntry(p1);
   p.addEntry(p2);
   p.addEntry(p3);
-  cugraph::db::db_result<int32_t> result = cugraph::db::findMatches<int32_t>(p,
-                                                                             table,
-                                                                             nullptr,
-                                                                             0,
-                                                                             1);
+  cugraph::db::db_result<int32_t> result =
+    cugraph::db::findMatches<int32_t>(p, table, nullptr, 0, 1);
   ASSERT_EQ(result.getSize(), 1);
   std::vector<int32_t> resultA(result.getSize());
   std::vector<int32_t> resultB(result.getSize());
-  CUDA_TRY(cudaMemcpy(resultA.data(),
-                      result.getData("a"),
-                      sizeof(int32_t) * result.getSize(),
-                      cudaMemcpyDefault));
-  CUDA_TRY(cudaMemcpy(resultB.data(),
-                      result.getData("b"),
-                      sizeof(int32_t) * result.getSize(),
-                      cudaMemcpyDefault));
+  CUDA_TRY(cudaMemcpy(
+    resultA.data(), result.getData("a"), sizeof(int32_t) * result.getSize(), cudaMemcpyDefault));
+  CUDA_TRY(cudaMemcpy(
+    resultB.data(), result.getData("b"), sizeof(int32_t) * result.getSize(), cudaMemcpyDefault));
   ASSERT_EQ(resultA[0], 1);
   ASSERT_EQ(resultB[0], 2);
 }
 
-<<<<<<< HEAD
-TEST_F(Test_FindMatches, secondTest) {
-=======
 TEST_F(Test_FindMatches, secondTest)
 {
->>>>>>> 8c6070c4
   insertConstantEntry(0, 1, 1);
   insertConstantEntry(2, 0, 1);
   table.flush_input();
@@ -137,25 +108,18 @@
   q.addEntry(q2);
   q.addEntry(q3);
 
-  cugraph::db::db_result<int32_t> result = cugraph::db::findMatches<int32_t>(q,
-                                                                             table,
-                                                                             nullptr,
-                                                                             0,
-                                                                             2);
+  cugraph::db::db_result<int32_t> result =
+    cugraph::db::findMatches<int32_t>(q, table, nullptr, 0, 2);
 
   std::cout << result.toString();
 
   ASSERT_EQ(result.getSize(), 2);
   std::vector<int32_t> resultA(result.getSize());
   std::vector<int32_t> resultB(result.getSize());
-  CUDA_TRY(cudaMemcpy(resultA.data(),
-                      result.getData("a"),
-                      sizeof(int32_t) * result.getSize(),
-                      cudaMemcpyDefault));
-  CUDA_TRY(cudaMemcpy(resultB.data(),
-                      result.getData("b"),
-                      sizeof(int32_t) * result.getSize(),
-                      cudaMemcpyDefault));
+  CUDA_TRY(cudaMemcpy(
+    resultA.data(), result.getData("a"), sizeof(int32_t) * result.getSize(), cudaMemcpyDefault));
+  CUDA_TRY(cudaMemcpy(
+    resultB.data(), result.getData("b"), sizeof(int32_t) * result.getSize(), cudaMemcpyDefault));
 
   ASSERT_EQ(resultA[0], 1);
   ASSERT_EQ(resultB[0], 1);
@@ -181,18 +145,13 @@
   int32_t* frontier_ptr = reinterpret_cast<int32_t*>(frontier.data());
   thrust::fill(thrust::device, frontier_ptr, frontier_ptr + 1, 0);
 
-  cugraph::db::db_result<int32_t> result = cugraph::db::findMatches<int32_t>(q,
-                                                                             table,
-                                                                             frontier_ptr,
-                                                                             1,
-                                                                             0);
+  cugraph::db::db_result<int32_t> result =
+    cugraph::db::findMatches<int32_t>(q, table, frontier_ptr, 1, 0);
 
   ASSERT_EQ(result.getSize(), 1);
   std::vector<int32_t> resultA(result.getSize());
-  CUDA_TRY(cudaMemcpy(resultA.data(),
-                      result.getData("a"),
-                      sizeof(int32_t) * result.getSize(),
-                      cudaMemcpyDefault));
+  CUDA_TRY(cudaMemcpy(
+    resultA.data(), result.getData("a"), sizeof(int32_t) * result.getSize(), cudaMemcpyDefault));
 
   std::cout << result.toString();
 
@@ -215,25 +174,18 @@
   q.addEntry(q3);
   q.addEntry(q4);
 
-  cugraph::db::db_result<int32_t> result = cugraph::db::findMatches<int32_t>(q,
-                                                                             table,
-                                                                             nullptr,
-                                                                             0,
-                                                                             0);
+  cugraph::db::db_result<int32_t> result =
+    cugraph::db::findMatches<int32_t>(q, table, nullptr, 0, 0);
   std::cout << result.toString();
   ASSERT_EQ(result.getSize(), 3);
 
   std::vector<int32_t> resultA(result.getSize());
   std::vector<int32_t> resultR(result.getSize());
 
-  CUDA_TRY(cudaMemcpy(resultA.data(),
-                      result.getData("a"),
-                      sizeof(int32_t) * result.getSize(),
-                      cudaMemcpyDefault));
-  CUDA_TRY(cudaMemcpy(resultR.data(),
-                      result.getData("r"),
-                      sizeof(int32_t) * result.getSize(),
-                      cudaMemcpyDefault));
+  CUDA_TRY(cudaMemcpy(
+    resultA.data(), result.getData("a"), sizeof(int32_t) * result.getSize(), cudaMemcpyDefault));
+  CUDA_TRY(cudaMemcpy(
+    resultR.data(), result.getData("r"), sizeof(int32_t) * result.getSize(), cudaMemcpyDefault));
 
   ASSERT_EQ(resultA[0], 0);
   ASSERT_EQ(resultA[1], 1);
@@ -258,25 +210,18 @@
   q.addEntry(q2);
   q.addEntry(q3);
 
-  cugraph::db::db_result<int32_t> result = cugraph::db::findMatches<int32_t>(q,
-                                                                             table,
-                                                                             nullptr,
-                                                                             0,
-                                                                             1);
+  cugraph::db::db_result<int32_t> result =
+    cugraph::db::findMatches<int32_t>(q, table, nullptr, 0, 1);
   std::cout << result.toString();
 
   ASSERT_EQ(result.getSize(), 2);
   std::vector<int32_t> resultA(result.getSize());
   std::vector<int32_t> resultB(result.getSize());
 
-  CUDA_TRY(cudaMemcpy(resultA.data(),
-                      result.getData("a"),
-                      sizeof(int32_t) * result.getSize(),
-                      cudaMemcpyDefault));
-  CUDA_TRY(cudaMemcpy(resultB.data(),
-                      result.getData("b"),
-                      sizeof(int32_t) * result.getSize(),
-                      cudaMemcpyDefault));
+  CUDA_TRY(cudaMemcpy(
+    resultA.data(), result.getData("a"), sizeof(int32_t) * result.getSize(), cudaMemcpyDefault));
+  CUDA_TRY(cudaMemcpy(
+    resultB.data(), result.getData("b"), sizeof(int32_t) * result.getSize(), cudaMemcpyDefault));
 
   ASSERT_EQ(resultA[0], 0);
   ASSERT_EQ(resultA[1], 0);
@@ -285,11 +230,7 @@
 }
 
 int main(int argc, char** argv)
-<<<<<<< HEAD
-         {
-=======
-{
->>>>>>> 8c6070c4
+{
   rmmInitialize(nullptr);
   testing::InitGoogleTest(&argc, argv);
   int rc = RUN_ALL_TESTS();
