--- conflicted
+++ resolved
@@ -60,26 +60,15 @@
 }
 
 template <typename vertex_t, typename edge_t, typename weight_t>
-<<<<<<< HEAD
-std::
-  tuple<rmm::device_uvector<vertex_t>, rmm::device_uvector<vertex_t>, rmm::device_uvector<weight_t>>
-  compressed_sparse_to_edgelist(edge_t const* compressed_sparse_offsets,
-                                vertex_t const* compressed_sparse_indices,
-                                weight_t const* compressed_sparse_weights,
-                                vertex_t major_first,
-                                vertex_t major_last,
-                                cudaStream_t stream)
-=======
 std::tuple<rmm::device_uvector<vertex_t>,
            rmm::device_uvector<vertex_t>,
            std::optional<rmm::device_uvector<weight_t>>>
-compressed_sparse_to_edgelist(edge_t const *compressed_sparse_offsets,
-                              vertex_t const *compressed_sparse_indices,
-                              std::optional<weight_t const *> compressed_sparse_weights,
+compressed_sparse_to_edgelist(edge_t const* compressed_sparse_offsets,
+                              vertex_t const* compressed_sparse_indices,
+                              std::optional<weight_t const*> compressed_sparse_weights,
                               vertex_t major_first,
                               vertex_t major_last,
                               cudaStream_t stream)
->>>>>>> 1778d43a
 {
   edge_t number_of_edges{0};
   raft::update_host(
@@ -122,18 +111,11 @@
 }
 
 template <typename vertex_t, typename weight_t>
-<<<<<<< HEAD
-void sort_and_coarsen_edgelist(rmm::device_uvector<vertex_t>& edgelist_major_vertices /* [INOUT] */,
-                               rmm::device_uvector<vertex_t>& edgelist_minor_vertices /* [INOUT] */,
-                               rmm::device_uvector<weight_t>& edgelist_weights /* [INOUT] */,
-                               cudaStream_t stream)
-=======
 void sort_and_coarsen_edgelist(
-  rmm::device_uvector<vertex_t> &edgelist_major_vertices /* [INOUT] */,
-  rmm::device_uvector<vertex_t> &edgelist_minor_vertices /* [INOUT] */,
-  std::optional<rmm::device_uvector<weight_t>> &edgelist_weights /* [INOUT] */,
+  rmm::device_uvector<vertex_t>& edgelist_major_vertices /* [INOUT] */,
+  rmm::device_uvector<vertex_t>& edgelist_minor_vertices /* [INOUT] */,
+  std::optional<rmm::device_uvector<weight_t>>& edgelist_weights /* [INOUT] */,
   cudaStream_t stream)
->>>>>>> 1778d43a
 {
   auto pair_first = thrust::make_zip_iterator(
     thrust::make_tuple(edgelist_major_vertices.begin(), edgelist_minor_vertices.begin()));
@@ -184,36 +166,20 @@
 }
 
 template <typename vertex_t, typename edge_t, typename weight_t>
-<<<<<<< HEAD
-std::
-  tuple<rmm::device_uvector<vertex_t>, rmm::device_uvector<vertex_t>, rmm::device_uvector<weight_t>>
-  compressed_sparse_to_relabeled_and_sorted_and_coarsened_edgelist(
-    edge_t const* compressed_sparse_offsets,
-    vertex_t const* compressed_sparse_indices,
-    weight_t const* compressed_sparse_weights,
-    vertex_t const* p_major_labels,
-    vertex_t const* p_minor_labels,
-    vertex_t major_first,
-    vertex_t major_last,
-    vertex_t minor_first,
-    vertex_t minor_last,
-    cudaStream_t stream)
-=======
 std::tuple<rmm::device_uvector<vertex_t>,
            rmm::device_uvector<vertex_t>,
            std::optional<rmm::device_uvector<weight_t>>>
 compressed_sparse_to_relabeled_and_sorted_and_coarsened_edgelist(
-  edge_t const *compressed_sparse_offsets,
-  vertex_t const *compressed_sparse_indices,
-  std::optional<weight_t const *> compressed_sparse_weights,
-  vertex_t const *p_major_labels,
-  vertex_t const *p_minor_labels,
+  edge_t const* compressed_sparse_offsets,
+  vertex_t const* compressed_sparse_indices,
+  std::optional<weight_t const*> compressed_sparse_weights,
+  vertex_t const* p_major_labels,
+  vertex_t const* p_minor_labels,
   vertex_t major_first,
   vertex_t major_last,
   vertex_t minor_first,
   vertex_t minor_last,
   cudaStream_t stream)
->>>>>>> 1778d43a
 {
   // FIXME: it might be possible to directly create relabled & coarsened edgelist from the
   // compressed sparse format to save memory
@@ -272,22 +238,13 @@
       handle.get_stream());
 
   cugraph::experimental::edgelist_t<vertex_t, edge_t, weight_t> edgelist{};
-<<<<<<< HEAD
   edgelist.p_src_vertices  = store_transposed ? coarsened_edgelist_minor_vertices.data()
                                               : coarsened_edgelist_major_vertices.data();
   edgelist.p_dst_vertices  = store_transposed ? coarsened_edgelist_major_vertices.data()
                                               : coarsened_edgelist_minor_vertices.data();
-  edgelist.p_edge_weights  = coarsened_edgelist_weights.data();
-=======
-  edgelist.p_src_vertices = store_transposed ? coarsened_edgelist_minor_vertices.data()
-                                             : coarsened_edgelist_major_vertices.data();
-  edgelist.p_dst_vertices = store_transposed ? coarsened_edgelist_major_vertices.data()
-                                             : coarsened_edgelist_minor_vertices.data();
-  edgelist.p_edge_weights =
-    coarsened_edgelist_weights
-      ? std::optional<weight_t const *>{(*coarsened_edgelist_weights).data()}
-      : std::nullopt;
->>>>>>> 1778d43a
+  edgelist.p_edge_weights  = coarsened_edgelist_weights
+                               ? std::optional<weight_t const*>{(*coarsened_edgelist_weights).data()}
+                               : std::nullopt;
   edgelist.number_of_edges = static_cast<edge_t>(coarsened_edgelist_major_vertices.size());
 
   vertex_t new_number_of_vertices =
