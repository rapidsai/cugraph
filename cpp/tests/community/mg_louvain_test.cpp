--- conflicted
+++ resolved
@@ -155,7 +155,6 @@
   {
     auto [louvain_usecase, input_usecase] = param;
 
-<<<<<<< HEAD
     auto constexpr pool_size = 64;  // FIXME: tuning parameter
     raft::handle_t handle(rmm::cuda_stream_per_thread, std::make_shared<rmm::cuda_stream_pool>(pool_size));
     HighResClock hr_clock{};
@@ -165,13 +164,6 @@
 
     raft::comms::initialize_mpi_comms(&handle, MPI_COMM_WORLD);
     const auto& comm = handle.get_comms();
-=======
-    raft::handle_t handle{};
-    HighResClock hr_clock{};
-
-    raft::comms::initialize_mpi_comms(&handle, MPI_COMM_WORLD);
-    const auto& comm     = handle.get_comms();
->>>>>>> 9518b8bb
     auto const comm_size = comm.get_size();
     auto const comm_rank = comm.get_rank();
 
@@ -200,8 +192,6 @@
     cugraph::partition_2d::subcomm_factory_t<cugraph::partition_2d::key_naming_t, vertex_t>
       subcomm_factory(handle, row_comm_size);
 
-<<<<<<< HEAD
-    cudaStream_t stream = handle.get_stream();
 #if 1  // FIXME: delete
     {
       rmm::device_uvector<int32_t> tx_ints(comm_size, handle.get_stream());
@@ -231,13 +221,12 @@
               << ", row_comm_size=" << row_comm_size << ") took " << elapsed.count() * 1e3 << " ms."
               << std::endl;
 #endif
-=======
+
     if (cugraph::test::g_perf) {
       RAFT_CUDA_TRY(cudaDeviceSynchronize());  // for consistent performance measurement
       handle.get_comms().barrier();
       hr_clock.start();
     }
->>>>>>> 9518b8bb
 
     auto [mg_graph, d_renumber_map_labels] =
       cugraph::test::construct_graph<vertex_t, edge_t, weight_t, false, true>(
