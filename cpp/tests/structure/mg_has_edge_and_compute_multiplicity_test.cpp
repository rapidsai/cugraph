/*
 * Copyright (c) 2024-2025, NVIDIA CORPORATION.
 *
 * Licensed under the Apache License, Version 2.0 (the "License");
 * you may not use this file except in compliance with the License.
 * You may obtain a copy of the License at
 *
 *     http://www.apache.org/licenses/LICENSE-2.0
 *
 * Unless required by applicable law or agreed to in writing, software
 * distributed under the License is distributed on an "AS IS" BASIS,
 * WITHOUT WARRANTIES OR CONDITIONS OF ANY KIND, either express or implied.
 * See the License for the specific language governing permissions and
 * limitations under the License.
 */

#include "utilities/base_fixture.hpp"
#include "utilities/conversion_utilities.hpp"
#include "utilities/device_comm_wrapper.hpp"
#include "utilities/mg_utilities.hpp"
#include "utilities/test_graphs.hpp"

#include <cugraph/algorithms.hpp>
#include <cugraph/graph.hpp>
#include <cugraph/graph_functions.hpp>
#include <cugraph/graph_view.hpp>
#include <cugraph/shuffle_functions.hpp>
#include <cugraph/utilities/high_res_timer.hpp>

#include <raft/comms/mpi_comms.hpp>
#include <raft/core/comms.hpp>
#include <raft/core/handle.hpp>

#include <rmm/device_scalar.hpp>
#include <rmm/device_uvector.hpp>

#include <gtest/gtest.h>

#include <random>

struct HasEdgeAndComputeMultiplicity_Usecase {
  size_t num_vertex_pairs{};
  bool check_correctness{true};
};

template <typename input_usecase_t>
class Tests_MGHasEdgeAndComputeMultiplicity
  : public ::testing::TestWithParam<
      std::tuple<HasEdgeAndComputeMultiplicity_Usecase, input_usecase_t>> {
 public:
  Tests_MGHasEdgeAndComputeMultiplicity() {}

  static void SetUpTestCase() { handle_ = cugraph::test::initialize_mg_handle(); }

  static void TearDownTestCase() { handle_.reset(); }

  virtual void SetUp() {}
  virtual void TearDown() {}

  // Compare the results of running has_edge & compute_multiplicity on multiple GPUs to that of
  // a single-GPU run
  template <typename vertex_t, typename edge_t, bool store_transposed>
  void run_current_test(
    HasEdgeAndComputeMultiplicity_Usecase const& has_edge_and_compute_multiplicity_usecase,
    input_usecase_t const& input_usecase)
  {
    using weight_t    = float;
    using edge_type_t = int32_t;
    using edge_time_t = int32_t;

    HighResTimer hr_timer{};

    auto const comm_rank = handle_->get_comms().get_rank();
    auto const comm_size = handle_->get_comms().get_size();

    // 1. create MG graph

    if (cugraph::test::g_perf) {
      RAFT_CUDA_TRY(cudaDeviceSynchronize());  // for consistent performance measurement
      handle_->get_comms().barrier();
      hr_timer.start("MG Construct graph");
    }

    cugraph::graph_t<vertex_t, edge_t, store_transposed, true> mg_graph(*handle_);
    std::optional<rmm::device_uvector<vertex_t>> mg_renumber_map{std::nullopt};
    std::tie(mg_graph, std::ignore, mg_renumber_map) =
      cugraph::test::construct_graph<vertex_t, edge_t, weight_t, store_transposed, true>(
        *handle_, input_usecase, false, true);

    if (cugraph::test::g_perf) {
      RAFT_CUDA_TRY(cudaDeviceSynchronize());  // for consistent performance measurement
      handle_->get_comms().barrier();
      hr_timer.stop();
      hr_timer.display_and_clear(std::cout);
    }

    auto mg_graph_view = mg_graph.view();

    // 2. create an edge list to query

    raft::random::RngState rng_state(comm_rank);
    size_t num_vertex_pairs_this_gpu =
      (has_edge_and_compute_multiplicity_usecase.num_vertex_pairs / comm_size) +
      ((comm_rank < has_edge_and_compute_multiplicity_usecase.num_vertex_pairs % comm_size)
         ? size_t{1}
         : size_t{0});
    rmm::device_uvector<vertex_t> d_mg_edge_srcs(num_vertex_pairs_this_gpu, handle_->get_stream());
    rmm::device_uvector<vertex_t> d_mg_edge_dsts(d_mg_edge_srcs.size(), handle_->get_stream());
    cugraph::detail::uniform_random_fill(handle_->get_stream(),
                                         d_mg_edge_srcs.data(),
                                         d_mg_edge_srcs.size(),
                                         vertex_t{0},
                                         mg_graph_view.number_of_vertices(),
                                         rng_state);
    cugraph::detail::uniform_random_fill(handle_->get_stream(),
                                         d_mg_edge_dsts.data(),
                                         d_mg_edge_dsts.size(),
                                         vertex_t{0},
                                         mg_graph_view.number_of_vertices(),
                                         rng_state);
<<<<<<< HEAD

    std::tie(store_transposed ? d_mg_edge_dsts : d_mg_edge_srcs,
             store_transposed ? d_mg_edge_srcs : d_mg_edge_dsts,
             std::ignore,
             std::ignore,
             std::ignore,
             std::ignore,
             std::ignore,
             std::ignore) =
      cugraph::detail::shuffle_int_vertex_pairs_with_values_to_local_gpu_by_edge_partitioning<
        vertex_t,
        edge_t,
        weight_t,
        int32_t,
        int32_t>(*handle_,
                 std::move(store_transposed ? d_mg_edge_dsts : d_mg_edge_srcs),
                 std::move(store_transposed ? d_mg_edge_srcs : d_mg_edge_dsts),
                 std::nullopt,
                 std::nullopt,
                 std::nullopt,
                 std::nullopt,
                 std::nullopt,
                 mg_graph_view.vertex_partition_range_lasts());
=======
    std::vector<cugraph::arithmetic_device_uvector_t> edge_properties{};

    std::tie(d_mg_edge_srcs, d_mg_edge_dsts, std::ignore, std::ignore) =
      cugraph::shuffle_int_edges(*handle_,
                                 std::move(d_mg_edge_srcs),
                                 std::move(d_mg_edge_dsts),
                                 std::move(edge_properties),
                                 store_transposed,
                                 mg_graph_view.vertex_partition_range_lasts());
>>>>>>> 9d1ffe8e

    // 3. run MG has_edge & compute_multiplicity

    if (cugraph::test::g_perf) {
      RAFT_CUDA_TRY(cudaDeviceSynchronize());  // for consistent performance measurement
      handle_->get_comms().barrier();
      hr_timer.start("MG Querying edge existence");
    }

    auto d_mg_edge_exists = mg_graph_view.has_edge(
      *handle_,
      raft::device_span<vertex_t const>(d_mg_edge_srcs.data(), d_mg_edge_srcs.size()),
      raft::device_span<vertex_t const>(d_mg_edge_dsts.data(), d_mg_edge_dsts.size()));

    if (cugraph::test::g_perf) {
      RAFT_CUDA_TRY(cudaDeviceSynchronize());  // for consistent performance measurement
      handle_->get_comms().barrier();
      hr_timer.stop();
      hr_timer.display_and_clear(std::cout);
    }

    if (cugraph::test::g_perf) {
      RAFT_CUDA_TRY(cudaDeviceSynchronize());  // for consistent performance measurement
      handle_->get_comms().barrier();
      hr_timer.start("MG Computing multiplicity");
    }

    auto d_mg_edge_multiplicities = mg_graph_view.compute_multiplicity(
      *handle_,
      raft::device_span<vertex_t const>(d_mg_edge_srcs.data(), d_mg_edge_srcs.size()),
      raft::device_span<vertex_t const>(d_mg_edge_dsts.data(), d_mg_edge_dsts.size()));

    if (cugraph::test::g_perf) {
      RAFT_CUDA_TRY(cudaDeviceSynchronize());  // for consistent performance measurement
      handle_->get_comms().barrier();
      hr_timer.stop();
      hr_timer.display_and_clear(std::cout);
    }

    // 4. copmare SG & MG results

    if (has_edge_and_compute_multiplicity_usecase.check_correctness) {
      // 4-1. aggregate MG results

      cugraph::unrenumber_int_vertices<vertex_t, true>(
        *handle_,
        d_mg_edge_srcs.data(),
        d_mg_edge_srcs.size(),
        (*mg_renumber_map).data(),
        mg_graph_view.vertex_partition_range_lasts());
      cugraph::unrenumber_int_vertices<vertex_t, true>(
        *handle_,
        d_mg_edge_dsts.data(),
        d_mg_edge_dsts.size(),
        (*mg_renumber_map).data(),
        mg_graph_view.vertex_partition_range_lasts());

      auto d_mg_aggregate_edge_srcs = cugraph::test::device_gatherv(
        *handle_, raft::device_span<vertex_t const>(d_mg_edge_srcs.data(), d_mg_edge_srcs.size()));
      auto d_mg_aggregate_edge_dsts = cugraph::test::device_gatherv(
        *handle_, raft::device_span<vertex_t const>(d_mg_edge_dsts.data(), d_mg_edge_dsts.size()));
      auto d_mg_aggregate_edge_exists = cugraph::test::device_gatherv(
        *handle_, raft::device_span<bool const>(d_mg_edge_exists.data(), d_mg_edge_exists.size()));
      auto d_mg_aggregate_edge_multiplicities = cugraph::test::device_gatherv(
        *handle_,
        raft::device_span<edge_t const>(d_mg_edge_multiplicities.data(),
                                        d_mg_edge_multiplicities.size()));

      cugraph::graph_t<vertex_t, edge_t, store_transposed, false> sg_graph(*handle_);
      std::tie(sg_graph, std::ignore, std::ignore, std::ignore, std::ignore) =
        cugraph::test::mg_graph_to_sg_graph(
          *handle_,
          mg_graph_view,
          std::optional<cugraph::edge_property_view_t<edge_t, weight_t const*>>{std::nullopt},
          std::optional<cugraph::edge_property_view_t<edge_t, edge_t const*>>{std::nullopt},
          std::optional<cugraph::edge_property_view_t<edge_t, edge_type_t const*>>{std::nullopt},
          std::make_optional<raft::device_span<vertex_t const>>((*mg_renumber_map).data(),
                                                                (*mg_renumber_map).size()),
          false);

      if (handle_->get_comms().get_rank() == 0) {
        auto sg_graph_view = sg_graph.view();

        // 4-2. run SG count_self_loops & count_multi_edges

        auto d_sg_edge_exists = sg_graph_view.has_edge(
          *handle_,
          raft::device_span<vertex_t const>(d_mg_aggregate_edge_srcs.data(),
                                            d_mg_aggregate_edge_srcs.size()),
          raft::device_span<vertex_t const>(d_mg_aggregate_edge_dsts.data(),
                                            d_mg_aggregate_edge_dsts.size()));
        auto d_sg_edge_multiplicities = sg_graph_view.compute_multiplicity(
          *handle_,
          raft::device_span<vertex_t const>(d_mg_aggregate_edge_srcs.data(),
                                            d_mg_aggregate_edge_srcs.size()),
          raft::device_span<vertex_t const>(d_mg_aggregate_edge_dsts.data(),
                                            d_mg_aggregate_edge_dsts.size()));

        // 4-3. compare

        auto h_mg_aggregate_edge_exists =
          cugraph::test::to_host(*handle_, d_mg_aggregate_edge_exists);
        auto h_mg_aggregate_edge_multiplicities =
          cugraph::test::to_host(*handle_, d_mg_aggregate_edge_multiplicities);
        auto h_sg_edge_exists         = cugraph::test::to_host(*handle_, d_sg_edge_exists);
        auto h_sg_edge_multiplicities = cugraph::test::to_host(*handle_, d_sg_edge_multiplicities);

        ASSERT_TRUE(std::equal(h_mg_aggregate_edge_exists.begin(),
                               h_mg_aggregate_edge_exists.end(),
                               h_sg_edge_exists.begin()));
        ASSERT_TRUE(std::equal(h_mg_aggregate_edge_multiplicities.begin(),
                               h_mg_aggregate_edge_multiplicities.end(),
                               h_sg_edge_multiplicities.begin()));
      }
    }
  }

 private:
  static std::unique_ptr<raft::handle_t> handle_;
};

template <typename input_usecase_t>
std::unique_ptr<raft::handle_t> Tests_MGHasEdgeAndComputeMultiplicity<input_usecase_t>::handle_ =
  nullptr;

using Tests_MGHasEdgeAndComputeMultiplicity_File =
  Tests_MGHasEdgeAndComputeMultiplicity<cugraph::test::File_Usecase>;
using Tests_MGHasEdgeAndComputeMultiplicity_Rmat =
  Tests_MGHasEdgeAndComputeMultiplicity<cugraph::test::Rmat_Usecase>;

TEST_P(Tests_MGHasEdgeAndComputeMultiplicity_File, CheckInt32Int32FloatTransposeFalse)
{
  auto param = GetParam();
  run_current_test<int32_t, int32_t, false>(std::get<0>(param), std::get<1>(param));
}

TEST_P(Tests_MGHasEdgeAndComputeMultiplicity_Rmat, CheckInt32Int32FloatTransposeFalse)
{
  auto param = GetParam();
  run_current_test<int32_t, int32_t, false>(
    std::get<0>(param), override_Rmat_Usecase_with_cmd_line_arguments(std::get<1>(param)));
}

TEST_P(Tests_MGHasEdgeAndComputeMultiplicity_Rmat, CheckInt64Int64FloatTransposeFalse)
{
  auto param = GetParam();
  run_current_test<int64_t, int64_t, false>(
    std::get<0>(param), override_Rmat_Usecase_with_cmd_line_arguments(std::get<1>(param)));
}

TEST_P(Tests_MGHasEdgeAndComputeMultiplicity_File, CheckInt32Int32FloatTransposeTrue)
{
  auto param = GetParam();
  run_current_test<int32_t, int32_t, true>(std::get<0>(param), std::get<1>(param));
}

TEST_P(Tests_MGHasEdgeAndComputeMultiplicity_Rmat, CheckInt32Int32FloatTransposeTrue)
{
  auto param = GetParam();
  run_current_test<int32_t, int32_t, true>(
    std::get<0>(param), override_Rmat_Usecase_with_cmd_line_arguments(std::get<1>(param)));
}

INSTANTIATE_TEST_SUITE_P(
  file_tests,
  Tests_MGHasEdgeAndComputeMultiplicity_File,
  ::testing::Combine(
    // enable correctness checks
    ::testing::Values(HasEdgeAndComputeMultiplicity_Usecase{1024 * 128}),
    ::testing::Values(cugraph::test::File_Usecase("test/datasets/karate.mtx"),
                      cugraph::test::File_Usecase("test/datasets/webbase-1M.mtx"))));

INSTANTIATE_TEST_SUITE_P(
  rmat_small_tests,
  Tests_MGHasEdgeAndComputeMultiplicity_Rmat,
  ::testing::Combine(
    ::testing::Values(HasEdgeAndComputeMultiplicity_Usecase{1024 * 128}),
    ::testing::Values(cugraph::test::Rmat_Usecase(10, 16, 0.57, 0.19, 0.19, 0, false, false))));

INSTANTIATE_TEST_SUITE_P(
  rmat_benchmark_test, /* note that scale & edge factor can be overridden in benchmarking (with
                          --gtest_filter to select only the rmat_benchmark_test with a specific
                          vertex & edge type combination) by command line arguments and do not
                          include more than one Rmat_Usecase that differ only in scale or edge
                          factor (to avoid running same benchmarks more than once) */
  Tests_MGHasEdgeAndComputeMultiplicity_Rmat,
  ::testing::Combine(
    ::testing::Values(HasEdgeAndComputeMultiplicity_Usecase{1024 * 1024 * 128, false}),
    ::testing::Values(cugraph::test::Rmat_Usecase(20, 32, 0.57, 0.19, 0.19, 0, false, false))));

CUGRAPH_MG_TEST_PROGRAM_MAIN()<|MERGE_RESOLUTION|>--- conflicted
+++ resolved
@@ -118,31 +118,6 @@
                                          vertex_t{0},
                                          mg_graph_view.number_of_vertices(),
                                          rng_state);
-<<<<<<< HEAD
-
-    std::tie(store_transposed ? d_mg_edge_dsts : d_mg_edge_srcs,
-             store_transposed ? d_mg_edge_srcs : d_mg_edge_dsts,
-             std::ignore,
-             std::ignore,
-             std::ignore,
-             std::ignore,
-             std::ignore,
-             std::ignore) =
-      cugraph::detail::shuffle_int_vertex_pairs_with_values_to_local_gpu_by_edge_partitioning<
-        vertex_t,
-        edge_t,
-        weight_t,
-        int32_t,
-        int32_t>(*handle_,
-                 std::move(store_transposed ? d_mg_edge_dsts : d_mg_edge_srcs),
-                 std::move(store_transposed ? d_mg_edge_srcs : d_mg_edge_dsts),
-                 std::nullopt,
-                 std::nullopt,
-                 std::nullopt,
-                 std::nullopt,
-                 std::nullopt,
-                 mg_graph_view.vertex_partition_range_lasts());
-=======
     std::vector<cugraph::arithmetic_device_uvector_t> edge_properties{};
 
     std::tie(d_mg_edge_srcs, d_mg_edge_dsts, std::ignore, std::ignore) =
@@ -152,7 +127,6 @@
                                  std::move(edge_properties),
                                  store_transposed,
                                  mg_graph_view.vertex_partition_range_lasts());
->>>>>>> 9d1ffe8e
 
     // 3. run MG has_edge & compute_multiplicity
 
