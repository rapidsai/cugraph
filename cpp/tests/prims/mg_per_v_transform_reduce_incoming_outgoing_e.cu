/*
 * Copyright (c) 2021-2023, NVIDIA CORPORATION.
 *
 * Licensed under the Apache License, Version 2.0 (the "License");
 * you may not use this file except in compliance with the License.
 * You may obtain a copy of the License at
 *
 *     http://www.apache.org/licenses/LICENSE-2.0
 *
 * Unless required by applicable law or agreed to in writing, software
 * distributed under the License is distributed on an "AS IS" BASIS,
 * WITHOUT WARRANTIES OR CONDITIONS OF ANY KIND, either express or implied.
 * See the License for the specific language governing permissions and
 * limitations under the License.
 */

#include "property_generator.cuh"

#include <utilities/base_fixture.hpp>
#include <utilities/device_comm_wrapper.hpp>
#include <utilities/mg_utilities.hpp>
#include <utilities/test_graphs.hpp>
#include <utilities/test_utilities.hpp>
#include <utilities/thrust_wrapper.hpp>

#include <prims/per_v_transform_reduce_incoming_outgoing_e.cuh>
#include <prims/reduce_op.cuh>
#include <prims/update_edge_src_dst_property.cuh>

#include <cugraph/algorithms.hpp>
#include <cugraph/edge_partition_view.hpp>
#include <cugraph/edge_src_dst_property.hpp>
#include <cugraph/graph_view.hpp>
#include <cugraph/partition_manager.hpp>
#include <cugraph/utilities/dataframe_buffer.hpp>
#include <cugraph/utilities/high_res_timer.hpp>

#include <cuco/detail/hash_functions.cuh>

#include <raft/comms/mpi_comms.hpp>
#include <raft/core/comms.hpp>
#include <raft/core/handle.hpp>
#include <rmm/device_scalar.hpp>
#include <rmm/device_uvector.hpp>
#include <sstream>
#include <thrust/count.h>
#include <thrust/distance.h>
#include <thrust/equal.h>
#include <thrust/functional.h>
#include <thrust/iterator/counting_iterator.h>
#include <thrust/transform.h>
#include <thrust/tuple.h>

#include <gtest/gtest.h>

#include <random>

template <typename vertex_t, typename result_t>
struct e_op_t {
  __device__ result_t operator()(vertex_t src,
                                 vertex_t dst,
                                 result_t src_property,
                                 result_t dst_property,
                                 thrust::nullopt_t) const
  {
    if (src_property < dst_property) {
      return src_property;
    } else {
      return dst_property;
    }
  }
};

template <typename T>
struct comparator {
  static constexpr double threshold_ratio{1e-2};
  __host__ __device__ bool operator()(T t1, T t2) const
  {
    if constexpr (std::is_floating_point_v<T>) {
      bool passed = (t1 == t2)  // when t1 == t2 == 0
                    ||
                    (std::abs(t1 - t2) < (std::max(std::abs(t1), std::abs(t2)) * threshold_ratio));
      return passed;
    }
    return t1 == t2;
  }
};

struct result_compare {
  const raft::handle_t& handle_;
  result_compare(raft::handle_t const& handle) : handle_(handle) {}

  template <typename... Args>
  auto operator()(const std::tuple<rmm::device_uvector<Args>...>& t1,
                  const std::tuple<rmm::device_uvector<Args>...>& t2)
  {
    using type = thrust::tuple<Args...>;
    return equality_impl(t1, t2, std::make_index_sequence<thrust::tuple_size<type>::value>());
  }

  template <typename T>
  auto operator()(const rmm::device_uvector<T>& t1, const rmm::device_uvector<T>& t2)
  {
    return thrust::equal(
      handle_.get_thrust_policy(), t1.begin(), t1.end(), t2.begin(), comparator<T>());
  }

 private:
  template <typename T, std::size_t... I>
  auto equality_impl(T& t1, T& t2, std::index_sequence<I...>)
  {
    return (... && (result_compare::operator()(std::get<I>(t1), std::get<I>(t2))));
  }
};

template <typename buffer_type>
buffer_type aggregate(const raft::handle_t& handle, const buffer_type& result)
{
  auto aggregated_result =
    cugraph::allocate_dataframe_buffer<cugraph::dataframe_element_t<buffer_type>>(
      0, handle.get_stream());
  cugraph::transform(result, aggregated_result, [&handle](auto& input, auto& output) {
    output = cugraph::test::device_gatherv(handle, input.data(), input.size());
  });
  return aggregated_result;
}

struct Prims_Usecase {
  bool check_correctness{true};
  bool test_weighted{false};
};

template <typename input_usecase_t>
class Tests_MGPerVTransformReduceIncomingOutgoingE
  : public ::testing::TestWithParam<std::tuple<Prims_Usecase, input_usecase_t>> {
 public:
  Tests_MGPerVTransformReduceIncomingOutgoingE() {}

  static void SetUpTestCase() { handle_ = cugraph::test::initialize_mg_handle(); }

  static void TearDownTestCase() { handle_.reset(); }

  virtual void SetUp() {}
  virtual void TearDown() {}

  // Compare the results of per_v_transform_reduce_incoming|outgoing_e primitive
  template <typename vertex_t,
            typename edge_t,
            typename weight_t,
            typename result_t,
            bool store_transposed>
  void run_current_test(Prims_Usecase const& prims_usecase, input_usecase_t const& input_usecase)
  {
    HighResTimer hr_timer{};

    // 1. create MG graph

    if (cugraph::test::g_perf) {
      RAFT_CUDA_TRY(cudaDeviceSynchronize());  // for consistent performance measurement
      handle_->get_comms().barrier();
      hr_timer.start("MG Construct graph");
    }

    cugraph::graph_t<vertex_t, edge_t, store_transposed, true> mg_graph(*handle_);
    std::optional<rmm::device_uvector<vertex_t>> d_mg_renumber_map_labels{std::nullopt};
    std::tie(mg_graph, std::ignore, d_mg_renumber_map_labels) =
      cugraph::test::construct_graph<vertex_t, edge_t, weight_t, store_transposed, true>(
        *handle_, input_usecase, prims_usecase.test_weighted, true);

    if (cugraph::test::g_perf) {
      RAFT_CUDA_TRY(cudaDeviceSynchronize());  // for consistent performance measurement
      handle_->get_comms().barrier();
      hr_timer.stop();
      hr_timer.display_and_clear(std::cout);
    }

    auto mg_graph_view = mg_graph.view();

    // 2. run MG transform reduce

    const int hash_bin_count = 5;
    const int initial_value  = 4;

    auto property_initial_value =
      cugraph::test::generate<vertex_t, result_t>::initial_value(initial_value);

    auto mg_vertex_prop = cugraph::test::generate<vertex_t, result_t>::vertex_property(
      *handle_, *d_mg_renumber_map_labels, hash_bin_count);
    auto mg_src_prop = cugraph::test::generate<vertex_t, result_t>::src_property(
      *handle_, mg_graph_view, mg_vertex_prop);
    auto mg_dst_prop = cugraph::test::generate<vertex_t, result_t>::dst_property(
      *handle_, mg_graph_view, mg_vertex_prop);

    enum class reduction_type_t { PLUS, MINIMUM, MAXIMUM };
    std::array<reduction_type_t, 3> reduction_types = {
      reduction_type_t::PLUS, reduction_type_t::MINIMUM, reduction_type_t::MAXIMUM};

    std::vector<decltype(cugraph::allocate_dataframe_buffer<result_t>(0, rmm::cuda_stream_view{}))>
      out_results{};
    std::vector<decltype(cugraph::allocate_dataframe_buffer<result_t>(0, rmm::cuda_stream_view{}))>
      in_results{};
    out_results.reserve(reduction_types.size());
    in_results.reserve(reduction_types.size());

    for (size_t i = 0; i < reduction_types.size(); ++i) {
      in_results.push_back(cugraph::allocate_dataframe_buffer<result_t>(
        mg_graph_view.local_vertex_partition_range_size(), handle_->get_stream()));

      if (cugraph::test::g_perf) {
        RAFT_CUDA_TRY(cudaDeviceSynchronize());  // for consistent performance measurement
        handle_->get_comms().barrier();
        hr_timer.start("MG per_v_transform_reduce_incoming_e");
      }

<<<<<<< HEAD
    if (cugraph::test::g_perf) {
      RAFT_CUDA_TRY(cudaDeviceSynchronize());  // for consistent performance measurement
      handle_->get_comms().barrier();
      hr_timer.start("MG per_v_transform_reduce_incoming_e");
    }
=======
      switch (reduction_types[i]) {
        case reduction_type_t::PLUS:
          per_v_transform_reduce_incoming_e(*handle_,
                                            mg_graph_view,
                                            mg_src_prop.view(),
                                            mg_dst_prop.view(),
                                            cugraph::edge_dummy_property_t{}.view(),
                                            e_op_t<vertex_t, result_t>{},
                                            property_initial_value,
                                            cugraph::reduce_op::plus<result_t>{},
                                            cugraph::get_dataframe_buffer_begin(in_results[i]));
          break;
        case reduction_type_t::MINIMUM:
          per_v_transform_reduce_incoming_e(*handle_,
                                            mg_graph_view,
                                            mg_src_prop.view(),
                                            mg_dst_prop.view(),
                                            cugraph::edge_dummy_property_t{}.view(),
                                            e_op_t<vertex_t, result_t>{},
                                            property_initial_value,
                                            cugraph::reduce_op::minimum<result_t>{},
                                            cugraph::get_dataframe_buffer_begin(in_results[i]));
          break;
        case reduction_type_t::MAXIMUM:
          per_v_transform_reduce_incoming_e(*handle_,
                                            mg_graph_view,
                                            mg_src_prop.view(),
                                            mg_dst_prop.view(),
                                            cugraph::edge_dummy_property_t{}.view(),
                                            e_op_t<vertex_t, result_t>{},
                                            property_initial_value,
                                            cugraph::reduce_op::maximum<result_t>{},
                                            cugraph::get_dataframe_buffer_begin(in_results[i]));
          break;
        default: FAIL() << "should not be reached.";
      }
>>>>>>> 6920089b

      if (cugraph::test::g_perf) {
        RAFT_CUDA_TRY(cudaDeviceSynchronize());  // for consistent performance measurement
        handle_->get_comms().barrier();
        hr_timer.stop();
        hr_timer.display_and_clear(std::cout);
      }

<<<<<<< HEAD
    if (cugraph::test::g_perf) {
      RAFT_CUDA_TRY(cudaDeviceSynchronize());  // for consistent performance measurement
      handle_->get_comms().barrier();
      hr_timer.stop();
      hr_timer.display_and_clear(std::cout);
    }

    if (cugraph::test::g_perf) {
      RAFT_CUDA_TRY(cudaDeviceSynchronize());  // for consistent performance measurement
      handle_->get_comms().barrier();
      hr_timer.start("MG per_v_transform_reduce_outgoing_e");
    }
=======
      out_results.push_back(cugraph::allocate_dataframe_buffer<result_t>(
        mg_graph_view.local_vertex_partition_range_size(), handle_->get_stream()));

      if (cugraph::test::g_perf) {
        RAFT_CUDA_TRY(cudaDeviceSynchronize());  // for consistent performance measurement
        handle_->get_comms().barrier();
        hr_timer.start("MG per_v_transform_reduce_outgoing_e");
      }
>>>>>>> 6920089b

      switch (reduction_types[i]) {
        case reduction_type_t::PLUS:
          per_v_transform_reduce_outgoing_e(*handle_,
                                            mg_graph_view,
                                            mg_src_prop.view(),
                                            mg_dst_prop.view(),
                                            cugraph::edge_dummy_property_t{}.view(),
                                            e_op_t<vertex_t, result_t>{},
                                            property_initial_value,
                                            cugraph::reduce_op::plus<result_t>{},
                                            cugraph::get_dataframe_buffer_begin(out_results[i]));
          break;
        case reduction_type_t::MINIMUM:
          per_v_transform_reduce_outgoing_e(*handle_,
                                            mg_graph_view,
                                            mg_src_prop.view(),
                                            mg_dst_prop.view(),
                                            cugraph::edge_dummy_property_t{}.view(),
                                            e_op_t<vertex_t, result_t>{},
                                            property_initial_value,
                                            cugraph::reduce_op::minimum<result_t>{},
                                            cugraph::get_dataframe_buffer_begin(out_results[i]));
          break;
        case reduction_type_t::MAXIMUM:
          per_v_transform_reduce_outgoing_e(*handle_,
                                            mg_graph_view,
                                            mg_src_prop.view(),
                                            mg_dst_prop.view(),
                                            cugraph::edge_dummy_property_t{}.view(),
                                            e_op_t<vertex_t, result_t>{},
                                            property_initial_value,
                                            cugraph::reduce_op::maximum<result_t>{},
                                            cugraph::get_dataframe_buffer_begin(out_results[i]));
          break;
        default: FAIL() << "should not be reached.";
      }

<<<<<<< HEAD
    if (cugraph::test::g_perf) {
      RAFT_CUDA_TRY(cudaDeviceSynchronize());  // for consistent performance measurement
      handle_->get_comms().barrier();
      hr_timer.stop();
      hr_timer.display_and_clear(std::cout);
=======
      if (cugraph::test::g_perf) {
        RAFT_CUDA_TRY(cudaDeviceSynchronize());  // for consistent performance measurement
        handle_->get_comms().barrier();
        hr_timer.stop();
        hr_timer.display_and_clear(std::cout);
      }
>>>>>>> 6920089b
    }

    // 3. compare SG & MG results

    if (prims_usecase.check_correctness) {
      cugraph::graph_t<vertex_t, edge_t, store_transposed, false> sg_graph(*handle_);
      std::tie(sg_graph, std::ignore, std::ignore) =
        cugraph::test::construct_graph<vertex_t, edge_t, weight_t, store_transposed, false>(
          *handle_, input_usecase, true, false);

      auto sg_graph_view = sg_graph.view();

      auto sg_vertex_prop = cugraph::test::generate<vertex_t, result_t>::vertex_property(
        *handle_,
        thrust::make_counting_iterator(sg_graph_view.local_vertex_partition_range_first()),
        thrust::make_counting_iterator(sg_graph_view.local_vertex_partition_range_last()),
        hash_bin_count);
      auto sg_dst_prop = cugraph::test::generate<vertex_t, result_t>::dst_property(
        *handle_, sg_graph_view, sg_vertex_prop);
      auto sg_src_prop = cugraph::test::generate<vertex_t, result_t>::src_property(
        *handle_, sg_graph_view, sg_vertex_prop);
      result_compare comp{*handle_};

      for (size_t i = 0; i < reduction_types.size(); ++i) {
        auto global_out_result = cugraph::allocate_dataframe_buffer<result_t>(
          sg_graph_view.local_vertex_partition_range_size(), handle_->get_stream());

        switch (reduction_types[i]) {
          case reduction_type_t::PLUS:
            per_v_transform_reduce_outgoing_e(
              *handle_,
              sg_graph_view,
              sg_src_prop.view(),
              sg_dst_prop.view(),
              cugraph::edge_dummy_property_t{}.view(),
              e_op_t<vertex_t, result_t>{},
              property_initial_value,
              cugraph::reduce_op::plus<result_t>{},
              cugraph::get_dataframe_buffer_begin(global_out_result));
            break;
          case reduction_type_t::MINIMUM:
            per_v_transform_reduce_outgoing_e(
              *handle_,
              sg_graph_view,
              sg_src_prop.view(),
              sg_dst_prop.view(),
              cugraph::edge_dummy_property_t{}.view(),
              e_op_t<vertex_t, result_t>{},
              property_initial_value,
              cugraph::reduce_op::minimum<result_t>{},
              cugraph::get_dataframe_buffer_begin(global_out_result));
            break;
          case reduction_type_t::MAXIMUM:
            per_v_transform_reduce_outgoing_e(
              *handle_,
              sg_graph_view,
              sg_src_prop.view(),
              sg_dst_prop.view(),
              cugraph::edge_dummy_property_t{}.view(),
              e_op_t<vertex_t, result_t>{},
              property_initial_value,
              cugraph::reduce_op::maximum<result_t>{},
              cugraph::get_dataframe_buffer_begin(global_out_result));
            break;
          default: FAIL() << "should not be reached.";
        }

        auto global_in_result = cugraph::allocate_dataframe_buffer<result_t>(
          sg_graph_view.local_vertex_partition_range_size(), handle_->get_stream());

        switch (reduction_types[i]) {
          case reduction_type_t::PLUS:
            per_v_transform_reduce_incoming_e(
              *handle_,
              sg_graph_view,
              sg_src_prop.view(),
              sg_dst_prop.view(),
              cugraph::edge_dummy_property_t{}.view(),
              e_op_t<vertex_t, result_t>{},
              property_initial_value,
              cugraph::reduce_op::plus<result_t>{},
              cugraph::get_dataframe_buffer_begin(global_in_result));
            break;
          case reduction_type_t::MINIMUM:
            per_v_transform_reduce_incoming_e(
              *handle_,
              sg_graph_view,
              sg_src_prop.view(),
              sg_dst_prop.view(),
              cugraph::edge_dummy_property_t{}.view(),
              e_op_t<vertex_t, result_t>{},
              property_initial_value,
              cugraph::reduce_op::minimum<result_t>{},
              cugraph::get_dataframe_buffer_begin(global_in_result));
            break;
          case reduction_type_t::MAXIMUM:
            per_v_transform_reduce_incoming_e(
              *handle_,
              sg_graph_view,
              sg_src_prop.view(),
              sg_dst_prop.view(),
              cugraph::edge_dummy_property_t{}.view(),
              e_op_t<vertex_t, result_t>{},
              property_initial_value,
              cugraph::reduce_op::maximum<result_t>{},
              cugraph::get_dataframe_buffer_begin(global_in_result));
            break;
          default: FAIL() << "should not be reached.";
        }

        auto aggregate_labels      = aggregate(*handle_, *d_mg_renumber_map_labels);
        auto aggregate_out_results = aggregate(*handle_, out_results[i]);
        auto aggregate_in_results  = aggregate(*handle_, in_results[i]);
        if (handle_->get_comms().get_rank() == int{0}) {
          std::tie(std::ignore, aggregate_out_results) =
            cugraph::test::sort_by_key(*handle_, aggregate_labels, aggregate_out_results);
          std::tie(std::ignore, aggregate_in_results) =
            cugraph::test::sort_by_key(*handle_, aggregate_labels, aggregate_in_results);
          ASSERT_TRUE(comp(aggregate_out_results, global_out_result));
          ASSERT_TRUE(comp(aggregate_in_results, global_in_result));
        }
      }
    }
  }

 private:
  static std::unique_ptr<raft::handle_t> handle_;
};

template <typename input_usecase_t>
std::unique_ptr<raft::handle_t>
  Tests_MGPerVTransformReduceIncomingOutgoingE<input_usecase_t>::handle_ = nullptr;

using Tests_MGPerVTransformReduceIncomingOutgoingE_File =
  Tests_MGPerVTransformReduceIncomingOutgoingE<cugraph::test::File_Usecase>;
using Tests_MGPerVTransformReduceIncomingOutgoingE_Rmat =
  Tests_MGPerVTransformReduceIncomingOutgoingE<cugraph::test::Rmat_Usecase>;

TEST_P(Tests_MGPerVTransformReduceIncomingOutgoingE_File,
       CheckInt32Int32FloatTupleIntFloatTransposeFalse)
{
  auto param = GetParam();
  run_current_test<int32_t, int32_t, float, thrust::tuple<int, float>, false>(std::get<0>(param),
                                                                              std::get<1>(param));
}

TEST_P(Tests_MGPerVTransformReduceIncomingOutgoingE_Rmat,
       CheckInt32Int32FloatTupleIntFloatTransposeFalse)
{
  auto param = GetParam();
  run_current_test<int32_t, int32_t, float, thrust::tuple<int, float>, false>(
    std::get<0>(param),
    cugraph::test::override_Rmat_Usecase_with_cmd_line_arguments(std::get<1>(param)));
}

TEST_P(Tests_MGPerVTransformReduceIncomingOutgoingE_Rmat,
       CheckInt32Int64FloatTupleIntFloatTransposeFalse)
{
  auto param = GetParam();
  run_current_test<int32_t, int64_t, float, thrust::tuple<int, float>, false>(
    std::get<0>(param),
    cugraph::test::override_Rmat_Usecase_with_cmd_line_arguments(std::get<1>(param)));
}

TEST_P(Tests_MGPerVTransformReduceIncomingOutgoingE_Rmat,
       CheckInt64Int64FloatTupleIntFloatTransposeFalse)
{
  auto param = GetParam();
  run_current_test<int64_t, int64_t, float, thrust::tuple<int, float>, false>(
    std::get<0>(param),
    cugraph::test::override_Rmat_Usecase_with_cmd_line_arguments(std::get<1>(param)));
}

TEST_P(Tests_MGPerVTransformReduceIncomingOutgoingE_File,
       CheckInt32Int32FloatTupleIntFloatTransposeTrue)
{
  auto param = GetParam();
  run_current_test<int32_t, int32_t, float, thrust::tuple<int, float>, true>(std::get<0>(param),
                                                                             std::get<1>(param));
}

TEST_P(Tests_MGPerVTransformReduceIncomingOutgoingE_Rmat,
       CheckInt32Int32FloatTupleIntFloatTransposeTrue)
{
  auto param = GetParam();
  run_current_test<int32_t, int32_t, float, thrust::tuple<int, float>, true>(
    std::get<0>(param),
    cugraph::test::override_Rmat_Usecase_with_cmd_line_arguments(std::get<1>(param)));
}

TEST_P(Tests_MGPerVTransformReduceIncomingOutgoingE_Rmat,
       CheckInt32Int64FloatTupleIntFloatTransposeTrue)
{
  auto param = GetParam();
  run_current_test<int32_t, int64_t, float, thrust::tuple<int, float>, true>(
    std::get<0>(param),
    cugraph::test::override_Rmat_Usecase_with_cmd_line_arguments(std::get<1>(param)));
}

TEST_P(Tests_MGPerVTransformReduceIncomingOutgoingE_Rmat,
       CheckInt64Int64FloatTupleIntFloatTransposeTrue)
{
  auto param = GetParam();
  run_current_test<int64_t, int64_t, float, thrust::tuple<int, float>, true>(
    std::get<0>(param),
    cugraph::test::override_Rmat_Usecase_with_cmd_line_arguments(std::get<1>(param)));
}

TEST_P(Tests_MGPerVTransformReduceIncomingOutgoingE_File, CheckInt32Int32FloatTransposeFalse)
{
  auto param = GetParam();
  run_current_test<int32_t, int32_t, float, int, false>(std::get<0>(param), std::get<1>(param));
}

TEST_P(Tests_MGPerVTransformReduceIncomingOutgoingE_Rmat, CheckInt32Int32FloatTransposeFalse)
{
  auto param = GetParam();
  run_current_test<int32_t, int32_t, float, int, false>(
    std::get<0>(param),
    cugraph::test::override_Rmat_Usecase_with_cmd_line_arguments(std::get<1>(param)));
}

TEST_P(Tests_MGPerVTransformReduceIncomingOutgoingE_Rmat, CheckInt32Int64FloatTransposeFalse)
{
  auto param = GetParam();
  run_current_test<int32_t, int64_t, float, int, false>(
    std::get<0>(param),
    cugraph::test::override_Rmat_Usecase_with_cmd_line_arguments(std::get<1>(param)));
}

TEST_P(Tests_MGPerVTransformReduceIncomingOutgoingE_Rmat, CheckInt64Int64FloatTransposeFalse)
{
  auto param = GetParam();
  run_current_test<int64_t, int64_t, float, int, false>(
    std::get<0>(param),
    cugraph::test::override_Rmat_Usecase_with_cmd_line_arguments(std::get<1>(param)));
}

TEST_P(Tests_MGPerVTransformReduceIncomingOutgoingE_File, CheckInt32Int32FloatTransposeTrue)
{
  auto param = GetParam();
  run_current_test<int32_t, int32_t, float, int, true>(std::get<0>(param), std::get<1>(param));
}

TEST_P(Tests_MGPerVTransformReduceIncomingOutgoingE_Rmat, CheckInt32Int32FloatTransposeTrue)
{
  auto param = GetParam();
  run_current_test<int32_t, int32_t, float, int, true>(
    std::get<0>(param),
    cugraph::test::override_Rmat_Usecase_with_cmd_line_arguments(std::get<1>(param)));
}

TEST_P(Tests_MGPerVTransformReduceIncomingOutgoingE_Rmat, CheckInt32Int64FloatTransposeTrue)
{
  auto param = GetParam();
  run_current_test<int32_t, int64_t, float, int, true>(
    std::get<0>(param),
    cugraph::test::override_Rmat_Usecase_with_cmd_line_arguments(std::get<1>(param)));
}

TEST_P(Tests_MGPerVTransformReduceIncomingOutgoingE_Rmat, CheckInt64Int64FloatTransposeTrue)
{
  auto param = GetParam();
  run_current_test<int64_t, int64_t, float, int, true>(
    std::get<0>(param),
    cugraph::test::override_Rmat_Usecase_with_cmd_line_arguments(std::get<1>(param)));
}

INSTANTIATE_TEST_SUITE_P(
  file_test,
  Tests_MGPerVTransformReduceIncomingOutgoingE_File,
  ::testing::Combine(
    ::testing::Values(Prims_Usecase{true}),
    ::testing::Values(cugraph::test::File_Usecase("test/datasets/karate.mtx"),
                      cugraph::test::File_Usecase("test/datasets/web-Google.mtx"),
                      cugraph::test::File_Usecase("test/datasets/ljournal-2008.mtx"),
                      cugraph::test::File_Usecase("test/datasets/webbase-1M.mtx"))));

INSTANTIATE_TEST_SUITE_P(
  rmat_small_test,
  Tests_MGPerVTransformReduceIncomingOutgoingE_Rmat,
  ::testing::Combine(::testing::Values(Prims_Usecase{true}),
                     ::testing::Values(cugraph::test::Rmat_Usecase(
                       10, 16, 0.57, 0.19, 0.19, 0, false, false, 0, true))));

INSTANTIATE_TEST_SUITE_P(
  rmat_benchmark_test, /* note that scale & edge factor can be overridden in benchmarking (with
                          --gtest_filter to select only the rmat_benchmark_test with a specific
                          vertex & edge type combination) by command line arguments and do not
                          include more than one Rmat_Usecase that differ only in scale or edge
                          factor (to avoid running same benchmarks more than once) */
  Tests_MGPerVTransformReduceIncomingOutgoingE_Rmat,
  ::testing::Combine(::testing::Values(Prims_Usecase{false}),
                     ::testing::Values(cugraph::test::Rmat_Usecase(
                       20, 32, 0.57, 0.19, 0.19, 0, false, false, 0, true))));

CUGRAPH_MG_TEST_PROGRAM_MAIN()<|MERGE_RESOLUTION|>--- conflicted
+++ resolved
@@ -212,13 +212,6 @@
         hr_timer.start("MG per_v_transform_reduce_incoming_e");
       }
 
-<<<<<<< HEAD
-    if (cugraph::test::g_perf) {
-      RAFT_CUDA_TRY(cudaDeviceSynchronize());  // for consistent performance measurement
-      handle_->get_comms().barrier();
-      hr_timer.start("MG per_v_transform_reduce_incoming_e");
-    }
-=======
       switch (reduction_types[i]) {
         case reduction_type_t::PLUS:
           per_v_transform_reduce_incoming_e(*handle_,
@@ -255,7 +248,6 @@
           break;
         default: FAIL() << "should not be reached.";
       }
->>>>>>> 6920089b
 
       if (cugraph::test::g_perf) {
         RAFT_CUDA_TRY(cudaDeviceSynchronize());  // for consistent performance measurement
@@ -264,20 +256,6 @@
         hr_timer.display_and_clear(std::cout);
       }
 
-<<<<<<< HEAD
-    if (cugraph::test::g_perf) {
-      RAFT_CUDA_TRY(cudaDeviceSynchronize());  // for consistent performance measurement
-      handle_->get_comms().barrier();
-      hr_timer.stop();
-      hr_timer.display_and_clear(std::cout);
-    }
-
-    if (cugraph::test::g_perf) {
-      RAFT_CUDA_TRY(cudaDeviceSynchronize());  // for consistent performance measurement
-      handle_->get_comms().barrier();
-      hr_timer.start("MG per_v_transform_reduce_outgoing_e");
-    }
-=======
       out_results.push_back(cugraph::allocate_dataframe_buffer<result_t>(
         mg_graph_view.local_vertex_partition_range_size(), handle_->get_stream()));
 
@@ -286,7 +264,6 @@
         handle_->get_comms().barrier();
         hr_timer.start("MG per_v_transform_reduce_outgoing_e");
       }
->>>>>>> 6920089b
 
       switch (reduction_types[i]) {
         case reduction_type_t::PLUS:
@@ -325,20 +302,12 @@
         default: FAIL() << "should not be reached.";
       }
 
-<<<<<<< HEAD
-    if (cugraph::test::g_perf) {
-      RAFT_CUDA_TRY(cudaDeviceSynchronize());  // for consistent performance measurement
-      handle_->get_comms().barrier();
-      hr_timer.stop();
-      hr_timer.display_and_clear(std::cout);
-=======
       if (cugraph::test::g_perf) {
         RAFT_CUDA_TRY(cudaDeviceSynchronize());  // for consistent performance measurement
         handle_->get_comms().barrier();
         hr_timer.stop();
         hr_timer.display_and_clear(std::cout);
       }
->>>>>>> 6920089b
     }
 
     // 3. compare SG & MG results
