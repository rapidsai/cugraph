--- conflicted
+++ resolved
@@ -202,13 +202,8 @@
           *handle_,
           mg_graph_view,
           mg_vertex_frontier.bucket(bucket_idx_cur),
-<<<<<<< HEAD
-              cugraph::edge_src_dummy_property_t{}.view(),
-              cugraph::edge_dst_dummy_property_t{}.view(),
-=======
           cugraph::edge_src_dummy_property_t{}.view(),
           cugraph::edge_dst_dummy_property_t{}.view(),
->>>>>>> d58ec13e
           cugraph::edge_dummy_property_t{}.view(),
           e_op_t<key_t, vertex_t, payload_t>{},
           cugraph::reduce_op::null{});
@@ -218,13 +213,8 @@
           *handle_,
           mg_graph_view,
           mg_vertex_frontier.bucket(bucket_idx_cur),
-<<<<<<< HEAD
-              cugraph::edge_src_dummy_property_t{}.view(),
-              cugraph::edge_dst_dummy_property_t{}.view(),
-=======
           cugraph::edge_src_dummy_property_t{}.view(),
           cugraph::edge_dst_dummy_property_t{}.view(),
->>>>>>> d58ec13e
           cugraph::edge_dummy_property_t{}.view(),
           e_op_t<key_t, vertex_t, payload_t>{},
           cugraph::reduce_op::plus<payload_t>{});
