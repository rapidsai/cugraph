--- conflicted
+++ resolved
@@ -254,16 +254,9 @@
       mg_new_frontier_key_buffer = cugraph::transform_reduce_v_frontier_outgoing_e_by_dst(
         *handle_,
         mg_graph_view,
-<<<<<<< HEAD
         mg_vertex_frontier.bucket(bucket_idx_cur),
-        mg_src_properties.device_view(),
-        mg_dst_properties.device_view(),
-=======
-        mg_vertex_frontier,
-        bucket_idx_cur,
         mg_src_properties.view(),
         mg_dst_properties.view(),
->>>>>>> 73e66a1e
         e_op_t<key_t, vertex_t, property_t, payload_t>{},
         cugraph::reduce_op::null{});
     } else {
@@ -271,16 +264,9 @@
         cugraph::transform_reduce_v_frontier_outgoing_e_by_dst(
           *handle_,
           mg_graph_view,
-<<<<<<< HEAD
           mg_vertex_frontier.bucket(bucket_idx_cur),
-          mg_src_properties.device_view(),
-          mg_dst_properties.device_view(),
-=======
-          mg_vertex_frontier,
-          bucket_idx_cur,
           mg_src_properties.view(),
           mg_dst_properties.view(),
->>>>>>> 73e66a1e
           e_op_t<key_t, vertex_t, property_t, payload_t>{},
           cugraph::reduce_op::plus<payload_t>{});
     }
@@ -421,16 +407,9 @@
           sg_new_frontier_key_buffer = cugraph::transform_reduce_v_frontier_outgoing_e_by_dst(
             *handle_,
             sg_graph_view,
-<<<<<<< HEAD
             sg_vertex_frontier.bucket(bucket_idx_cur),
-            sg_src_properties.device_view(),
-            sg_dst_properties.device_view(),
-=======
-            sg_vertex_frontier,
-            bucket_idx_cur,
             sg_src_properties.view(),
             sg_dst_properties.view(),
->>>>>>> 73e66a1e
             e_op_t<key_t, vertex_t, property_t, payload_t>{},
             cugraph::reduce_op::null{});
         } else {
@@ -438,16 +417,9 @@
             cugraph::transform_reduce_v_frontier_outgoing_e_by_dst(
               *handle_,
               sg_graph_view,
-<<<<<<< HEAD
               sg_vertex_frontier.bucket(bucket_idx_cur),
-              sg_src_properties.device_view(),
-              sg_dst_properties.device_view(),
-=======
-              sg_vertex_frontier,
-              bucket_idx_cur,
               sg_src_properties.view(),
               sg_dst_properties.view(),
->>>>>>> 73e66a1e
               e_op_t<key_t, vertex_t, property_t, payload_t>{},
               cugraph::reduce_op::plus<payload_t>{});
         }
