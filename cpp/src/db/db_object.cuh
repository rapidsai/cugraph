--- conflicted
+++ resolved
@@ -183,10 +183,10 @@
   db_table<idx_t> relationshipsTable;
 
   // The node labels table
-  db_table<idx_t>nodeLabelsTable;
+  db_table<idx_t> nodeLabelsTable;
 
   // The node properties table
-  db_table<idx_t>nodePropertiesTable;
+  db_table<idx_t> nodePropertiesTable;
 
   // The relationship property table
   db_table<idx_t> relationshipPropertiesTable;
@@ -195,10 +195,6 @@
   db_object();
   std::string query(std::string query);
 };
-<<<<<<< HEAD
-} //namespace db
-} //namespace cugraph
-=======
+
 }  // namespace db
-}  // namespace cugraph
->>>>>>> 455bd8fd
+}  // namespace cugraph