/*
 * Copyright (c) 2019, NVIDIA CORPORATION.
 *
 * Licensed under the Apache License, Version 2.0 (the "License");
 * you may not use this file except in compliance with the License.
 * You may obtain a copy of the License at
 *
 *     http://www.apache.org/licenses/LICENSE-2.0
 *
 * Unless required by applicable law or agreed to in writing, software
 * distributed under the License is distributed on an "AS IS" BASIS,
 * WITHOUT WARRANTIES OR CONDITIONS OF ANY KIND, either express or implied.
 * See the License for the specific language governing permissions and
 * limitations under the License.
 */

#pragma once

#include <cugraph.h>
#include <map>
#include <vector>
#include "utilities/graph_utils.cuh"
#include "rmm/device_buffer.hpp"

namespace cugraph {
namespace db {
/**
 * Class for representing an entry in a pattern, which may either be a variable or constant value
 * See description of db_pattern for more info on how this is used.
 */
<<<<<<< HEAD
template<typename idx_t>
=======
template <typename idx_t>
>>>>>>> 8c6070c4
class db_pattern_entry {
  bool is_var;
  idx_t constantValue;
  std::string variableName;
<<<<<<< HEAD
  public:
=======

 public:
>>>>>>> 8c6070c4
  db_pattern_entry(std::string variable);
  db_pattern_entry(idx_t constant);
  db_pattern_entry(const db_pattern_entry<idx_t>& other);
  db_pattern_entry& operator=(const db_pattern_entry<idx_t>& other);
  bool isVariable() const;
  idx_t getConstant() const;
  std::string getVariable() const;
};

/**
 * Class for representing a pattern (usually a triple pattern, but it's extensible)
 * A pattern in this sense consists of a sequence of entries each element is either a constant
 * value (an integer, since we dictionary encode everything) or a variable. Variables stand
 * in for unknown values that are being searched for. For example: if we have a pattern like
 * {'a', :haslabel, Person} (Where :haslabel and Person are dictionary encoded constants and
 * 'a' is a variable) We are looking for all nodes that have the label Person.
 */
<<<<<<< HEAD
template<typename idx_t>
class db_pattern {
  std::vector<db_pattern_entry<idx_t>> entries;
  public:
=======
template <typename idx_t>
class db_pattern {
  std::vector<db_pattern_entry<idx_t>> entries;

 public:
>>>>>>> 8c6070c4
  db_pattern();
  db_pattern(const db_pattern<idx_t>& other);
  db_pattern& operator=(const db_pattern<idx_t>& other);
  int getSize() const;
  const db_pattern_entry<idx_t>& getEntry(int position) const;
  void addEntry(db_pattern_entry<idx_t>& entry);
  bool isAllConstants();
};

/**
 * Class which encapsulates a CSR-style index on a column
 */
<<<<<<< HEAD
template<typename idx_t>
class db_column_index {
  rmm::device_buffer offsets;
  rmm::device_buffer indirection;

  public:
  db_column_index() = default;
  db_column_index(rmm::device_buffer&& off,
                  rmm::device_buffer&& ind);
  db_column_index(const db_column_index& other) = delete;
  db_column_index(db_column_index&& other) = default;
  ~db_column_index() = default;
  db_column_index& operator=(const db_column_index& other) = delete;
  db_column_index& operator=(db_column_index&& other) = default;
  void resetData(rmm::device_buffer&& offsets,
                 rmm::device_buffer&& indirection);
  idx_t* getOffsets();
  idx_t getOffsetsSize();
  idx_t* getIndirection();
  idx_t getIndirectionSize();
=======
template <typename idx_t>
class db_column_index {
  idx_t* offsets;
  idx_t* indirection;
  idx_t offsets_size;
  idx_t indirection_size;

  void deleteData();

 public:
  db_column_index();
  db_column_index(idx_t* offsets, idx_t offsets_size, idx_t* indirection, idx_t indirection_size);
  db_column_index(const db_column_index& other) = delete;
  db_column_index(db_column_index&& other);
  ~db_column_index();
  db_column_index& operator=(const db_column_index& other) = delete;
  db_column_index& operator                                =(db_column_index&& other);
  void resetData(idx_t* offsets, idx_t offsets_size, idx_t* indirection, idx_t indirection_size);
  idx_t* getOffsets();
  idx_t getOffsetsSize();
  idx_t* getIndirection();
  idx_t getIndirectionSize();

  /**
   * For debugging purposes only.
   * @return Human readable representation
   */
  std::string toString();
};
>>>>>>> 8c6070c4

/**
 * Class which encapsulates a result set binding
 */
template <typename idx_t>
class db_result {
  std::vector<idx_t*> columns;
  std::vector<std::string> names;
  bool dataValid;
  idx_t columnSize;

 public:
  db_result();
  db_result(db_result&& other);
  db_result(db_result& other)       = delete;
  db_result(const db_result& other) = delete;
  ~db_result();
  db_result& operator=(db_result&& other);
  db_result& operator=(db_result& other) = delete;
  db_result& operator=(const db_result& other) = delete;
  void deleteData();
  idx_t getSize();
  idx_t* getData(std::string idx);
  void addColumn(std::string columnName);
  void allocateColumns(idx_t size);
  /**
<<<<<<< HEAD
   * For debugging purposes only.
=======
   * For debugging purposes
>>>>>>> 8c6070c4
   * @return Human readable representation
   */
  std::string toString();
};
<<<<<<< HEAD
=======

/**
 * Class which glues an arbitrary number of columns together to form a table
 */
template <typename idx_t>
class db_table {
  std::vector<idx_t*> columns;
  idx_t column_size;
  std::vector<std::string> names;
  std::vector<db_pattern<idx_t>> inputBuffer;
  std::vector<db_column_index<idx_t>> indices;

 public:
  db_table();
  ~db_table();
  void addColumn(std::string name);
  void addEntry(db_pattern<idx_t>& pattern);
>>>>>>> 8c6070c4

/**
 * Class which encapsulates a result set binding
 */
template<typename idx_t>
class db_result {
  std::vector<rmm::device_buffer> columns;
  std::vector<std::string> names;
  bool dataValid;
  idx_t columnSize;
  public:
  db_result();
  db_result(db_result&& other);
  db_result(db_result& other) = delete;
  db_result(const db_result& other) = delete;
  ~db_result() = default;
  db_result& operator=(db_result&& other);
  db_result& operator=(db_result& other) = delete;
  db_result& operator=(const db_result& other) = delete;
  idx_t getSize();
  idx_t* getData(std::string idx);
  void addColumn(std::string columnName);
  void allocateColumns(idx_t size);
  /**
<<<<<<< HEAD
   * For debugging purposes
   * @return Human readable representation
   */
  std::string toString();
};

/**
 * Class which glues an arbitrary number of columns together to form a table
 */
template<typename idx_t>
class db_table {
  std::vector<rmm::device_buffer> columns;
  idx_t column_size;
  std::vector<std::string> names;
  std::vector<db_pattern<idx_t>> inputBuffer;
  std::vector<db_column_index<idx_t>> indices;
  public:
  db_table();
  ~db_table() = default;
  void addColumn(std::string name);
  void addEntry(db_pattern<idx_t>& pattern);

  /**
   * This method will rebuild the indices for each column in the table. This is done by
   * sorting a copy of the column along with an array which is a 0..n sequence, where
   * n is the number of entries in the column. The sorted column is used to produce an
   * offsets array and the sequence array becomes a permutation which maps the offset
   * position into the original table.
   */
  void rebuildIndices();

  /**
   * This method takes all the temporary input in the input buffer and appends it onto
   * the existing table.
   */
  void flush_input();

  /**
   * This method is for debugging purposes. It returns a human readable string representation
   * of the table.
   * @return Human readable string representation
   */
=======
   * This method will rebuild the indices for each column in the table. This is done by
   * sorting a copy of the column along with an array which is a 0..n sequence, where
   * n is the number of entries in the column. The sorted column is used to produce an
   * offsets array and the sequence array becomes a permutation which maps the offset
   * position into the original table.
   */
  void rebuildIndices();

  /**
   * This method takes all the temporary input in the input buffer and appends it onto
   * the existing table.
   */
  void flush_input();

  /**
   * This method is for debugging purposes. It returns a human readable string representation
   * of the table.
   * @return Human readable string representation
   */
>>>>>>> 8c6070c4
  std::string toString();
  db_column_index<idx_t>& getIndex(int idx);
  idx_t* getColumn(int idx);
  idx_t getColumnSize();
};

/**
 * The main database object. It stores the needed tables and provides a method hook to run
 * a query on the data.
 */
<<<<<<< HEAD
template<typename idx_t>
=======
template <typename idx_t>
>>>>>>> 8c6070c4
class db_object {
  // The dictionary and reverse dictionary encoding strings to ids and vice versa
  std::map<std::string, idx_t> valueToId;
  std::map<idx_t, std::string> idToValue;
  idx_t next_id;

  // The relationship table
<<<<<<< HEAD
  db_table<idx_t>relationshipsTable;

  // The relationship property table
  db_table<idx_t>relationshipPropertiesTable;

public:
  db_object();
  std::string query(std::string query);
};
}
} //namespace
=======
  db_table<idx_t> relationshipsTable;

  // The relationship property table
  db_table<idx_t> relationshipPropertiesTable;

 public:
  db_object();
  std::string query(std::string query);
};
}  // namespace db
}  // namespace cugraph
>>>>>>> 8c6070c4
<|MERGE_RESOLUTION|>--- conflicted
+++ resolved
@@ -19,8 +19,8 @@
 #include <cugraph.h>
 #include <map>
 #include <vector>
+#include "rmm/device_buffer.hpp"
 #include "utilities/graph_utils.cuh"
-#include "rmm/device_buffer.hpp"
 
 namespace cugraph {
 namespace db {
@@ -28,21 +28,13 @@
  * Class for representing an entry in a pattern, which may either be a variable or constant value
  * See description of db_pattern for more info on how this is used.
  */
-<<<<<<< HEAD
-template<typename idx_t>
-=======
 template <typename idx_t>
->>>>>>> 8c6070c4
 class db_pattern_entry {
   bool is_var;
   idx_t constantValue;
   std::string variableName;
-<<<<<<< HEAD
-  public:
-=======
 
  public:
->>>>>>> 8c6070c4
   db_pattern_entry(std::string variable);
   db_pattern_entry(idx_t constant);
   db_pattern_entry(const db_pattern_entry<idx_t>& other);
@@ -60,18 +52,11 @@
  * {'a', :haslabel, Person} (Where :haslabel and Person are dictionary encoded constants and
  * 'a' is a variable) We are looking for all nodes that have the label Person.
  */
-<<<<<<< HEAD
-template<typename idx_t>
-class db_pattern {
-  std::vector<db_pattern_entry<idx_t>> entries;
-  public:
-=======
 template <typename idx_t>
 class db_pattern {
   std::vector<db_pattern_entry<idx_t>> entries;
 
  public:
->>>>>>> 8c6070c4
   db_pattern();
   db_pattern(const db_pattern<idx_t>& other);
   db_pattern& operator=(const db_pattern<idx_t>& other);
@@ -84,46 +69,20 @@
 /**
  * Class which encapsulates a CSR-style index on a column
  */
-<<<<<<< HEAD
-template<typename idx_t>
+template <typename idx_t>
 class db_column_index {
   rmm::device_buffer offsets;
   rmm::device_buffer indirection;
 
-  public:
+ public:
   db_column_index() = default;
-  db_column_index(rmm::device_buffer&& off,
-                  rmm::device_buffer&& ind);
+  db_column_index(rmm::device_buffer&& off, rmm::device_buffer&& ind);
   db_column_index(const db_column_index& other) = delete;
-  db_column_index(db_column_index&& other) = default;
-  ~db_column_index() = default;
+  db_column_index(db_column_index&& other)      = default;
+  ~db_column_index()                            = default;
   db_column_index& operator=(const db_column_index& other) = delete;
   db_column_index& operator=(db_column_index&& other) = default;
-  void resetData(rmm::device_buffer&& offsets,
-                 rmm::device_buffer&& indirection);
-  idx_t* getOffsets();
-  idx_t getOffsetsSize();
-  idx_t* getIndirection();
-  idx_t getIndirectionSize();
-=======
-template <typename idx_t>
-class db_column_index {
-  idx_t* offsets;
-  idx_t* indirection;
-  idx_t offsets_size;
-  idx_t indirection_size;
-
-  void deleteData();
-
- public:
-  db_column_index();
-  db_column_index(idx_t* offsets, idx_t offsets_size, idx_t* indirection, idx_t indirection_size);
-  db_column_index(const db_column_index& other) = delete;
-  db_column_index(db_column_index&& other);
-  ~db_column_index();
-  db_column_index& operator=(const db_column_index& other) = delete;
-  db_column_index& operator                                =(db_column_index&& other);
-  void resetData(idx_t* offsets, idx_t offsets_size, idx_t* indirection, idx_t indirection_size);
+  void resetData(rmm::device_buffer&& offsets, rmm::device_buffer&& indirection);
   idx_t* getOffsets();
   idx_t getOffsetsSize();
   idx_t* getIndirection();
@@ -135,14 +94,13 @@
    */
   std::string toString();
 };
->>>>>>> 8c6070c4
 
 /**
  * Class which encapsulates a result set binding
  */
 template <typename idx_t>
 class db_result {
-  std::vector<idx_t*> columns;
+  std::vector<rmm::device_buffer> columns;
   std::vector<std::string> names;
   bool dataValid;
   idx_t columnSize;
@@ -152,62 +110,8 @@
   db_result(db_result&& other);
   db_result(db_result& other)       = delete;
   db_result(const db_result& other) = delete;
-  ~db_result();
-  db_result& operator=(db_result&& other);
-  db_result& operator=(db_result& other) = delete;
-  db_result& operator=(const db_result& other) = delete;
-  void deleteData();
-  idx_t getSize();
-  idx_t* getData(std::string idx);
-  void addColumn(std::string columnName);
-  void allocateColumns(idx_t size);
-  /**
-<<<<<<< HEAD
-   * For debugging purposes only.
-=======
-   * For debugging purposes
->>>>>>> 8c6070c4
-   * @return Human readable representation
-   */
-  std::string toString();
-};
-<<<<<<< HEAD
-=======
-
-/**
- * Class which glues an arbitrary number of columns together to form a table
- */
-template <typename idx_t>
-class db_table {
-  std::vector<idx_t*> columns;
-  idx_t column_size;
-  std::vector<std::string> names;
-  std::vector<db_pattern<idx_t>> inputBuffer;
-  std::vector<db_column_index<idx_t>> indices;
-
- public:
-  db_table();
-  ~db_table();
-  void addColumn(std::string name);
-  void addEntry(db_pattern<idx_t>& pattern);
->>>>>>> 8c6070c4
-
-/**
- * Class which encapsulates a result set binding
- */
-template<typename idx_t>
-class db_result {
-  std::vector<rmm::device_buffer> columns;
-  std::vector<std::string> names;
-  bool dataValid;
-  idx_t columnSize;
-  public:
-  db_result();
-  db_result(db_result&& other);
-  db_result(db_result& other) = delete;
-  db_result(const db_result& other) = delete;
-  ~db_result() = default;
-  db_result& operator=(db_result&& other);
+  ~db_result()                      = default;
+  db_result& operator               =(db_result&& other);
   db_result& operator=(db_result& other) = delete;
   db_result& operator=(const db_result& other) = delete;
   idx_t getSize();
@@ -215,7 +119,6 @@
   void addColumn(std::string columnName);
   void allocateColumns(idx_t size);
   /**
-<<<<<<< HEAD
    * For debugging purposes
    * @return Human readable representation
    */
@@ -225,14 +128,15 @@
 /**
  * Class which glues an arbitrary number of columns together to form a table
  */
-template<typename idx_t>
+template <typename idx_t>
 class db_table {
   std::vector<rmm::device_buffer> columns;
   idx_t column_size;
   std::vector<std::string> names;
   std::vector<db_pattern<idx_t>> inputBuffer;
   std::vector<db_column_index<idx_t>> indices;
-  public:
+
+ public:
   db_table();
   ~db_table() = default;
   void addColumn(std::string name);
@@ -258,27 +162,6 @@
    * of the table.
    * @return Human readable string representation
    */
-=======
-   * This method will rebuild the indices for each column in the table. This is done by
-   * sorting a copy of the column along with an array which is a 0..n sequence, where
-   * n is the number of entries in the column. The sorted column is used to produce an
-   * offsets array and the sequence array becomes a permutation which maps the offset
-   * position into the original table.
-   */
-  void rebuildIndices();
-
-  /**
-   * This method takes all the temporary input in the input buffer and appends it onto
-   * the existing table.
-   */
-  void flush_input();
-
-  /**
-   * This method is for debugging purposes. It returns a human readable string representation
-   * of the table.
-   * @return Human readable string representation
-   */
->>>>>>> 8c6070c4
   std::string toString();
   db_column_index<idx_t>& getIndex(int idx);
   idx_t* getColumn(int idx);
@@ -289,11 +172,7 @@
  * The main database object. It stores the needed tables and provides a method hook to run
  * a query on the data.
  */
-<<<<<<< HEAD
-template<typename idx_t>
-=======
 template <typename idx_t>
->>>>>>> 8c6070c4
 class db_object {
   // The dictionary and reverse dictionary encoding strings to ids and vice versa
   std::map<std::string, idx_t> valueToId;
@@ -301,19 +180,6 @@
   idx_t next_id;
 
   // The relationship table
-<<<<<<< HEAD
-  db_table<idx_t>relationshipsTable;
-
-  // The relationship property table
-  db_table<idx_t>relationshipPropertiesTable;
-
-public:
-  db_object();
-  std::string query(std::string query);
-};
-}
-} //namespace
-=======
   db_table<idx_t> relationshipsTable;
 
   // The relationship property table
@@ -324,5 +190,4 @@
   std::string query(std::string query);
 };
 }  // namespace db
-}  // namespace cugraph
->>>>>>> 8c6070c4
+}  // namespace cugraph