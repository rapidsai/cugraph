--- conflicted
+++ resolved
@@ -16,15 +16,9 @@
 
 #pragma once
 
-<<<<<<< HEAD
 #include "db/db_context.cuh"
 #include "db/db_table.cuh"
-=======
-#include <map>
-#include <vector>
-#include "rmm/device_buffer.hpp"
-#include "utilities/graph_utils.cuh"
->>>>>>> 5b0b9118
+#include <string>
 
 namespace cugraph {
 namespace db {
