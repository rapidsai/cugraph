--- conflicted
+++ resolved
@@ -19,13 +19,7 @@
 
 namespace cugraph {
 namespace db {
-<<<<<<< HEAD
-  std::string getParserVersion();
-  void printOutAst(std::string input);
-} // namespace db
-} // namespace cugraph
-=======
 std::string getParserVersion();
-}
-}  // namespace cugraph
->>>>>>> 455bd8fd
+void printOutAst(std::string input);
+}  // namespace db
+}  // namespace cugraph