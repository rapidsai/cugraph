--- conflicted
+++ resolved
@@ -14,22 +14,12 @@
  * limitations under the License.
  */
 
-<<<<<<< HEAD
 #include <cypher-parser.h>
+#include <raft/cudart_utils.h>
 #include <db/db_execution.cuh>
 #include <db/db_object.cuh>
-=======
-#include <db/db_object.cuh>
-
 #include <utilities/error.hpp>
 
-#include <raft/cudart_utils.h>
-#include <rmm/thrust_rmm_allocator.h>
-
-#include <thrust/binary_search.h>
-#include <cub/device/device_run_length_encode.cuh>
-
->>>>>>> 9f71b906
 #include <sstream>
 
 namespace cugraph {
@@ -89,7 +79,7 @@
   std::stringstream ss;
   ss << "Database:\n";
   ss << "Encoder:\n";
-  ss << idEncoder.toString();
+  ss << idEncoder.to_string();
   ss << "Relationships Table:\n";
   ss << relationshipsTable.toString();
   ss << "Node Labels Table:\n";
