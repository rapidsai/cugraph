/*
 * Copyright (c) 2021-2025, NVIDIA CORPORATION.
 *
 * Licensed under the Apache License, Version 2.0 (the "License");
 * you may not use this file except in compliance with the License.
 * You may obtain a copy of the License at
 *
 *     http://www.apache.org/licenses/LICENSE-2.0
 *
 * Unless required by applicable law or agreed to in writing, software
 * distributed under the License is distributed on an "AS IS" BASIS,
 * WITHOUT WARRANTIES OR CONDITIONS OF ANY KIND, either express or implied.
 * See the License for the specific language governing permissions and
 * limitations under the License.
 */

#pragma once

#include <cugraph/detail/shuffle_wrappers.hpp>
#include <cugraph/graph.hpp>
#include <cugraph/graph_functions.hpp>
#include <cugraph/shuffle_functions.hpp>
#include <cugraph/utilities/error.hpp>

#include <raft/core/handle.hpp>

#include <rmm/device_uvector.hpp>

#include <thrust/sequence.h>

#include <algorithm>
#include <optional>
#include <tuple>
#include <type_traits>

namespace cugraph {

namespace {

// FIXME:  This function should support edge id/type
template <typename vertex_t,
          typename edge_t,
          typename weight_t,
          bool store_transposed,
          bool multi_gpu>
std::enable_if_t<
  multi_gpu,
  std::tuple<
    graph_t<vertex_t, edge_t, store_transposed, multi_gpu>,
    std::optional<
      edge_property_t<graph_view_t<vertex_t, edge_t, store_transposed, multi_gpu>, weight_t>>,
    std::optional<rmm::device_uvector<vertex_t>>>>
transpose_graph_impl(
  raft::handle_t const& handle,
  graph_t<vertex_t, edge_t, store_transposed, multi_gpu>&& graph,
  std::optional<edge_property_t<graph_view_t<vertex_t, edge_t, store_transposed, multi_gpu>,
                                weight_t>>&& edge_weights,
  std::optional<rmm::device_uvector<vertex_t>>&& renumber_map,
  bool do_expensive_check)
{
  auto graph_view = graph.view();

  CUGRAPH_EXPECTS(renumber_map.has_value(),
                  "Invalid input arguments: renumber_map.has_value() should be true if multi-GPU.");
  CUGRAPH_EXPECTS(
    (*renumber_map).size() == static_cast<size_t>(graph_view.local_vertex_partition_range_size()),
    "Invalid input arguments: (*renumber_map).size() should match with the local "
    "vertex partition range size.");

  if (do_expensive_check) { /* currently, nothing to do */
  }

  if (graph.is_symmetric()) {
    return std::make_tuple(std::move(graph), std::move(edge_weights), std::move(renumber_map));
  }

  auto is_multigraph = graph.is_multigraph();

  rmm::device_uvector<vertex_t> edgelist_srcs(0, handle.get_stream());
  rmm::device_uvector<vertex_t> edgelist_dsts(0, handle.get_stream());
  std::optional<rmm::device_uvector<weight_t>> edgelist_weights{std::nullopt};

  std::tie(edgelist_srcs, edgelist_dsts, edgelist_weights, std::ignore, std::ignore) =
    decompress_to_edgelist(
      handle,
      graph_view,
      edge_weights
        ? std::optional<edge_property_view_t<edge_t, weight_t const*>>{(*edge_weights).view()}
        : std::nullopt,
      std::optional<edge_property_view_t<edge_t, edge_t const*>>{std::nullopt},
      std::optional<cugraph::edge_property_view_t<edge_t, int32_t const*>>{std::nullopt},
      std::make_optional<raft::device_span<vertex_t const>>((*renumber_map).data(),
                                                            (*renumber_map).size()));
  graph = graph_t<vertex_t, edge_t, store_transposed, multi_gpu>(handle);

  std::tie(edgelist_dsts,
           edgelist_srcs,
           edgelist_weights,
           std::ignore,
           std::ignore,
           std::ignore,
           std::ignore,
           std::ignore) =
<<<<<<< HEAD
    shuffle_ext_edges<vertex_t, edge_t, weight_t, int32_t, int32_t>(
      handle,
      std::move(store_transposed ? edgelist_srcs : edgelist_dsts),
      std::move(store_transposed ? edgelist_dsts : edgelist_srcs),
      std::move(edgelist_weights),
      std::nullopt,
      std::nullopt,
      std::nullopt,
      std::nullopt);
=======
    shuffle_ext_edges<vertex_t, edge_t, weight_t, int32_t, int32_t>(handle,
                                                                    std::move(edgelist_dsts),
                                                                    std::move(edgelist_srcs),
                                                                    std::move(edgelist_weights),
                                                                    std::nullopt,
                                                                    std::nullopt,
                                                                    std::nullopt,
                                                                    std::nullopt,
                                                                    store_transposed);
>>>>>>> c959469f

  graph_t<vertex_t, edge_t, store_transposed, multi_gpu> transposed_graph(handle);
  std::optional<
    edge_property_t<graph_view_t<vertex_t, edge_t, store_transposed, multi_gpu>, weight_t>>
    transposed_edge_weights{};
  std::optional<rmm::device_uvector<vertex_t>> new_renumber_map{std::nullopt};
  std::tie(transposed_graph, transposed_edge_weights, std::ignore, std::ignore, new_renumber_map) =
    create_graph_from_edgelist<vertex_t, edge_t, weight_t, int32_t, store_transposed, multi_gpu>(
      handle,
      std::move(renumber_map),
      std::move(edgelist_dsts),
      std::move(edgelist_srcs),
      std::move(edgelist_weights),
      std::nullopt,
      std::nullopt,
      graph_properties_t{false, is_multigraph},
      true);

  return std::make_tuple(
    std::move(transposed_graph), std::move(transposed_edge_weights), std::move(new_renumber_map));
}

template <typename vertex_t,
          typename edge_t,
          typename weight_t,
          bool store_transposed,
          bool multi_gpu>
std::enable_if_t<
  !multi_gpu,
  std::tuple<
    graph_t<vertex_t, edge_t, store_transposed, multi_gpu>,
    std::optional<
      edge_property_t<graph_view_t<vertex_t, edge_t, store_transposed, multi_gpu>, weight_t>>,
    std::optional<rmm::device_uvector<vertex_t>>>>
transpose_graph_impl(
  raft::handle_t const& handle,
  graph_t<vertex_t, edge_t, store_transposed, multi_gpu>&& graph,
  std::optional<edge_property_t<graph_view_t<vertex_t, edge_t, store_transposed, multi_gpu>,
                                weight_t>>&& edge_weights,
  std::optional<rmm::device_uvector<vertex_t>>&& renumber_map,
  bool do_expensive_check)
{
  auto graph_view = graph.view();

  CUGRAPH_EXPECTS(
    !renumber_map.has_value() ||
      (*renumber_map).size() == static_cast<size_t>(graph_view.local_vertex_partition_range_size()),
    "Invalid input arguments: if renumber_map.has_value() == true, (*renumber_map).size() should "
    "match with the local vertex partition range size.");

  if (do_expensive_check) { /* currently, nothing to do */
  }

  if (graph.is_symmetric()) {
    return std::make_tuple(std::move(graph), std::move(edge_weights), std::move(renumber_map));
  }

  auto number_of_vertices = graph.number_of_vertices();
  auto is_multigraph      = graph.is_multigraph();
  bool renumber           = renumber_map.has_value();

  rmm::device_uvector<vertex_t> edgelist_srcs(0, handle.get_stream());
  rmm::device_uvector<vertex_t> edgelist_dsts(0, handle.get_stream());
  std::optional<rmm::device_uvector<weight_t>> edgelist_weights{std::nullopt};

  std::tie(edgelist_srcs, edgelist_dsts, edgelist_weights, std::ignore, std::ignore) =
    decompress_to_edgelist(
      handle,
      graph_view,
      edge_weights
        ? std::optional<edge_property_view_t<edge_t, weight_t const*>>{(*edge_weights).view()}
        : std::nullopt,
      std::optional<edge_property_view_t<edge_t, edge_t const*>>{std::nullopt},
      std::optional<cugraph::edge_property_view_t<edge_t, int32_t const*>>{std::nullopt},
      renumber_map ? std::make_optional<raft::device_span<vertex_t const>>((*renumber_map).data(),
                                                                           (*renumber_map).size())
                   : std::nullopt);
  graph         = graph_t<vertex_t, edge_t, store_transposed, multi_gpu>(handle);
  auto vertices = renumber ? std::move(renumber_map)
                           : std::make_optional<rmm::device_uvector<vertex_t>>(number_of_vertices,
                                                                               handle.get_stream());
  if (!renumber) {
    thrust::sequence(
      handle.get_thrust_policy(), (*vertices).begin(), (*vertices).end(), vertex_t{0});
  }

  graph_t<vertex_t, edge_t, store_transposed, multi_gpu> transposed_graph(handle);
  std::optional<
    edge_property_t<graph_view_t<vertex_t, edge_t, store_transposed, multi_gpu>, weight_t>>
    transposed_edge_weights{};
  std::optional<rmm::device_uvector<vertex_t>> new_renumber_map{std::nullopt};
  std::tie(transposed_graph, transposed_edge_weights, std::ignore, std::ignore, new_renumber_map) =
    create_graph_from_edgelist<vertex_t, edge_t, weight_t, int32_t, store_transposed, multi_gpu>(
      handle,
      std::move(vertices),
      std::move(edgelist_dsts),
      std::move(edgelist_srcs),
      std::move(edgelist_weights),
      std::nullopt,
      std::nullopt,
      graph_properties_t{false, is_multigraph},
      renumber);

  return std::make_tuple(
    std::move(transposed_graph), std::move(transposed_edge_weights), std::move(new_renumber_map));
}

}  // namespace

template <typename vertex_t,
          typename edge_t,
          typename weight_t,
          bool store_transposed,
          bool multi_gpu>
std::tuple<
  graph_t<vertex_t, edge_t, store_transposed, multi_gpu>,
  std::optional<
    edge_property_t<graph_view_t<vertex_t, edge_t, store_transposed, multi_gpu>, weight_t>>,
  std::optional<rmm::device_uvector<vertex_t>>>
transpose_graph(
  raft::handle_t const& handle,
  graph_t<vertex_t, edge_t, store_transposed, multi_gpu>&& graph,
  std::optional<edge_property_t<graph_view_t<vertex_t, edge_t, store_transposed, multi_gpu>,
                                weight_t>>&& edge_weights,
  std::optional<rmm::device_uvector<vertex_t>>&& renumber_map,
  bool do_expensive_check)
{
  return transpose_graph_impl(

    handle, std::move(graph), std::move(edge_weights), std::move(renumber_map), do_expensive_check);
}

}  // namespace cugraph<|MERGE_RESOLUTION|>--- conflicted
+++ resolved
@@ -101,17 +101,6 @@
            std::ignore,
            std::ignore,
            std::ignore) =
-<<<<<<< HEAD
-    shuffle_ext_edges<vertex_t, edge_t, weight_t, int32_t, int32_t>(
-      handle,
-      std::move(store_transposed ? edgelist_srcs : edgelist_dsts),
-      std::move(store_transposed ? edgelist_dsts : edgelist_srcs),
-      std::move(edgelist_weights),
-      std::nullopt,
-      std::nullopt,
-      std::nullopt,
-      std::nullopt);
-=======
     shuffle_ext_edges<vertex_t, edge_t, weight_t, int32_t, int32_t>(handle,
                                                                     std::move(edgelist_dsts),
                                                                     std::move(edgelist_srcs),
@@ -121,7 +110,6 @@
                                                                     std::nullopt,
                                                                     std::nullopt,
                                                                     store_transposed);
->>>>>>> c959469f
 
   graph_t<vertex_t, edge_t, store_transposed, multi_gpu> transposed_graph(handle);
   std::optional<
