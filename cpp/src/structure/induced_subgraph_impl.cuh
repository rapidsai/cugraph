--- conflicted
+++ resolved
@@ -22,11 +22,7 @@
 
 #include <cugraph/detail/utility_wrappers.hpp>
 #include <cugraph/edge_partition_device_view.cuh>
-<<<<<<< HEAD
 #include <cugraph/edge_partition_edge_property_device_view.cuh>
-=======
-#include <cugraph/edge_src_dst_property.hpp>
->>>>>>> e2a34687
 #include <cugraph/graph_functions.hpp>
 #include <cugraph/graph_view.hpp>
 #include <cugraph/partition_manager.hpp>
@@ -219,50 +215,6 @@
   dst_subgraph_vertices = raft::device_span<vertex_t const>(dst_subgraph_vertices_v.data(),
                                                             dst_subgraph_vertices_v.size());
 
-<<<<<<< HEAD
-    auto edge_partition = edge_partition_device_view_t<vertex_t, edge_t, multi_gpu>(
-      graph_view.local_edge_partition_view());
-    // count the numbers of the induced subgraph edges for each vertex in the aggregate subgraph
-    // vertex list.
-    thrust::transform(
-      handle.get_thrust_policy(),
-      thrust::make_counting_iterator(size_t{0}),
-      thrust::make_counting_iterator(num_aggregate_subgraph_vertices),
-      subgraph_vertex_output_offsets.begin(),
-      [subgraph_offsets, subgraph_vertices, edge_partition] __device__(auto i) {
-        auto subgraph_idx =
-          thrust::distance(subgraph_offsets.begin() + 1,
-                           thrust::upper_bound(
-                             thrust::seq, subgraph_offsets.begin(), subgraph_offsets.end() - 1, i));
-        vertex_t const* indices{nullptr};
-        [[maybe_unused]] edge_t local_edge_offset{};
-        edge_t local_degree{};
-        auto major_offset = edge_partition.major_offset_from_major_nocheck(subgraph_vertices[i]);
-        thrust::tie(indices, local_edge_offset, local_degree) =
-          edge_partition.local_edges(major_offset);
-        // FIXME: this is inefficient for high local degree vertices
-        return thrust::count_if(
-          thrust::seq,
-          indices,
-          indices + local_degree,
-          [vertex_first = subgraph_vertices.begin() + subgraph_offsets[subgraph_idx],
-           vertex_last =
-             subgraph_vertices.begin() + subgraph_offsets[subgraph_idx + 1]] __device__(auto nbr) {
-            return thrust::binary_search(thrust::seq, vertex_first, vertex_last, nbr);
-          });
-      });
-    thrust::exclusive_scan(handle.get_thrust_policy(),
-                           subgraph_vertex_output_offsets.begin(),
-                           subgraph_vertex_output_offsets.end(),
-                           subgraph_vertex_output_offsets.begin());
-
-    size_t num_aggregate_edges{};
-    raft::update_host(&num_aggregate_edges,
-                      subgraph_vertex_output_offsets.data() + num_aggregate_subgraph_vertices,
-                      1,
-                      handle.get_stream());
-    handle.sync_stream();
-=======
   // 3. Call extract_transform_v_frontier_e with a functor that
   //    returns thrust::nullopt if the destination vertex has
   //    a property of 0, return the edge if the destination
@@ -274,28 +226,12 @@
                     subgraph_offsets.data(),
                     subgraph_offsets.size(),
                     handle.get_stream());
->>>>>>> e2a34687
 
   graph_ids_v = detail::expand_sparse_offsets(subgraph_offsets, size_t{0}, handle.get_stream());
 
-<<<<<<< HEAD
-    auto edge_partition_weight_view =
-      edge_weight_view
-        ? std::make_optional<
-            detail::edge_partition_edge_property_device_view_t<edge_t, weight_t const*>>(
-            *edge_weight_view, 0)
-        : std::nullopt;
-
-    rmm::device_uvector<vertex_t> edge_majors(num_aggregate_edges, handle.get_stream());
-    rmm::device_uvector<vertex_t> edge_minors(num_aggregate_edges, handle.get_stream());
-    auto edge_weights = edge_weight_view ? std::make_optional<rmm::device_uvector<weight_t>>(
-                                             num_aggregate_edges, handle.get_stream())
-                                         : std::nullopt;
-=======
   vertex_frontier.bucket(0).insert(
     thrust::make_zip_iterator(subgraph_vertices.begin(), graph_ids_v.begin()),
     thrust::make_zip_iterator(subgraph_vertices.end(), graph_ids_v.end()));
->>>>>>> e2a34687
 
   graph_ids_v.resize(0, handle.get_stream());
   graph_ids_v.shrink_to_fit(handle.get_stream());
@@ -321,72 +257,6 @@
 
     thrust::sort_by_key(
       handle.get_thrust_policy(),
-<<<<<<< HEAD
-      thrust::make_counting_iterator(size_t{0}),
-      thrust::make_counting_iterator(num_aggregate_subgraph_vertices),
-      [subgraph_offsets,
-       subgraph_vertices,
-       edge_partition,
-       edge_partition_weight_view,
-       subgraph_vertex_output_offsets = subgraph_vertex_output_offsets.data(),
-       edge_majors                    = edge_majors.data(),
-       edge_minors                    = edge_minors.data(),
-       edge_weights = edge_weights ? thrust::optional<weight_t*>{(*edge_weights).data()}
-                                   : thrust::nullopt] __device__(auto i) {
-        auto subgraph_idx = thrust::distance(
-          subgraph_offsets.begin() + 1,
-          thrust::upper_bound(
-            thrust::seq, subgraph_offsets.begin(), subgraph_offsets.end() - 1, size_t{i}));
-        vertex_t const* indices{nullptr};
-        edge_t local_edge_offset{};
-        edge_t local_degree{};
-        auto major_offset = edge_partition.major_offset_from_major_nocheck(subgraph_vertices[i]);
-        thrust::tie(indices, local_edge_offset, local_degree) =
-          edge_partition.local_edges(major_offset);
-        if (edge_partition_weight_view) {
-          auto triplet_first = thrust::make_zip_iterator(
-            thrust::make_tuple(thrust::make_constant_iterator(subgraph_vertices[i]),
-                               indices,
-                               (*edge_partition_weight_view).get_iter(local_edge_offset)));
-          // FIXME: this is inefficient for high local degree vertices
-          thrust::copy_if(
-            thrust::seq,
-            triplet_first,
-            triplet_first + local_degree,
-            thrust::make_zip_iterator(thrust::make_tuple(edge_majors, edge_minors, *edge_weights)) +
-              subgraph_vertex_output_offsets[i],
-            [vertex_first = subgraph_vertices.begin() + subgraph_offsets[subgraph_idx],
-             vertex_last =
-               subgraph_vertices.begin() + subgraph_offsets[subgraph_idx + 1]] __device__(auto t) {
-              return thrust::binary_search(
-                thrust::seq, vertex_first, vertex_last, thrust::get<1>(t));
-            });
-        } else {
-          auto pair_first = thrust::make_zip_iterator(
-            thrust::make_tuple(thrust::make_constant_iterator(subgraph_vertices[i]), indices));
-          // FIXME: this is inefficient for high local degree vertices
-          thrust::copy_if(
-            thrust::seq,
-            pair_first,
-            pair_first + local_degree,
-            thrust::make_zip_iterator(thrust::make_tuple(edge_majors, edge_minors)) +
-              subgraph_vertex_output_offsets[i],
-            [vertex_first = subgraph_vertices.begin() + subgraph_offsets[subgraph_idx],
-             vertex_last =
-               subgraph_vertices.begin() + subgraph_offsets[subgraph_idx + 1]] __device__(auto t) {
-              return thrust::binary_search(
-                thrust::seq, vertex_first, vertex_last, thrust::get<1>(t));
-            });
-        }
-      });
-
-    rmm::device_uvector<size_t> subgraph_edge_offsets(subgraph_offsets.size(), handle.get_stream());
-    thrust::gather(handle.get_thrust_policy(),
-                   subgraph_offsets.begin(),
-                   subgraph_offsets.end(),
-                   subgraph_vertex_output_offsets.begin(),
-                   subgraph_edge_offsets.begin());
-=======
       thrust::make_zip_iterator(
         subgraph_edge_graph_ids.begin(), edge_majors.begin(), edge_minors.begin()),
       thrust::make_zip_iterator(
@@ -418,7 +288,6 @@
                                            size_t{subgraph_offsets.size() - 1},
                                            handle.get_stream());
 
->>>>>>> e2a34687
 #ifdef TIMING
   hr_timer.stop();
   hr_timer.display(std::cout);
