--- conflicted
+++ resolved
@@ -105,11 +105,6 @@
 
       // update intermediate relabel map
 
-<<<<<<< HEAD
-=======
-      handle.sync_stream();  // cuco::static_map currently does not take stream
-
->>>>>>> efbff09a
       auto poly_alloc =
         rmm::mr::polymorphic_allocator<char>(rmm::mr::get_current_device_resource());
       auto stream_adapter = rmm::mr::make_stream_allocator_adaptor(poly_alloc, handle.get_stream());
@@ -148,11 +143,6 @@
           [key_func] __device__(auto val) { return key_func(val); },
           handle.get_stream());
 
-<<<<<<< HEAD
-=======
-        handle.sync_stream();  // cuco::static_map currently does not take stream
-
->>>>>>> efbff09a
         if (skip_missing_labels) {
           thrust::transform(handle.get_thrust_policy(),
                             rx_unique_old_labels.begin(),
@@ -179,11 +169,6 @@
       }
     }
 
-<<<<<<< HEAD
-=======
-    handle.sync_stream();  // cuco::static_map currently does not take stream
-
->>>>>>> efbff09a
     {
       auto poly_alloc =
         rmm::mr::polymorphic_allocator<char>(rmm::mr::get_current_device_resource());
@@ -213,7 +198,6 @@
                        handle.get_stream());
     }
   } else {
-<<<<<<< HEAD
     auto poly_alloc = rmm::mr::polymorphic_allocator<char>(rmm::mr::get_current_device_resource());
     auto stream_adapter = rmm::mr::make_stream_allocator_adaptor(poly_alloc, handle.get_stream());
     cuco::static_map<vertex_t, vertex_t, cuda::thread_scope_device, decltype(stream_adapter)>
@@ -225,19 +209,6 @@
         invalid_vertex_id<vertex_t>::value,
         stream_adapter,
         handle.get_stream());
-=======
-    handle.sync_stream();  // cuco::static_map currently does not take stream
-
-    auto poly_alloc = rmm::mr::polymorphic_allocator<char>(rmm::mr::get_current_device_resource());
-    auto stream_adapter = rmm::mr::make_stream_allocator_adaptor(poly_alloc, cudaStream_t{nullptr});
-    cuco::static_map<vertex_t, vertex_t, cuda::thread_scope_device, decltype(stream_adapter)>
-      relabel_map{// cuco::static_map requires at least one empty slot
-                  std::max(static_cast<size_t>(static_cast<double>(num_label_pairs) / load_factor),
-                           static_cast<size_t>(num_label_pairs) + 1),
-                  invalid_vertex_id<vertex_t>::value,
-                  invalid_vertex_id<vertex_t>::value,
-                  stream_adapter};
->>>>>>> efbff09a
 
     auto pair_first = thrust::make_zip_iterator(
       thrust::make_tuple(std::get<0>(old_new_label_pairs), std::get<1>(old_new_label_pairs)));
