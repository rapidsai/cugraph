/*
 * Copyright (c) 2020-2022, NVIDIA CORPORATION.
 *
 * Licensed under the Apache License, Version 2.0 (the "License");
 * you may not use this file except in compliance with the License.
 * You may obtain a copy of the License at
 *
 *     http://www.apache.org/licenses/LICENSE-2.0
 *
 * Unless required by applicable law or agreed to in writing, software
 * distributed under the License is distributed on an "AS IS" BASIS,
 * WITHOUT WARRANTIES OR CONDITIONS OF ANY KIND, either express or implied.
 * See the License for the specific language governing permissions and
 * limitations under the License.
 */
#pragma once

#include <cugraph/detail/graph_utils.cuh>
#include <cugraph/graph.hpp>
#include <cugraph/graph_functions.hpp>
#include <cugraph/utilities/collect_comm.cuh>
#include <cugraph/utilities/error.hpp>
#include <cugraph/utilities/host_scalar_comm.cuh>

#include <cuco/static_map.cuh>
#include <rmm/mr/device/per_device_resource.hpp>
#include <rmm/mr/device/polymorphic_allocator.hpp>

#include <thrust/binary_search.h>
#include <thrust/copy.h>
#include <thrust/count.h>
#include <thrust/iterator/counting_iterator.h>
#include <thrust/iterator/transform_iterator.h>
#include <thrust/iterator/zip_iterator.h>
#include <thrust/sort.h>
#include <thrust/transform.h>
#include <thrust/tuple.h>

namespace cugraph {

namespace detail {

template <typename vertex_t>
void unrenumber_local_int_edges(
  raft::handle_t const& handle,
  std::vector<vertex_t*> const& edgelist_majors /* [INOUT] */,
  std::vector<vertex_t*> const& edgelist_minors /* [INOUT] */,
  std::vector<size_t> const& edgelist_edge_counts,
  vertex_t const* renumber_map_labels,
  std::vector<vertex_t> const& vertex_partition_lasts,
  std::optional<std::vector<std::vector<size_t>>> const& edgelist_intra_partition_segment_offsets,
  bool do_expensive_check)
{
  double constexpr load_factor = 0.7;

  auto& comm               = handle.get_comms();
  auto const comm_size     = comm.get_size();
  auto const comm_rank     = comm.get_rank();
  auto& row_comm           = handle.get_subcomm(cugraph::partition_2d::key_naming_t().row_name());
  auto const row_comm_size = row_comm.get_size();
  auto const row_comm_rank = row_comm.get_rank();
  auto& col_comm           = handle.get_subcomm(cugraph::partition_2d::key_naming_t().col_name());
  auto const col_comm_size = col_comm.get_size();
  auto const col_comm_rank = col_comm.get_rank();

  CUGRAPH_EXPECTS(edgelist_majors.size() == static_cast<size_t>(col_comm_size),
                  "Invalid input arguments: erroneous edgelist_majors.size().");
  CUGRAPH_EXPECTS(edgelist_minors.size() == static_cast<size_t>(col_comm_size),
                  "Invalid input arguments: erroneous edgelist_minors.size().");
  CUGRAPH_EXPECTS(edgelist_edge_counts.size() == static_cast<size_t>(col_comm_size),
                  "Invalid input arguments: erroneous edgelist_edge_counts.size().");
  CUGRAPH_EXPECTS(std::is_sorted(vertex_partition_lasts.begin(), vertex_partition_lasts.end()),
                  "Invalid input arguments: vertex_partition_lasts is not sorted.");
  if (edgelist_intra_partition_segment_offsets) {
    CUGRAPH_EXPECTS(
      (*edgelist_intra_partition_segment_offsets).size() == static_cast<size_t>(col_comm_size),
      "Invalid input arguments: erroneous (*edgelist_intra_partition_segment_offsets).size().");
    for (size_t i = 0; i < edgelist_majors.size(); ++i) {
      CUGRAPH_EXPECTS(
        (*edgelist_intra_partition_segment_offsets)[i].size() ==
          static_cast<size_t>(row_comm_size + 1),
        "Invalid input arguments: erroneous (*edgelist_intra_partition_segment_offsets)[].size().");
      CUGRAPH_EXPECTS(
        std::is_sorted((*edgelist_intra_partition_segment_offsets)[i].begin(),
                       (*edgelist_intra_partition_segment_offsets)[i].end()),
        "Invalid input arguments: (*edgelist_intra_partition_segment_offsets)[] is not sorted.");
      CUGRAPH_EXPECTS(
        ((*edgelist_intra_partition_segment_offsets)[i][0] == 0) &&
          ((*edgelist_intra_partition_segment_offsets)[i].back() == edgelist_edge_counts[i]),
        "Invalid input arguments: (*edgelist_intra_partition_segment_offsets)[][0] should be 0 and "
        "(*edgelist_intra_partition_segment_offsets)[].back() should coincide with "
        "edgelist_edge_counts[].");
    }
  }

  if (do_expensive_check) {
    for (size_t i = 0; i < edgelist_majors.size(); ++i) {
      auto vertex_partition_rank        = static_cast<int>(i) * row_comm_size + row_comm_rank;
      auto matrix_partition_major_first = vertex_partition_rank == 0
                                            ? vertex_t{0}
                                            : vertex_partition_lasts[vertex_partition_rank - 1];
      auto matrix_partition_major_last  = vertex_partition_lasts[vertex_partition_rank];
      CUGRAPH_EXPECTS(
        thrust::count_if(
          handle.get_thrust_policy(),
          edgelist_majors[i],
          edgelist_majors[i] + edgelist_edge_counts[i],
          [matrix_partition_major_first, matrix_partition_major_last] __device__(auto v) {
            return v != invalid_vertex_id<vertex_t>::value &&
                   (v < matrix_partition_major_first || v >= matrix_partition_major_last);
          }) == 0,
        "Invalid input arguments: there are out-of-range vertices in [edgelist_majors[], "
        "edgelist_majors[] + edgelist_edge_counts[]).");

      if (edgelist_intra_partition_segment_offsets) {
        for (int j = 0; j < row_comm_size; ++j) {
          auto vertex_partition_rank = col_comm_rank * row_comm_size + j;
          auto valid_first           = vertex_partition_rank == 0
                                         ? vertex_t{0}
                                         : vertex_partition_lasts[vertex_partition_rank - 1];
          auto valid_last            = vertex_partition_lasts[vertex_partition_rank];
          CUGRAPH_EXPECTS(
            thrust::count_if(
              handle.get_thrust_policy(),
              edgelist_minors[i] + (*edgelist_intra_partition_segment_offsets)[i][j],
              edgelist_minors[i] + (*edgelist_intra_partition_segment_offsets)[i][j + 1],
              [valid_first, valid_last] __device__(auto v) {
                return v != invalid_vertex_id<vertex_t>::value &&
                       (v < valid_first || v >= valid_last);
              }) == 0,
            "Invalid input arguments: there are out-of-range vertices in [edgelist_minors[], "
            "edgelist_minors[] + edgelist_edge_counts[]).");
        }
      } else {
        auto matrix_partition_minor_first =
          (col_comm_rank * row_comm_size) == 0
            ? vertex_t{0}
            : vertex_partition_lasts[col_comm_rank * row_comm_size - 1];
        auto matrix_partition_minor_last =
          vertex_partition_lasts[col_comm_rank * row_comm_size + row_comm_size - 1];
        CUGRAPH_EXPECTS(
          thrust::count_if(
            handle.get_thrust_policy(),
            edgelist_minors[i],
            edgelist_minors[i] + edgelist_edge_counts[i],
            [matrix_partition_minor_first, matrix_partition_minor_last] __device__(auto v) {
              return v != invalid_vertex_id<vertex_t>::value &&
                     (v < matrix_partition_minor_first || v >= matrix_partition_minor_last);
            }) == 0,
          "Invalid input arguments: there are out-of-range vertices in [edgelist_minors[], "
          "edgelist_minors[] + edgelist_edge_counts[]).");
      }
    }
  }

  auto number_of_edges =
    host_scalar_allreduce(comm,
                          std::reduce(edgelist_edge_counts.begin(), edgelist_edge_counts.end()),
                          raft::comms::op_t::SUM,
                          handle.get_stream());

  // FIXME: compare this hash based approach with a binary search based approach in both memory
  // footprint and execution time

  {
    vertex_t max_matrix_partition_major_size{0};
    for (size_t i = 0; i < edgelist_majors.size(); ++i) {
      auto vertex_partition_rank = static_cast<int>(i) * row_comm_size + row_comm_rank;
      auto matrix_partition_major_size =
        vertex_partition_lasts[vertex_partition_rank] -
        (vertex_partition_rank == 0 ? vertex_t{0}
                                    : vertex_partition_lasts[vertex_partition_rank - 1]);
      max_matrix_partition_major_size =
        std::max(max_matrix_partition_major_size, matrix_partition_major_size);
    }
    rmm::device_uvector<vertex_t> renumber_map_major_labels(max_matrix_partition_major_size,
                                                            handle.get_stream());
    for (size_t i = 0; i < edgelist_majors.size(); ++i) {
      auto vertex_partition_rank        = static_cast<int>(i) * row_comm_size + row_comm_rank;
      auto matrix_partition_major_first = vertex_partition_rank == 0
                                            ? vertex_t{0}
                                            : vertex_partition_lasts[vertex_partition_rank - 1];
      auto matrix_partition_major_last  = vertex_partition_lasts[vertex_partition_rank];
      auto matrix_partition_major_size = matrix_partition_major_last - matrix_partition_major_first;
      device_bcast(col_comm,
                   renumber_map_labels,
                   renumber_map_major_labels.data(),
                   matrix_partition_major_size,
                   i,
                   handle.get_stream());

<<<<<<< HEAD
=======
      RAFT_CUDA_TRY(cudaStreamSynchronize(
        handle.get_stream()));  // cuco::static_map currently does not take stream

>>>>>>> efbff09a
      auto poly_alloc =
        rmm::mr::polymorphic_allocator<char>(rmm::mr::get_current_device_resource());
      auto stream_adapter = rmm::mr::make_stream_allocator_adaptor(poly_alloc, handle.get_stream());
      cuco::static_map<vertex_t, vertex_t, cuda::thread_scope_device, decltype(stream_adapter)>
        renumber_map{// cuco::static_map requires at least one empty slot
                     std::max(static_cast<size_t>(static_cast<double>(matrix_partition_major_size) /
                                                  load_factor),
                              static_cast<size_t>(matrix_partition_major_size) + 1),
                     invalid_vertex_id<vertex_t>::value,
                     invalid_vertex_id<vertex_t>::value,
                     stream_adapter,
                     handle.get_stream()};
      auto pair_first = thrust::make_zip_iterator(
        thrust::make_tuple(thrust::make_counting_iterator(matrix_partition_major_first),
                           renumber_map_major_labels.begin()));
      renumber_map.insert(pair_first,
                          pair_first + matrix_partition_major_size,
                          cuco::detail::MurmurHash3_32<vertex_t>{},
                          thrust::equal_to<vertex_t>{},
                          handle.get_stream());
      renumber_map.find(edgelist_majors[i],
                        edgelist_majors[i] + edgelist_edge_counts[i],
                        edgelist_majors[i],
                        cuco::detail::MurmurHash3_32<vertex_t>{},
                        thrust::equal_to<vertex_t>{},
                        handle.get_stream());
    }
  }

  vertex_t matrix_partition_minor_size{0};
  for (int i = 0; i < row_comm_size; ++i) {
    auto vertex_partition_rank = col_comm_rank * row_comm_size + i;
    matrix_partition_minor_size +=
      vertex_partition_lasts[vertex_partition_rank] -
      (vertex_partition_rank == 0 ? vertex_t{0}
                                  : vertex_partition_lasts[vertex_partition_rank - 1]);
  }
  if ((matrix_partition_minor_size >= static_cast<vertex_t>(number_of_edges / comm_size)) &&
      edgelist_intra_partition_segment_offsets) {  // memory footprint dominated by the O(V/sqrt(P))
                                                   // part than the O(E/P) part
    vertex_t max_segment_size{0};
    for (int i = 0; i < row_comm_size; ++i) {
      auto vertex_partition_rank = col_comm_rank * row_comm_size + i;
      max_segment_size           = std::max(
        max_segment_size,
        vertex_partition_lasts[vertex_partition_rank] -
          (vertex_partition_rank == 0 ? vertex_t{0}
                                                : vertex_partition_lasts[vertex_partition_rank - 1]));
    }
    rmm::device_uvector<vertex_t> renumber_map_minor_labels(max_segment_size, handle.get_stream());
    for (int i = 0; i < row_comm_size; ++i) {
      auto vertex_partition_rank        = col_comm_rank * row_comm_size + i;
      auto vertex_partition_minor_first = vertex_partition_rank == 0
                                            ? vertex_t{0}
                                            : vertex_partition_lasts[vertex_partition_rank - 1];
      auto vertex_partition_minor_last  = vertex_partition_lasts[vertex_partition_rank];
      auto segment_size = vertex_partition_minor_last - vertex_partition_minor_first;
      device_bcast(row_comm,
                   renumber_map_labels,
                   renumber_map_minor_labels.data(),
                   segment_size,
                   i,
                   handle.get_stream());

<<<<<<< HEAD
=======
      RAFT_CUDA_TRY(cudaStreamSynchronize(
        handle.get_stream()));  // cuco::static_map currently does not take stream

>>>>>>> efbff09a
      auto poly_alloc =
        rmm::mr::polymorphic_allocator<char>(rmm::mr::get_current_device_resource());
      auto stream_adapter = rmm::mr::make_stream_allocator_adaptor(poly_alloc, handle.get_stream());
      cuco::static_map<vertex_t, vertex_t, cuda::thread_scope_device, decltype(stream_adapter)>
        renumber_map{// cuco::static_map requires at least one empty slot
                     std::max(static_cast<size_t>(static_cast<double>(segment_size) / load_factor),
                              static_cast<size_t>(segment_size) + 1),
                     invalid_vertex_id<vertex_t>::value,
                     invalid_vertex_id<vertex_t>::value,
                     stream_adapter,
                     handle.get_stream()};
      auto pair_first = thrust::make_zip_iterator(
        thrust::make_tuple(thrust::make_counting_iterator(vertex_partition_minor_first),
                           renumber_map_minor_labels.begin()));
      renumber_map.insert(pair_first,
                          pair_first + segment_size,
                          cuco::detail::MurmurHash3_32<vertex_t>{},
                          thrust::equal_to<vertex_t>{},
                          handle.get_stream());
      for (size_t j = 0; j < edgelist_minors.size(); ++j) {
        renumber_map.find(
          edgelist_minors[j] + (*edgelist_intra_partition_segment_offsets)[j][i],
          edgelist_minors[j] + (*edgelist_intra_partition_segment_offsets)[j][i + 1],
          edgelist_minors[j] + (*edgelist_intra_partition_segment_offsets)[j][i],
          cuco::detail::MurmurHash3_32<vertex_t>{},
          thrust::equal_to<vertex_t>{},
          handle.get_stream());
      }
    }
  } else {
    auto matrix_partition_minor_first =
      col_comm_rank * row_comm_size == 0
        ? vertex_t{0}
        : vertex_partition_lasts[col_comm_rank * row_comm_size - 1];
    rmm::device_uvector<vertex_t> renumber_map_minor_labels(matrix_partition_minor_size,
                                                            handle.get_stream());
    std::vector<size_t> recvcounts(row_comm_size);
    for (int i = 0; i < row_comm_size; ++i) {
      auto vertex_partition_rank = col_comm_rank * row_comm_size + i;
      recvcounts[i] =
        vertex_partition_lasts[vertex_partition_rank] -
        (vertex_partition_rank == 0 ? vertex_t{0}
                                    : vertex_partition_lasts[vertex_partition_rank - 1]);
    }
    std::vector<size_t> displacements(recvcounts.size(), 0);
    std::partial_sum(recvcounts.begin(), recvcounts.end() - 1, displacements.begin() + 1);
    device_allgatherv(row_comm,
                      renumber_map_labels,
                      renumber_map_minor_labels.begin(),
                      recvcounts,
                      displacements,
                      handle.get_stream());

<<<<<<< HEAD
=======
    RAFT_CUDA_TRY(cudaStreamSynchronize(
      handle.get_stream()));  // cuco::static_map currently does not take stream

>>>>>>> efbff09a
    auto poly_alloc = rmm::mr::polymorphic_allocator<char>(rmm::mr::get_current_device_resource());
    auto stream_adapter = rmm::mr::make_stream_allocator_adaptor(poly_alloc, handle.get_stream());
    cuco::static_map<vertex_t, vertex_t, cuda::thread_scope_device, decltype(stream_adapter)>
      renumber_map{// cuco::static_map requires at least one empty slot
                   std::max(static_cast<size_t>(
                              static_cast<double>(renumber_map_minor_labels.size()) / load_factor),
                            renumber_map_minor_labels.size() + 1),
                   invalid_vertex_id<vertex_t>::value,
                   invalid_vertex_id<vertex_t>::value,
                   stream_adapter,
                   handle.get_stream()};
    auto pair_first = thrust::make_zip_iterator(
      thrust::make_tuple(thrust::make_counting_iterator(matrix_partition_minor_first),
                         renumber_map_minor_labels.begin()));
    renumber_map.insert(pair_first,
                        pair_first + renumber_map_minor_labels.size(),
                        cuco::detail::MurmurHash3_32<vertex_t>{},
                        thrust::equal_to<vertex_t>{},
                        handle.get_stream());
    for (size_t i = 0; i < edgelist_minors.size(); ++i) {
      renumber_map.find(edgelist_minors[i],
                        edgelist_minors[i] + edgelist_edge_counts[i],
                        edgelist_minors[i],
                        cuco::detail::MurmurHash3_32<vertex_t>{},
                        thrust::equal_to<vertex_t>{},
                        handle.get_stream());
    }
  }
}

}  // namespace detail

template <typename vertex_t, bool multi_gpu>
void renumber_ext_vertices(raft::handle_t const& handle,
                           vertex_t* vertices /* [INOUT] */,
                           size_t num_vertices,
                           vertex_t const* renumber_map_labels,
                           vertex_t local_int_vertex_first,
                           vertex_t local_int_vertex_last,
                           bool do_expensive_check)
{
  double constexpr load_factor = 0.7;

  if (do_expensive_check) {
    rmm::device_uvector<vertex_t> labels(local_int_vertex_last - local_int_vertex_first,
                                         handle.get_stream());
    thrust::copy(handle.get_thrust_policy(),
                 renumber_map_labels,
                 renumber_map_labels + labels.size(),
                 labels.begin());
    thrust::sort(handle.get_thrust_policy(), labels.begin(), labels.end());
    CUGRAPH_EXPECTS(
      thrust::unique(handle.get_thrust_policy(), labels.begin(), labels.end()) == labels.end(),
      "Invalid input arguments: renumber_map_labels have duplicate elements.");
  }

  auto poly_alloc = rmm::mr::polymorphic_allocator<char>(rmm::mr::get_current_device_resource());
  auto stream_adapter   = rmm::mr::make_stream_allocator_adaptor(poly_alloc, handle.get_stream());
  auto renumber_map_ptr = std::make_unique<
    cuco::static_map<vertex_t, vertex_t, cuda::thread_scope_device, decltype(stream_adapter)>>(
    size_t{0},
    invalid_vertex_id<vertex_t>::value,
    invalid_vertex_id<vertex_t>::value,
    stream_adapter,
    handle.get_stream());
  if (multi_gpu) {
    auto& comm           = handle.get_comms();
    auto const comm_size = comm.get_size();

    rmm::device_uvector<vertex_t> sorted_unique_ext_vertices(num_vertices, handle.get_stream());
    sorted_unique_ext_vertices.resize(
      thrust::distance(
        sorted_unique_ext_vertices.begin(),
        thrust::copy_if(handle.get_thrust_policy(),
                        vertices,
                        vertices + num_vertices,
                        sorted_unique_ext_vertices.begin(),
                        [] __device__(auto v) { return v != invalid_vertex_id<vertex_t>::value; })),
      handle.get_stream());
    thrust::sort(handle.get_thrust_policy(),
                 sorted_unique_ext_vertices.begin(),
                 sorted_unique_ext_vertices.end());
    sorted_unique_ext_vertices.resize(
      thrust::distance(sorted_unique_ext_vertices.begin(),
                       thrust::unique(handle.get_thrust_policy(),
                                      sorted_unique_ext_vertices.begin(),
                                      sorted_unique_ext_vertices.end())),
      handle.get_stream());

    auto int_vertices_for_sorted_unique_ext_vertices = collect_values_for_unique_keys(
      comm,
      renumber_map_labels,
      renumber_map_labels + (local_int_vertex_last - local_int_vertex_first),
      thrust::make_counting_iterator(local_int_vertex_first),
      sorted_unique_ext_vertices.begin(),
      sorted_unique_ext_vertices.end(),
      detail::compute_gpu_id_from_vertex_t<vertex_t>{comm_size},
      handle.get_stream());

<<<<<<< HEAD
=======
    handle.sync_stream();  // cuco::static_map currently does not take stream

>>>>>>> efbff09a
    renumber_map_ptr.reset();

    renumber_map_ptr = std::make_unique<
      cuco::static_map<vertex_t, vertex_t, cuda::thread_scope_device, decltype(stream_adapter)>>(
      // cuco::static_map requires at least one empty slot
      std::max(
        static_cast<size_t>(static_cast<double>(sorted_unique_ext_vertices.size()) / load_factor),
        sorted_unique_ext_vertices.size() + 1),
      invalid_vertex_id<vertex_t>::value,
      invalid_vertex_id<vertex_t>::value,
      stream_adapter,
      handle.get_stream());

    auto kv_pair_first = thrust::make_zip_iterator(thrust::make_tuple(
      sorted_unique_ext_vertices.begin(), int_vertices_for_sorted_unique_ext_vertices.begin()));
    renumber_map_ptr->insert(kv_pair_first,
                             kv_pair_first + sorted_unique_ext_vertices.size(),
                             cuco::detail::MurmurHash3_32<vertex_t>{},
                             thrust::equal_to<vertex_t>{},
                             handle.get_stream());
  } else {
<<<<<<< HEAD
=======
    handle.sync_stream();  // cuco::static_map currently does not take stream

>>>>>>> efbff09a
    renumber_map_ptr.reset();

    renumber_map_ptr = std::make_unique<
      cuco::static_map<vertex_t, vertex_t, cuda::thread_scope_device, decltype(stream_adapter)>>(
      // cuco::static_map requires at least one empty slot
      std::max(static_cast<size_t>(
                 static_cast<double>(local_int_vertex_last - local_int_vertex_first) / load_factor),
               static_cast<size_t>(local_int_vertex_last - local_int_vertex_first) + 1),
      invalid_vertex_id<vertex_t>::value,
      invalid_vertex_id<vertex_t>::value,
      stream_adapter,
      handle.get_stream());

    auto pair_first = thrust::make_zip_iterator(
      thrust::make_tuple(renumber_map_labels, thrust::make_counting_iterator(vertex_t{0})));
    renumber_map_ptr->insert(pair_first,
                             pair_first + (local_int_vertex_last - local_int_vertex_first),
                             cuco::detail::MurmurHash3_32<vertex_t>{},
                             thrust::equal_to<vertex_t>{},
                             handle.get_stream());
  }

  if (do_expensive_check) {
    rmm::device_uvector<bool> contains(num_vertices, handle.get_stream());
    renumber_map_ptr->contains(vertices, vertices + num_vertices, contains.begin());
    auto vc_pair_first = thrust::make_zip_iterator(thrust::make_tuple(vertices, contains.begin()));
    CUGRAPH_EXPECTS(thrust::count_if(handle.get_thrust_policy(),
                                     vc_pair_first,
                                     vc_pair_first + num_vertices,
                                     [] __device__(auto pair) {
                                       auto v = thrust::get<0>(pair);
                                       auto c = thrust::get<1>(pair);
                                       return v == invalid_vertex_id<vertex_t>::value
                                                ? (c == true)
                                                : (c == false);
                                     }) == 0,
                    "Invalid input arguments: vertices have elements that are missing in "
                    "(aggregate) renumber_map_labels.");
  }

  renumber_map_ptr->find(vertices, vertices + num_vertices, vertices);
}

template <typename vertex_t>
void unrenumber_local_int_vertices(
  raft::handle_t const& handle,
  vertex_t* vertices /* [INOUT] */,
  size_t num_vertices,
  vertex_t const* renumber_map_labels /* size = local_int_vertex_last - local_int_vertex_first */,
  vertex_t local_int_vertex_first,
  vertex_t local_int_vertex_last,
  bool do_expensive_check)
{
  if (do_expensive_check) {
    CUGRAPH_EXPECTS(
      thrust::count_if(handle.get_thrust_policy(),
                       vertices,
                       vertices + num_vertices,
                       [local_int_vertex_first, local_int_vertex_last] __device__(auto v) {
                         return v != invalid_vertex_id<vertex_t>::value &&
                                (v < local_int_vertex_first || v >= local_int_vertex_last);
                       }) == 0,
      "Invalid input arguments: there are non-local vertices in [vertices, vertices "
      "+ num_vertices).");
  }

  thrust::transform(handle.get_thrust_policy(),
                    vertices,
                    vertices + num_vertices,
                    vertices,
                    [renumber_map_labels, local_int_vertex_first] __device__(auto v) {
                      return v == invalid_vertex_id<vertex_t>::value
                               ? v
                               : renumber_map_labels[v - local_int_vertex_first];
                    });
}

template <typename vertex_t, bool multi_gpu>
void unrenumber_int_vertices(raft::handle_t const& handle,
                             vertex_t* vertices /* [INOUT] */,
                             size_t num_vertices,
                             vertex_t const* renumber_map_labels,
                             std::vector<vertex_t> const& vertex_partition_lasts,
                             bool do_expensive_check)
{
  double constexpr load_factor = 0.7;

  if (do_expensive_check) {
    CUGRAPH_EXPECTS(
      thrust::count_if(handle.get_thrust_policy(),
                       vertices,
                       vertices + num_vertices,
                       [int_vertex_last = vertex_partition_lasts.back()] __device__(auto v) {
                         return v != invalid_vertex_id<vertex_t>::value &&
                                !is_valid_vertex(int_vertex_last, v);
                       }) == 0,
      "Invalid input arguments: there are out-of-range vertices in [vertices, vertices "
      "+ num_vertices).");
  }

  if (multi_gpu) {
    auto& comm           = handle.get_comms();
    auto const comm_size = comm.get_size();
    auto const comm_rank = comm.get_rank();

    auto local_int_vertex_first =
      comm_rank == 0 ? vertex_t{0} : vertex_partition_lasts[comm_rank - 1];
    auto local_int_vertex_last = vertex_partition_lasts[comm_rank];

    rmm::device_uvector<vertex_t> sorted_unique_int_vertices(num_vertices, handle.get_stream());
    sorted_unique_int_vertices.resize(
      thrust::distance(
        sorted_unique_int_vertices.begin(),
        thrust::copy_if(handle.get_thrust_policy(),
                        vertices,
                        vertices + num_vertices,
                        sorted_unique_int_vertices.begin(),
                        [] __device__(auto v) { return v != invalid_vertex_id<vertex_t>::value; })),
      handle.get_stream());
    thrust::sort(handle.get_thrust_policy(),
                 sorted_unique_int_vertices.begin(),
                 sorted_unique_int_vertices.end());
    sorted_unique_int_vertices.resize(
      thrust::distance(sorted_unique_int_vertices.begin(),
                       thrust::unique(handle.get_thrust_policy(),
                                      sorted_unique_int_vertices.begin(),
                                      sorted_unique_int_vertices.end())),
      handle.get_stream());

    rmm::device_uvector<vertex_t> d_vertex_partition_lasts(vertex_partition_lasts.size(),
                                                           handle.get_stream());
    raft::update_device(d_vertex_partition_lasts.data(),
                        vertex_partition_lasts.data(),
                        vertex_partition_lasts.size(),
                        handle.get_stream());
    rmm::device_uvector<size_t> d_tx_int_vertex_offsets(d_vertex_partition_lasts.size(),
                                                        handle.get_stream());
    thrust::lower_bound(handle.get_thrust_policy(),
                        sorted_unique_int_vertices.begin(),
                        sorted_unique_int_vertices.end(),
                        d_vertex_partition_lasts.begin(),
                        d_vertex_partition_lasts.end(),
                        d_tx_int_vertex_offsets.begin());
    std::vector<size_t> h_tx_int_vertex_counts(d_tx_int_vertex_offsets.size());
    raft::update_host(h_tx_int_vertex_counts.data(),
                      d_tx_int_vertex_offsets.data(),
                      d_tx_int_vertex_offsets.size(),
                      handle.get_stream());
    handle.sync_stream();
    std::adjacent_difference(
      h_tx_int_vertex_counts.begin(), h_tx_int_vertex_counts.end(), h_tx_int_vertex_counts.begin());

    rmm::device_uvector<vertex_t> rx_int_vertices(0, handle.get_stream());
    std::vector<size_t> rx_int_vertex_counts{};
    std::tie(rx_int_vertices, rx_int_vertex_counts) = shuffle_values(
      comm, sorted_unique_int_vertices.begin(), h_tx_int_vertex_counts, handle.get_stream());

    auto tx_ext_vertices = std::move(rx_int_vertices);
    thrust::transform(handle.get_thrust_policy(),
                      tx_ext_vertices.begin(),
                      tx_ext_vertices.end(),
                      tx_ext_vertices.begin(),
                      [renumber_map_labels, local_int_vertex_first] __device__(auto v) {
                        return renumber_map_labels[v - local_int_vertex_first];
                      });

    rmm::device_uvector<vertex_t> rx_ext_vertices_for_sorted_unique_int_vertices(
      0, handle.get_stream());
    std::tie(rx_ext_vertices_for_sorted_unique_int_vertices, std::ignore) =
      shuffle_values(comm, tx_ext_vertices.begin(), rx_int_vertex_counts, handle.get_stream());

<<<<<<< HEAD
=======
    handle.sync_stream();  // cuco::static_map currently does not take stream

>>>>>>> efbff09a
    auto poly_alloc = rmm::mr::polymorphic_allocator<char>(rmm::mr::get_current_device_resource());
    auto stream_adapter = rmm::mr::make_stream_allocator_adaptor(poly_alloc, handle.get_stream());
    cuco::static_map<vertex_t, vertex_t, cuda::thread_scope_device, decltype(stream_adapter)>
      renumber_map{// cuco::static_map requires at least one empty slot
                   std::max(static_cast<size_t>(
                              static_cast<double>(sorted_unique_int_vertices.size()) / load_factor),
                            sorted_unique_int_vertices.size() + 1),
                   invalid_vertex_id<vertex_t>::value,
                   invalid_vertex_id<vertex_t>::value,
                   stream_adapter,
                   handle.get_stream()};

    auto pair_first = thrust::make_zip_iterator(thrust::make_tuple(
      sorted_unique_int_vertices.begin(), rx_ext_vertices_for_sorted_unique_int_vertices.begin()));
    renumber_map.insert(pair_first,
                        pair_first + sorted_unique_int_vertices.size(),
                        cuco::detail::MurmurHash3_32<vertex_t>{},
                        thrust::equal_to<vertex_t>{},
                        handle.get_stream());
    renumber_map.find(vertices,
                      vertices + num_vertices,
                      vertices,
                      cuco::detail::MurmurHash3_32<vertex_t>{},
                      thrust::equal_to<vertex_t>{},
                      handle.get_stream());
  } else {
    unrenumber_local_int_vertices(handle,
                                  vertices,
                                  num_vertices,
                                  renumber_map_labels,
                                  vertex_t{0},
                                  vertex_partition_lasts[0],
                                  do_expensive_check);
  }
}

template <typename vertex_t, bool store_transposed, bool multi_gpu>
std::enable_if_t<multi_gpu, void> unrenumber_local_int_edges(
  raft::handle_t const& handle,
  std::vector<vertex_t*> const& edgelist_rows /* [INOUT] */,
  std::vector<vertex_t*> const& edgelist_cols /* [INOUT] */,
  std::vector<size_t> const& edgelist_edge_counts,
  vertex_t const* renumber_map_labels,
  std::vector<vertex_t> const& vertex_partition_lasts,
  std::optional<std::vector<std::vector<size_t>>> const& edgelist_intra_partition_segment_offsets,
  bool do_expensive_check)
{
  return detail::unrenumber_local_int_edges(handle,
                                            store_transposed ? edgelist_cols : edgelist_rows,
                                            store_transposed ? edgelist_rows : edgelist_cols,
                                            edgelist_edge_counts,
                                            renumber_map_labels,
                                            vertex_partition_lasts,
                                            edgelist_intra_partition_segment_offsets,
                                            do_expensive_check);
}

template <typename vertex_t, bool store_transposed, bool multi_gpu>
std::enable_if_t<!multi_gpu, void> unrenumber_local_int_edges(raft::handle_t const& handle,
                                                              vertex_t* edgelist_rows /* [INOUT] */,
                                                              vertex_t* edgelist_cols /* [INOUT] */,
                                                              size_t num_edgelist_edges,
                                                              vertex_t const* renumber_map_labels,
                                                              vertex_t num_vertices,
                                                              bool do_expensive_check)
{
  unrenumber_local_int_vertices(handle,
                                edgelist_rows,
                                num_edgelist_edges,
                                renumber_map_labels,
                                vertex_t{0},
                                num_vertices,
                                do_expensive_check);
  unrenumber_local_int_vertices(handle,
                                edgelist_cols,
                                num_edgelist_edges,
                                renumber_map_labels,
                                vertex_t{0},
                                num_vertices,
                                do_expensive_check);
}

}  // namespace cugraph<|MERGE_RESOLUTION|>--- conflicted
+++ resolved
@@ -189,12 +189,6 @@
                    i,
                    handle.get_stream());
 
-<<<<<<< HEAD
-=======
-      RAFT_CUDA_TRY(cudaStreamSynchronize(
-        handle.get_stream()));  // cuco::static_map currently does not take stream
-
->>>>>>> efbff09a
       auto poly_alloc =
         rmm::mr::polymorphic_allocator<char>(rmm::mr::get_current_device_resource());
       auto stream_adapter = rmm::mr::make_stream_allocator_adaptor(poly_alloc, handle.get_stream());
@@ -259,12 +253,6 @@
                    i,
                    handle.get_stream());
 
-<<<<<<< HEAD
-=======
-      RAFT_CUDA_TRY(cudaStreamSynchronize(
-        handle.get_stream()));  // cuco::static_map currently does not take stream
-
->>>>>>> efbff09a
       auto poly_alloc =
         rmm::mr::polymorphic_allocator<char>(rmm::mr::get_current_device_resource());
       auto stream_adapter = rmm::mr::make_stream_allocator_adaptor(poly_alloc, handle.get_stream());
@@ -318,12 +306,6 @@
                       displacements,
                       handle.get_stream());
 
-<<<<<<< HEAD
-=======
-    RAFT_CUDA_TRY(cudaStreamSynchronize(
-      handle.get_stream()));  // cuco::static_map currently does not take stream
-
->>>>>>> efbff09a
     auto poly_alloc = rmm::mr::polymorphic_allocator<char>(rmm::mr::get_current_device_resource());
     auto stream_adapter = rmm::mr::make_stream_allocator_adaptor(poly_alloc, handle.get_stream());
     cuco::static_map<vertex_t, vertex_t, cuda::thread_scope_device, decltype(stream_adapter)>
@@ -423,11 +405,6 @@
       detail::compute_gpu_id_from_vertex_t<vertex_t>{comm_size},
       handle.get_stream());
 
-<<<<<<< HEAD
-=======
-    handle.sync_stream();  // cuco::static_map currently does not take stream
-
->>>>>>> efbff09a
     renumber_map_ptr.reset();
 
     renumber_map_ptr = std::make_unique<
@@ -449,11 +426,6 @@
                              thrust::equal_to<vertex_t>{},
                              handle.get_stream());
   } else {
-<<<<<<< HEAD
-=======
-    handle.sync_stream();  // cuco::static_map currently does not take stream
-
->>>>>>> efbff09a
     renumber_map_ptr.reset();
 
     renumber_map_ptr = std::make_unique<
@@ -625,11 +597,6 @@
     std::tie(rx_ext_vertices_for_sorted_unique_int_vertices, std::ignore) =
       shuffle_values(comm, tx_ext_vertices.begin(), rx_int_vertex_counts, handle.get_stream());
 
-<<<<<<< HEAD
-=======
-    handle.sync_stream();  // cuco::static_map currently does not take stream
-
->>>>>>> efbff09a
     auto poly_alloc = rmm::mr::polymorphic_allocator<char>(rmm::mr::get_current_device_resource());
     auto stream_adapter = rmm::mr::make_stream_allocator_adaptor(poly_alloc, handle.get_stream());
     cuco::static_map<vertex_t, vertex_t, cuda::thread_scope_device, decltype(stream_adapter)>
