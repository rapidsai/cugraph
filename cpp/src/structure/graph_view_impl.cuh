/*
 * Copyright (c) 2020-2023, NVIDIA CORPORATION.
 *
 * Licensed under the Apache License, Version 2.0 (the "License");
 * you may not use this file except in compliance with the License.
 * You may obtain a copy of the License at
 *
 *     http://www.apache.org/licenses/LICENSE-2.0
 *
 * Unless required by applicable law or agreed to in writing, software
 * distributed under the License is distributed on an "AS IS" BASIS,
 * WITHOUT WARRANTIES OR CONDITIONS OF ANY KIND, either express or implied.
 * See the License for the specific language governing permissions and
 * limitations under the License.
 */

#pragma once

#include <detail/graph_partition_utils.cuh>
#include <prims/count_if_e.cuh>
#include <prims/per_v_transform_reduce_incoming_outgoing_e.cuh>
#include <prims/reduce_op.cuh>

#include <cugraph/edge_property.hpp>
#include <cugraph/edge_src_dst_property.hpp>
#include <cugraph/graph_view.hpp>
#include <cugraph/partition_manager.hpp>
#include <cugraph/utilities/atomic_ops.cuh>
#include <cugraph/utilities/error.hpp>
#include <cugraph/utilities/host_scalar_comm.hpp>
#include <cugraph/utilities/mask_utils.cuh>

#include <raft/core/handle.hpp>
#include <raft/util/cudart_utils.hpp>
#include <rmm/device_scalar.hpp>
#include <rmm/exec_policy.hpp>

#include <thrust/binary_search.h>
#include <thrust/count.h>
#include <thrust/extrema.h>
#include <thrust/fill.h>
#include <thrust/for_each.h>
#include <thrust/functional.h>
#include <thrust/iterator/counting_iterator.h>
#include <thrust/iterator/transform_iterator.h>
#include <thrust/iterator/zip_iterator.h>
#include <thrust/optional.h>
#include <thrust/sort.h>
#include <thrust/tabulate.h>
#include <thrust/transform.h>
#include <thrust/transform_reduce.h>
#include <thrust/tuple.h>

#include <cuda/functional>

#include <algorithm>
#include <cstdint>
#include <type_traits>
#include <vector>

namespace cugraph {

namespace {

// can't use lambda due to nvcc limitations (The enclosing parent function ("graph_view_t") for an
// extended __device__ lambda must allow its address to be taken)
template <typename vertex_t>
struct out_of_range_t {
  vertex_t min{};
  vertex_t max{};

  __device__ bool operator()(vertex_t v) const { return (v < min) || (v >= max); }
};

template <typename vertex_t, typename edge_t>
std::vector<edge_t> update_edge_partition_edge_counts(
  std::vector<edge_t const*> const& edge_partition_offsets,
  std::optional<std::vector<vertex_t>> const& edge_partition_dcs_nzd_vertex_counts,
  partition_t<vertex_t> const& partition,
  std::vector<vertex_t> const& edge_partition_segment_offsets,
  cudaStream_t stream)
{
  std::vector<edge_t> edge_partition_edge_counts(partition.number_of_local_edge_partitions(), 0);
  auto use_dcs = edge_partition_dcs_nzd_vertex_counts.has_value();
  for (size_t i = 0; i < edge_partition_offsets.size(); ++i) {
    auto [major_range_first, major_range_last] = partition.local_edge_partition_major_range(i);
    auto segment_offset_size_per_partition =
      edge_partition_segment_offsets.size() / edge_partition_offsets.size();
    raft::update_host(
      &(edge_partition_edge_counts[i]),
      edge_partition_offsets[i] +
        (use_dcs
           ? (edge_partition_segment_offsets[segment_offset_size_per_partition * i +
                                             detail::num_sparse_segments_per_vertex_partition] +
              (*edge_partition_dcs_nzd_vertex_counts)[i])
           : (major_range_last - major_range_first)),
      1,
      stream);
  }
  RAFT_CUDA_TRY(cudaStreamSynchronize(stream));
  return edge_partition_edge_counts;
}

// compute out-degrees (if we are internally storing edges in the sparse 2D matrix using sources as
// major indices) or in-degrees (otherwise)
template <typename vertex_t, typename edge_t>
rmm::device_uvector<edge_t> compute_major_degrees(
  raft::handle_t const& handle,
  std::vector<edge_t const*> const& edge_partition_offsets,
  std::optional<std::vector<vertex_t const*>> const& edge_partition_dcs_nzd_vertices,
  std::optional<std::vector<vertex_t>> const& edge_partition_dcs_nzd_vertex_counts,
  std::optional<std::vector<uint32_t const*>> const& edge_partition_masks,
  partition_t<vertex_t> const& partition,
  std::vector<vertex_t> const& edge_partition_segment_offsets)
{
  auto& major_comm           = handle.get_subcomm(cugraph::partition_manager::major_comm_name());
  auto const major_comm_rank = major_comm.get_rank();
  auto const major_comm_size = major_comm.get_size();
  auto& minor_comm           = handle.get_subcomm(cugraph::partition_manager::minor_comm_name());
  auto const minor_comm_rank = minor_comm.get_rank();
  auto const minor_comm_size = minor_comm.get_size();

  auto use_dcs = edge_partition_dcs_nzd_vertices.has_value();

  rmm::device_uvector<edge_t> local_degrees(0, handle.get_stream());
  rmm::device_uvector<edge_t> degrees(0, handle.get_stream());

  vertex_t max_num_local_degrees{0};
  for (int i = 0; i < minor_comm_size; ++i) {
    auto major_range_vertex_partition_id =
      detail::compute_local_edge_partition_major_range_vertex_partition_id_t{
        major_comm_size, minor_comm_size, major_comm_rank, minor_comm_rank}(i);
    auto major_range_vertex_partition_size =
      partition.vertex_partition_range_size(major_range_vertex_partition_id);
    max_num_local_degrees = std::max(max_num_local_degrees, major_range_vertex_partition_size);
    if (i == minor_comm_rank) {
      degrees.resize(major_range_vertex_partition_size, handle.get_stream());
    }
  }
  local_degrees.resize(max_num_local_degrees, handle.get_stream());
  for (int i = 0; i < minor_comm_size; ++i) {
    auto major_range_vertex_partition_id =
      detail::compute_local_edge_partition_major_range_vertex_partition_id_t{
        major_comm_size, minor_comm_size, major_comm_rank, minor_comm_rank}(i);
    vertex_t major_range_first{};
    vertex_t major_range_last{};
    std::tie(major_range_first, major_range_last) =
      partition.vertex_partition_range(major_range_vertex_partition_id);
    auto offsets = edge_partition_offsets[i];
    auto masks =
      edge_partition_masks ? thrust::make_optional((*edge_partition_masks)[i]) : thrust::nullopt;
    auto segment_offset_size_per_partition =
      edge_partition_segment_offsets.size() / static_cast<size_t>(minor_comm_size);
    auto major_hypersparse_first =
      use_dcs ? major_range_first +
                  edge_partition_segment_offsets[segment_offset_size_per_partition * i +
                                                 detail::num_sparse_segments_per_vertex_partition]
              : major_range_last;
    auto execution_policy = handle.get_thrust_policy();
    thrust::transform(execution_policy,
                      thrust::make_counting_iterator(vertex_t{0}),
                      thrust::make_counting_iterator(major_hypersparse_first - major_range_first),
                      local_degrees.begin(),
<<<<<<< HEAD
                      cuda::proclaim_return_type<edge_t>([p_offsets] __device__(auto i) {
                        return p_offsets[i + 1] - p_offsets[i];
                      }));
=======
                      [offsets, masks] __device__(auto i) {
                        auto local_degree = offsets[i + 1] - offsets[i];
                        if (masks) {
                          local_degree = static_cast<edge_t>(
                            detail::count_set_bits(*masks, offsets[i], local_degree));
                        }
                        return local_degree;
                      });
>>>>>>> a5718c66
    if (use_dcs) {
      auto dcs_nzd_vertices     = (*edge_partition_dcs_nzd_vertices)[i];
      auto dcs_nzd_vertex_count = (*edge_partition_dcs_nzd_vertex_counts)[i];
      thrust::fill(execution_policy,
                   local_degrees.begin() + (major_hypersparse_first - major_range_first),
                   local_degrees.begin() + (major_range_last - major_range_first),
                   edge_t{0});
      thrust::for_each(execution_policy,
                       thrust::make_counting_iterator(vertex_t{0}),
                       thrust::make_counting_iterator(dcs_nzd_vertex_count),
                       [offsets,
                        dcs_nzd_vertices,
                        masks,
                        major_range_first,
                        major_hypersparse_first,
                        local_degrees = local_degrees.data()] __device__(auto i) {
                         auto major_idx    = (major_hypersparse_first - major_range_first) + i;
                         auto local_degree = offsets[major_idx + 1] - offsets[major_idx];
                         if (masks) {
                           local_degree = static_cast<edge_t>(
                             detail::count_set_bits(*masks, offsets[major_idx], local_degree));
                         }
                         auto v                               = dcs_nzd_vertices[i];
                         local_degrees[v - major_range_first] = local_degree;
                       });
    }
    minor_comm.reduce(local_degrees.data(),
                      i == minor_comm_rank ? degrees.data() : static_cast<edge_t*>(nullptr),
                      static_cast<size_t>(major_range_last - major_range_first),
                      raft::comms::op_t::SUM,
                      i,
                      handle.get_stream());
  }

  return degrees;
}

// compute out-degrees (if we are internally storing edges in the sparse 2D matrix using sources as
// major indices) or in-degrees (otherwise)
template <typename vertex_t, typename edge_t>
rmm::device_uvector<edge_t> compute_major_degrees(raft::handle_t const& handle,
                                                  edge_t const* offsets,
                                                  std::optional<uint32_t const*> masks,
                                                  vertex_t number_of_vertices)
{
  rmm::device_uvector<edge_t> degrees(number_of_vertices, handle.get_stream());
  thrust::tabulate(
    handle.get_thrust_policy(),
    degrees.begin(),
    degrees.end(),
    [offsets, masks = masks ? thrust::make_optional(*masks) : thrust::nullopt] __device__(auto i) {
      auto local_degree = offsets[i + 1] - offsets[i];
      if (masks) {
        local_degree =
          static_cast<edge_t>(detail::count_set_bits(*masks, offsets[i], local_degree));
      }
      return local_degree;
    });
  return degrees;
}

template <typename vertex_t, typename edge_t, bool store_transposed, bool multi_gpu>
rmm::device_uvector<edge_t> compute_minor_degrees(
  raft::handle_t const& handle,
  graph_view_t<vertex_t, edge_t, store_transposed, multi_gpu> const& graph_view)
{
  rmm::device_uvector<edge_t> minor_degrees(graph_view.local_vertex_partition_range_size(),
                                            handle.get_stream());
  if (store_transposed) {
    per_v_transform_reduce_outgoing_e(
      handle,
      graph_view,
      edge_src_dummy_property_t{}.view(),
      edge_dst_dummy_property_t{}.view(),
      edge_dummy_property_t{}.view(),
      [] __device__(vertex_t, vertex_t, auto, auto, auto) { return edge_t{1}; },
      edge_t{0},
      reduce_op::plus<edge_t>{},
      minor_degrees.data());
  } else {
    per_v_transform_reduce_incoming_e(
      handle,
      graph_view,
      edge_src_dummy_property_t{}.view(),
      edge_dst_dummy_property_t{}.view(),
      edge_dummy_property_t{}.view(),
      [] __device__(vertex_t, vertex_t, auto, auto, auto) { return edge_t{1}; },
      edge_t{0},
      reduce_op::plus<edge_t>{},
      minor_degrees.data());
  }

  return minor_degrees;
}

// FIXME: block size requires tuning
int32_t constexpr count_edge_partition_multi_edges_block_size = 1024;

template <typename vertex_t, typename edge_t, bool multi_gpu>
__global__ void for_all_major_for_all_nbr_mid_degree(
  edge_partition_device_view_t<vertex_t, edge_t, multi_gpu> edge_partition,
  vertex_t major_range_first,
  vertex_t major_range_last,
  edge_t* count)
{
  auto const tid = threadIdx.x + blockIdx.x * blockDim.x;
  static_assert(count_edge_partition_multi_edges_block_size % raft::warp_size() == 0);
  auto const lane_id = tid % raft::warp_size();
  auto major_start_offset =
    static_cast<size_t>(major_range_first - edge_partition.major_range_first());
  size_t idx = static_cast<size_t>(tid / raft::warp_size());

  using BlockReduce = cub::BlockReduce<edge_t, count_edge_partition_multi_edges_block_size>;
  __shared__ typename BlockReduce::TempStorage temp_storage;
  property_op<edge_t, thrust::plus> edge_property_add{};
  edge_t count_sum{0};
  while (idx < static_cast<size_t>(major_range_last - major_range_first)) {
    auto major_offset = static_cast<vertex_t>(major_start_offset + idx);
    vertex_t const* indices{nullptr};
    [[maybe_unused]] edge_t edge_offset{};
    edge_t local_degree{};
    thrust::tie(indices, edge_offset, local_degree) = edge_partition.local_edges(major_offset);
    for (edge_t i = lane_id; i < local_degree; i += raft::warp_size()) {
      if ((i != 0) && (indices[i - 1] == indices[i])) { ++count_sum; }
    }
    idx += gridDim.x * (blockDim.x / raft::warp_size());
  }

  count_sum = BlockReduce(temp_storage).Reduce(count_sum, edge_property_add);
  if (threadIdx.x == 0) { atomic_add(count, count_sum); }
}

template <typename vertex_t, typename edge_t, bool multi_gpu>
__global__ void for_all_major_for_all_nbr_high_degree(
  edge_partition_device_view_t<vertex_t, edge_t, multi_gpu> edge_partition,
  vertex_t major_range_first,
  vertex_t major_range_last,
  edge_t* count)
{
  auto major_start_offset =
    static_cast<size_t>(major_range_first - edge_partition.major_range_first());
  size_t idx = static_cast<size_t>(blockIdx.x);

  using BlockReduce = cub::BlockReduce<edge_t, count_edge_partition_multi_edges_block_size>;
  __shared__ typename BlockReduce::TempStorage temp_storage;
  property_op<edge_t, thrust::plus> edge_property_add{};
  edge_t count_sum{0};
  while (idx < static_cast<size_t>(major_range_last - major_range_first)) {
    auto major_offset = major_start_offset + idx;
    vertex_t const* indices{nullptr};
    [[maybe_unused]] edge_t edge_offset{};
    edge_t local_degree{};
    thrust::tie(indices, edge_offset, local_degree) =
      edge_partition.local_edges(static_cast<vertex_t>(major_offset));
    for (edge_t i = threadIdx.x; i < local_degree; i += blockDim.x) {
      if ((i != 0) && (indices[i - 1] == indices[i])) { ++count_sum; }
    }
    idx += gridDim.x;
  }

  count_sum = BlockReduce(temp_storage).Reduce(count_sum, edge_property_add);
  if (threadIdx.x == 0) { atomic_add(count, count_sum); }
}

template <typename vertex_t, typename edge_t, bool multi_gpu>
edge_t count_edge_partition_multi_edges(
  raft::handle_t const& handle,
  edge_partition_device_view_t<vertex_t, edge_t, multi_gpu> edge_partition,
  std::optional<std::vector<vertex_t>> const& segment_offsets)
{
  auto execution_policy = handle.get_thrust_policy();
  if (segment_offsets) {
    rmm::device_scalar<edge_t> count(edge_t{0}, handle.get_stream());
    // FIXME: we may further improve performance by 1) concurrently running kernels on different
    // segments; 2) individually tuning block sizes for different segments; and 3) adding one more
    // segment for very high degree vertices and running segmented reduction
    static_assert(detail::num_sparse_segments_per_vertex_partition == 3);
    if ((*segment_offsets)[1] > 0) {
      raft::grid_1d_block_t update_grid((*segment_offsets)[1],
                                        count_edge_partition_multi_edges_block_size,
                                        handle.get_device_properties().maxGridSize[0]);

      cugraph::for_all_major_for_all_nbr_high_degree<<<update_grid.num_blocks,
                                                       update_grid.block_size,
                                                       0,
                                                       handle.get_stream()>>>(
        edge_partition,
        edge_partition.major_range_first(),
        edge_partition.major_range_first() + (*segment_offsets)[1],
        count.data());
    }
    if ((*segment_offsets)[2] - (*segment_offsets)[1] > 0) {
      raft::grid_1d_warp_t update_grid((*segment_offsets)[2] - (*segment_offsets)[1],
                                       count_edge_partition_multi_edges_block_size,
                                       handle.get_device_properties().maxGridSize[0]);

      cugraph::for_all_major_for_all_nbr_mid_degree<<<update_grid.num_blocks,
                                                      update_grid.block_size,
                                                      0,
                                                      handle.get_stream()>>>(
        edge_partition,
        edge_partition.major_range_first() + (*segment_offsets)[1],
        edge_partition.major_range_first() + (*segment_offsets)[2],
        count.data());
    }
    auto ret = count.value(handle.get_stream());
    if ((*segment_offsets)[3] - (*segment_offsets)[2] > 0) {
      ret += thrust::transform_reduce(
        execution_policy,
        thrust::make_counting_iterator(edge_partition.major_range_first()) + (*segment_offsets)[2],
        thrust::make_counting_iterator(edge_partition.major_range_first()) + (*segment_offsets)[3],
        [edge_partition] __device__(auto major) {
          auto major_offset = edge_partition.major_offset_from_major_nocheck(major);
          vertex_t const* indices{nullptr};
          [[maybe_unused]] edge_t edge_offset{};
          edge_t local_degree{};
          thrust::tie(indices, edge_offset, local_degree) =
            edge_partition.local_edges(major_offset);
          edge_t count{0};
          for (edge_t i = 1; i < local_degree; ++i) {  // assumes neighbors are sorted
            if (indices[i - 1] == indices[i]) { ++count; }
          }
          return count;
        },
        edge_t{0},
        thrust::plus<edge_t>{});
    }
    if (edge_partition.dcs_nzd_vertex_count() && (*(edge_partition.dcs_nzd_vertex_count()) > 0)) {
      ret += thrust::transform_reduce(
        execution_policy,
        thrust::make_counting_iterator(vertex_t{0}),
        thrust::make_counting_iterator(*(edge_partition.dcs_nzd_vertex_count())),
        [edge_partition, major_start_offset = (*segment_offsets)[3]] __device__(auto idx) {
          auto major_idx =
            major_start_offset + idx;  // major_offset != major_idx in the hypersparse region
          vertex_t const* indices{nullptr};
          [[maybe_unused]] edge_t edge_offset{};
          edge_t local_degree{};
          thrust::tie(indices, edge_offset, local_degree) = edge_partition.local_edges(major_idx);
          edge_t count{0};
          for (edge_t i = 1; i < local_degree; ++i) {  // assumes neighbors are sorted
            if (indices[i - 1] == indices[i]) { ++count; }
          }
          return count;
        },
        edge_t{0},
        thrust::plus<edge_t>{});
    }

    return ret;
  } else {
    return thrust::transform_reduce(
      execution_policy,
      thrust::make_counting_iterator(edge_partition.major_range_first()),
      thrust::make_counting_iterator(edge_partition.major_range_first()) +
        edge_partition.major_range_size(),
      [edge_partition] __device__(auto major) {
        auto major_offset = edge_partition.major_offset_from_major_nocheck(major);
        vertex_t const* indices{nullptr};
        [[maybe_unused]] edge_t edge_offset{};
        edge_t local_degree{};
        thrust::tie(indices, edge_offset, local_degree) = edge_partition.local_edges(major_offset);
        edge_t count{0};
        for (edge_t i = 1; i < local_degree; ++i) {  // assumes neighbors are sorted
          if (indices[i - 1] == indices[i]) { ++count; }
        }
        return count;
      },
      edge_t{0},
      thrust::plus<edge_t>{});
  }
}

}  // namespace

template <typename vertex_t, typename edge_t, bool store_transposed, bool multi_gpu>
graph_view_t<vertex_t, edge_t, store_transposed, multi_gpu, std::enable_if_t<multi_gpu>>::
  graph_view_t(raft::handle_t const& handle,
               std::vector<edge_t const*> const& edge_partition_offsets,
               std::vector<vertex_t const*> const& edge_partition_indices,
               std::optional<std::vector<vertex_t const*>> const& edge_partition_dcs_nzd_vertices,
               std::optional<std::vector<vertex_t>> const& edge_partition_dcs_nzd_vertex_counts,
               graph_view_meta_t<vertex_t, edge_t, store_transposed, multi_gpu> meta)
  : detail::graph_base_t<vertex_t, edge_t>(
      handle, meta.number_of_vertices, meta.number_of_edges, meta.properties),
    edge_partition_offsets_(edge_partition_offsets),
    edge_partition_indices_(edge_partition_indices),
    edge_partition_dcs_nzd_vertices_(edge_partition_dcs_nzd_vertices),
    edge_partition_dcs_nzd_vertex_counts_(edge_partition_dcs_nzd_vertex_counts),
    edge_partition_number_of_edges_(
      update_edge_partition_edge_counts(edge_partition_offsets,
                                        edge_partition_dcs_nzd_vertex_counts,
                                        meta.partition,
                                        meta.edge_partition_segment_offsets,
                                        handle.get_stream())),
    partition_(meta.partition),
    edge_partition_segment_offsets_(meta.edge_partition_segment_offsets),
    local_sorted_unique_edge_srcs_(meta.local_sorted_unique_edge_srcs),
    local_sorted_unique_edge_src_chunk_start_offsets_(
      meta.local_sorted_unique_edge_src_chunk_start_offsets),
    local_sorted_unique_edge_src_chunk_size_(meta.local_sorted_unique_edge_src_chunk_size),
    local_sorted_unique_edge_src_vertex_partition_offsets_(
      meta.local_sorted_unique_edge_src_vertex_partition_offsets),
    local_sorted_unique_edge_dsts_(meta.local_sorted_unique_edge_dsts),
    local_sorted_unique_edge_dst_chunk_start_offsets_(
      meta.local_sorted_unique_edge_dst_chunk_start_offsets),
    local_sorted_unique_edge_dst_chunk_size_(meta.local_sorted_unique_edge_dst_chunk_size),
    local_sorted_unique_edge_dst_vertex_partition_offsets_(
      meta.local_sorted_unique_edge_dst_vertex_partition_offsets)
{
  // cheap error checks

  auto const minor_comm_size =
    this->handle_ptr()->get_subcomm(cugraph::partition_manager::minor_comm_name()).get_size();

  auto use_dcs = edge_partition_dcs_nzd_vertices.has_value();

  CUGRAPH_EXPECTS(edge_partition_offsets.size() == edge_partition_indices.size(),
                  "Internal Error: edge_partition_offsets.size() and "
                  "edge_partition_indices.size() should coincide.");
  CUGRAPH_EXPECTS(edge_partition_dcs_nzd_vertex_counts.has_value() == use_dcs,
                  "edge_partition_dcs_nzd_vertices.has_value() and "
                  "edge_partition_dcs_nzd_vertex_counts.has_value() should coincide");
  CUGRAPH_EXPECTS(!use_dcs || ((*edge_partition_dcs_nzd_vertices).size() ==
                               (*edge_partition_dcs_nzd_vertex_counts).size()),
                  "Internal Error: edge_partition_dcs_nzd_vertices.size() and "
                  "edge_partition_dcs_nzd_vertex_counts.size() should coincide (if used).");
  CUGRAPH_EXPECTS(
    !use_dcs || ((*edge_partition_dcs_nzd_vertices).size() == edge_partition_offsets.size()),
    "Internal Error: edge_partition_dcs_nzd_vertices.size() should coincide "
    "with edge_partition_offsets.size() (if used).");

  CUGRAPH_EXPECTS(edge_partition_offsets.size() == static_cast<size_t>(minor_comm_size),
                  "Internal Error: erroneous edge_partition_offsets.size().");

  CUGRAPH_EXPECTS(
    meta.edge_partition_segment_offsets.size() ==
      minor_comm_size * (detail::num_sparse_segments_per_vertex_partition + (use_dcs ? 3 : 2)),
    "Internal Error: invalid edge_partition_segment_offsets.size().");

  // skip expensive error checks as this function is only called by graph_t
}

template <typename vertex_t, typename edge_t, bool store_transposed, bool multi_gpu>
graph_view_t<vertex_t, edge_t, store_transposed, multi_gpu, std::enable_if_t<!multi_gpu>>::
  graph_view_t(raft::handle_t const& handle,
               edge_t const* offsets,
               vertex_t const* indices,
               graph_view_meta_t<vertex_t, edge_t, store_transposed, multi_gpu> meta)
  : detail::graph_base_t<vertex_t, edge_t>(
      handle, meta.number_of_vertices, meta.number_of_edges, meta.properties),
    offsets_(offsets),
    indices_(indices),
    segment_offsets_(meta.segment_offsets)
{
  // cheap error checks

  CUGRAPH_EXPECTS(
    !(meta.segment_offsets).has_value() ||
      ((*(meta.segment_offsets)).size() == (detail::num_sparse_segments_per_vertex_partition + 2)),
    "Internal Error: (*(meta.segment_offsets)).size() returns an invalid value.");

  // skip expensive error checks as this function is only called by graph_t
}

template <typename vertex_t, typename edge_t, bool store_transposed, bool multi_gpu>
rmm::device_uvector<edge_t>
graph_view_t<vertex_t, edge_t, store_transposed, multi_gpu, std::enable_if_t<multi_gpu>>::
  compute_in_degrees(raft::handle_t const& handle) const
{
  if (store_transposed) {
    return compute_major_degrees(handle,
                                 this->edge_partition_offsets_,
                                 this->edge_partition_dcs_nzd_vertices_,
                                 this->edge_partition_dcs_nzd_vertex_counts_,
                                 this->has_edge_mask()
                                   ? std::make_optional((*(this->edge_mask_view())).value_firsts())
                                   : std::nullopt,
                                 this->partition_,
                                 this->edge_partition_segment_offsets_);
  } else {
    CUGRAPH_EXPECTS(!(this->has_edge_mask()), "unimplemented.");
    return compute_minor_degrees(handle, *this);
  }
}

template <typename vertex_t, typename edge_t, bool store_transposed, bool multi_gpu>
rmm::device_uvector<edge_t>
graph_view_t<vertex_t, edge_t, store_transposed, multi_gpu, std::enable_if_t<!multi_gpu>>::
  compute_in_degrees(raft::handle_t const& handle) const
{
  if (store_transposed) {
    return compute_major_degrees(
      handle,
      this->offsets_,
      this->has_edge_mask() ? std::make_optional((*(this->edge_mask_view())).value_firsts()[0])
                            : std::nullopt,
      this->local_vertex_partition_range_size());
  } else {
    CUGRAPH_EXPECTS(!(this->has_edge_mask()), "unimplemented.");
    return compute_minor_degrees(handle, *this);
  }
}

template <typename vertex_t, typename edge_t, bool store_transposed, bool multi_gpu>
rmm::device_uvector<edge_t>
graph_view_t<vertex_t, edge_t, store_transposed, multi_gpu, std::enable_if_t<multi_gpu>>::
  compute_out_degrees(raft::handle_t const& handle) const
{
  if (store_transposed) {
    CUGRAPH_EXPECTS(!(this->has_edge_mask()), "unimplemented.");
    return compute_minor_degrees(handle, *this);
  } else {
    return compute_major_degrees(handle,
                                 this->edge_partition_offsets_,
                                 this->edge_partition_dcs_nzd_vertices_,
                                 this->edge_partition_dcs_nzd_vertex_counts_,
                                 this->has_edge_mask()
                                   ? std::make_optional((*(this->edge_mask_view())).value_firsts())
                                   : std::nullopt,
                                 this->partition_,
                                 this->edge_partition_segment_offsets_);
  }
}

template <typename vertex_t, typename edge_t, bool store_transposed, bool multi_gpu>
rmm::device_uvector<edge_t>
graph_view_t<vertex_t, edge_t, store_transposed, multi_gpu, std::enable_if_t<!multi_gpu>>::
  compute_out_degrees(raft::handle_t const& handle) const
{
  if (store_transposed) {
    CUGRAPH_EXPECTS(!(this->has_edge_mask()), "unimplemented.");
    return compute_minor_degrees(handle, *this);
  } else {
    return compute_major_degrees(
      handle,
      this->offsets_,
      this->has_edge_mask() ? std::make_optional((*(this->edge_mask_view())).value_firsts()[0])
                            : std::nullopt,
      this->local_vertex_partition_range_size());
  }
}

template <typename vertex_t, typename edge_t, bool store_transposed, bool multi_gpu>
edge_t graph_view_t<vertex_t, edge_t, store_transposed, multi_gpu, std::enable_if_t<multi_gpu>>::
  compute_max_in_degree(raft::handle_t const& handle) const
{
  CUGRAPH_EXPECTS(!(this->has_edge_mask()), "unimplemented.");

  auto in_degrees = compute_in_degrees(handle);
  auto it = thrust::max_element(handle.get_thrust_policy(), in_degrees.begin(), in_degrees.end());
  rmm::device_scalar<edge_t> ret(edge_t{0}, handle.get_stream());
  device_allreduce(handle.get_comms(),
                   it != in_degrees.end() ? it : ret.data(),
                   ret.data(),
                   1,
                   raft::comms::op_t::MAX,
                   handle.get_stream());
  return ret.value(handle.get_stream());
}

template <typename vertex_t, typename edge_t, bool store_transposed, bool multi_gpu>
edge_t graph_view_t<vertex_t, edge_t, store_transposed, multi_gpu, std::enable_if_t<!multi_gpu>>::
  compute_max_in_degree(raft::handle_t const& handle) const
{
  CUGRAPH_EXPECTS(!(this->has_edge_mask()), "unimplemented.");

  auto in_degrees = compute_in_degrees(handle);
  auto it = thrust::max_element(handle.get_thrust_policy(), in_degrees.begin(), in_degrees.end());
  edge_t ret{0};
  if (it != in_degrees.end()) { raft::update_host(&ret, it, 1, handle.get_stream()); }
  handle.sync_stream();
  return ret;
}

template <typename vertex_t, typename edge_t, bool store_transposed, bool multi_gpu>
edge_t graph_view_t<vertex_t, edge_t, store_transposed, multi_gpu, std::enable_if_t<multi_gpu>>::
  compute_max_out_degree(raft::handle_t const& handle) const
{
  CUGRAPH_EXPECTS(!(this->has_edge_mask()), "unimplemented.");

  auto out_degrees = compute_out_degrees(handle);
  auto it = thrust::max_element(handle.get_thrust_policy(), out_degrees.begin(), out_degrees.end());
  rmm::device_scalar<edge_t> ret(edge_t{0}, handle.get_stream());
  device_allreduce(handle.get_comms(),
                   it != out_degrees.end() ? it : ret.data(),
                   ret.data(),
                   1,
                   raft::comms::op_t::MAX,
                   handle.get_stream());
  return ret.value(handle.get_stream());
}

template <typename vertex_t, typename edge_t, bool store_transposed, bool multi_gpu>
edge_t graph_view_t<vertex_t, edge_t, store_transposed, multi_gpu, std::enable_if_t<!multi_gpu>>::
  compute_max_out_degree(raft::handle_t const& handle) const
{
  CUGRAPH_EXPECTS(!(this->has_edge_mask()), "unimplemented.");

  auto out_degrees = compute_out_degrees(handle);
  auto it = thrust::max_element(handle.get_thrust_policy(), out_degrees.begin(), out_degrees.end());
  edge_t ret{0};
  if (it != out_degrees.end()) { raft::update_host(&ret, it, 1, handle.get_stream()); }
  handle.sync_stream();
  return ret;
}

template <typename vertex_t, typename edge_t, bool store_transposed, bool multi_gpu>
edge_t graph_view_t<vertex_t, edge_t, store_transposed, multi_gpu, std::enable_if_t<multi_gpu>>::
  count_self_loops(raft::handle_t const& handle) const
{
  CUGRAPH_EXPECTS(!(this->has_edge_mask()), "unimplemented.");

  return count_if_e(
    handle,
    *this,
    edge_src_dummy_property_t{}.view(),
    edge_dst_dummy_property_t{}.view(),
    edge_dummy_property_t{}.view(),
    [] __device__(vertex_t src, vertex_t dst, auto, auto, auto) { return src == dst; });
}

template <typename vertex_t, typename edge_t, bool store_transposed, bool multi_gpu>
edge_t graph_view_t<vertex_t, edge_t, store_transposed, multi_gpu, std::enable_if_t<!multi_gpu>>::
  count_self_loops(raft::handle_t const& handle) const
{
  CUGRAPH_EXPECTS(!(this->has_edge_mask()), "unimplemented.");

  return count_if_e(
    handle,
    *this,
    edge_src_dummy_property_t{}.view(),
    edge_dst_dummy_property_t{}.view(),
    edge_dummy_property_t{}.view(),
    [] __device__(vertex_t src, vertex_t dst, auto, auto, auto) { return src == dst; });
}

template <typename vertex_t, typename edge_t, bool store_transposed, bool multi_gpu>
edge_t graph_view_t<vertex_t, edge_t, store_transposed, multi_gpu, std::enable_if_t<multi_gpu>>::
  count_multi_edges(raft::handle_t const& handle) const
{
  CUGRAPH_EXPECTS(!(this->has_edge_mask()), "unimplemented.");

  if (!this->is_multigraph()) { return edge_t{0}; }

  edge_t count{0};
  for (size_t i = 0; i < this->number_of_local_edge_partitions(); ++i) {
    count += count_edge_partition_multi_edges(
      handle,
      edge_partition_device_view_t<vertex_t, edge_t, multi_gpu>(this->local_edge_partition_view(i)),
      this->local_edge_partition_segment_offsets(i));
  }

  return host_scalar_allreduce(
    handle.get_comms(), count, raft::comms::op_t::SUM, handle.get_stream());
}

template <typename vertex_t, typename edge_t, bool store_transposed, bool multi_gpu>
edge_t graph_view_t<vertex_t, edge_t, store_transposed, multi_gpu, std::enable_if_t<!multi_gpu>>::
  count_multi_edges(raft::handle_t const& handle) const
{
  CUGRAPH_EXPECTS(!(this->has_edge_mask()), "unimplemented.");

  if (!this->is_multigraph()) { return edge_t{0}; }

  return count_edge_partition_multi_edges(
    handle,
    edge_partition_device_view_t<vertex_t, edge_t, multi_gpu>(this->local_edge_partition_view()),
    this->local_edge_partition_segment_offsets());
}

}  // namespace cugraph<|MERGE_RESOLUTION|>--- conflicted
+++ resolved
@@ -161,20 +161,14 @@
                       thrust::make_counting_iterator(vertex_t{0}),
                       thrust::make_counting_iterator(major_hypersparse_first - major_range_first),
                       local_degrees.begin(),
-<<<<<<< HEAD
-                      cuda::proclaim_return_type<edge_t>([p_offsets] __device__(auto i) {
-                        return p_offsets[i + 1] - p_offsets[i];
-                      }));
-=======
-                      [offsets, masks] __device__(auto i) {
+                      cuda::proclaim_return_type<edge_t>([offsets, masks] __device__(auto i) {
                         auto local_degree = offsets[i + 1] - offsets[i];
                         if (masks) {
                           local_degree = static_cast<edge_t>(
                             detail::count_set_bits(*masks, offsets[i], local_degree));
                         }
                         return local_degree;
-                      });
->>>>>>> a5718c66
+                      }));
     if (use_dcs) {
       auto dcs_nzd_vertices     = (*edge_partition_dcs_nzd_vertices)[i];
       auto dcs_nzd_vertex_count = (*edge_partition_dcs_nzd_vertex_counts)[i];
