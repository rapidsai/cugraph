/*
 * Copyright (c) 2020-2021, NVIDIA CORPORATION.
 *
 * Licensed under the Apache License, Version 2.0 (the "License");
 * you may not use this file except in compliance with the License.
 * You may obtain a copy of the License at
 *
 *     http://www.apache.org/licenses/LICENSE-2.0
 *
 * Unless required by applicable law or agreed to in writing, software
 * distributed under the License is distributed on an "AS IS" BASIS,
 * WITHOUT WARRANTIES OR CONDITIONS OF ANY KIND, either express or implied.
 * See the License for the specific language governing permissions and
 * limitations under the License.
 */

#include <cugraph/detail/graph_utils.cuh>
#include <cugraph/graph_functions.hpp>
#include <cugraph/graph_view.hpp>
#include <cugraph/utilities/device_comm.cuh>
#include <cugraph/utilities/error.hpp>
#include <cugraph/utilities/host_barrier.hpp>
#include <cugraph/utilities/host_scalar_comm.cuh>
#include <cugraph/utilities/shuffle_comm.cuh>

#include <cuco/static_map.cuh>
#include <raft/handle.hpp>
#include <rmm/device_uvector.hpp>
#include <rmm/mr/device/per_device_resource.hpp>
#include <rmm/mr/device/polymorphic_allocator.hpp>

#include <thrust/binary_search.h>
#include <thrust/copy.h>
#include <thrust/iterator/discard_iterator.h>
#include <thrust/sort.h>
#include <thrust/tuple.h>

#include <algorithm>
#include <iterator>
#include <numeric>
#include <tuple>
#include <utility>

namespace cugraph {
namespace detail {

template <typename vertex_t, typename edge_t, bool multi_gpu>
std::tuple<rmm::device_uvector<vertex_t>, std::vector<vertex_t>> compute_renumber_map(
  raft::handle_t const& handle,
  std::optional<std::tuple<vertex_t const*, vertex_t>> vertex_span,
  std::vector<vertex_t const*> const& edgelist_major_vertices,
  std::vector<vertex_t const*> const& edgelist_minor_vertices,
  std::vector<edge_t> const& edgelist_edge_counts)
{
  // FIXME: compare this sort based approach with hash based approach in both speed and memory
  // footprint

  // 1. acquire (unique major label, count) pairs

  if (multi_gpu) {
    auto& comm = handle.get_comms();

    // barrier is necessary here to avoid potential overlap (which can leads to deadlock) between
    // two different communicators (beginning of col_comm)
#if 1
    // FIXME: temporary hack till UCC is integrated into RAFT (so we can use UCC barrier with DASK
    // and MPI barrier with MPI)
    host_barrier(comm, handle.get_stream_view());
#else
    handle.get_stream_view().synchronize();
    ;
    comm.barrier();  // currently, this is ncclAllReduce
#endif
  }

  rmm::device_uvector<vertex_t> major_labels(0, handle.get_stream());
  rmm::device_uvector<edge_t> major_counts(0, handle.get_stream());
  for (size_t i = 0; i < edgelist_major_vertices.size(); ++i) {
    rmm::device_uvector<vertex_t> tmp_major_labels(0, handle.get_stream());
    rmm::device_uvector<edge_t> tmp_major_counts(0, handle.get_stream());
    {
      rmm::device_uvector<vertex_t> sorted_major_labels(edgelist_edge_counts[i],
                                                        handle.get_stream());
      thrust::copy(handle.get_thrust_policy(),
                   edgelist_major_vertices[i],
                   edgelist_major_vertices[i] + edgelist_edge_counts[i],
                   sorted_major_labels.begin());
      // FIXME: better refactor this sort-count_if-reduce_by_key routine for reuse
      thrust::sort(
        handle.get_thrust_policy(), sorted_major_labels.begin(), sorted_major_labels.end());
      auto num_unique_labels =
        thrust::count_if(handle.get_thrust_policy(),
                         thrust::make_counting_iterator(size_t{0}),
                         thrust::make_counting_iterator(sorted_major_labels.size()),
                         [labels = sorted_major_labels.data()] __device__(auto i) {
                           return (i == 0) || (labels[i - 1] != labels[i]);
                         });
      tmp_major_labels.resize(num_unique_labels, handle.get_stream());
      tmp_major_counts.resize(tmp_major_labels.size(), handle.get_stream());
      thrust::reduce_by_key(handle.get_thrust_policy(),
                            sorted_major_labels.begin(),
                            sorted_major_labels.end(),
                            thrust::make_constant_iterator(edge_t{1}),
                            tmp_major_labels.begin(),
                            tmp_major_counts.begin());
    }

    if (multi_gpu) {
      auto& col_comm = handle.get_subcomm(cugraph::partition_2d::key_naming_t().col_name());
      auto const col_comm_rank = col_comm.get_rank();
      auto const col_comm_size = col_comm.get_size();

      rmm::device_uvector<vertex_t> rx_major_labels(0, handle.get_stream());
      rmm::device_uvector<edge_t> rx_major_counts(0, handle.get_stream());
      auto rx_sizes = host_scalar_gather(
        col_comm, tmp_major_labels.size(), static_cast<int>(i), handle.get_stream());
      std::vector<size_t> rx_displs{};
      if (static_cast<int>(i) == col_comm_rank) {
        rx_displs.assign(col_comm_size, size_t{0});
        std::partial_sum(rx_sizes.begin(), rx_sizes.end() - 1, rx_displs.begin() + 1);
        rx_major_labels.resize(rx_displs.back() + rx_sizes.back(), handle.get_stream());
        rx_major_counts.resize(rx_major_labels.size(), handle.get_stream());
      }
      device_gatherv(col_comm,
                     thrust::make_zip_iterator(
                       thrust::make_tuple(tmp_major_labels.begin(), tmp_major_counts.begin())),
                     thrust::make_zip_iterator(
                       thrust::make_tuple(rx_major_labels.begin(), rx_major_counts.begin())),
                     tmp_major_labels.size(),
                     rx_sizes,
                     rx_displs,
                     static_cast<int>(i),
                     handle.get_stream());
      if (static_cast<int>(i) == col_comm_rank) {
        major_labels = std::move(rx_major_labels);
        major_counts = std::move(rx_major_counts);
      }
    } else {
      assert(i == 0);
      major_labels = std::move(tmp_major_labels);
      major_counts = std::move(tmp_major_counts);
    }
  }
  if (multi_gpu) {
    // FIXME: better refactor this sort-count_if-reduce_by_key routine for reuse
    thrust::sort_by_key(
      handle.get_thrust_policy(), major_labels.begin(), major_labels.end(), major_counts.begin());
    auto num_unique_labels = thrust::count_if(handle.get_thrust_policy(),
                                              thrust::make_counting_iterator(size_t{0}),
                                              thrust::make_counting_iterator(major_labels.size()),
                                              [labels = major_labels.data()] __device__(auto i) {
                                                return (i == 0) || (labels[i - 1] != labels[i]);
                                              });
    rmm::device_uvector<vertex_t> tmp_major_labels(num_unique_labels, handle.get_stream());
    rmm::device_uvector<edge_t> tmp_major_counts(tmp_major_labels.size(), handle.get_stream());
    thrust::reduce_by_key(handle.get_thrust_policy(),
                          major_labels.begin(),
                          major_labels.end(),
                          major_counts.begin(),
                          tmp_major_labels.begin(),
                          tmp_major_counts.begin());
    major_labels = std::move(tmp_major_labels);
    major_counts = std::move(tmp_major_counts);
  }

  // 2. acquire unique minor labels

  std::vector<edge_t> minor_displs(edgelist_minor_vertices.size(), edge_t{0});
  std::partial_sum(
    edgelist_edge_counts.begin(), edgelist_edge_counts.end() - 1, minor_displs.begin() + 1);
  rmm::device_uvector<vertex_t> minor_labels(minor_displs.back() + edgelist_edge_counts.back(),
                                             handle.get_stream());
  for (size_t i = 0; i < edgelist_minor_vertices.size(); ++i) {
    thrust::copy(handle.get_thrust_policy(),
                 edgelist_minor_vertices[i],
                 edgelist_minor_vertices[i] + edgelist_edge_counts[i],
                 minor_labels.begin() + minor_displs[i]);
  }
  thrust::sort(handle.get_thrust_policy(), minor_labels.begin(), minor_labels.end());
  minor_labels.resize(
    thrust::distance(
      minor_labels.begin(),
      thrust::unique(handle.get_thrust_policy(), minor_labels.begin(), minor_labels.end())),
    handle.get_stream());
  if (multi_gpu) {
    auto& comm               = handle.get_comms();
    auto& row_comm           = handle.get_subcomm(cugraph::partition_2d::key_naming_t().row_name());
    auto const row_comm_size = row_comm.get_size();

    // barrier is necessary here to avoid potential overlap (which can leads to deadlock) between
    // two different communicators (beginning of row_comm)
#if 1
    // FIXME: temporary hack till UCC is integrated into RAFT (so we can use UCC barrier with DASK
    // and MPI barrier with MPI)
    host_barrier(comm, handle.get_stream_view());
#else
    handle.get_stream_view().synchronize();
    comm.barrier();  // currently, this is ncclAllReduce
#endif

    if (row_comm_size > 1) {
      rmm::device_uvector<vertex_t> rx_minor_labels(0, handle.get_stream());
      std::tie(rx_minor_labels, std::ignore) = groupby_gpuid_and_shuffle_values(
        row_comm,
        minor_labels.begin(),
        minor_labels.end(),
        [key_func = detail::compute_gpu_id_from_vertex_t<vertex_t>{row_comm_size}] __device__(
          auto val) { return key_func(val); },
        handle.get_stream());
      thrust::sort(handle.get_thrust_policy(), rx_minor_labels.begin(), rx_minor_labels.end());
      rx_minor_labels.resize(thrust::distance(rx_minor_labels.begin(),
                                              thrust::unique(handle.get_thrust_policy(),
                                                             rx_minor_labels.begin(),
                                                             rx_minor_labels.end())),
                             handle.get_stream());
      minor_labels = std::move(rx_minor_labels);
    }

    // barrier is necessary here to avoid potential overlap (which can leads to deadlock) between
    // two different communicators (end of row_comm)
#if 1
    // FIXME: temporary hack till UCC is integrated into RAFT (so we can use UCC barrier with DASK
    // and MPI barrier with MPI)
    //
    host_barrier(comm, handle.get_stream_view());
#else
    handle.get_stream_view().synchronize();
    comm.barrier();  // currently, this is ncclAllReduce
#endif
  }
  minor_labels.shrink_to_fit(handle.get_stream_view());

  // 3. merge major and minor labels and vertex labels

  rmm::device_uvector<vertex_t> merged_labels(major_labels.size() + minor_labels.size(),
                                              handle.get_stream_view());
  rmm::device_uvector<edge_t> merged_counts(merged_labels.size(), handle.get_stream_view());
  thrust::merge_by_key(handle.get_thrust_policy(),
                       major_labels.begin(),
                       major_labels.end(),
                       minor_labels.begin(),
                       minor_labels.end(),
                       major_counts.begin(),
                       thrust::make_constant_iterator(edge_t{0}),
                       merged_labels.begin(),
                       merged_counts.begin());

  major_labels.resize(0, handle.get_stream());
  major_counts.resize(0, handle.get_stream());
  minor_labels.resize(0, handle.get_stream());
  major_labels.shrink_to_fit(handle.get_stream());
  major_counts.shrink_to_fit(handle.get_stream());
  minor_labels.shrink_to_fit(handle.get_stream());

  rmm::device_uvector<vertex_t> labels(merged_labels.size(), handle.get_stream());
  rmm::device_uvector<edge_t> counts(labels.size(), handle.get_stream());
  auto pair_it = thrust::reduce_by_key(handle.get_thrust_policy(),
                                       merged_labels.begin(),
                                       merged_labels.end(),
                                       merged_counts.begin(),
                                       labels.begin(),
                                       counts.begin());
  merged_labels.resize(0, handle.get_stream());
  merged_counts.resize(0, handle.get_stream());
  merged_labels.shrink_to_fit(handle.get_stream());
  merged_counts.shrink_to_fit(handle.get_stream());
  labels.resize(thrust::distance(labels.begin(), thrust::get<0>(pair_it)), handle.get_stream());
  counts.resize(labels.size(), handle.get_stream());
  labels.shrink_to_fit(handle.get_stream());
  counts.shrink_to_fit(handle.get_stream());

  auto num_non_isolated_vertices = static_cast<vertex_t>(labels.size());

  // 4. if vertex_span.has_value() == true, append isolated vertices

  if (vertex_span) {
    rmm::device_uvector<vertex_t> isolated_vertices(0, handle.get_stream());

    auto [vertices, num_vertices] = *vertex_span;
    auto num_isolated_vertices    = thrust::count_if(
      handle.get_thrust_policy(),
      vertices,
      vertices + num_vertices,
      [label_first = labels.begin(), label_last = labels.end()] __device__(auto v) {
        return !thrust::binary_search(thrust::seq, label_first, label_last, v);
      });
    isolated_vertices.resize(num_isolated_vertices, handle.get_stream());
    thrust::copy_if(handle.get_thrust_policy(),
                    vertices,
                    vertices + num_vertices,
                    isolated_vertices.begin(),
                    [label_first = labels.begin(), label_last = labels.end()] __device__(auto v) {
                      return !thrust::binary_search(thrust::seq, label_first, label_last, v);
                    });

<<<<<<< HEAD
  if (isolated_vertices.size() > 0) {
    labels.resize(labels.size() + isolated_vertices.size(), handle.get_stream());
    counts.resize(labels.size(), handle.get_stream());
    thrust::copy(handle.get_thrust_policy(),
                 isolated_vertices.begin(),
                 isolated_vertices.end(),
                 labels.end() - isolated_vertices.size());
    thrust::fill(
      handle.get_thrust_policy(), counts.end() - isolated_vertices.size(), counts.end(), edge_t{0});
=======
    if (isolated_vertices.size() > 0) {
      labels.resize(labels.size() + isolated_vertices.size(), handle.get_stream());
      thrust::copy(rmm::exec_policy(handle.get_stream_view()),
                   isolated_vertices.begin(),
                   isolated_vertices.end(),
                   labels.end() - isolated_vertices.size());
    }
>>>>>>> 59f6fdd9
  }

  // 5. sort non-isolated vertices by degree

  thrust::sort_by_key(handle.get_thrust_policy(),
                      counts.begin(),
                      counts.begin() + num_non_isolated_vertices,
                      labels.begin(),
                      thrust::greater<edge_t>());

  // 6. compute segment_offsets

  static_assert(detail::num_sparse_segments_per_vertex_partition == 3);
  static_assert((detail::low_degree_threshold <= detail::mid_degree_threshold) &&
                (detail::mid_degree_threshold <= std::numeric_limits<edge_t>::max()));
  size_t mid_degree_threshold{detail::mid_degree_threshold};
  size_t low_degree_threshold{detail::low_degree_threshold};
  size_t hypersparse_degree_threshold{0};
  if (multi_gpu) {
    auto& col_comm           = handle.get_subcomm(cugraph::partition_2d::key_naming_t().col_name());
    auto const col_comm_size = col_comm.get_size();
    mid_degree_threshold *= col_comm_size;
    low_degree_threshold *= col_comm_size;
    hypersparse_degree_threshold =
      static_cast<size_t>(col_comm_size * detail::hypersparse_threshold_ratio);
  }
  auto num_segments_per_vertex_partition =
    detail::num_sparse_segments_per_vertex_partition +
    (hypersparse_degree_threshold > 0 ? size_t{1} : size_t{0});
  rmm::device_uvector<edge_t> d_thresholds(num_segments_per_vertex_partition - 1,
                                           handle.get_stream());
  auto h_thresholds = hypersparse_degree_threshold > 0
                        ? std::vector<edge_t>{static_cast<edge_t>(mid_degree_threshold),
                                              static_cast<edge_t>(low_degree_threshold),
                                              static_cast<edge_t>(hypersparse_degree_threshold)}
                        : std::vector<edge_t>{static_cast<edge_t>(mid_degree_threshold),
                                              static_cast<edge_t>(low_degree_threshold)};
  raft::update_device(
    d_thresholds.data(), h_thresholds.data(), h_thresholds.size(), handle.get_stream());

  rmm::device_uvector<vertex_t> d_segment_offsets(num_segments_per_vertex_partition + 1,
                                                  handle.get_stream());

  auto zero_vertex  = vertex_t{0};
  auto vertex_count = static_cast<vertex_t>(labels.size());
  d_segment_offsets.set_element_async(0, zero_vertex, handle.get_stream());
  d_segment_offsets.set_element_async(
    num_segments_per_vertex_partition, vertex_count, handle.get_stream());

  thrust::upper_bound(handle.get_thrust_policy(),
                      counts.begin(),
                      counts.end(),
                      d_thresholds.begin(),
                      d_thresholds.end(),
                      d_segment_offsets.begin() + 1,
                      thrust::greater<edge_t>{});

  std::vector<vertex_t> h_segment_offsets(d_segment_offsets.size());
  raft::update_host(h_segment_offsets.data(),
                    d_segment_offsets.data(),
                    d_segment_offsets.size(),
                    handle.get_stream());
  handle.get_stream_view().synchronize();

  return std::make_tuple(std::move(labels), h_segment_offsets);
}

template <typename vertex_t, typename edge_t, bool multi_gpu>
void expensive_check_edgelist(
  raft::handle_t const& handle,
  std::optional<std::tuple<vertex_t const*, vertex_t>> vertex_span,
  std::vector<vertex_t const*> const& edgelist_major_vertices,
  std::vector<vertex_t const*> const& edgelist_minor_vertices,
  std::vector<edge_t> const& edgelist_edge_counts,
  std::optional<std::vector<std::vector<edge_t>>> const& edgelist_intra_partition_segment_offsets)
{
  rmm::device_uvector<vertex_t> sorted_local_vertices(size_t{0}, handle.get_stream());
  if (vertex_span) {
    auto [vertices, num_vertices] = *vertex_span;
    sorted_local_vertices.resize(num_vertices, handle.get_stream());
    thrust::copy(
      handle.get_thrust_policy(), vertices, vertices + num_vertices, sorted_local_vertices.begin());
    thrust::sort(
      handle.get_thrust_policy(), sorted_local_vertices.begin(), sorted_local_vertices.end());
    CUGRAPH_EXPECTS(static_cast<size_t>(thrust::distance(
                      sorted_local_vertices.begin(),
                      thrust::unique(handle.get_thrust_policy(),
                                     sorted_local_vertices.begin(),
                                     sorted_local_vertices.end()))) == sorted_local_vertices.size(),
                    "Invalid input argument: local_vertices should not have duplicates.");
  }

  if (multi_gpu) {
    auto& comm               = handle.get_comms();
    auto const comm_size     = comm.get_size();
    auto const comm_rank     = comm.get_rank();
    auto& row_comm           = handle.get_subcomm(cugraph::partition_2d::key_naming_t().row_name());
    auto const row_comm_size = row_comm.get_size();
    auto const row_comm_rank = row_comm.get_rank();
    auto& col_comm           = handle.get_subcomm(cugraph::partition_2d::key_naming_t().col_name());
    auto const col_comm_size = col_comm.get_size();
    auto const col_comm_rank = col_comm.get_rank();

    CUGRAPH_EXPECTS((edgelist_major_vertices.size() == edgelist_minor_vertices.size()) &&
                      (edgelist_major_vertices.size() == static_cast<size_t>(col_comm_size)),
                    "Invalid input argument: both edgelist_major_vertices.size() & "
                    "edgelist_minor_vertices.size() should coincide with col_comm_size.");

    auto [local_vertices, num_local_vertices] = *vertex_span;
    CUGRAPH_EXPECTS(
      thrust::count_if(
        handle.get_thrust_policy(),
        local_vertices,
        local_vertices + num_local_vertices,
        [comm_rank,
         key_func =
           detail::compute_gpu_id_from_vertex_t<vertex_t>{comm_size}] __device__(auto val) {
          return key_func(val) != comm_rank;
        }) == 0,
      "Invalid input argument: local_vertices should be pre-shuffled.");

    for (size_t i = 0; i < edgelist_major_vertices.size(); ++i) {
      auto edge_first = thrust::make_zip_iterator(
        thrust::make_tuple(edgelist_major_vertices[i], edgelist_minor_vertices[i]));
      CUGRAPH_EXPECTS(
        thrust::count_if(
          handle.get_thrust_policy(),
          edge_first,
          edge_first + edgelist_edge_counts[i],
          [comm_size,
           comm_rank,
           row_comm_rank,
           col_comm_size,
           col_comm_rank,
           i,
           gpu_id_key_func =
             detail::compute_gpu_id_from_edge_t<vertex_t>{comm_size, row_comm_size, col_comm_size},
           partition_id_key_func =
             detail::compute_partition_id_from_edge_t<vertex_t>{
               comm_size, row_comm_size, col_comm_size}] __device__(auto edge) {
            return (gpu_id_key_func(thrust::get<0>(edge), thrust::get<1>(edge)) != comm_rank) ||
                   (partition_id_key_func(thrust::get<0>(edge), thrust::get<1>(edge)) !=
                    row_comm_rank * col_comm_size + col_comm_rank + i * comm_size);
          }) == 0,
        "Invalid input argument: edgelist_major_vertices & edgelist_minor_vertices should be "
        "pre-shuffled.");

      if (vertex_span) {
        auto& row_comm = handle.get_subcomm(cugraph::partition_2d::key_naming_t().row_name());
        auto& col_comm = handle.get_subcomm(cugraph::partition_2d::key_naming_t().col_name());

        // FIXME: this barrier is unnecessary if the above host_scalar_allreduce is a true host
        // operation (as it serves as a barrier) barrier is necessary here to avoid potential
        // overlap (which can leads to deadlock) between two different communicators (beginning of
        // col_comm)
#if 1
        // FIXME: temporary hack till UCC is integrated into RAFT (so we can use UCC barrier with
        // DASK and MPI barrier with MPI)
        host_barrier(comm, handle.get_stream_view());
#else
        handle.get_stream_view().synchronize();
        comm.barrier();  // currently, this is ncclAllReduce
#endif

        rmm::device_uvector<vertex_t> sorted_major_vertices(0, handle.get_stream());
        {
          auto recvcounts =
            host_scalar_allgather(col_comm, sorted_local_vertices.size(), handle.get_stream());
          std::vector<size_t> displacements(recvcounts.size(), size_t{0});
          std::partial_sum(recvcounts.begin(), recvcounts.end() - 1, displacements.begin() + 1);
          sorted_major_vertices.resize(displacements.back() + recvcounts.back(),
                                       handle.get_stream());
          device_allgatherv(col_comm,
                            sorted_local_vertices.data(),
                            sorted_major_vertices.data(),
                            recvcounts,
                            displacements,
                            handle.get_stream());
          thrust::sort(
            handle.get_thrust_policy(), sorted_major_vertices.begin(), sorted_major_vertices.end());
        }

        // barrier is necessary here to avoid potential overlap (which can leads to deadlock)
        // between two different communicators (beginning of row_comm)
#if 1
        // FIXME: temporary hack till UCC is integrated into RAFT (so we can use UCC barrier with
        // DASK and MPI barrier with MPI)
        host_barrier(comm, handle.get_stream_view());
#else
        handle.get_stream_view().synchronize();
        comm.barrier();  // currently, this is ncclAllReduce
#endif

        rmm::device_uvector<vertex_t> sorted_minor_vertices(0, handle.get_stream());
        {
          auto recvcounts =
            host_scalar_allgather(row_comm, sorted_local_vertices.size(), handle.get_stream());
          std::vector<size_t> displacements(recvcounts.size(), size_t{0});
          std::partial_sum(recvcounts.begin(), recvcounts.end() - 1, displacements.begin() + 1);
          sorted_minor_vertices.resize(displacements.back() + recvcounts.back(),
                                       handle.get_stream());
          device_allgatherv(row_comm,
                            sorted_local_vertices.data(),
                            sorted_minor_vertices.data(),
                            recvcounts,
                            displacements,
                            handle.get_stream());
          thrust::sort(
            handle.get_thrust_policy(), sorted_minor_vertices.begin(), sorted_minor_vertices.end());
        }

        // barrier is necessary here to avoid potential overlap (which can leads to deadlock)
        // between two different communicators (end of row_comm)
#if 1
        // FIXME: temporary hack till UCC is integrated into RAFT (so we can use UCC barrier with
        // DASK and MPI barrier with MPI)
        host_barrier(comm, handle.get_stream_view());
#else
        handle.get_stream_view().synchronize();
        comm.barrier();  // currently, this is ncclAllReduce
#endif

        auto edge_first = thrust::make_zip_iterator(
          thrust::make_tuple(edgelist_major_vertices[i], edgelist_minor_vertices[i]));
        CUGRAPH_EXPECTS(
          thrust::count_if(
            handle.get_thrust_policy(),
            edge_first,
            edge_first + edgelist_edge_counts[i],
            [num_major_vertices    = static_cast<vertex_t>(sorted_major_vertices.size()),
             sorted_major_vertices = sorted_major_vertices.data(),
             num_minor_vertices    = static_cast<vertex_t>(sorted_minor_vertices.size()),
             sorted_minor_vertices = sorted_minor_vertices.data()] __device__(auto e) {
              return !thrust::binary_search(thrust::seq,
                                            sorted_major_vertices,
                                            sorted_major_vertices + num_major_vertices,
                                            thrust::get<0>(e)) ||
                     !thrust::binary_search(thrust::seq,
                                            sorted_minor_vertices,
                                            sorted_minor_vertices + num_minor_vertices,
                                            thrust::get<1>(e));
            }) == 0,
          "Invalid input argument: edgelist_major_vertices and/or edgelist_mior_vertices have "
          "invalid vertex ID(s).");
      }

      if (edgelist_intra_partition_segment_offsets) {
        for (int j = 0; j < row_comm_size; ++j) {
          CUGRAPH_EXPECTS(
            thrust::count_if(
              rmm::exec_policy(handle.get_stream_view()),
              edgelist_minor_vertices[i] + (*edgelist_intra_partition_segment_offsets)[i][j],
              edgelist_minor_vertices[i] + (*edgelist_intra_partition_segment_offsets)[i][j + 1],
              [row_comm_size,
               col_comm_rank,
               j,
               gpu_id_key_func =
                 detail::compute_gpu_id_from_vertex_t<vertex_t>{comm_size}] __device__(auto minor) {
                return gpu_id_key_func(minor) != col_comm_rank * row_comm_size + j;
              }) == 0,
            "Invalid input argument: if edgelist_intra_partition_segment_offsets.has_value() is "
            "true, edgelist_major_vertices & edgelist_minor_vertices should be properly grouped "
            "within each local partition.");
        }
      }
    }
  } else {
    assert(edgelist_major_vertices.size() == 1);
    assert(edgelist_minor_vertices.size() == 1);

    if (vertex_span) {
      auto edge_first = thrust::make_zip_iterator(
        thrust::make_tuple(edgelist_major_vertices[0], edgelist_minor_vertices[0]));
      CUGRAPH_EXPECTS(
        thrust::count_if(
          handle.get_thrust_policy(),
          edge_first,
          edge_first + edgelist_edge_counts[0],
          [sorted_local_vertices = sorted_local_vertices.data(),
           num_sorted_local_vertices =
             static_cast<vertex_t>(sorted_local_vertices.size())] __device__(auto e) {
            return !thrust::binary_search(thrust::seq,
                                          sorted_local_vertices,
                                          sorted_local_vertices + num_sorted_local_vertices,
                                          thrust::get<0>(e)) ||
                   !thrust::binary_search(thrust::seq,
                                          sorted_local_vertices,
                                          sorted_local_vertices + num_sorted_local_vertices,
                                          thrust::get<1>(e));
          }) == 0,
        "Invalid input argument: edgelist_major_vertices and/or edgelist_minor_vertices have "
        "invalid vertex ID(s).");
    }

    CUGRAPH_EXPECTS(
      edgelist_intra_partition_segment_offsets.has_value() == false,
      "Invalid input argument: edgelist_intra_partition_segment_offsets.has_value() should "
      "be false for single-GPU.");
  }
}

}  // namespace detail

template <typename vertex_t, typename edge_t, bool multi_gpu>
std::enable_if_t<multi_gpu,
                 std::tuple<rmm::device_uvector<vertex_t>,
                            partition_t<vertex_t>,
                            vertex_t,
                            edge_t,
                            std::vector<vertex_t>>>
renumber_edgelist(
  raft::handle_t const& handle,
  std::optional<std::tuple<vertex_t const*, vertex_t>> local_vertex_span,
  std::vector<vertex_t*> const& edgelist_major_vertices /* [INOUT] */,
  std::vector<vertex_t*> const& edgelist_minor_vertices /* [INOUT] */,
  std::vector<edge_t> const& edgelist_edge_counts,
  std::optional<std::vector<std::vector<edge_t>>> const& edgelist_intra_partition_segment_offsets,
  bool do_expensive_check)
{
  auto& comm               = handle.get_comms();
  auto const comm_size     = comm.get_size();
  auto const comm_rank     = comm.get_rank();
  auto& row_comm           = handle.get_subcomm(cugraph::partition_2d::key_naming_t().row_name());
  auto const row_comm_size = row_comm.get_size();
  auto const row_comm_rank = row_comm.get_rank();
  auto& col_comm           = handle.get_subcomm(cugraph::partition_2d::key_naming_t().col_name());
  auto const col_comm_size = col_comm.get_size();
  auto const col_comm_rank = col_comm.get_rank();

  std::vector<vertex_t const*> edgelist_const_major_vertices(edgelist_major_vertices.size());
  std::vector<vertex_t const*> edgelist_const_minor_vertices(edgelist_const_major_vertices.size());
  for (size_t i = 0; i < edgelist_const_major_vertices.size(); ++i) {
    edgelist_const_major_vertices[i] = edgelist_major_vertices[i];
    edgelist_const_minor_vertices[i] = edgelist_minor_vertices[i];
  }

  if (do_expensive_check) {
    detail::expensive_check_edgelist<vertex_t, edge_t, multi_gpu>(
      handle,
      local_vertex_span,
      edgelist_const_major_vertices,
      edgelist_const_minor_vertices,
      edgelist_edge_counts,
      edgelist_intra_partition_segment_offsets);
  }

  // 1. compute renumber map

  auto [renumber_map_labels, vertex_partition_segment_offsets] =
    detail::compute_renumber_map<vertex_t, edge_t, multi_gpu>(handle,
                                                              local_vertex_span,
                                                              edgelist_const_major_vertices,
                                                              edgelist_const_minor_vertices,
                                                              edgelist_edge_counts);

  // 2. initialize partition_t object, number_of_vertices, and number_of_edges for the coarsened
  // graph

  auto vertex_counts = host_scalar_allgather(
    comm, static_cast<vertex_t>(renumber_map_labels.size()), handle.get_stream());
  std::vector<vertex_t> vertex_partition_offsets(comm_size + 1, 0);
  std::partial_sum(
    vertex_counts.begin(), vertex_counts.end(), vertex_partition_offsets.begin() + 1);

  partition_t<vertex_t> partition(
    vertex_partition_offsets, row_comm_size, col_comm_size, row_comm_rank, col_comm_rank);

  auto number_of_vertices = vertex_partition_offsets.back();
  auto number_of_edges    = host_scalar_allreduce(
    comm,
    std::accumulate(edgelist_edge_counts.begin(), edgelist_edge_counts.end(), edge_t{0}),
    handle.get_stream());

  // 3. renumber edges

  double constexpr load_factor = 0.7;

  // FIXME: compare this hash based approach with a binary search based approach in both memory
  // footprint and execution time

  // FIXME: this barrier is unnecessary if the above host_scalar_allgather is a true host operation
  // (as it serves as a barrier) barrier is necessary here to avoid potential overlap (which can
  // leads to deadlock) between two different communicators (beginning of col_comm)
#if 1
  // FIXME: temporary hack till UCC is integrated into RAFT (so we can use UCC barrier with DASK and
  // MPI barrier with MPI)
  host_barrier(comm, handle.get_stream_view());
#else
  handle.get_stream_view().synchronize();
  comm.barrier();  // currently, this is ncclAllReduce
#endif

  for (size_t i = 0; i < edgelist_major_vertices.size(); ++i) {
    rmm::device_uvector<vertex_t> renumber_map_major_labels(
      col_comm_rank == static_cast<int>(i) ? vertex_t{0}
                                           : partition.get_matrix_partition_major_size(i),
      handle.get_stream());
    device_bcast(col_comm,
                 renumber_map_labels.data(),
                 renumber_map_major_labels.data(),
                 partition.get_matrix_partition_major_size(i),
                 i,
                 handle.get_stream());

    CUDA_TRY(cudaStreamSynchronize(
      handle.get_stream()));  // cuco::static_map currently does not take stream

    auto poly_alloc = rmm::mr::polymorphic_allocator<char>(rmm::mr::get_current_device_resource());
    auto stream_adapter = rmm::mr::make_stream_allocator_adaptor(poly_alloc, cudaStream_t{nullptr});
    cuco::static_map<vertex_t, vertex_t, cuda::thread_scope_device, decltype(stream_adapter)>
      renumber_map{
        // cuco::static_map requires at least one empty slot
        std::max(static_cast<size_t>(
                   static_cast<double>(partition.get_matrix_partition_major_size(i)) / load_factor),
                 static_cast<size_t>(partition.get_matrix_partition_major_size(i)) + 1),
        invalid_vertex_id<vertex_t>::value,
        invalid_vertex_id<vertex_t>::value,
        stream_adapter};
    auto pair_first = thrust::make_zip_iterator(thrust::make_tuple(
      col_comm_rank == static_cast<int>(i) ? renumber_map_labels.begin()
                                           : renumber_map_major_labels.begin(),
      thrust::make_counting_iterator(partition.get_matrix_partition_major_first(i))));
    renumber_map.insert(pair_first, pair_first + partition.get_matrix_partition_major_size(i));
    renumber_map.find(edgelist_major_vertices[i],
                      edgelist_major_vertices[i] + edgelist_edge_counts[i],
                      edgelist_major_vertices[i]);
  }

  // barrier is necessary here to avoid potential overlap (which can leads to deadlock) between two
  // different communicators (beginning of row_comm)
#if 1
  // FIXME: temporary hack till UCC is integrated into RAFT (so we can use UCC barrier with DASK and
  // MPI barrier with MPI)
  host_barrier(comm, handle.get_stream_view());
#else
  handle.get_stream_view().synchronize();
  comm.barrier();  // currently, this is ncclAllReduce
#endif
  if ((partition.get_matrix_partition_minor_size() >= number_of_edges / comm_size) &&
      edgelist_intra_partition_segment_offsets) {  // memory footprint dominated by the O(V/sqrt(P))
                                                   // part than the O(E/P) part
    for (int i = 0; i < row_comm_size; ++i) {
      auto segment_size = partition.get_vertex_partition_size(col_comm_rank * row_comm_size + i);
      rmm::device_uvector<vertex_t> renumber_map_minor_labels(
        row_comm_rank == i ? vertex_t{0} : segment_size, handle.get_stream());
      device_bcast(row_comm,
                   renumber_map_labels.data(),
                   renumber_map_minor_labels.data(),
                   segment_size,
                   i,
                   handle.get_stream());

      CUDA_TRY(cudaStreamSynchronize(
        handle.get_stream()));  // cuco::static_map currently does not take stream

      auto poly_alloc =
        rmm::mr::polymorphic_allocator<char>(rmm::mr::get_current_device_resource());
      auto stream_adapter =
        rmm::mr::make_stream_allocator_adaptor(poly_alloc, cudaStream_t{nullptr});
      cuco::static_map<vertex_t, vertex_t, cuda::thread_scope_device, decltype(stream_adapter)>
        renumber_map{// cuco::static_map requires at least one empty slot
                     std::max(static_cast<size_t>(static_cast<double>(segment_size) / load_factor),
                              static_cast<size_t>(segment_size) + 1),
                     invalid_vertex_id<vertex_t>::value,
                     invalid_vertex_id<vertex_t>::value,
                     stream_adapter};
      auto pair_first = thrust::make_zip_iterator(thrust::make_tuple(
        row_comm_rank == i ? renumber_map_labels.begin() : renumber_map_minor_labels.begin(),
        thrust::make_counting_iterator(
          partition.get_vertex_partition_first(col_comm_rank * row_comm_size + i))));
      renumber_map.insert(pair_first, pair_first + segment_size);
      for (size_t j = 0; j < edgelist_minor_vertices.size(); ++j) {
        renumber_map.find(
          edgelist_minor_vertices[j] + (*edgelist_intra_partition_segment_offsets)[j][i],
          edgelist_minor_vertices[j] + (*edgelist_intra_partition_segment_offsets)[j][i + 1],
          edgelist_minor_vertices[j] + (*edgelist_intra_partition_segment_offsets)[j][i]);
      }
    }
  } else {
    rmm::device_uvector<vertex_t> renumber_map_minor_labels(
      partition.get_matrix_partition_minor_size(), handle.get_stream());
    std::vector<size_t> recvcounts(row_comm_size);
    for (int i = 0; i < row_comm_size; ++i) {
      recvcounts[i] = partition.get_vertex_partition_size(col_comm_rank * row_comm_size + i);
    }
    std::vector<size_t> displacements(recvcounts.size(), 0);
    std::partial_sum(recvcounts.begin(), recvcounts.end() - 1, displacements.begin() + 1);
    device_allgatherv(row_comm,
                      renumber_map_labels.begin(),
                      renumber_map_minor_labels.begin(),
                      recvcounts,
                      displacements,
                      handle.get_stream());

    CUDA_TRY(cudaStreamSynchronize(
      handle.get_stream()));  // cuco::static_map currently does not take stream

    auto poly_alloc = rmm::mr::polymorphic_allocator<char>(rmm::mr::get_current_device_resource());
    auto stream_adapter = rmm::mr::make_stream_allocator_adaptor(poly_alloc, cudaStream_t{nullptr});
    cuco::static_map<vertex_t, vertex_t, cuda::thread_scope_device, decltype(stream_adapter)>
      renumber_map{// cuco::static_map requires at least one empty slot
                   std::max(static_cast<size_t>(
                              static_cast<double>(renumber_map_minor_labels.size()) / load_factor),
                            renumber_map_minor_labels.size() + 1),
                   invalid_vertex_id<vertex_t>::value,
                   invalid_vertex_id<vertex_t>::value,
                   stream_adapter};
    auto pair_first = thrust::make_zip_iterator(thrust::make_tuple(
      renumber_map_minor_labels.begin(),
      thrust::make_counting_iterator(partition.get_matrix_partition_minor_first())));
    renumber_map.insert(pair_first, pair_first + renumber_map_minor_labels.size());
    for (size_t i = 0; i < edgelist_minor_vertices.size(); ++i) {
      renumber_map.find(edgelist_minor_vertices[i],
                        edgelist_minor_vertices[i] + edgelist_edge_counts[i],
                        edgelist_minor_vertices[i]);
    }
  }
  // barrier is necessary here to avoid potential overlap (which can leads to deadlock) between two
  // different communicators (end of row_comm)
#if 1
  // FIXME: temporary hack till UCC is integrated into RAFT (so we can use UCC barrier with DASK and
  // MPI barrier with MPI)
  host_barrier(comm, handle.get_stream_view());
#else
  handle.get_stream_view().synchronize();
  comm.barrier();  // currently, this is ncclAllReduce
#endif

  return std::make_tuple(std::move(renumber_map_labels),
                         partition,
                         number_of_vertices,
                         number_of_edges,
                         vertex_partition_segment_offsets);
}

template <typename vertex_t, typename edge_t, bool multi_gpu>
std::enable_if_t<!multi_gpu, std::tuple<rmm::device_uvector<vertex_t>, std::vector<vertex_t>>>
renumber_edgelist(raft::handle_t const& handle,
                  std::optional<std::tuple<vertex_t const*, vertex_t>> vertex_span,
                  vertex_t* edgelist_major_vertices /* [INOUT] */,
                  vertex_t* edgelist_minor_vertices /* [INOUT] */,
                  edge_t num_edgelist_edges,
                  bool do_expensive_check)
{
  if (do_expensive_check) {
    detail::expensive_check_edgelist<vertex_t, edge_t, multi_gpu>(
      handle,
      vertex_span,
      std::vector<vertex_t const*>{edgelist_major_vertices},
      std::vector<vertex_t const*>{edgelist_minor_vertices},
      std::vector<edge_t>{num_edgelist_edges},
      std::nullopt);
  }

  auto [renumber_map_labels, segment_offsets] =
    detail::compute_renumber_map<vertex_t, edge_t, multi_gpu>(
      handle,
      vertex_span,
      std::vector<vertex_t const*>{edgelist_major_vertices},
      std::vector<vertex_t const*>{edgelist_minor_vertices},
      std::vector<edge_t>{num_edgelist_edges});

  double constexpr load_factor = 0.7;

  // FIXME: compare this hash based approach with a binary search based approach in both memory
  // footprint and execution time

  auto poly_alloc = rmm::mr::polymorphic_allocator<char>(rmm::mr::get_current_device_resource());
  auto stream_adapter = rmm::mr::make_stream_allocator_adaptor(poly_alloc, cudaStream_t{nullptr});
  cuco::static_map<vertex_t, vertex_t, cuda::thread_scope_device, decltype(stream_adapter)>
    renumber_map{
      // cuco::static_map requires at least one empty slot
      std::max(static_cast<size_t>(static_cast<double>(renumber_map_labels.size()) / load_factor),
               renumber_map_labels.size() + 1),
      invalid_vertex_id<vertex_t>::value,
      invalid_vertex_id<vertex_t>::value,
      stream_adapter};
  auto pair_first = thrust::make_zip_iterator(
    thrust::make_tuple(renumber_map_labels.begin(), thrust::make_counting_iterator(vertex_t{0})));
  renumber_map.insert(pair_first, pair_first + renumber_map_labels.size());
  renumber_map.find(
    edgelist_major_vertices, edgelist_major_vertices + num_edgelist_edges, edgelist_major_vertices);
  renumber_map.find(
    edgelist_minor_vertices, edgelist_minor_vertices + num_edgelist_edges, edgelist_minor_vertices);

  return std::make_tuple(std::move(renumber_map_labels), segment_offsets);
}

// explicit instantiation directives (EIDir's):
//

// instantiations for <vertex_t == int32_t, edge_t == int32_t>
//
template std::
  tuple<rmm::device_uvector<int32_t>, partition_t<int32_t>, int32_t, int32_t, std::vector<int32_t>>
  renumber_edgelist<int32_t, int32_t, true>(
    raft::handle_t const& handle,
    std::optional<std::tuple<int32_t const*, int32_t>> local_vertex_span,
    std::vector<int32_t*> const& edgelist_major_vertices /* [INOUT] */,
    std::vector<int32_t*> const& edgelist_minor_vertices /* [INOUT] */,
    std::vector<int32_t> const& edgelist_edge_counts,
    std::optional<std::vector<std::vector<int32_t>>> const&
      edgelist_intra_partition_segment_offsets,
    bool do_expensive_check);

template std::tuple<rmm::device_uvector<int32_t>, std::vector<int32_t>>
renumber_edgelist<int32_t, int32_t, false>(
  raft::handle_t const& handle,
  std::optional<std::tuple<int32_t const*, int32_t>> vertex_span,
  int32_t* edgelist_major_vertices /* [INOUT] */,
  int32_t* edgelist_minor_vertices /* [INOUT] */,
  int32_t num_edgelist_edges,
  bool do_expensive_check);

// instantiations for <vertex_t == int32_t, edge_t == int64_t>
//
template std::
  tuple<rmm::device_uvector<int32_t>, partition_t<int32_t>, int32_t, int64_t, std::vector<int32_t>>
  renumber_edgelist<int32_t, int64_t, true>(
    raft::handle_t const& handle,
    std::optional<std::tuple<int32_t const*, int32_t>> local_vertex_span,
    std::vector<int32_t*> const& edgelist_major_vertices /* [INOUT] */,
    std::vector<int32_t*> const& edgelist_minor_vertices /* [INOUT] */,
    std::vector<int64_t> const& edgelist_edge_counts,
    std::optional<std::vector<std::vector<int64_t>>> const&
      edgelist_intra_partition_segment_offsets,
    bool do_expensive_check);

template std::tuple<rmm::device_uvector<int32_t>, std::vector<int32_t>>
renumber_edgelist<int32_t, int64_t, false>(
  raft::handle_t const& handle,
  std::optional<std::tuple<int32_t const*, int32_t>> vertex_span,
  int32_t* edgelist_major_vertices /* [INOUT] */,
  int32_t* edgelist_minor_vertices /* [INOUT] */,
  int64_t num_edgelist_edges,
  bool do_expensive_check);

// instantiations for <vertex_t == int64_t, edge_t == int64_t>
//
template std::
  tuple<rmm::device_uvector<int64_t>, partition_t<int64_t>, int64_t, int64_t, std::vector<int64_t>>
  renumber_edgelist<int64_t, int64_t, true>(
    raft::handle_t const& handle,
    std::optional<std::tuple<int64_t const*, int64_t>> local_vertex_span,
    std::vector<int64_t*> const& edgelist_major_vertices /* [INOUT] */,
    std::vector<int64_t*> const& edgelist_minor_vertices /* [INOUT] */,
    std::vector<int64_t> const& edgelist_edge_counts,
    std::optional<std::vector<std::vector<int64_t>>> const&
      edgelist_intra_partition_segment_offsets,
    bool do_expensive_check);

template std::tuple<rmm::device_uvector<int64_t>, std::vector<int64_t>>
renumber_edgelist<int64_t, int64_t, false>(
  raft::handle_t const& handle,
  std::optional<std::tuple<int64_t const*, int64_t>> vertex_span,
  int64_t* edgelist_major_vertices /* [INOUT] */,
  int64_t* edgelist_minor_vertices /* [INOUT] */,
  int64_t num_edgelist_edges,
  bool do_expensive_check);

}  // namespace cugraph<|MERGE_RESOLUTION|>--- conflicted
+++ resolved
@@ -293,25 +293,13 @@
                       return !thrust::binary_search(thrust::seq, label_first, label_last, v);
                     });
 
-<<<<<<< HEAD
-  if (isolated_vertices.size() > 0) {
-    labels.resize(labels.size() + isolated_vertices.size(), handle.get_stream());
-    counts.resize(labels.size(), handle.get_stream());
-    thrust::copy(handle.get_thrust_policy(),
-                 isolated_vertices.begin(),
-                 isolated_vertices.end(),
-                 labels.end() - isolated_vertices.size());
-    thrust::fill(
-      handle.get_thrust_policy(), counts.end() - isolated_vertices.size(), counts.end(), edge_t{0});
-=======
     if (isolated_vertices.size() > 0) {
       labels.resize(labels.size() + isolated_vertices.size(), handle.get_stream());
-      thrust::copy(rmm::exec_policy(handle.get_stream_view()),
+      thrust::copy(handle.get_thrust_policy(),
                    isolated_vertices.begin(),
                    isolated_vertices.end(),
                    labels.end() - isolated_vertices.size());
     }
->>>>>>> 59f6fdd9
   }
 
   // 5. sort non-isolated vertices by degree
