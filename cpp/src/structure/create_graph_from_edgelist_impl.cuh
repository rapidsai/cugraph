--- conflicted
+++ resolved
@@ -375,12 +375,11 @@
     (*edgelist_weights).shrink_to_fit(handle.get_stream());
   }
 
-<<<<<<< HEAD
   std::optional<std::vector<rmm::device_uvector<edge_id_t>>> edge_partition_edgelist_edge_ids{};
   if (edgelist_edge_ids) {
     edge_partition_edgelist_edge_ids = std::vector<rmm::device_uvector<edge_id_t>>{};
-    (*edge_partition_edgelist_edge_ids).reserve(col_comm_size);
-    for (int i = 0; i < col_comm_size; ++i) {
+    (*edge_partition_edgelist_edge_ids).reserve(minor_comm_size);
+    for (int i = 0; i < minor_comm_size; ++i) {
       rmm::device_uvector<edge_id_t> tmp_edge_ids(edgelist_edge_counts[i], handle.get_stream());
       thrust::copy(
         handle.get_thrust_policy(),
@@ -388,24 +387,6 @@
         (*edgelist_edge_ids).begin() + edgelist_displacements[i] + edgelist_edge_counts[i],
         tmp_edge_ids.begin());
       (*edge_partition_edgelist_edge_ids).push_back(std::move(tmp_edge_ids));
-=======
-  std::optional<
-    std::vector<std::tuple<rmm::device_uvector<edge_t>, rmm::device_uvector<edge_type_t>>>>
-    edge_partition_edgelist_id_type_pairs{};
-  if (edgelist_id_type_pairs) {
-    edge_partition_edgelist_id_type_pairs =
-      std::vector<std::tuple<rmm::device_uvector<edge_t>, rmm::device_uvector<edge_type_t>>>{};
-    (*edge_partition_edgelist_id_type_pairs).reserve(minor_comm_size);
-    for (int i = 0; i < minor_comm_size; ++i) {
-      auto tmp_id_type_pairs = allocate_dataframe_buffer<thrust::tuple<edge_t, edge_type_t>>(
-        edgelist_edge_counts[i], handle.get_stream());
-      thrust::copy(handle.get_thrust_policy(),
-                   get_dataframe_buffer_begin(*edgelist_id_type_pairs) + edgelist_displacements[i],
-                   get_dataframe_buffer_begin(*edgelist_id_type_pairs) + edgelist_displacements[i] +
-                     edgelist_edge_counts[i],
-                   get_dataframe_buffer_begin(tmp_id_type_pairs));
-      (*edge_partition_edgelist_id_type_pairs).push_back(std::move(tmp_id_type_pairs));
->>>>>>> d9b83b91
     }
     (*edgelist_edge_ids).resize(0, handle.get_stream());
     (*edgelist_edge_ids).shrink_to_fit(handle.get_stream());
@@ -414,8 +395,8 @@
   std::optional<std::vector<rmm::device_uvector<edge_type_t>>> edge_partition_edgelist_edge_types{};
   if (edgelist_edge_types) {
     edge_partition_edgelist_edge_types = std::vector<rmm::device_uvector<edge_type_t>>{};
-    (*edge_partition_edgelist_edge_types).reserve(col_comm_size);
-    for (int i = 0; i < col_comm_size; ++i) {
+    (*edge_partition_edgelist_edge_types).reserve(minor_comm_size);
+    for (int i = 0; i < minor_comm_size; ++i) {
       rmm::device_uvector<edge_type_t> tmp_edge_types(edgelist_edge_counts[i], handle.get_stream());
       thrust::copy(
         handle.get_thrust_policy(),
