/*
 * Copyright (c) 2021-2024, NVIDIA CORPORATION.
 *
 * Licensed under the Apache License, Version 2.0 (the "License");
 * you may not use this file except in compliance with the License.
 * You may obtain a copy of the License at
 *
 *     http://www.apache.org/licenses/LICENSE-2.0
 *
 * Unless required by applicable law or agreed to in writing, software
 * distributed under the License is distributed on an "AS IS" BASIS,
 * WITHOUT WARRANTIES OR CONDITIONS OF ANY KIND, either express or implied.
 * See the License for the specific language governing permissions and
 * limitations under the License.
 */
#pragma once

#include "detail/graph_partition_utils.cuh"
#include "structure/detail/structure_utils.cuh"

#include <cugraph/detail/shuffle_wrappers.hpp>
#include <cugraph/detail/utility_wrappers.hpp>
#include <cugraph/graph.hpp>
#include <cugraph/graph_functions.hpp>
#include <cugraph/graph_view.hpp>
#include <cugraph/partition_manager.hpp>
#include <cugraph/utilities/device_comm.hpp>
#include <cugraph/utilities/device_functors.cuh>
#include <cugraph/utilities/error.hpp>
#include <cugraph/utilities/host_scalar_comm.hpp>

#include <raft/core/handle.hpp>

#include <thrust/binary_search.h>
#include <thrust/copy.h>
#include <thrust/count.h>
#include <thrust/distance.h>
#include <thrust/equal.h>
#include <thrust/execution_policy.h>
#include <thrust/iterator/zip_iterator.h>
#include <thrust/sort.h>
#include <thrust/tuple.h>
#include <thrust/unique.h>

#include <cstdint>
#include <numeric>

namespace cugraph {

namespace {

template <typename vertex_t>
struct check_edge_t {
  vertex_t const* sorted_valid_major_range_first{nullptr};
  vertex_t const* sorted_valid_major_range_last{nullptr};
  vertex_t const* sorted_valid_minor_range_first{nullptr};
  vertex_t const* sorted_valid_minor_range_last{nullptr};

  __device__ bool operator()(thrust::tuple<vertex_t, vertex_t> const& e) const
  {
    return !thrust::binary_search(thrust::seq,
                                  sorted_valid_major_range_first,
                                  sorted_valid_major_range_last,
                                  thrust::get<0>(e)) ||
           !thrust::binary_search(thrust::seq,
                                  sorted_valid_minor_range_first,
                                  sorted_valid_minor_range_last,
                                  thrust::get<1>(e));
  }
};

template <typename vertex_t, bool multi_gpu>
void expensive_check_edgelist(raft::handle_t const& handle,
                              std::optional<rmm::device_uvector<vertex_t>> const& vertices,
                              rmm::device_uvector<vertex_t> const& edgelist_majors,
                              rmm::device_uvector<vertex_t> const& edgelist_minors,
                              bool renumber)
{
  if (vertices) {
    rmm::device_uvector<vertex_t> sorted_vertices((*vertices).size(), handle.get_stream());
    thrust::copy(
      handle.get_thrust_policy(), (*vertices).begin(), (*vertices).end(), sorted_vertices.begin());
    thrust::sort(handle.get_thrust_policy(), sorted_vertices.begin(), sorted_vertices.end());
    CUGRAPH_EXPECTS(static_cast<size_t>(thrust::distance(sorted_vertices.begin(),
                                                         thrust::unique(handle.get_thrust_policy(),
                                                                        sorted_vertices.begin(),
                                                                        sorted_vertices.end()))) ==
                      sorted_vertices.size(),
                    "Invalid input argument: vertices should not have duplicates.");
    if (!renumber) {
      CUGRAPH_EXPECTS(static_cast<size_t>(thrust::count_if(
                        handle.get_thrust_policy(),
                        sorted_vertices.begin(),
                        sorted_vertices.end(),
                        detail::check_out_of_range_t<vertex_t>{
                          vertex_t{0}, std::numeric_limits<vertex_t>::max()})) == size_t{0},
                      "Invalid input argument: vertex IDs should be in [0, "
                      "std::numeric_limits<vertex_t>::max()) if renumber is false.");
      assert(!multi_gpu);  // renumbering is required in multi-GPU
      rmm::device_uvector<vertex_t> sequences(sorted_vertices.size(), handle.get_stream());
      thrust::sequence(handle.get_thrust_policy(), sequences.begin(), sequences.end(), vertex_t{0});
      CUGRAPH_EXPECTS(thrust::equal(handle.get_thrust_policy(),
                                    sorted_vertices.begin(),
                                    sorted_vertices.end(),
                                    sequences.begin()),
                      "Invalid input argument: vertex IDs should be consecutive integers starting "
                      "from 0 if renumber is false.");
    }
  } else if (!renumber) {
    CUGRAPH_EXPECTS(static_cast<size_t>(thrust::count_if(
                      handle.get_thrust_policy(),
                      edgelist_majors.begin(),
                      edgelist_majors.end(),
                      detail::check_out_of_range_t<vertex_t>{
                        vertex_t{0}, std::numeric_limits<vertex_t>::max()})) == size_t{0},
                    "Invalid input argument: vertex IDs should be in [0, "
                    "std::numeric_limits<vertex_t>::max()) if renumber is false.");
    CUGRAPH_EXPECTS(static_cast<size_t>(thrust::count_if(
                      handle.get_thrust_policy(),
                      edgelist_minors.begin(),
                      edgelist_minors.end(),
                      detail::check_out_of_range_t<vertex_t>{
                        vertex_t{0}, std::numeric_limits<vertex_t>::max()})) == size_t{0},
                    "Invalid input argument: vertex IDs should be in [0, "
                    "std::numeric_limits<vertex_t>::max()) if renumber is false.");
  }

  if constexpr (multi_gpu) {
    auto& comm                 = handle.get_comms();
    auto const comm_size       = comm.get_size();
    auto const comm_rank       = comm.get_rank();
    auto& major_comm           = handle.get_subcomm(cugraph::partition_manager::major_comm_name());
    auto const major_comm_size = major_comm.get_size();
    auto& minor_comm           = handle.get_subcomm(cugraph::partition_manager::minor_comm_name());
    auto const minor_comm_size = minor_comm.get_size();

    if (vertices) {
      auto num_unique_vertices = host_scalar_allreduce(
        comm, (*vertices).size(), raft::comms::op_t::SUM, handle.get_stream());
      CUGRAPH_EXPECTS(
        num_unique_vertices < static_cast<size_t>(std::numeric_limits<vertex_t>::max()),
        "Invalid input arguments: # unique vertex IDs should be smaller than "
        "std::numeric_limits<vertex_t>::Max().");

      CUGRAPH_EXPECTS(
        thrust::count_if(handle.get_thrust_policy(),
                         (*vertices).begin(),
                         (*vertices).end(),
                         [comm_rank,
                          key_func =
                            detail::compute_gpu_id_from_ext_vertex_t<vertex_t>{
                              comm_size, major_comm_size, minor_comm_size}] __device__(auto val) {
                           return key_func(val) != comm_rank;
                         }) == 0,
        "Invalid input argument: vertices should be pre-shuffled.");
    }

    auto edge_first = thrust::make_zip_iterator(
      thrust::make_tuple(edgelist_majors.begin(), edgelist_minors.begin()));
    CUGRAPH_EXPECTS(
      thrust::count_if(handle.get_thrust_policy(),
                       edge_first,
                       edge_first + edgelist_majors.size(),
                       [comm_rank,
                        gpu_id_key_func =
                          detail::compute_gpu_id_from_ext_edge_endpoints_t<vertex_t>{
                            comm_size, major_comm_size, minor_comm_size}] __device__(auto e) {
                         return (gpu_id_key_func(e) != comm_rank);
                       }) == 0,
      "Invalid input argument: edgelist_majors & edgelist_minors should be pre-shuffled.");

    if (vertices) {
      rmm::device_uvector<vertex_t> sorted_majors(0, handle.get_stream());
      {
        auto recvcounts =
          host_scalar_allgather(minor_comm, (*vertices).size(), handle.get_stream());
        std::vector<size_t> displacements(recvcounts.size(), size_t{0});
        std::partial_sum(recvcounts.begin(), recvcounts.end() - 1, displacements.begin() + 1);
        sorted_majors.resize(displacements.back() + recvcounts.back(), handle.get_stream());
        device_allgatherv(minor_comm,
                          (*vertices).data(),
                          sorted_majors.data(),
                          recvcounts,
                          displacements,
                          handle.get_stream());
        thrust::sort(handle.get_thrust_policy(), sorted_majors.begin(), sorted_majors.end());
      }

      rmm::device_uvector<vertex_t> sorted_minors(0, handle.get_stream());
      {
        auto recvcounts =
          host_scalar_allgather(major_comm, (*vertices).size(), handle.get_stream());
        std::vector<size_t> displacements(recvcounts.size(), size_t{0});
        std::partial_sum(recvcounts.begin(), recvcounts.end() - 1, displacements.begin() + 1);
        sorted_minors.resize(displacements.back() + recvcounts.back(), handle.get_stream());
        device_allgatherv(major_comm,
                          (*vertices).data(),
                          sorted_minors.data(),
                          recvcounts,
                          displacements,
                          handle.get_stream());
        thrust::sort(handle.get_thrust_policy(), sorted_minors.begin(), sorted_minors.end());
      }

      auto edge_first = thrust::make_zip_iterator(
        thrust::make_tuple(edgelist_majors.begin(), edgelist_minors.begin()));
      CUGRAPH_EXPECTS(
        thrust::count_if(handle.get_thrust_policy(),
                         edge_first,
                         edge_first + edgelist_majors.size(),
                         check_edge_t<vertex_t>{sorted_majors.data(),
                                                sorted_majors.data() + sorted_majors.size(),
                                                sorted_minors.data(),
                                                sorted_minors.data() + sorted_minors.size()}) == 0,
        "Invalid input argument: edgelist_majors and/or edgelist_minors have invalid vertex "
        "ID(s).");
    }
  } else {
    if (vertices) {
      rmm::device_uvector<vertex_t> sorted_vertices((*vertices).size(), handle.get_stream());
      thrust::copy(handle.get_thrust_policy(),
                   (*vertices).begin(),
                   (*vertices).end(),
                   sorted_vertices.begin());
      thrust::sort(handle.get_thrust_policy(), sorted_vertices.begin(), sorted_vertices.end());
      auto edge_first = thrust::make_zip_iterator(
        thrust::make_tuple(edgelist_majors.begin(), edgelist_minors.begin()));
      CUGRAPH_EXPECTS(
        thrust::count_if(handle.get_thrust_policy(),
                         edge_first,
                         edge_first + edgelist_majors.size(),
                         check_edge_t<vertex_t>{sorted_vertices.data(),
                                                sorted_vertices.data() + sorted_vertices.size(),
                                                sorted_vertices.data(),
                                                sorted_vertices.data() + sorted_vertices.size()}) ==
          0,
        "Invalid input argument: edgelist_majors and/or edgelist_minors have invalid vertex "
        "ID(s).");
    }
  }
}

template <typename vertex_t, bool store_transposed, bool multi_gpu>
bool check_symmetric(raft::handle_t const& handle,
                     raft::device_span<vertex_t const> edgelist_srcs,
                     raft::device_span<vertex_t const> edgelist_dsts)
{
  rmm::device_uvector<vertex_t> org_srcs(edgelist_srcs.size(), handle.get_stream());
  rmm::device_uvector<vertex_t> org_dsts(edgelist_dsts.size(), handle.get_stream());
  thrust::copy(
    handle.get_thrust_policy(), edgelist_srcs.begin(), edgelist_srcs.end(), org_srcs.begin());
  thrust::copy(
    handle.get_thrust_policy(), edgelist_dsts.begin(), edgelist_dsts.end(), org_dsts.begin());

  rmm::device_uvector<vertex_t> symmetrized_srcs(org_srcs.size(), handle.get_stream());
  rmm::device_uvector<vertex_t> symmetrized_dsts(org_dsts.size(), handle.get_stream());
  thrust::copy(
    handle.get_thrust_policy(), org_srcs.begin(), org_srcs.end(), symmetrized_srcs.begin());
  thrust::copy(
    handle.get_thrust_policy(), org_dsts.begin(), org_dsts.end(), symmetrized_dsts.begin());
  std::tie(symmetrized_srcs, symmetrized_dsts, std::ignore) =
    symmetrize_edgelist<vertex_t, float /* dummy */, store_transposed, multi_gpu>(
      handle, std::move(symmetrized_srcs), std::move(symmetrized_dsts), std::nullopt, true);

  if (org_srcs.size() != symmetrized_srcs.size()) { return false; }

  auto org_edge_first =
    thrust::make_zip_iterator(thrust::make_tuple(org_srcs.begin(), org_dsts.begin()));
  thrust::sort(handle.get_thrust_policy(), org_edge_first, org_edge_first + org_srcs.size());
  auto symmetrized_edge_first = thrust::make_zip_iterator(
    thrust::make_tuple(symmetrized_srcs.begin(), symmetrized_dsts.begin()));
  thrust::sort(handle.get_thrust_policy(),
               symmetrized_edge_first,
               symmetrized_edge_first + symmetrized_srcs.size());

  return thrust::equal(handle.get_thrust_policy(),
                       org_edge_first,
                       org_edge_first + org_srcs.size(),
                       symmetrized_edge_first);
}

template <typename vertex_t>
bool check_no_parallel_edge(raft::handle_t const& handle,
                            raft::device_span<vertex_t const> edgelist_srcs,
                            raft::device_span<vertex_t const> edgelist_dsts)
{
  rmm::device_uvector<vertex_t> org_srcs(edgelist_srcs.size(), handle.get_stream());
  rmm::device_uvector<vertex_t> org_dsts(edgelist_dsts.size(), handle.get_stream());
  thrust::copy(
    handle.get_thrust_policy(), edgelist_srcs.begin(), edgelist_srcs.end(), org_srcs.begin());
  thrust::copy(
    handle.get_thrust_policy(), edgelist_dsts.begin(), edgelist_dsts.end(), org_dsts.begin());

  auto org_edge_first =
    thrust::make_zip_iterator(thrust::make_tuple(org_srcs.begin(), org_dsts.begin()));
  thrust::sort(handle.get_thrust_policy(), org_edge_first, org_edge_first + org_srcs.size());
  return thrust::unique(
           handle.get_thrust_policy(), org_edge_first, org_edge_first + edgelist_srcs.size()) ==
         (org_edge_first + edgelist_srcs.size());
}

template <typename vertex_t,
          typename edge_t,
          typename weight_t,
          typename edge_id_t,
          typename edge_type_t,
          bool store_transposed,
          bool multi_gpu>
std::enable_if_t<
  multi_gpu,
  std::tuple<
    cugraph::graph_t<vertex_t, edge_t, store_transposed, multi_gpu>,
    std::optional<
      edge_property_t<graph_view_t<vertex_t, edge_t, store_transposed, multi_gpu>, weight_t>>,
    std::optional<
      edge_property_t<graph_view_t<vertex_t, edge_t, store_transposed, multi_gpu>, edge_id_t>>,
    std::optional<
      edge_property_t<graph_view_t<vertex_t, edge_t, store_transposed, multi_gpu>, edge_type_t>>,
    std::optional<rmm::device_uvector<vertex_t>>>>
create_graph_from_partitioned_edgelist(
  raft::handle_t const& handle,
  std::optional<rmm::device_uvector<vertex_t>>&& local_vertices,
  std::vector<rmm::device_uvector<vertex_t>>&& edge_partition_edgelist_srcs,
  std::vector<rmm::device_uvector<vertex_t>>&& edge_partition_edgelist_dsts,
  std::optional<std::vector<rmm::device_uvector<weight_t>>>&& edge_partition_edgelist_weights,
  std::optional<std::vector<rmm::device_uvector<edge_id_t>>>&& edge_partition_edgelist_edge_ids,
  std::optional<std::vector<rmm::device_uvector<edge_type_t>>>&& edge_partition_edgelist_edge_types,
  std::vector<std::vector<edge_t>> const& edgelist_intra_partition_segment_offsets,
  graph_properties_t graph_properties,
  bool renumber)
{
  auto& major_comm           = handle.get_subcomm(cugraph::partition_manager::major_comm_name());
  auto const major_comm_size = major_comm.get_size();
  auto& minor_comm           = handle.get_subcomm(cugraph::partition_manager::minor_comm_name());
  auto const minor_comm_size = minor_comm.get_size();

  // 1. renumber

  std::vector<edge_t> edgelist_edge_counts(minor_comm_size, edge_t{0});
  for (size_t i = 0; i < edgelist_edge_counts.size(); ++i) {
    edgelist_edge_counts[i] = static_cast<edge_t>(edge_partition_edgelist_srcs[i].size());
  }

  std::vector<vertex_t*> src_ptrs(minor_comm_size);
  std::vector<vertex_t*> dst_ptrs(src_ptrs.size());
  for (int i = 0; i < minor_comm_size; ++i) {
    src_ptrs[i] = edge_partition_edgelist_srcs[i].begin();
    dst_ptrs[i] = edge_partition_edgelist_dsts[i].begin();
  }
  auto [renumber_map_labels, meta] =
    cugraph::renumber_edgelist<vertex_t, edge_t, true>(handle,
                                                       std::move(local_vertices),
                                                       src_ptrs,
                                                       dst_ptrs,
                                                       edgelist_edge_counts,
                                                       edgelist_intra_partition_segment_offsets,
                                                       store_transposed);

  auto num_segments_per_vertex_partition =
    static_cast<size_t>(meta.edge_partition_segment_offsets.size() / minor_comm_size);
  auto use_dcs =
    num_segments_per_vertex_partition > (detail::num_sparse_segments_per_vertex_partition + 2);

  // 2. sort and compress edge list (COO) to CSR (or CSC) or CSR + DCSR (CSC + DCSC) hybrid

  auto total_global_mem = handle.get_device_properties().totalGlobalMem;
  size_t element_size   = sizeof(vertex_t) * 2;
  if (edge_partition_edgelist_weights) { element_size += sizeof(weight_t); }
  if (edge_partition_edgelist_edge_ids) { element_size += sizeof(edge_id_t); }
  if (edge_partition_edgelist_edge_types) { element_size += sizeof(edge_type_t); }
  auto constexpr mem_frugal_ratio =
    0.25;  // if the expected temporary buffer size exceeds the mem_frugal_ratio of the
           // total_global_mem, switch to the memory frugal approach
  auto mem_frugal_threshold =
    static_cast<size_t>(static_cast<double>(total_global_mem / element_size) * mem_frugal_ratio);

  std::vector<rmm::device_uvector<edge_t>> edge_partition_offsets;
  std::vector<rmm::device_uvector<vertex_t>> edge_partition_indices;
  std::optional<std::vector<rmm::device_uvector<weight_t>>> edge_partition_weights{std::nullopt};
  std::optional<std::vector<rmm::device_uvector<edge_id_t>>> edge_partition_edge_ids{std::nullopt};
  std::optional<std::vector<rmm::device_uvector<edge_type_t>>> edge_partition_edge_types{
    std::nullopt};
  std::optional<std::vector<rmm::device_uvector<vertex_t>>> edge_partition_dcs_nzd_vertices{
    std::nullopt};

  edge_partition_offsets.reserve(edge_partition_edgelist_srcs.size());
  edge_partition_indices.reserve(edge_partition_edgelist_srcs.size());
  if (edge_partition_edgelist_weights) {
    edge_partition_weights = std::vector<rmm::device_uvector<weight_t>>{};
    (*edge_partition_weights).reserve(edge_partition_edgelist_srcs.size());
  }
  if (edge_partition_edgelist_edge_ids) {
    edge_partition_edge_ids = std::vector<rmm::device_uvector<edge_id_t>>{};
    (*edge_partition_edge_ids).reserve(edge_partition_edgelist_srcs.size());
  }
  if (edge_partition_edgelist_edge_types) {
    edge_partition_edge_types = std::vector<rmm::device_uvector<edge_type_t>>{};
    (*edge_partition_edge_types).reserve(edge_partition_edgelist_srcs.size());
  }
  if (use_dcs) {
    edge_partition_dcs_nzd_vertices = std::vector<rmm::device_uvector<vertex_t>>{};
    (*edge_partition_dcs_nzd_vertices).reserve(edge_partition_edgelist_srcs.size());
  }

  for (size_t i = 0; i < edge_partition_edgelist_srcs.size(); ++i) {
    auto [major_range_first, major_range_last] = meta.partition.local_edge_partition_major_range(i);
    auto [minor_range_first, minor_range_last] = meta.partition.local_edge_partition_minor_range();
    rmm::device_uvector<edge_t> offsets(size_t{0}, handle.get_stream());
    rmm::device_uvector<vertex_t> indices(size_t{0}, handle.get_stream());
    std::optional<rmm::device_uvector<weight_t>> weights{std::nullopt};
    std::optional<rmm::device_uvector<edge_id_t>> edge_ids{std::nullopt};
    std::optional<rmm::device_uvector<edge_type_t>> edge_types{std::nullopt};
    std::optional<rmm::device_uvector<vertex_t>> dcs_nzd_vertices{std::nullopt};
    auto major_hypersparse_first =
      use_dcs
        ? std::make_optional<vertex_t>(
            major_range_first +
            meta.edge_partition_segment_offsets[num_segments_per_vertex_partition * i +
                                                detail::num_sparse_segments_per_vertex_partition])
        : std::nullopt;
    if (edge_partition_edgelist_weights) {
      if (edge_partition_edgelist_edge_ids) {
        if (edge_partition_edgelist_edge_types) {
          std::forward_as_tuple(
            offsets, indices, std::tie(weights, edge_ids, edge_types), dcs_nzd_vertices) =
            detail::sort_and_compress_edgelist<vertex_t,
                                               edge_t,
                                               thrust::tuple<weight_t, edge_id_t, edge_type_t>,
                                               store_transposed>(
              std::move(edge_partition_edgelist_srcs[i]),
              std::move(edge_partition_edgelist_dsts[i]),
              std::make_tuple(std::move((*edge_partition_edgelist_weights)[i]),
                              std::move((*edge_partition_edgelist_edge_ids)[i]),
                              std::move((*edge_partition_edgelist_edge_types)[i])),
              major_range_first,
              major_hypersparse_first,
              major_range_last,
              minor_range_first,
              minor_range_last,
              mem_frugal_threshold,
              handle.get_stream());
        } else {
          std::forward_as_tuple(offsets, indices, std::tie(weights, edge_ids), dcs_nzd_vertices) =
            detail::sort_and_compress_edgelist<vertex_t,
                                               edge_t,
                                               thrust::tuple<weight_t, edge_id_t>,
                                               store_transposed>(
              std::move(edge_partition_edgelist_srcs[i]),
              std::move(edge_partition_edgelist_dsts[i]),
              std::make_tuple(std::move((*edge_partition_edgelist_weights)[i]),
                              std::move((*edge_partition_edgelist_edge_ids)[i])),
              major_range_first,
              major_hypersparse_first,
              major_range_last,
              minor_range_first,
              minor_range_last,
              mem_frugal_threshold,
              handle.get_stream());
        }
      } else {
        if (edge_partition_edgelist_edge_types) {
          std::forward_as_tuple(offsets, indices, std::tie(weights, edge_types), dcs_nzd_vertices) =
            detail::sort_and_compress_edgelist<vertex_t,
                                               edge_t,
                                               thrust::tuple<weight_t, edge_type_t>,
                                               store_transposed>(
              std::move(edge_partition_edgelist_srcs[i]),
              std::move(edge_partition_edgelist_dsts[i]),
              std::make_tuple(std::move((*edge_partition_edgelist_weights)[i]),
                              std::move((*edge_partition_edgelist_edge_types)[i])),
              major_range_first,
              major_hypersparse_first,
              major_range_last,
              minor_range_first,
              minor_range_last,
              mem_frugal_threshold,
              handle.get_stream());
        } else {
          std::forward_as_tuple(offsets, indices, weights, dcs_nzd_vertices) =
            detail::sort_and_compress_edgelist<vertex_t, edge_t, weight_t, store_transposed>(
              std::move(edge_partition_edgelist_srcs[i]),
              std::move(edge_partition_edgelist_dsts[i]),
              std::move((*edge_partition_edgelist_weights)[i]),
              major_range_first,
              major_hypersparse_first,
              major_range_last,
              minor_range_first,
              minor_range_last,
              mem_frugal_threshold,
              handle.get_stream());
        }
      }
    } else {
      if (edge_partition_edgelist_edge_ids) {
        if (edge_partition_edgelist_edge_types) {
          std::forward_as_tuple(
            offsets, indices, std::tie(edge_ids, edge_types), dcs_nzd_vertices) =
            detail::sort_and_compress_edgelist<vertex_t,
                                               edge_t,
                                               thrust::tuple<edge_id_t, edge_type_t>,
                                               store_transposed>(
              std::move(edge_partition_edgelist_srcs[i]),
              std::move(edge_partition_edgelist_dsts[i]),
              std::make_tuple(std::move((*edge_partition_edgelist_edge_ids)[i]),
                              std::move((*edge_partition_edgelist_edge_types)[i])),
              major_range_first,
              major_hypersparse_first,
              major_range_last,
              minor_range_first,
              minor_range_last,
              mem_frugal_threshold,
              handle.get_stream());
        } else {
          std::forward_as_tuple(offsets, indices, edge_ids, dcs_nzd_vertices) =
            detail::sort_and_compress_edgelist<vertex_t, edge_t, edge_id_t, store_transposed>(
              std::move(edge_partition_edgelist_srcs[i]),
              std::move(edge_partition_edgelist_dsts[i]),
              std::move((*edge_partition_edgelist_edge_ids)[i]),
              major_range_first,
              major_hypersparse_first,
              major_range_last,
              minor_range_first,
              minor_range_last,
              mem_frugal_threshold,
              handle.get_stream());
        }
      } else {
        if (edge_partition_edgelist_edge_types) {
          std::forward_as_tuple(offsets, indices, edge_types, dcs_nzd_vertices) =
            detail::sort_and_compress_edgelist<vertex_t, edge_t, edge_type_t, store_transposed>(
              std::move(edge_partition_edgelist_srcs[i]),
              std::move(edge_partition_edgelist_dsts[i]),
              std::move((*edge_partition_edgelist_edge_types)[i]),
              major_range_first,
              major_hypersparse_first,
              major_range_last,
              minor_range_first,
              minor_range_last,
              mem_frugal_threshold,
              handle.get_stream());
        } else {
          std::forward_as_tuple(offsets, indices, dcs_nzd_vertices) =
            detail::sort_and_compress_edgelist<vertex_t, edge_t, store_transposed>(
              std::move(edge_partition_edgelist_srcs[i]),
              std::move(edge_partition_edgelist_dsts[i]),
              major_range_first,
              major_hypersparse_first,
              major_range_last,
              minor_range_first,
              minor_range_last,
              mem_frugal_threshold,
              handle.get_stream());
        }
      }
    }

    edge_partition_offsets.push_back(std::move(offsets));
    edge_partition_indices.push_back(std::move(indices));
    if (edge_partition_weights) { (*edge_partition_weights).push_back(std::move(*weights)); }
    if (edge_partition_edge_ids) { (*edge_partition_edge_ids).push_back(std::move(*edge_ids)); }
    if (edge_partition_edge_types) {
      (*edge_partition_edge_types).push_back(std::move(*edge_types));
    }
    if (edge_partition_dcs_nzd_vertices) {
      (*edge_partition_dcs_nzd_vertices).push_back(std::move(*dcs_nzd_vertices));
    }
  }

  // 3. segmented sort neighbors

  for (size_t i = 0; i < edge_partition_offsets.size(); ++i) {
    if (edge_partition_weights) {
      if (edge_partition_edge_ids) {
        if (edge_partition_edge_types) {
          detail::sort_adjacency_list(
            handle,
            raft::device_span<edge_t const>(edge_partition_offsets[i].data(),
                                            edge_partition_offsets[i].size()),
            edge_partition_indices[i].begin(),
            edge_partition_indices[i].end(),
            thrust::make_zip_iterator((*edge_partition_weights)[i].begin(),
                                      (*edge_partition_edge_ids)[i].begin(),
                                      (*edge_partition_edge_types)[i].begin()));
        } else {
          detail::sort_adjacency_list(
            handle,
            raft::device_span<edge_t const>(edge_partition_offsets[i].data(),
                                            edge_partition_offsets[i].size()),
            edge_partition_indices[i].begin(),
            edge_partition_indices[i].end(),
            thrust::make_zip_iterator((*edge_partition_weights)[i].begin(),
                                      (*edge_partition_edge_ids)[i].begin()));
        }
      } else {
        if (edge_partition_edge_types) {
          detail::sort_adjacency_list(
            handle,
            raft::device_span<edge_t const>(edge_partition_offsets[i].data(),
                                            edge_partition_offsets[i].size()),
            edge_partition_indices[i].begin(),
            edge_partition_indices[i].end(),
            thrust::make_zip_iterator((*edge_partition_weights)[i].begin(),
                                      (*edge_partition_edge_types)[i].begin()));
        } else {
          detail::sort_adjacency_list(
            handle,
            raft::device_span<edge_t const>(edge_partition_offsets[i].data(),
                                            edge_partition_offsets[i].size()),
            edge_partition_indices[i].begin(),
            edge_partition_indices[i].end(),
            (*edge_partition_weights)[i].begin());
        }
      }
    } else {
      if (edge_partition_edge_ids) {
        if (edge_partition_edge_types) {
          detail::sort_adjacency_list(
            handle,
            raft::device_span<edge_t const>(edge_partition_offsets[i].data(),
                                            edge_partition_offsets[i].size()),
            edge_partition_indices[i].begin(),
            edge_partition_indices[i].end(),
            thrust::make_zip_iterator((*edge_partition_edge_ids)[i].begin(),
                                      (*edge_partition_edge_types)[i].begin()));
        } else {
          detail::sort_adjacency_list(
            handle,
            raft::device_span<edge_t const>(edge_partition_offsets[i].data(),
                                            edge_partition_offsets[i].size()),
            edge_partition_indices[i].begin(),
            edge_partition_indices[i].end(),
            thrust::make_zip_iterator((*edge_partition_edge_ids)[i].begin()));
        }
      } else {
        if (edge_partition_edge_types) {
          detail::sort_adjacency_list(
            handle,
            raft::device_span<edge_t const>(edge_partition_offsets[i].data(),
                                            edge_partition_offsets[i].size()),
            edge_partition_indices[i].begin(),
            edge_partition_indices[i].end(),
            thrust::make_zip_iterator((*edge_partition_edge_types)[i].begin()));
        } else {
          detail::sort_adjacency_list(
            handle,
            raft::device_span<edge_t const>(edge_partition_offsets[i].data(),
                                            edge_partition_offsets[i].size()),
            edge_partition_indices[i].begin(),
            edge_partition_indices[i].end());
        }
      }
    }
  }

  // 4. create a graph and an edge_property_t object.

  std::optional<edge_property_t<graph_view_t<vertex_t, edge_t, store_transposed, true>, weight_t>>
    edge_weights{std::nullopt};
  if (edge_partition_weights) {
    edge_weights =
      edge_property_t<graph_view_t<vertex_t, edge_t, store_transposed, true>, weight_t>(
        std::move(*edge_partition_weights));
  }

  std::optional<edge_property_t<graph_view_t<vertex_t, edge_t, store_transposed, true>, edge_id_t>>
    edge_ids{std::nullopt};
  if (edge_partition_edge_ids) {
    edge_ids = edge_property_t<graph_view_t<vertex_t, edge_t, store_transposed, true>, edge_id_t>(
      std::move(*edge_partition_edge_ids));
  }

  std::optional<
    edge_property_t<graph_view_t<vertex_t, edge_t, store_transposed, true>, edge_type_t>>
    edge_types{std::nullopt};
  if (edge_partition_edge_types) {
    edge_types =
      edge_property_t<graph_view_t<vertex_t, edge_t, store_transposed, true>, edge_type_t>(
        std::move(*edge_partition_edge_types));
  }

  return std::make_tuple(
    cugraph::graph_t<vertex_t, edge_t, store_transposed, true>(
      handle,
      std::move(edge_partition_offsets),
      std::move(edge_partition_indices),
      std::move(edge_partition_dcs_nzd_vertices),
      cugraph::graph_meta_t<vertex_t, edge_t, true>{meta.number_of_vertices,
                                                    meta.number_of_edges,
                                                    graph_properties,
                                                    meta.partition,
                                                    meta.edge_partition_segment_offsets}),
    std::move(edge_weights),
    std::move(edge_ids),
    std::move(edge_types),
    std::optional<rmm::device_uvector<vertex_t>>{std::move(renumber_map_labels)});
}

template <typename vertex_t,
          typename edge_t,
          typename weight_t,
          typename edge_id_t,
          typename edge_type_t,
          bool store_transposed,
          bool multi_gpu>
std::enable_if_t<
  multi_gpu,
  std::tuple<
    cugraph::graph_t<vertex_t, edge_t, store_transposed, multi_gpu>,
    std::optional<
      edge_property_t<graph_view_t<vertex_t, edge_t, store_transposed, multi_gpu>, weight_t>>,
    std::optional<
      edge_property_t<graph_view_t<vertex_t, edge_t, store_transposed, multi_gpu>, edge_id_t>>,
    std::optional<
      edge_property_t<graph_view_t<vertex_t, edge_t, store_transposed, multi_gpu>, edge_type_t>>,
    std::optional<rmm::device_uvector<vertex_t>>>>
create_graph_from_edgelist_impl(
  raft::handle_t const& handle,
  std::optional<rmm::device_uvector<vertex_t>>&& local_vertices,
  rmm::device_uvector<vertex_t>&& edgelist_srcs,
  rmm::device_uvector<vertex_t>&& edgelist_dsts,
  std::optional<rmm::device_uvector<weight_t>>&& edgelist_weights,
  std::optional<rmm::device_uvector<edge_id_t>>&& edgelist_edge_ids,
  std::optional<rmm::device_uvector<edge_type_t>>&& edgelist_edge_types,
  graph_properties_t graph_properties,
  bool renumber,
  bool do_expensive_check)
{
  auto& major_comm           = handle.get_subcomm(cugraph::partition_manager::major_comm_name());
  auto const major_comm_size = major_comm.get_size();
  auto& minor_comm           = handle.get_subcomm(cugraph::partition_manager::minor_comm_name());
  auto const minor_comm_size = minor_comm.get_size();

  CUGRAPH_EXPECTS(edgelist_srcs.size() == edgelist_dsts.size(),
                  "Invalid input arguments: edgelist_srcs.size() != edgelist_dsts.size().");
  CUGRAPH_EXPECTS(!edgelist_weights || (edgelist_srcs.size() == (*edgelist_weights).size()),
                  "Invalid input arguments: edgelist_weights.has_value() is true and "
                  "edgelist_srcs.size() != (*edgelist_weights).size().");
  CUGRAPH_EXPECTS(!edgelist_edge_ids || (edgelist_srcs.size() == (*edgelist_edge_ids).size()),
                  "Invalid input arguments: edgelist_edge_ids.has_value() is true and "
                  "edgelist_srcs.size() != (*edgelist_edge_ids).size().");
  CUGRAPH_EXPECTS(!edgelist_edge_types || (edgelist_srcs.size() == (*edgelist_edge_types).size()),
                  "Invalid input arguments: edgelist_edge_types.has_value() is true, "
                  "edgelist_srcs.size() != (*edgelist_edge_types).size().");
  CUGRAPH_EXPECTS(renumber,
                  "Invalid input arguments: renumber should be true if multi_gpu is true.");

  if (do_expensive_check) {
    expensive_check_edgelist<vertex_t, multi_gpu>(handle,
                                                  local_vertices,
                                                  store_transposed ? edgelist_dsts : edgelist_srcs,
                                                  store_transposed ? edgelist_srcs : edgelist_dsts,
                                                  renumber);

    if (graph_properties.is_symmetric) {
      CUGRAPH_EXPECTS(
        (check_symmetric<vertex_t, store_transposed, multi_gpu>(
          handle,
          raft::device_span<vertex_t const>(edgelist_srcs.data(), edgelist_srcs.size()),
          raft::device_span<vertex_t const>(edgelist_dsts.data(), edgelist_dsts.size()))),
        "Invalid input arguments: graph_properties.is_symmetric is true but the input edge list is "
        "not symmetric.");
    }

    if (!graph_properties.is_multigraph) {
      CUGRAPH_EXPECTS(
        check_no_parallel_edge(
          handle,
          raft::device_span<vertex_t const>(edgelist_srcs.data(), edgelist_srcs.size()),
          raft::device_span<vertex_t const>(edgelist_dsts.data(), edgelist_dsts.size())),
        "Invalid input arguments: graph_properties.is_multigraph is false but the input edge list "
        "has parallel edges.");
    }
  }

  // 1. groupby edges to their target local adjacency matrix partition (and further groupby within
  // the local partition by applying the compute_gpu_id_from_vertex_t to minor vertex IDs).

  auto d_edge_counts = cugraph::detail::groupby_and_count_edgelist_by_local_partition_id(
    handle,
    store_transposed ? edgelist_dsts : edgelist_srcs,
    store_transposed ? edgelist_srcs : edgelist_dsts,
    edgelist_weights,
    edgelist_edge_ids,
    edgelist_edge_types,
    true);

  std::vector<size_t> h_edge_counts(d_edge_counts.size());
  raft::update_host(
    h_edge_counts.data(), d_edge_counts.data(), d_edge_counts.size(), handle.get_stream());
  handle.sync_stream();

  std::vector<edge_t> edgelist_edge_counts(minor_comm_size, edge_t{0});
  auto edgelist_intra_partition_segment_offsets = std::vector<std::vector<edge_t>>(
    minor_comm_size, std::vector<edge_t>(major_comm_size + 1, edge_t{0}));
  for (int i = 0; i < minor_comm_size; ++i) {
    edgelist_edge_counts[i] = std::accumulate(h_edge_counts.begin() + major_comm_size * i,
                                              h_edge_counts.begin() + major_comm_size * (i + 1),
                                              edge_t{0});
    std::partial_sum(h_edge_counts.begin() + major_comm_size * i,
                     h_edge_counts.begin() + major_comm_size * (i + 1),
                     edgelist_intra_partition_segment_offsets[i].begin() + 1);
  }
  std::vector<edge_t> edgelist_displacements(minor_comm_size, edge_t{0});
  std::partial_sum(edgelist_edge_counts.begin(),
                   edgelist_edge_counts.end() - 1,
                   edgelist_displacements.begin() + 1);

  // 2. split the input edges to local partitions

  std::vector<rmm::device_uvector<vertex_t>> edge_partition_edgelist_srcs{};
  edge_partition_edgelist_srcs.reserve(minor_comm_size);
  for (int i = 0; i < minor_comm_size; ++i) {
    rmm::device_uvector<vertex_t> tmp_srcs(edgelist_edge_counts[i], handle.get_stream());
    thrust::copy(handle.get_thrust_policy(),
                 edgelist_srcs.begin() + edgelist_displacements[i],
                 edgelist_srcs.begin() + edgelist_displacements[i] + edgelist_edge_counts[i],
                 tmp_srcs.begin());
    edge_partition_edgelist_srcs.push_back(std::move(tmp_srcs));
  }
  edgelist_srcs.resize(0, handle.get_stream());
  edgelist_srcs.shrink_to_fit(handle.get_stream());

  std::vector<rmm::device_uvector<vertex_t>> edge_partition_edgelist_dsts{};
  edge_partition_edgelist_dsts.reserve(minor_comm_size);
  for (int i = 0; i < minor_comm_size; ++i) {
    rmm::device_uvector<vertex_t> tmp_dsts(edgelist_edge_counts[i], handle.get_stream());
    thrust::copy(handle.get_thrust_policy(),
                 edgelist_dsts.begin() + edgelist_displacements[i],
                 edgelist_dsts.begin() + edgelist_displacements[i] + edgelist_edge_counts[i],
                 tmp_dsts.begin());
    edge_partition_edgelist_dsts.push_back(std::move(tmp_dsts));
  }
  edgelist_dsts.resize(0, handle.get_stream());
  edgelist_dsts.shrink_to_fit(handle.get_stream());

  std::optional<std::vector<rmm::device_uvector<weight_t>>> edge_partition_edgelist_weights{};
  if (edgelist_weights) {
    edge_partition_edgelist_weights = std::vector<rmm::device_uvector<weight_t>>{};
    (*edge_partition_edgelist_weights).reserve(minor_comm_size);
    for (int i = 0; i < minor_comm_size; ++i) {
      rmm::device_uvector<weight_t> tmp_weights(edgelist_edge_counts[i], handle.get_stream());
      thrust::copy(
        handle.get_thrust_policy(),
        (*edgelist_weights).begin() + edgelist_displacements[i],
        (*edgelist_weights).begin() + edgelist_displacements[i] + edgelist_edge_counts[i],
        tmp_weights.begin());
      (*edge_partition_edgelist_weights).push_back(std::move(tmp_weights));
    }
    (*edgelist_weights).resize(0, handle.get_stream());
    (*edgelist_weights).shrink_to_fit(handle.get_stream());
  }

  std::optional<std::vector<rmm::device_uvector<edge_id_t>>> edge_partition_edgelist_edge_ids{};
  if (edgelist_edge_ids) {
    edge_partition_edgelist_edge_ids = std::vector<rmm::device_uvector<edge_id_t>>{};
    (*edge_partition_edgelist_edge_ids).reserve(minor_comm_size);
    for (int i = 0; i < minor_comm_size; ++i) {
      rmm::device_uvector<edge_id_t> tmp_edge_ids(edgelist_edge_counts[i], handle.get_stream());
      thrust::copy(
        handle.get_thrust_policy(),
        (*edgelist_edge_ids).begin() + edgelist_displacements[i],
        (*edgelist_edge_ids).begin() + edgelist_displacements[i] + edgelist_edge_counts[i],
        tmp_edge_ids.begin());
      (*edge_partition_edgelist_edge_ids).push_back(std::move(tmp_edge_ids));
    }
    (*edgelist_edge_ids).resize(0, handle.get_stream());
    (*edgelist_edge_ids).shrink_to_fit(handle.get_stream());
  }

  std::optional<std::vector<rmm::device_uvector<edge_type_t>>> edge_partition_edgelist_edge_types{};
  if (edgelist_edge_types) {
    edge_partition_edgelist_edge_types = std::vector<rmm::device_uvector<edge_type_t>>{};
    (*edge_partition_edgelist_edge_types).reserve(minor_comm_size);
    for (int i = 0; i < minor_comm_size; ++i) {
      rmm::device_uvector<edge_type_t> tmp_edge_types(edgelist_edge_counts[i], handle.get_stream());
      thrust::copy(
        handle.get_thrust_policy(),
        (*edgelist_edge_types).begin() + edgelist_displacements[i],
        (*edgelist_edge_types).begin() + edgelist_displacements[i] + edgelist_edge_counts[i],
        tmp_edge_types.begin());
      (*edge_partition_edgelist_edge_types).push_back(std::move(tmp_edge_types));
    }
    (*edgelist_edge_types).resize(0, handle.get_stream());
    (*edgelist_edge_types).shrink_to_fit(handle.get_stream());
  }

  return create_graph_from_partitioned_edgelist<vertex_t,
                                                edge_t,
                                                weight_t,
                                                edge_id_t,
                                                edge_type_t,
                                                store_transposed,
                                                multi_gpu>(
    handle,
    std::move(local_vertices),
    std::move(edge_partition_edgelist_srcs),
    std::move(edge_partition_edgelist_dsts),
    std::move(edge_partition_edgelist_weights),
    std::move(edge_partition_edgelist_edge_ids),
    std::move(edge_partition_edgelist_edge_types),
    edgelist_intra_partition_segment_offsets,
    graph_properties,
    renumber);
}

template <typename vertex_t,
          typename edge_t,
          typename weight_t,
          typename edge_id_t,
          typename edge_type_t,
          bool store_transposed,
          bool multi_gpu>
std::enable_if_t<
  multi_gpu,
  std::tuple<
    cugraph::graph_t<vertex_t, edge_t, store_transposed, multi_gpu>,
    std::optional<
      edge_property_t<graph_view_t<vertex_t, edge_t, store_transposed, multi_gpu>, weight_t>>,
    std::optional<
      edge_property_t<graph_view_t<vertex_t, edge_t, store_transposed, multi_gpu>, edge_id_t>>,
    std::optional<
      edge_property_t<graph_view_t<vertex_t, edge_t, store_transposed, multi_gpu>, edge_type_t>>,
    std::optional<rmm::device_uvector<vertex_t>>>>
create_graph_from_edgelist_impl(
  raft::handle_t const& handle,
  std::optional<rmm::device_uvector<vertex_t>>&& local_vertices,
  std::vector<rmm::device_uvector<vertex_t>>&& edgelist_srcs,
  std::vector<rmm::device_uvector<vertex_t>>&& edgelist_dsts,
  std::optional<std::vector<rmm::device_uvector<weight_t>>>&& edgelist_weights,
  std::optional<std::vector<rmm::device_uvector<edge_id_t>>>&& edgelist_edge_ids,
  std::optional<std::vector<rmm::device_uvector<edge_type_t>>>&& edgelist_edge_types,
  graph_properties_t graph_properties,
  bool renumber,
  bool do_expensive_check)
{
  auto& major_comm           = handle.get_subcomm(cugraph::partition_manager::major_comm_name());
  auto const major_comm_size = major_comm.get_size();
  auto& minor_comm           = handle.get_subcomm(cugraph::partition_manager::minor_comm_name());
  auto const minor_comm_size = minor_comm.get_size();

  CUGRAPH_EXPECTS(edgelist_srcs.size() == edgelist_dsts.size(),
                  "Invalid input arguments: edgelist_srcs.size() != edgelist_dsts.size().");
  CUGRAPH_EXPECTS(!edgelist_weights || (edgelist_srcs.size() == (*edgelist_weights).size()),
                  "Invalid input arguments: edgelist_weights.has_value() is true and "
                  "edgelist_srcs.size() != (*edgelist_weights).size().");
  CUGRAPH_EXPECTS(!edgelist_edge_ids || (edgelist_srcs.size() == (*edgelist_edge_ids).size()),
                  "Invalid input arguments: edgelist_edge_ids.has_value() is true and "
                  "edgelist_srcs.size() != (*edgelist_edge_ids).size().");
  CUGRAPH_EXPECTS(!edgelist_edge_types || (edgelist_srcs.size() == (*edgelist_edge_types).size()),
                  "Invalid input arguments: edgelist_edge_types.has_value() is true, "
                  "edgelist_srcs.size() != (*edgelist_edge_types).size().");
  for (size_t i = 0; i < edgelist_srcs.size(); ++i) {
    CUGRAPH_EXPECTS(edgelist_srcs[i].size() == edgelist_dsts[i].size(),
                    "Invalid input arguments: edgelist_srcs[i].size() != edgelist_dsts[i].size().");
    CUGRAPH_EXPECTS(!edgelist_weights || (edgelist_srcs[i].size() == (*edgelist_weights)[i].size()),
                    "Invalid input arguments: edgelist_weights.has_value() is true and "
                    "edgelist_srcs[i].size() != (*edgelist_weights)[i].size().");
    CUGRAPH_EXPECTS(
      !edgelist_edge_ids || (edgelist_srcs[i].size() == (*edgelist_edge_ids)[i].size()),
      "Invalid input arguments: edgelist_edge_ids.has_value() is true and "
      "edgelist_srcs[i].size() != (*edgelist_edge_ids)[i].size().");
    CUGRAPH_EXPECTS(
      !edgelist_edge_types || (edgelist_srcs[i].size() == (*edgelist_edge_types)[i].size()),
      "Invalid input arguments: edgelist_edge_types.has_value() is true, "
      "edgelist_srcs[i].size() != (*edgelist_edge_types)[i].size().");
  }
  CUGRAPH_EXPECTS(renumber,
                  "Invalid input arguments: renumber should be true if multi_gpu is true.");

  if (do_expensive_check) {
    edge_t aggregate_edge_count{0};
    for (size_t i = 0; i < edgelist_srcs.size(); ++i) {
      aggregate_edge_count += edgelist_srcs[i].size();
    }

    rmm::device_uvector<vertex_t> aggregate_edgelist_srcs(aggregate_edge_count,
                                                          handle.get_stream());
    rmm::device_uvector<vertex_t> aggregate_edgelist_dsts(aggregate_edge_count,
                                                          handle.get_stream());
    edge_t output_offset{0};
    for (size_t i = 0; i < edgelist_srcs.size(); ++i) {
      thrust::copy(handle.get_thrust_policy(),
                   edgelist_srcs[i].begin(),
                   edgelist_srcs[i].end(),
                   aggregate_edgelist_srcs.begin() + output_offset);
      thrust::copy(handle.get_thrust_policy(),
                   edgelist_dsts[i].begin(),
                   edgelist_dsts[i].end(),
                   aggregate_edgelist_dsts.begin() + output_offset);
      output_offset += edgelist_srcs[i].size();
    }

    expensive_check_edgelist<vertex_t, multi_gpu>(
      handle,
      local_vertices,
      store_transposed ? aggregate_edgelist_dsts : aggregate_edgelist_srcs,
      store_transposed ? aggregate_edgelist_srcs : aggregate_edgelist_dsts,
      renumber);

    if (graph_properties.is_symmetric) {
      CUGRAPH_EXPECTS(
        (check_symmetric<vertex_t, store_transposed, multi_gpu>(
          handle,
          raft::device_span<vertex_t const>(aggregate_edgelist_srcs.data(),
                                            aggregate_edgelist_srcs.size()),
          raft::device_span<vertex_t const>(aggregate_edgelist_dsts.data(),
                                            aggregate_edgelist_dsts.size()))),
        "Invalid input arguments: graph_properties.is_symmetric is true but the input edge list is "
        "not symmetric.");
    }

    if (!graph_properties.is_multigraph) {
      CUGRAPH_EXPECTS(
        check_no_parallel_edge(handle,
                               raft::device_span<vertex_t const>(aggregate_edgelist_srcs.data(),
                                                                 aggregate_edgelist_srcs.size()),
                               raft::device_span<vertex_t const>(aggregate_edgelist_dsts.data(),
                                                                 aggregate_edgelist_dsts.size())),
        "Invalid input arguments: graph_properties.is_multigraph is false but the input edge list "
        "has parallel edges.");
    }
  }

  // 1. groupby each edge chunks to their target local adjacency matrix partition (and further
  // groupby within the local partition by applying the compute_gpu_id_from_vertex_t to minor vertex
  // IDs).

  std::vector<std::vector<rmm::device_uvector<vertex_t>>> edgelist_partitioned_srcs(
    edgelist_srcs.size());
  std::vector<std::vector<rmm::device_uvector<vertex_t>>> edgelist_partitioned_dsts(
    edgelist_srcs.size());
  auto edgelist_partitioned_weights =
    edgelist_weights ? std::make_optional<std::vector<std::vector<rmm::device_uvector<weight_t>>>>(
                         edgelist_srcs.size())
                     : std::nullopt;
  auto edgelist_partitioned_edge_ids =
    edgelist_edge_ids
      ? std::make_optional<std::vector<std::vector<rmm::device_uvector<edge_id_t>>>>(
          edgelist_srcs.size())
      : std::nullopt;
  auto edgelist_partitioned_edge_types =
    edgelist_edge_types
      ? std::make_optional<std::vector<std::vector<rmm::device_uvector<edge_type_t>>>>(
          edgelist_srcs.size())
      : std::nullopt;

  for (size_t i = 0; i < edgelist_srcs.size(); ++i) {  // iterate over input edge chunks
    std::optional<rmm::device_uvector<weight_t>> this_chunk_weights{std::nullopt};
    if (edgelist_weights) { this_chunk_weights = std::move((*edgelist_weights)[i]); }
    std::optional<rmm::device_uvector<edge_id_t>> this_chunk_edge_ids{std::nullopt};
    if (edgelist_edge_ids) { this_chunk_edge_ids = std::move((*edgelist_edge_ids)[i]); }
    std::optional<rmm::device_uvector<edge_type_t>> this_chunk_edge_types{std::nullopt};
    if (edgelist_edge_types) { this_chunk_edge_types = std::move((*edgelist_edge_types)[i]); }
    auto d_this_chunk_edge_counts =
      cugraph::detail::groupby_and_count_edgelist_by_local_partition_id(
        handle,
        store_transposed ? edgelist_dsts[i] : edgelist_srcs[i],
        store_transposed ? edgelist_srcs[i] : edgelist_dsts[i],
        this_chunk_weights,
        this_chunk_edge_ids,
        this_chunk_edge_types,
        true);

    std::vector<size_t> h_this_chunk_edge_counts(d_this_chunk_edge_counts.size());
    raft::update_host(h_this_chunk_edge_counts.data(),
                      d_this_chunk_edge_counts.data(),
                      d_this_chunk_edge_counts.size(),
                      handle.get_stream());
    handle.sync_stream();
    std::vector<size_t> h_this_chunk_edge_displacements(h_this_chunk_edge_counts.size());
    std::exclusive_scan(h_this_chunk_edge_counts.begin(),
                        h_this_chunk_edge_counts.end(),
                        h_this_chunk_edge_displacements.begin(),
                        size_t{0});

    for (int j = 0; j < minor_comm_size /* # local edge partitions */ *
                          major_comm_size /* # segments in the local minor range */;
         ++j) {
      rmm::device_uvector<vertex_t> tmp_srcs(h_this_chunk_edge_counts[j], handle.get_stream());
      auto input_first = edgelist_srcs[i].begin() + h_this_chunk_edge_displacements[j];
      thrust::copy(
        handle.get_thrust_policy(), input_first, input_first + tmp_srcs.size(), tmp_srcs.begin());
      edgelist_partitioned_srcs[i].push_back(std::move(tmp_srcs));
    }
    edgelist_srcs[i].resize(0, handle.get_stream());
    edgelist_srcs[i].shrink_to_fit(handle.get_stream());

    for (int j = 0; j < minor_comm_size /* # local edge partitions */ *
                          major_comm_size /* # segments in the local minor range */;
         ++j) {
      rmm::device_uvector<vertex_t> tmp_dsts(h_this_chunk_edge_counts[j], handle.get_stream());
      auto input_first = edgelist_dsts[i].begin() + h_this_chunk_edge_displacements[j];
      thrust::copy(
        handle.get_thrust_policy(), input_first, input_first + tmp_dsts.size(), tmp_dsts.begin());
      edgelist_partitioned_dsts[i].push_back(std::move(tmp_dsts));
    }
    edgelist_dsts[i].resize(0, handle.get_stream());
    edgelist_dsts[i].shrink_to_fit(handle.get_stream());

    if (this_chunk_weights) {
      for (int j = 0; j < minor_comm_size /* # local edge partitions */ *
                            major_comm_size /* # segments in the local minor range */;
           ++j) {
        rmm::device_uvector<weight_t> tmp_weights(h_this_chunk_edge_counts[j], handle.get_stream());
        auto input_first = (*this_chunk_weights).begin() + h_this_chunk_edge_displacements[j];
        thrust::copy(handle.get_thrust_policy(),
                     input_first,
                     input_first + tmp_weights.size(),
                     tmp_weights.begin());
        (*edgelist_partitioned_weights)[i].push_back(std::move(tmp_weights));
      }
      (*this_chunk_weights).resize(0, handle.get_stream());
      (*this_chunk_weights).shrink_to_fit(handle.get_stream());
    }

    if (this_chunk_edge_ids) {
      for (int j = 0; j < minor_comm_size /* # local edge partitions */ *
                            major_comm_size /* # segments in the local minor range */;
           ++j) {
        rmm::device_uvector<edge_id_t> tmp_edge_ids(h_this_chunk_edge_counts[j],
                                                    handle.get_stream());
        auto input_first = (*this_chunk_edge_ids).begin() + h_this_chunk_edge_displacements[j];
        thrust::copy(handle.get_thrust_policy(),
                     input_first,
                     input_first + tmp_edge_ids.size(),
                     tmp_edge_ids.begin());
        (*edgelist_partitioned_edge_ids)[i].push_back(std::move(tmp_edge_ids));
      }
      (*this_chunk_edge_ids).resize(0, handle.get_stream());
      (*this_chunk_edge_ids).shrink_to_fit(handle.get_stream());
    }

    if (this_chunk_edge_types) {
      for (int j = 0; j < minor_comm_size /* # local edge partitions */ *
                            major_comm_size /* # segments in the local minor range */;
           ++j) {
        rmm::device_uvector<edge_type_t> tmp_edge_types(h_this_chunk_edge_counts[j],
                                                        handle.get_stream());
        auto input_first = (*this_chunk_edge_types).begin() + h_this_chunk_edge_displacements[j];
        thrust::copy(handle.get_thrust_policy(),
                     input_first,
                     input_first + tmp_edge_types.size(),
                     tmp_edge_types.begin());
        (*edgelist_partitioned_edge_types)[i].push_back(std::move(tmp_edge_types));
      }
      (*this_chunk_edge_types).resize(0, handle.get_stream());
      (*this_chunk_edge_types).shrink_to_fit(handle.get_stream());
    }
  }
  edgelist_srcs.clear();
  edgelist_dsts.clear();
  if (edgelist_weights) { (*edgelist_weights).clear(); }
  if (edgelist_edge_ids) { (*edgelist_edge_ids).clear(); }
  if (edgelist_edge_types) { (*edgelist_edge_types).clear(); }

  // 2. split the grouped edge chunks to local partitions

  auto edgelist_intra_partition_segment_offsets = std::vector<std::vector<edge_t>>(minor_comm_size);

  std::vector<rmm::device_uvector<vertex_t>> edge_partition_edgelist_srcs{};
  edge_partition_edgelist_srcs.reserve(minor_comm_size);
  std::vector<rmm::device_uvector<vertex_t>> edge_partition_edgelist_dsts{};
  edge_partition_edgelist_dsts.reserve(minor_comm_size);
  auto edge_partition_edgelist_weights =
    edgelist_partitioned_weights ? std::make_optional<std::vector<rmm::device_uvector<weight_t>>>()
                                 : std::nullopt;
  if (edgelist_partitioned_weights) { (*edge_partition_edgelist_weights).reserve(minor_comm_size); }
  auto edge_partition_edgelist_edge_ids =
    edgelist_partitioned_edge_ids
      ? std::make_optional<std::vector<rmm::device_uvector<edge_id_t>>>()
      : std::nullopt;
  if (edgelist_partitioned_edge_ids) {
    (*edge_partition_edgelist_edge_ids).reserve(minor_comm_size);
  }
  auto edge_partition_edgelist_edge_types =
    edgelist_partitioned_edge_types
      ? std::make_optional<std::vector<rmm::device_uvector<edge_type_t>>>()
      : std::nullopt;
  if (edgelist_partitioned_edge_types) {
    (*edge_partition_edgelist_edge_types).reserve(minor_comm_size);
  }

  for (int i = 0; i < minor_comm_size; ++i) {  // iterate over local edge partitions
    edge_t edge_count{0};
    std::vector<edge_t> intra_partition_segment_sizes(major_comm_size, 0);
    std::vector<edge_t> intra_segment_copy_output_displacements(major_comm_size *
                                                                edgelist_partitioned_srcs.size());
    for (int j = 0; j < major_comm_size /* # segments in the local minor range */; ++j) {
      edge_t displacement{0};
      for (size_t k = 0; k < edgelist_partitioned_srcs.size() /* # input edge chunks */; ++k) {
        auto segment_size = edgelist_partitioned_srcs[k][i * major_comm_size + j].size();
        edge_count += segment_size;
        intra_partition_segment_sizes[j] += segment_size;
        intra_segment_copy_output_displacements[j * edgelist_partitioned_srcs.size() + k] =
          displacement;
        displacement += segment_size;
      }
    }
    std::vector<edge_t> intra_partition_segment_offsets(major_comm_size + 1, 0);
    std::inclusive_scan(intra_partition_segment_sizes.begin(),
                        intra_partition_segment_sizes.end(),
                        intra_partition_segment_offsets.begin() + 1);

    rmm::device_uvector<vertex_t> tmp_srcs(edge_count, handle.get_stream());
    for (int j = 0; j < major_comm_size; ++j) {
      for (size_t k = 0; k < edgelist_partitioned_srcs.size(); ++k) {
        auto& input_buffer = edgelist_partitioned_srcs[k][i * major_comm_size + j];
        thrust::copy(
          handle.get_thrust_policy(),
          input_buffer.begin(),
          input_buffer.end(),
          tmp_srcs.begin() + intra_partition_segment_offsets[j] +
            intra_segment_copy_output_displacements[j * edgelist_partitioned_srcs.size() + k]);
        input_buffer.resize(0, handle.get_stream());
        input_buffer.shrink_to_fit(handle.get_stream());
      }
    }
    edge_partition_edgelist_srcs.push_back(std::move(tmp_srcs));

    rmm::device_uvector<vertex_t> tmp_dsts(edge_count, handle.get_stream());
    for (int j = 0; j < major_comm_size; ++j) {
      for (size_t k = 0; k < edgelist_partitioned_dsts.size(); ++k) {
        auto& input_buffer = edgelist_partitioned_dsts[k][i * major_comm_size + j];
        thrust::copy(
          handle.get_thrust_policy(),
          input_buffer.begin(),
          input_buffer.end(),
          tmp_dsts.begin() + intra_partition_segment_offsets[j] +
            intra_segment_copy_output_displacements[j * edgelist_partitioned_dsts.size() + k]);
        input_buffer.resize(0, handle.get_stream());
        input_buffer.shrink_to_fit(handle.get_stream());
      }
    }
    edge_partition_edgelist_dsts.push_back(std::move(tmp_dsts));

    if (edge_partition_edgelist_weights) {
      rmm::device_uvector<weight_t> tmp_weights(edge_count, handle.get_stream());
      for (int j = 0; j < major_comm_size; ++j) {
        for (size_t k = 0; k < edgelist_partitioned_dsts.size(); ++k) {
          auto& input_buffer = (*edgelist_partitioned_weights)[k][i * major_comm_size + j];
          thrust::copy(
            handle.get_thrust_policy(),
            input_buffer.begin(),
            input_buffer.end(),
            tmp_weights.begin() + intra_partition_segment_offsets[j] +
              intra_segment_copy_output_displacements[j * edgelist_partitioned_dsts.size() + k]);
          input_buffer.resize(0, handle.get_stream());
          input_buffer.shrink_to_fit(handle.get_stream());
        }
      }
      (*edge_partition_edgelist_weights).push_back(std::move(tmp_weights));
    }

    if (edge_partition_edgelist_edge_ids) {
      rmm::device_uvector<edge_id_t> tmp_edge_ids(edge_count, handle.get_stream());
      for (int j = 0; j < major_comm_size; ++j) {
        for (size_t k = 0; k < edgelist_partitioned_dsts.size(); ++k) {
          auto& input_buffer = (*edgelist_partitioned_edge_ids)[k][i * major_comm_size + j];
          thrust::copy(
            handle.get_thrust_policy(),
            input_buffer.begin(),
            input_buffer.end(),
            tmp_edge_ids.begin() + intra_partition_segment_offsets[j] +
              intra_segment_copy_output_displacements[j * edgelist_partitioned_dsts.size() + k]);
          input_buffer.resize(0, handle.get_stream());
          input_buffer.shrink_to_fit(handle.get_stream());
        }
      }
      (*edge_partition_edgelist_edge_ids).push_back(std::move(tmp_edge_ids));
    }

    if (edge_partition_edgelist_edge_types) {
      rmm::device_uvector<edge_type_t> tmp_edge_types(edge_count, handle.get_stream());
      for (int j = 0; j < major_comm_size; ++j) {
        for (size_t k = 0; k < edgelist_partitioned_dsts.size(); ++k) {
          auto& input_buffer = (*edgelist_partitioned_edge_types)[k][i * major_comm_size + j];
          thrust::copy(
            handle.get_thrust_policy(),
            input_buffer.begin(),
            input_buffer.end(),
            tmp_edge_types.begin() + intra_partition_segment_offsets[j] +
              intra_segment_copy_output_displacements[j * edgelist_partitioned_dsts.size() + k]);
          input_buffer.resize(0, handle.get_stream());
          input_buffer.shrink_to_fit(handle.get_stream());
        }
      }
      (*edge_partition_edgelist_edge_types).push_back(std::move(tmp_edge_types));
    }

    edgelist_intra_partition_segment_offsets[i] = std::move(intra_partition_segment_offsets);
  }

  return create_graph_from_partitioned_edgelist<vertex_t,
                                                edge_t,
                                                weight_t,
                                                edge_id_t,
                                                edge_type_t,
                                                store_transposed,
                                                multi_gpu>(
    handle,
    std::move(local_vertices),
    std::move(edge_partition_edgelist_srcs),
    std::move(edge_partition_edgelist_dsts),
    std::move(edge_partition_edgelist_weights),
    std::move(edge_partition_edgelist_edge_ids),
    std::move(edge_partition_edgelist_edge_types),
    edgelist_intra_partition_segment_offsets,
    graph_properties,
    renumber);
}

template <typename vertex_t,
          typename edge_t,
          typename weight_t,
          typename edge_id_t,
          typename edge_type_t,
          bool store_transposed,
          bool multi_gpu>
std::enable_if_t<
  !multi_gpu,
  std::tuple<
    cugraph::graph_t<vertex_t, edge_t, store_transposed, multi_gpu>,
    std::optional<
      edge_property_t<graph_view_t<vertex_t, edge_t, store_transposed, multi_gpu>, weight_t>>,
    std::optional<
      edge_property_t<graph_view_t<vertex_t, edge_t, store_transposed, multi_gpu>, edge_id_t>>,
    std::optional<
      edge_property_t<graph_view_t<vertex_t, edge_t, store_transposed, multi_gpu>, edge_type_t>>,
    std::optional<rmm::device_uvector<vertex_t>>>>
create_graph_from_edgelist_impl(
  raft::handle_t const& handle,
  std::optional<rmm::device_uvector<vertex_t>>&& vertices,
  rmm::device_uvector<vertex_t>&& edgelist_srcs,
  rmm::device_uvector<vertex_t>&& edgelist_dsts,
  std::optional<rmm::device_uvector<weight_t>>&& edgelist_weights,
  std::optional<rmm::device_uvector<edge_id_t>>&& edgelist_edge_ids,
  std::optional<rmm::device_uvector<edge_type_t>>&& edgelist_edge_types,
  graph_properties_t graph_properties,
  bool renumber,
  bool do_expensive_check)
{
  CUGRAPH_EXPECTS(
    !vertices || ((*vertices).size() < static_cast<size_t>(std::numeric_limits<vertex_t>::max())),
    "Invalid input arguments: # unique vertex IDs should be smaller than "
    "std::numeric_limits<vertex_t>::Max().");
  CUGRAPH_EXPECTS(edgelist_srcs.size() == edgelist_dsts.size(),
                  "Invalid input arguments: edgelist_srcs.size() != edgelist_dsts.size().");
  CUGRAPH_EXPECTS(!edgelist_weights || (edgelist_srcs.size() == (*edgelist_weights).size()),
                  "Invalid input arguments: edgelist_srcs.size() != edgelist_weights.size().");
  CUGRAPH_EXPECTS(!edgelist_edge_ids || (edgelist_srcs.size() == (*edgelist_edge_ids).size()),
                  "Invalid input arguments: edgelist_srcs.size() != "
                  "(*edgelist_edge_ids).size().");
  CUGRAPH_EXPECTS(!edgelist_edge_types || (edgelist_srcs.size() == (*edgelist_edge_types).size()),
                  "Invalid input arguments: edgelist_srcs.size() != "
                  "(*edgelist_edge_types).size().");

  if (do_expensive_check) {
    expensive_check_edgelist<vertex_t, multi_gpu>(handle,
                                                  vertices,
                                                  store_transposed ? edgelist_dsts : edgelist_srcs,
                                                  store_transposed ? edgelist_srcs : edgelist_dsts,
                                                  renumber);

    if (graph_properties.is_symmetric) {
      CUGRAPH_EXPECTS(
        (check_symmetric<vertex_t, store_transposed, multi_gpu>(
          handle,
          raft::device_span<vertex_t const>(edgelist_srcs.data(), edgelist_srcs.size()),
          raft::device_span<vertex_t const>(edgelist_dsts.data(), edgelist_dsts.size()))),
        "Invalid input arguments: graph_properties.is_symmetric is true but the input edge list is "
        "not symmetric.");
    }

    if (!graph_properties.is_multigraph) {
      CUGRAPH_EXPECTS(
        check_no_parallel_edge(
          handle,
          raft::device_span<vertex_t const>(edgelist_srcs.data(), edgelist_srcs.size()),
          raft::device_span<vertex_t const>(edgelist_dsts.data(), edgelist_dsts.size())),
        "Invalid input arguments: graph_properties.is_multigraph is false but the input edge list "
        "has parallel edges.");
    }
  }

  // 1. renumber

  auto renumber_map_labels =
    renumber ? std::make_optional<rmm::device_uvector<vertex_t>>(0, handle.get_stream())
             : std::nullopt;
  renumber_meta_t<vertex_t, edge_t, multi_gpu> meta{};
  if (renumber) {
    std::tie(*renumber_map_labels, meta) = cugraph::renumber_edgelist<vertex_t, edge_t, multi_gpu>(
      handle,
      std::move(vertices),
      edgelist_srcs.data(),
      edgelist_dsts.data(),
      static_cast<edge_t>(edgelist_srcs.size()),
      store_transposed);
  }

  vertex_t num_vertices{};
  if (renumber) {
    num_vertices = static_cast<vertex_t>((*renumber_map_labels).size());
  } else {
    if (vertices) {
      num_vertices = (*vertices).size();
    } else {
      num_vertices = 1 + cugraph::detail::compute_maximum_vertex_id(
                           handle.get_stream(), edgelist_srcs, edgelist_dsts);
    }
  }

  // 2. convert edge list (COO) to compressed sparse format (CSR or CSC)

  auto total_global_mem = handle.get_device_properties().totalGlobalMem;
  size_t element_size   = sizeof(vertex_t) * 2;
  if (edgelist_weights) { element_size += sizeof(weight_t); }
  if (edgelist_edge_ids) { element_size += sizeof(edge_id_t); }
  if (edgelist_edge_types) { element_size += sizeof(edge_type_t); }
  auto constexpr mem_frugal_ratio =
    0.25;  // if the expected temporary buffer size exceeds the mem_frugal_ratio of the
           // total_global_mem, switch to the memory frugal approach
  auto mem_frugal_threshold =
    static_cast<size_t>(static_cast<double>(total_global_mem / element_size) * mem_frugal_ratio);

  rmm::device_uvector<edge_t> offsets(size_t{0}, handle.get_stream());
  rmm::device_uvector<vertex_t> indices(size_t{0}, handle.get_stream());
  std::optional<rmm::device_uvector<weight_t>> weights{std::nullopt};
  std::optional<rmm::device_uvector<edge_id_t>> ids{std::nullopt};
  std::optional<rmm::device_uvector<edge_type_t>> types{std::nullopt};

  if (edgelist_weights) {
    if (edgelist_edge_ids) {
      if (edgelist_edge_types) {
        std::forward_as_tuple(offsets, indices, std::tie(weights, ids, types), std::ignore) =
          detail::sort_and_compress_edgelist<vertex_t,
                                             edge_t,
                                             thrust::tuple<weight_t, edge_id_t, edge_type_t>,
                                             store_transposed>(
            std::move(edgelist_srcs),
            std::move(edgelist_dsts),
            std::make_tuple(std::move(*edgelist_weights),
                            std::move(*edgelist_edge_ids),
                            std::move(*edgelist_edge_types)),
            vertex_t{0},
            std::optional<vertex_t>{std::nullopt},
            num_vertices,
            vertex_t{0},
            num_vertices,
            mem_frugal_threshold,
            handle.get_stream());
      } else {
        std::forward_as_tuple(offsets, indices, std::tie(weights, ids), std::ignore) =
          detail::sort_and_compress_edgelist<vertex_t,
                                             edge_t,
                                             thrust::tuple<weight_t, edge_id_t>,
                                             store_transposed>(
            std::move(edgelist_srcs),
            std::move(edgelist_dsts),
            std::make_tuple(std::move(*edgelist_weights), std::move(*edgelist_edge_ids)),
            vertex_t{0},
            std::optional<vertex_t>{std::nullopt},
            num_vertices,
            vertex_t{0},
            num_vertices,
            mem_frugal_threshold,
            handle.get_stream());
      }
    } else {
      if (edgelist_edge_types) {
        std::forward_as_tuple(offsets, indices, std::tie(weights, types), std::ignore) =
          detail::sort_and_compress_edgelist<vertex_t,
                                             edge_t,
                                             thrust::tuple<weight_t, edge_type_t>,
                                             store_transposed>(
            std::move(edgelist_srcs),
            std::move(edgelist_dsts),
            std::make_tuple(std::move(*edgelist_weights), std::move(*edgelist_edge_types)),
            vertex_t{0},
            std::optional<vertex_t>{std::nullopt},
            num_vertices,
            vertex_t{0},
            num_vertices,
            mem_frugal_threshold,
            handle.get_stream());
      } else {
        std::forward_as_tuple(offsets, indices, weights, std::ignore) =
          detail::sort_and_compress_edgelist<vertex_t, edge_t, weight_t, store_transposed>(
            std::move(edgelist_srcs),
            std::move(edgelist_dsts),
            std::move(*edgelist_weights),
            vertex_t{0},
            std::optional<vertex_t>{std::nullopt},
            num_vertices,
            vertex_t{0},
            num_vertices,
            mem_frugal_threshold,
            handle.get_stream());
      }
    }
  } else {
    if (edgelist_edge_ids) {
      if (edgelist_edge_types) {
        std::forward_as_tuple(offsets, indices, std::tie(ids, types), std::ignore) =
          detail::sort_and_compress_edgelist<vertex_t,
                                             edge_t,
                                             thrust::tuple<edge_id_t, edge_type_t>,
                                             store_transposed>(
            std::move(edgelist_srcs),
            std::move(edgelist_dsts),
            std::make_tuple(std::move(*edgelist_edge_ids), std::move(*edgelist_edge_types)),
            vertex_t{0},
            std::optional<vertex_t>{std::nullopt},
            num_vertices,
            vertex_t{0},
            num_vertices,
            mem_frugal_threshold,
            handle.get_stream());
      } else {
        std::forward_as_tuple(offsets, indices, ids, std::ignore) =
          detail::sort_and_compress_edgelist<vertex_t, edge_t, edge_id_t, store_transposed>(
            std::move(edgelist_srcs),
            std::move(edgelist_dsts),
            std::move(*edgelist_edge_ids),
            vertex_t{0},
            std::optional<vertex_t>{std::nullopt},
            num_vertices,
            vertex_t{0},
            num_vertices,
            mem_frugal_threshold,
            handle.get_stream());
      }
    } else {
      if (edgelist_edge_types) {
        std::forward_as_tuple(offsets, indices, types, std::ignore) =
          detail::sort_and_compress_edgelist<vertex_t, edge_t, edge_type_t, store_transposed>(
            std::move(edgelist_srcs),
            std::move(edgelist_dsts),
            std::move(*edgelist_edge_types),
            vertex_t{0},
            std::optional<vertex_t>{std::nullopt},
            num_vertices,
            vertex_t{0},
            num_vertices,
            mem_frugal_threshold,
            handle.get_stream());
      } else {
        std::forward_as_tuple(offsets, indices, std::ignore) =
          detail::sort_and_compress_edgelist<vertex_t, edge_t, store_transposed>(
            std::move(edgelist_srcs),
            std::move(edgelist_dsts),
            vertex_t{0},
            std::optional<vertex_t>{std::nullopt},
            num_vertices,
            vertex_t{0},
            num_vertices,
            mem_frugal_threshold,
            handle.get_stream());
      }
    }
  }

  // 3. create a graph and an edge_property_t object.

  std::optional<
    edge_property_t<graph_view_t<vertex_t, edge_t, store_transposed, multi_gpu>, weight_t>>
    edge_weights{std::nullopt};
  if (weights) {
    std::vector<rmm::device_uvector<weight_t>> buffers{};
    buffers.push_back(std::move(*weights));
    edge_weights =
      edge_property_t<graph_view_t<vertex_t, edge_t, store_transposed, multi_gpu>, weight_t>(
        std::move(buffers));
  }

  std::optional<
    edge_property_t<graph_view_t<vertex_t, edge_t, store_transposed, multi_gpu>, edge_id_t>>
    edge_ids{std::nullopt};
  if (ids) {
    std::vector<rmm::device_uvector<edge_id_t>> buffers{};
    buffers.push_back(std::move(*ids));
    edge_ids =
      edge_property_t<graph_view_t<vertex_t, edge_t, store_transposed, multi_gpu>, edge_id_t>(
        std::move(buffers));
  }

  std::optional<
    edge_property_t<graph_view_t<vertex_t, edge_t, store_transposed, multi_gpu>, edge_type_t>>
    edge_types{std::nullopt};
  if (types) {
    std::vector<rmm::device_uvector<edge_type_t>> buffers{};
    buffers.push_back(std::move(*types));
    edge_types =
      edge_property_t<graph_view_t<vertex_t, edge_t, store_transposed, multi_gpu>, edge_type_t>(
        std::move(buffers));
  }

  // 4. graph_t constructor

  return std::make_tuple(
    cugraph::graph_t<vertex_t, edge_t, store_transposed, multi_gpu>(
      handle,
      std::move(offsets),
      std::move(indices),
      cugraph::graph_meta_t<vertex_t, edge_t, multi_gpu>{
        num_vertices,
        graph_properties,
        renumber ? std::optional<std::vector<vertex_t>>{meta.segment_offsets} : std::nullopt}),
    std::move(edge_weights),
    std::move(edge_ids),
    std::move(edge_types),
    std::move(renumber_map_labels));
}

template <typename vertex_t,
          typename edge_t,
          typename weight_t,
          typename edge_id_t,
          typename edge_type_t,
          bool store_transposed,
          bool multi_gpu>
std::enable_if_t<
  !multi_gpu,
  std::tuple<
    cugraph::graph_t<vertex_t, edge_t, store_transposed, multi_gpu>,
    std::optional<
      edge_property_t<graph_view_t<vertex_t, edge_t, store_transposed, multi_gpu>, weight_t>>,
    std::optional<
      edge_property_t<graph_view_t<vertex_t, edge_t, store_transposed, multi_gpu>, edge_id_t>>,
    std::optional<
      edge_property_t<graph_view_t<vertex_t, edge_t, store_transposed, multi_gpu>, edge_type_t>>,
    std::optional<rmm::device_uvector<vertex_t>>>>
create_graph_from_edgelist_impl(
  raft::handle_t const& handle,
  std::optional<rmm::device_uvector<vertex_t>>&& local_vertices,
  std::vector<rmm::device_uvector<vertex_t>>&& edgelist_srcs,
  std::vector<rmm::device_uvector<vertex_t>>&& edgelist_dsts,
  std::optional<std::vector<rmm::device_uvector<weight_t>>>&& edgelist_weights,
  std::optional<std::vector<rmm::device_uvector<edge_id_t>>>&& edgelist_edge_ids,
  std::optional<std::vector<rmm::device_uvector<edge_type_t>>>&& edgelist_edge_types,
  graph_properties_t graph_properties,
  bool renumber,
  bool do_expensive_check)
{
  CUGRAPH_EXPECTS(edgelist_srcs.size() == edgelist_dsts.size(),
                  "Invalid input arguments: edgelist_srcs.size() != edgelist_dsts.size().");
  CUGRAPH_EXPECTS(!edgelist_weights || (edgelist_srcs.size() == (*edgelist_weights).size()),
                  "Invalid input arguments: edgelist_weights.has_value() is true and "
                  "edgelist_srcs.size() != (*edgelist_weights).size().");
  CUGRAPH_EXPECTS(!edgelist_edge_ids || (edgelist_srcs.size() == (*edgelist_edge_ids).size()),
                  "Invalid input arguments: edgelist_edge_ids.has_value() is true and "
                  "edgelist_srcs.size() != (*edgelist_edge_ids).size().");
  CUGRAPH_EXPECTS(!edgelist_edge_types || (edgelist_srcs.size() == (*edgelist_edge_types).size()),
                  "Invalid input arguments: edgelist_edge_types.has_value() is true, "
                  "edgelist_srcs.size() != (*edgelist_edge_types).size().");
  for (size_t i = 0; i < edgelist_srcs.size(); ++i) {
    CUGRAPH_EXPECTS(edgelist_srcs[i].size() == edgelist_dsts[i].size(),
                    "Invalid input arguments: edgelist_srcs[i].size() != edgelist_dsts[i].size().");
    CUGRAPH_EXPECTS(!edgelist_weights || (edgelist_srcs[i].size() == (*edgelist_weights)[i].size()),
                    "Invalid input arguments: edgelist_weights.has_value() is true and "
                    "edgelist_srcs[i].size() != (*edgelist_weights)[i].size().");
    CUGRAPH_EXPECTS(
      !edgelist_edge_ids || (edgelist_srcs[i].size() == (*edgelist_edge_ids)[i].size()),
      "Invalid input arguments: edgelist_edge_ids.has_value() is true and "
      "edgelist_srcs[i].size() != (*edgelist_edge_ids)[i].size().");
    CUGRAPH_EXPECTS(
      !edgelist_edge_types || (edgelist_srcs[i].size() == (*edgelist_edge_types)[i].size()),
      "Invalid input arguments: edgelist_edge_types.has_value() is true, "
      "edgelist_srcs[i].size() != (*edgelist_edge_types)[i].size().");
  }
<<<<<<< HEAD
  CUGRAPH_EXPECTS(renumber,
                  "Invalid input arguments: renumber should be true if multi_gpu is true.");
=======
>>>>>>> a41d6b02

  std::vector<edge_t> chunk_edge_counts(edgelist_srcs.size());
  for (size_t i = 0; i < edgelist_srcs.size(); ++i) {
    chunk_edge_counts[i] = edgelist_srcs[i].size();
  }
  std::vector<edge_t> chunk_edge_displacements(chunk_edge_counts.size());
  std::exclusive_scan(chunk_edge_counts.begin(),
                      chunk_edge_counts.end(),
                      chunk_edge_displacements.begin(),
                      edge_t{0});
  auto aggregate_edge_count = chunk_edge_displacements.back() + chunk_edge_counts.back();

  rmm::device_uvector<vertex_t> aggregate_edgelist_srcs(aggregate_edge_count, handle.get_stream());
  for (size_t i = 0; i < edgelist_srcs.size(); ++i) {
    thrust::copy(handle.get_thrust_policy(),
                 edgelist_srcs[i].begin(),
                 edgelist_srcs[i].end(),
                 aggregate_edgelist_srcs.begin() + chunk_edge_displacements[i]);
    edgelist_srcs[i].resize(0, handle.get_stream());
    edgelist_srcs[i].shrink_to_fit(handle.get_stream());
  }
  edgelist_srcs.clear();

  rmm::device_uvector<vertex_t> aggregate_edgelist_dsts(aggregate_edge_count, handle.get_stream());
  for (size_t i = 0; i < edgelist_dsts.size(); ++i) {
    thrust::copy(handle.get_thrust_policy(),
                 edgelist_dsts[i].begin(),
                 edgelist_dsts[i].end(),
                 aggregate_edgelist_dsts.begin() + chunk_edge_displacements[i]);
    edgelist_dsts[i].resize(0, handle.get_stream());
    edgelist_dsts[i].shrink_to_fit(handle.get_stream());
  }
  edgelist_dsts.clear();

  auto aggregate_edgelist_weights =
    edgelist_weights
      ? std::make_optional<rmm::device_uvector<weight_t>>(aggregate_edge_count, handle.get_stream())
      : std::nullopt;
  if (aggregate_edgelist_weights) {
    for (size_t i = 0; i < (*edgelist_weights).size(); ++i) {
      thrust::copy(handle.get_thrust_policy(),
                   (*edgelist_weights)[i].begin(),
                   (*edgelist_weights)[i].end(),
                   (*aggregate_edgelist_weights).begin() + chunk_edge_displacements[i]);
      (*edgelist_weights)[i].resize(0, handle.get_stream());
      (*edgelist_weights)[i].shrink_to_fit(handle.get_stream());
    }
    (*edgelist_weights).clear();
  }

  auto aggregate_edgelist_edge_ids = edgelist_edge_ids
                                       ? std::make_optional<rmm::device_uvector<edge_id_t>>(
                                           aggregate_edge_count, handle.get_stream())
                                       : std::nullopt;
  if (aggregate_edgelist_edge_ids) {
    for (size_t i = 0; i < (*edgelist_edge_ids).size(); ++i) {
      thrust::copy(handle.get_thrust_policy(),
                   (*edgelist_edge_ids)[i].begin(),
                   (*edgelist_edge_ids)[i].end(),
                   (*aggregate_edgelist_edge_ids).begin() + chunk_edge_displacements[i]);
      (*edgelist_edge_ids)[i].resize(0, handle.get_stream());
      (*edgelist_edge_ids)[i].shrink_to_fit(handle.get_stream());
    }
    (*edgelist_edge_ids).clear();
  }

  auto aggregate_edgelist_edge_types = edgelist_edge_types
                                         ? std::make_optional<rmm::device_uvector<edge_type_t>>(
                                             aggregate_edge_count, handle.get_stream())
                                         : std::nullopt;
  if (aggregate_edgelist_edge_types) {
    for (size_t i = 0; i < (*edgelist_edge_types).size(); ++i) {
      thrust::copy(handle.get_thrust_policy(),
                   (*edgelist_edge_types)[i].begin(),
                   (*edgelist_edge_types)[i].end(),
                   (*aggregate_edgelist_edge_types).begin() + chunk_edge_displacements[i]);
      (*edgelist_edge_types)[i].resize(0, handle.get_stream());
      (*edgelist_edge_types)[i].shrink_to_fit(handle.get_stream());
    }
    (*edgelist_edge_types).clear();
  }

  if (do_expensive_check) {
    expensive_check_edgelist<vertex_t, multi_gpu>(
      handle,
      local_vertices,
      store_transposed ? aggregate_edgelist_dsts : aggregate_edgelist_srcs,
      store_transposed ? aggregate_edgelist_srcs : aggregate_edgelist_dsts,
      renumber);

    if (graph_properties.is_symmetric) {
      CUGRAPH_EXPECTS(
        (check_symmetric<vertex_t, store_transposed, multi_gpu>(
          handle,
          raft::device_span<vertex_t const>(aggregate_edgelist_srcs.data(),
                                            aggregate_edgelist_srcs.size()),
          raft::device_span<vertex_t const>(aggregate_edgelist_dsts.data(),
                                            aggregate_edgelist_dsts.size()))),
        "Invalid input arguments: graph_properties.is_symmetric is true but the input edge list is "
        "not symmetric.");
    }

    if (!graph_properties.is_multigraph) {
      CUGRAPH_EXPECTS(
        check_no_parallel_edge(handle,
                               raft::device_span<vertex_t const>(aggregate_edgelist_srcs.data(),
                                                                 aggregate_edgelist_srcs.size()),
                               raft::device_span<vertex_t const>(aggregate_edgelist_dsts.data(),
                                                                 aggregate_edgelist_dsts.size())),
        "Invalid input arguments: graph_properties.is_multigraph is false but the input edge list "
        "has parallel edges.");
    }
  }

  return create_graph_from_edgelist_impl<vertex_t,
                                         edge_t,
                                         weight_t,
                                         edge_id_t,
                                         edge_type_t,
                                         store_transposed,
                                         multi_gpu>(handle,
                                                    std::move(local_vertices),
                                                    std::move(aggregate_edgelist_srcs),
                                                    std::move(aggregate_edgelist_dsts),
                                                    std::move(aggregate_edgelist_weights),
                                                    std::move(aggregate_edgelist_edge_ids),
                                                    std::move(aggregate_edgelist_edge_types),
                                                    graph_properties,
                                                    renumber,
                                                    do_expensive_check);
}

}  // namespace

template <typename vertex_t,
          typename edge_t,
          typename weight_t,
          typename edge_id_t,
          typename edge_type_t,
          bool store_transposed,
          bool multi_gpu>
std::tuple<
  cugraph::graph_t<vertex_t, edge_t, store_transposed, multi_gpu>,
  std::optional<
    edge_property_t<graph_view_t<vertex_t, edge_t, store_transposed, multi_gpu>, weight_t>>,
  std::optional<
    edge_property_t<graph_view_t<vertex_t, edge_t, store_transposed, multi_gpu>, edge_id_t>>,
  std::optional<
    edge_property_t<graph_view_t<vertex_t, edge_t, store_transposed, multi_gpu>, edge_type_t>>,
  std::optional<rmm::device_uvector<vertex_t>>>
create_graph_from_edgelist(raft::handle_t const& handle,
                           std::optional<rmm::device_uvector<vertex_t>>&& vertices,
                           rmm::device_uvector<vertex_t>&& edgelist_srcs,
                           rmm::device_uvector<vertex_t>&& edgelist_dsts,
                           std::optional<rmm::device_uvector<weight_t>>&& edgelist_weights,
                           std::optional<rmm::device_uvector<edge_id_t>>&& edgelist_edge_ids,
                           std::optional<rmm::device_uvector<edge_type_t>>&& edgelist_edge_types,
                           graph_properties_t graph_properties,
                           bool renumber,
                           bool do_expensive_check)
{
  return create_graph_from_edgelist_impl<vertex_t,
                                         edge_t,
                                         weight_t,
                                         edge_id_t,
                                         edge_type_t,
                                         store_transposed,
                                         multi_gpu>(handle,
                                                    std::move(vertices),
                                                    std::move(edgelist_srcs),
                                                    std::move(edgelist_dsts),
                                                    std::move(edgelist_weights),
                                                    std::move(edgelist_edge_ids),
                                                    std::move(edgelist_edge_types),
                                                    graph_properties,
                                                    renumber,
                                                    do_expensive_check);
}

template <typename vertex_t,
          typename edge_t,
          typename weight_t,
          typename edge_id_t,
          typename edge_type_t,
          bool store_transposed,
          bool multi_gpu>
std::tuple<
  cugraph::graph_t<vertex_t, edge_t, store_transposed, multi_gpu>,
  std::optional<
    edge_property_t<graph_view_t<vertex_t, edge_t, store_transposed, multi_gpu>, weight_t>>,
  std::optional<
    edge_property_t<graph_view_t<vertex_t, edge_t, store_transposed, multi_gpu>, edge_id_t>>,
  std::optional<
    edge_property_t<graph_view_t<vertex_t, edge_t, store_transposed, multi_gpu>, edge_type_t>>,
  std::optional<rmm::device_uvector<vertex_t>>>
create_graph_from_edgelist(
  raft::handle_t const& handle,
  std::optional<rmm::device_uvector<vertex_t>>&& vertices,
  std::vector<rmm::device_uvector<vertex_t>>&& edgelist_srcs,
  std::vector<rmm::device_uvector<vertex_t>>&& edgelist_dsts,
  std::optional<std::vector<rmm::device_uvector<weight_t>>>&& edgelist_weights,
  std::optional<std::vector<rmm::device_uvector<edge_id_t>>>&& edgelist_edge_ids,
  std::optional<std::vector<rmm::device_uvector<edge_type_t>>>&& edgelist_edge_types,
  graph_properties_t graph_properties,
  bool renumber,
  bool do_expensive_check)
{
  return create_graph_from_edgelist_impl<vertex_t,
                                         edge_t,
                                         weight_t,
                                         edge_id_t,
                                         edge_type_t,
                                         store_transposed,
                                         multi_gpu>(handle,
                                                    std::move(vertices),
                                                    std::move(edgelist_srcs),
                                                    std::move(edgelist_dsts),
                                                    std::move(edgelist_weights),
                                                    std::move(edgelist_edge_ids),
                                                    std::move(edgelist_edge_types),
                                                    graph_properties,
                                                    renumber,
                                                    do_expensive_check);
}

}  // namespace cugraph<|MERGE_RESOLUTION|>--- conflicted
+++ resolved
@@ -1668,11 +1668,6 @@
       "Invalid input arguments: edgelist_edge_types.has_value() is true, "
       "edgelist_srcs[i].size() != (*edgelist_edge_types)[i].size().");
   }
-<<<<<<< HEAD
-  CUGRAPH_EXPECTS(renumber,
-                  "Invalid input arguments: renumber should be true if multi_gpu is true.");
-=======
->>>>>>> a41d6b02
 
   std::vector<edge_t> chunk_edge_counts(edgelist_srcs.size());
   for (size_t i = 0; i < edgelist_srcs.size(); ++i) {
