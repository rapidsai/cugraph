/*
 * Copyright (c) 2021-2022, NVIDIA CORPORATION.
 *
 * Licensed under the Apache License, Version 2.0 (the "License");
 * you may not use this file except in compliance with the License.
 * You may obtain a copy of the License at
 *
 *     http://www.apache.org/licenses/LICENSE-2.0
 *
 * Unless required by applicable law or agreed to in writing, software
 * distributed under the License is distributed on an "AS IS" BASIS,
 * WITHOUT WARRANTIES OR CONDITIONS OF ANY KIND, either express or implied.
 * See the License for the specific language governing permissions and
 * limitations under the License.
 */
#pragma once

#include <cugraph/detail/graph_utils.cuh>
#include <cugraph/detail/shuffle_wrappers.hpp>
#include <cugraph/detail/utility_wrappers.hpp>
#include <cugraph/graph_functions.hpp>
#include <cugraph/partition_manager.hpp>
#include <cugraph/utilities/device_comm.cuh>
#include <cugraph/utilities/error.hpp>
#include <cugraph/utilities/host_scalar_comm.cuh>

#include <raft/handle.hpp>

#include <thrust/binary_search.h>
#include <thrust/copy.h>
#include <thrust/count.h>
#include <thrust/iterator/zip_iterator.h>
#include <thrust/sort.h>
#include <thrust/tuple.h>

#include <cstdint>
#include <numeric>

namespace cugraph {

namespace {

template <typename vertex_t>
struct check_edge_t {
  vertex_t const* sorted_valid_major_first{nullptr};
  vertex_t const* sorted_valid_major_last{nullptr};
  vertex_t const* sorted_valid_minor_first{nullptr};
  vertex_t const* sorted_valid_minor_last{nullptr};

  __device__ bool operator()(thrust::tuple<vertex_t, vertex_t> const& e) const
  {
    return !thrust::binary_search(
             thrust::seq, sorted_valid_major_first, sorted_valid_major_last, thrust::get<0>(e)) ||
           !thrust::binary_search(
             thrust::seq, sorted_valid_minor_first, sorted_valid_minor_last, thrust::get<1>(e));
  }
};

template <typename vertex_t, bool multi_gpu>
void expensive_check_edgelist(raft::handle_t const& handle,
                              std::optional<rmm::device_uvector<vertex_t>> const& vertices,
                              rmm::device_uvector<vertex_t> const& edgelist_majors,
                              rmm::device_uvector<vertex_t> const& edgelist_minors)
{
  if (vertices) {
    rmm::device_uvector<vertex_t> sorted_vertices((*vertices).size(), handle.get_stream());
    thrust::copy(
      handle.get_thrust_policy(), (*vertices).begin(), (*vertices).end(), sorted_vertices.begin());
    thrust::sort(handle.get_thrust_policy(), sorted_vertices.begin(), sorted_vertices.end());
    CUGRAPH_EXPECTS(static_cast<size_t>(thrust::distance(sorted_vertices.begin(),
                                                         thrust::unique(handle.get_thrust_policy(),
                                                                        sorted_vertices.begin(),
                                                                        sorted_vertices.end()))) ==
                      sorted_vertices.size(),
                    "Invalid input argument: vertices should not have duplicates.");
  }

  if constexpr (multi_gpu) {
    auto& comm               = handle.get_comms();
    auto const comm_size     = comm.get_size();
    auto const comm_rank     = comm.get_rank();
    auto& row_comm           = handle.get_subcomm(cugraph::partition_2d::key_naming_t().row_name());
    auto const row_comm_size = row_comm.get_size();
    auto& col_comm           = handle.get_subcomm(cugraph::partition_2d::key_naming_t().col_name());
    auto const col_comm_size = col_comm.get_size();

    CUGRAPH_EXPECTS(
      thrust::count_if(
        handle.get_thrust_policy(),
        (*vertices).begin(),
        (*vertices).end(),
        [comm_rank,
         key_func =
           detail::compute_gpu_id_from_vertex_t<vertex_t>{comm_size}] __device__(auto val) {
          return key_func(val) != comm_rank;
        }) == 0,
      "Invalid input argument: vertices should be pre-shuffled.");

    auto edge_first = thrust::make_zip_iterator(
      thrust::make_tuple(edgelist_majors.begin(), edgelist_minors.begin()));
    CUGRAPH_EXPECTS(
      thrust::count_if(handle.get_thrust_policy(),
                       edge_first,
                       edge_first + edgelist_majors.size(),
                       [comm_rank,
                        gpu_id_key_func =
                          detail::compute_gpu_id_from_edge_t<vertex_t>{
                            comm_size, row_comm_size, col_comm_size}] __device__(auto e) {
                         return (gpu_id_key_func(thrust::get<0>(e), thrust::get<1>(e)) !=
                                 comm_rank);
                       }) == 0,
      "Invalid input argument: edgelist_majors & edgelist_minors should be pre-shuffled.");

    if (vertices) {
      rmm::device_uvector<vertex_t> sorted_majors(0, handle.get_stream());
      {
        auto recvcounts = host_scalar_allgather(col_comm, (*vertices).size(), handle.get_stream());
        std::vector<size_t> displacements(recvcounts.size(), size_t{0});
        std::partial_sum(recvcounts.begin(), recvcounts.end() - 1, displacements.begin() + 1);
        sorted_majors.resize(displacements.back() + recvcounts.back(), handle.get_stream());
        device_allgatherv(col_comm,
                          (*vertices).data(),
                          sorted_majors.data(),
                          recvcounts,
                          displacements,
                          handle.get_stream());
        thrust::sort(handle.get_thrust_policy(), sorted_majors.begin(), sorted_majors.end());
      }

      rmm::device_uvector<vertex_t> sorted_minors(0, handle.get_stream());
      {
        auto recvcounts = host_scalar_allgather(row_comm, (*vertices).size(), handle.get_stream());
        std::vector<size_t> displacements(recvcounts.size(), size_t{0});
        std::partial_sum(recvcounts.begin(), recvcounts.end() - 1, displacements.begin() + 1);
        sorted_minors.resize(displacements.back() + recvcounts.back(), handle.get_stream());
        device_allgatherv(row_comm,
                          (*vertices).data(),
                          sorted_minors.data(),
                          recvcounts,
                          displacements,
                          handle.get_stream());
        thrust::sort(handle.get_thrust_policy(), sorted_minors.begin(), sorted_minors.end());
      }

      auto edge_first = thrust::make_zip_iterator(
        thrust::make_tuple(edgelist_majors.begin(), edgelist_minors.begin()));
      CUGRAPH_EXPECTS(
        thrust::count_if(handle.get_thrust_policy(),
                         edge_first,
                         edge_first + edgelist_majors.size(),
                         check_edge_t<vertex_t>{sorted_majors.data(),
                                                sorted_majors.data() + sorted_majors.size(),
                                                sorted_minors.data(),
                                                sorted_minors.data() + sorted_minors.size()}) == 0,
        "Invalid input argument: edgelist_majors and/or edgelist_minors have invalid vertex "
        "ID(s).");
    }
  } else {
    if (vertices) {
      rmm::device_uvector<vertex_t> sorted_vertices((*vertices).size(), handle.get_stream());
      thrust::copy(handle.get_thrust_policy(),
                   (*vertices).begin(),
                   (*vertices).end(),
                   sorted_vertices.begin());
      thrust::sort(handle.get_thrust_policy(), sorted_vertices.begin(), sorted_vertices.end());
      auto edge_first = thrust::make_zip_iterator(
        thrust::make_tuple(edgelist_majors.begin(), edgelist_minors.begin()));
      CUGRAPH_EXPECTS(
        thrust::count_if(handle.get_thrust_policy(),
                         edge_first,
                         edge_first + edgelist_majors.size(),
                         check_edge_t<vertex_t>{sorted_vertices.data(),
                                                sorted_vertices.data() + sorted_vertices.size(),
                                                sorted_vertices.data(),
                                                sorted_vertices.data() + sorted_vertices.size()}) ==
          0,
        "Invalid input argument: edgelist_majors and/or edgelist_minors have invalid vertex "
        "ID(s).");
    }
  }
}

template <typename vertex_t,
          typename edge_t,
          typename weight_t,
          bool store_transposed,
          bool multi_gpu>
std::enable_if_t<
  multi_gpu,
  std::tuple<cugraph::graph_t<vertex_t, edge_t, weight_t, store_transposed, multi_gpu>,
             std::optional<rmm::device_uvector<vertex_t>>>>
create_graph_from_edgelist_impl(raft::handle_t const& handle,
                                std::optional<rmm::device_uvector<vertex_t>>&& local_vertices,
                                rmm::device_uvector<vertex_t>&& edgelist_rows,
                                rmm::device_uvector<vertex_t>&& edgelist_cols,
                                std::optional<rmm::device_uvector<weight_t>>&& edgelist_weights,
                                graph_properties_t graph_properties,
                                bool renumber,
                                bool do_expensive_check)
{
  auto& row_comm           = handle.get_subcomm(cugraph::partition_2d::key_naming_t().row_name());
  auto const row_comm_size = row_comm.get_size();
  auto& col_comm           = handle.get_subcomm(cugraph::partition_2d::key_naming_t().col_name());
  auto const col_comm_size = col_comm.get_size();

  CUGRAPH_EXPECTS(edgelist_rows.size() == edgelist_cols.size(),
                  "Invalid input arguments: edgelist_rows.size() != edgelist_cols.size().");
  CUGRAPH_EXPECTS(!edgelist_weights || (edgelist_rows.size() == (*edgelist_weights).size()),
                  "Invalid input arguments: edgelist_rows.size() != edgelist_weights.size().");
  CUGRAPH_EXPECTS(renumber, "renumber should be true if multi_gpu is true.");

  if (do_expensive_check) {
    expensive_check_edgelist<vertex_t, multi_gpu>(handle,
                                                  local_vertices,
                                                  store_transposed ? edgelist_cols : edgelist_rows,
                                                  store_transposed ? edgelist_rows : edgelist_cols);
  }

  // 1. groupby edges to their target local adjacency matrix partition (and further groupby within
  // the local partition by applying the compute_gpu_id_from_vertex_t to minor vertex IDs).
#if 1  // FIXME: delete
handle.sync_stream(); std::cout << "create_graph 0" << std::endl;
#endif

  auto edge_counts = cugraph::detail::groupby_and_count_edgelist_by_local_partition_id(
    handle,
    store_transposed ? edgelist_cols : edgelist_rows,
    store_transposed ? edgelist_rows : edgelist_cols,
    edgelist_weights,
    true);
#if 1  // FIXME: delete
handle.sync_stream(); std::cout << "create_graph 0a" << std::endl;
#endif

  std::vector<size_t> h_edge_counts(edge_counts.size());
  raft::update_host(
    h_edge_counts.data(), edge_counts.data(), edge_counts.size(), handle.get_stream());
  handle.sync_stream();

  std::vector<edge_t> edgelist_edge_counts(col_comm_size, edge_t{0});
  auto edgelist_intra_partition_segment_offsets =
    std::make_optional<std::vector<std::vector<edge_t>>>(
      col_comm_size, std::vector<edge_t>(row_comm_size + 1, edge_t{0}));
  for (int i = 0; i < col_comm_size; ++i) {
    edgelist_edge_counts[i] = std::accumulate(h_edge_counts.begin() + row_comm_size * i,
                                              h_edge_counts.begin() + row_comm_size * (i + 1),
                                              edge_t{0});
    std::partial_sum(h_edge_counts.begin() + row_comm_size * i,
                     h_edge_counts.begin() + row_comm_size * (i + 1),
                     (*edgelist_intra_partition_segment_offsets)[i].begin() + 1);
  }
  std::vector<edge_t> edgelist_displacements(col_comm_size, edge_t{0});
  std::partial_sum(edgelist_edge_counts.begin(),
                   edgelist_edge_counts.end() - 1,
                   edgelist_displacements.begin() + 1);

  // 2. split the input edges to local partitions
<<<<<<< HEAD
#if 1  // FIXME: delete
handle.sync_stream(); std::cout << "create_graph 1" << std::endl;
#endif
=======
>>>>>>> 93dba006

  std::vector<rmm::device_uvector<vertex_t>> edgelist_src_partitions{};
  edgelist_src_partitions.reserve(col_comm_size);
  for (int i = 0; i < col_comm_size; ++i) {
    rmm::device_uvector<vertex_t> tmp_srcs(edgelist_edge_counts[i], handle.get_stream());
    thrust::copy(handle.get_thrust_policy(),
                 edgelist_rows.begin() + edgelist_displacements[i],
                 edgelist_rows.begin() + edgelist_displacements[i] + edgelist_edge_counts[i],
                 tmp_srcs.begin());
    edgelist_src_partitions.push_back(std::move(tmp_srcs));
  }
  edgelist_rows.resize(0, handle.get_stream());
  edgelist_rows.shrink_to_fit(handle.get_stream());

  std::vector<rmm::device_uvector<vertex_t>> edgelist_dst_partitions{};
  edgelist_dst_partitions.reserve(col_comm_size);
  for (int i = 0; i < col_comm_size; ++i) {
    rmm::device_uvector<vertex_t> tmp_dsts(edgelist_edge_counts[i], handle.get_stream());
    thrust::copy(handle.get_thrust_policy(),
                 edgelist_cols.begin() + edgelist_displacements[i],
                 edgelist_cols.begin() + edgelist_displacements[i] + edgelist_edge_counts[i],
                 tmp_dsts.begin());
    edgelist_dst_partitions.push_back(std::move(tmp_dsts));
  }
  edgelist_cols.resize(0, handle.get_stream());
  edgelist_cols.shrink_to_fit(handle.get_stream());

  std::optional<std::vector<rmm::device_uvector<weight_t>>> edgelist_weight_partitions{};
  if (edgelist_weights) {
    edgelist_weight_partitions = std::vector<rmm::device_uvector<weight_t>>{};
    (*edgelist_weight_partitions).reserve(col_comm_size);
    for (int i = 0; i < col_comm_size; ++i) {
      rmm::device_uvector<weight_t> tmp_weights(edgelist_edge_counts[i], handle.get_stream());
      thrust::copy(
        handle.get_thrust_policy(),
        (*edgelist_weights).begin() + edgelist_displacements[i],
        (*edgelist_weights).begin() + edgelist_displacements[i] + edgelist_edge_counts[i],
        tmp_weights.begin());
      (*edgelist_weight_partitions).push_back(std::move(tmp_weights));
    }
    (*edgelist_weights).resize(0, handle.get_stream());
    (*edgelist_weights).shrink_to_fit(handle.get_stream());
  }

  // 2. renumber
#if 1  // FIXME: delete
handle.sync_stream(); std::cout << "create_graph 2" << std::endl;
#endif

  std::vector<vertex_t*> major_ptrs(col_comm_size);
  std::vector<vertex_t*> minor_ptrs(major_ptrs.size());
  for (int i = 0; i < col_comm_size; ++i) {
    major_ptrs[i] =
      store_transposed ? edgelist_dst_partitions[i].begin() : edgelist_src_partitions[i].begin();
    minor_ptrs[i] =
      store_transposed ? edgelist_src_partitions[i].begin() : edgelist_dst_partitions[i].begin();
  }
  auto [renumber_map_labels, meta] = cugraph::renumber_edgelist<vertex_t, edge_t, multi_gpu>(
    handle,
    std::move(local_vertices),
    major_ptrs,
    minor_ptrs,
    edgelist_edge_counts,
    edgelist_intra_partition_segment_offsets);
#if 1  // FIXME: delete
handle.sync_stream(); std::cout << "create_graph 3" << std::endl;
#endif

  // 3. create a graph

  return std::make_tuple(
    cugraph::graph_t<vertex_t, edge_t, weight_t, store_transposed, multi_gpu>(
      handle,
      std::move(edgelist_src_partitions),
      std::move(edgelist_dst_partitions),
      std::move(edgelist_weight_partitions),
      cugraph::graph_meta_t<vertex_t, edge_t, multi_gpu>{meta.number_of_vertices,
                                                         meta.number_of_edges,
                                                         graph_properties,
                                                         meta.partition,
                                                         meta.segment_offsets}),
    std::optional<rmm::device_uvector<vertex_t>>{std::move(renumber_map_labels)});
}

template <typename vertex_t,
          typename edge_t,
          typename weight_t,
          bool store_transposed,
          bool multi_gpu>
std::enable_if_t<
  !multi_gpu,
  std::tuple<cugraph::graph_t<vertex_t, edge_t, weight_t, store_transposed, multi_gpu>,
             std::optional<rmm::device_uvector<vertex_t>>>>
create_graph_from_edgelist_impl(raft::handle_t const& handle,
                                std::optional<rmm::device_uvector<vertex_t>>&& vertices,
                                rmm::device_uvector<vertex_t>&& edgelist_rows,
                                rmm::device_uvector<vertex_t>&& edgelist_cols,
                                std::optional<rmm::device_uvector<weight_t>>&& edgelist_weights,
                                graph_properties_t graph_properties,
                                bool renumber,
                                bool do_expensive_check)
{
  CUGRAPH_EXPECTS(edgelist_rows.size() == edgelist_cols.size(),
                  "Invalid input arguments: edgelist_rows.size() != edgelist_cols.size().");
  CUGRAPH_EXPECTS(!edgelist_weights || (edgelist_rows.size() == (*edgelist_weights).size()),
                  "Invalid input arguments: edgelist_rows.size() != edgelist_weights.size().");

  if (do_expensive_check) {
    expensive_check_edgelist<vertex_t, multi_gpu>(handle,
                                                  vertices,
                                                  store_transposed ? edgelist_cols : edgelist_rows,
                                                  store_transposed ? edgelist_rows : edgelist_cols);
  }

  auto input_vertex_list_size = vertices ? static_cast<vertex_t>((*vertices).size()) : vertex_t{0};

  auto renumber_map_labels =
    renumber ? std::make_optional<rmm::device_uvector<vertex_t>>(0, handle.get_stream())
             : std::nullopt;
  renumber_meta_t<vertex_t, edge_t, multi_gpu> meta{};
  if (renumber) {
    std::tie(*renumber_map_labels, meta) = cugraph::renumber_edgelist<vertex_t, edge_t, multi_gpu>(
      handle,
      std::move(vertices),
      store_transposed ? edgelist_cols.data() : edgelist_rows.data(),
      store_transposed ? edgelist_rows.data() : edgelist_cols.data(),
      static_cast<edge_t>(edgelist_rows.size()));
  }

  vertex_t num_vertices{};
  if (renumber) {
    num_vertices = static_cast<vertex_t>((*renumber_map_labels).size());
  } else {
    if (vertices) {
      num_vertices = input_vertex_list_size;
    } else {
      num_vertices = 1 + cugraph::detail::compute_maximum_vertex_id(
                           handle.get_stream(), edgelist_rows, edgelist_cols);
    }
  }

  return std::make_tuple(
    cugraph::graph_t<vertex_t, edge_t, weight_t, store_transposed, multi_gpu>(
      handle,
      std::move(edgelist_rows),
      std::move(edgelist_cols),
      std::move(edgelist_weights),
      cugraph::graph_meta_t<vertex_t, edge_t, multi_gpu>{
        num_vertices,
        graph_properties,
        renumber ? std::optional<std::vector<vertex_t>>{meta.segment_offsets} : std::nullopt}),
    std::move(renumber_map_labels));
}

}  // namespace

template <typename vertex_t,
          typename edge_t,
          typename weight_t,
          bool store_transposed,
          bool multi_gpu>
std::tuple<cugraph::graph_t<vertex_t, edge_t, weight_t, store_transposed, multi_gpu>,
           std::optional<rmm::device_uvector<vertex_t>>>
create_graph_from_edgelist(raft::handle_t const& handle,
                           std::optional<rmm::device_uvector<vertex_t>>&& vertices,
                           rmm::device_uvector<vertex_t>&& edgelist_rows,
                           rmm::device_uvector<vertex_t>&& edgelist_cols,
                           std::optional<rmm::device_uvector<weight_t>>&& edgelist_weights,
                           graph_properties_t graph_properties,
                           bool renumber,
                           bool do_expensive_check)
{
  return create_graph_from_edgelist_impl<vertex_t, edge_t, weight_t, store_transposed, multi_gpu>(
    handle,
    std::move(vertices),
    std::move(edgelist_rows),
    std::move(edgelist_cols),
    std::move(edgelist_weights),
    graph_properties,
    renumber,
    do_expensive_check);
}

}  // namespace cugraph<|MERGE_RESOLUTION|>--- conflicted
+++ resolved
@@ -218,9 +218,6 @@
 
   // 1. groupby edges to their target local adjacency matrix partition (and further groupby within
   // the local partition by applying the compute_gpu_id_from_vertex_t to minor vertex IDs).
-#if 1  // FIXME: delete
-handle.sync_stream(); std::cout << "create_graph 0" << std::endl;
-#endif
 
   auto edge_counts = cugraph::detail::groupby_and_count_edgelist_by_local_partition_id(
     handle,
@@ -228,9 +225,6 @@
     store_transposed ? edgelist_rows : edgelist_cols,
     edgelist_weights,
     true);
-#if 1  // FIXME: delete
-handle.sync_stream(); std::cout << "create_graph 0a" << std::endl;
-#endif
 
   std::vector<size_t> h_edge_counts(edge_counts.size());
   raft::update_host(
@@ -255,12 +249,6 @@
                    edgelist_displacements.begin() + 1);
 
   // 2. split the input edges to local partitions
-<<<<<<< HEAD
-#if 1  // FIXME: delete
-handle.sync_stream(); std::cout << "create_graph 1" << std::endl;
-#endif
-=======
->>>>>>> 93dba006
 
   std::vector<rmm::device_uvector<vertex_t>> edgelist_src_partitions{};
   edgelist_src_partitions.reserve(col_comm_size);
@@ -306,9 +294,6 @@
   }
 
   // 2. renumber
-#if 1  // FIXME: delete
-handle.sync_stream(); std::cout << "create_graph 2" << std::endl;
-#endif
 
   std::vector<vertex_t*> major_ptrs(col_comm_size);
   std::vector<vertex_t*> minor_ptrs(major_ptrs.size());
@@ -325,9 +310,6 @@
     minor_ptrs,
     edgelist_edge_counts,
     edgelist_intra_partition_segment_offsets);
-#if 1  // FIXME: delete
-handle.sync_stream(); std::cout << "create_graph 3" << std::endl;
-#endif
 
   // 3. create a graph
 
