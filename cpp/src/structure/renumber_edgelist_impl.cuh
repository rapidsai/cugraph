--- conflicted
+++ resolved
@@ -260,31 +260,6 @@
                            ? handle.get_stream_from_stream_pool(i % (*stream_pool_indices).size())
                            : handle.get_stream();
 
-<<<<<<< HEAD
-      rmm::device_uvector<vertex_t> tmp_majors(edgelist_edge_counts[i], loop_stream);
-      thrust::copy(rmm::exec_policy(loop_stream),
-                   edgelist_majors[i],
-                   edgelist_majors[i] + edgelist_edge_counts[i],
-                   tmp_majors.begin());
-      thrust::sort(rmm::exec_policy(loop_stream), tmp_majors.begin(), tmp_majors.end());
-      auto num_unique_majors = thrust::count_if(rmm::exec_policy(loop_stream),
-                                                thrust::make_counting_iterator(size_t{0}),
-                                                thrust::make_counting_iterator(tmp_majors.size()),
-                                                is_first_in_run_t<vertex_t>{tmp_majors.data()});
-      rmm::device_uvector<vertex_t> tmp_keys(num_unique_majors, loop_stream);
-      rmm::device_uvector<edge_t> tmp_values(num_unique_majors, loop_stream);
-      thrust::reduce_by_key(rmm::exec_policy(loop_stream),
-                            tmp_majors.begin(),
-                            tmp_majors.end(),
-                            thrust::make_constant_iterator(edge_t{1}),
-                            tmp_keys.begin(),
-                            tmp_values.begin());
-
-      tmp_majors.resize(0, loop_stream);
-      tmp_majors.shrink_to_fit(loop_stream);
-
-=======
->>>>>>> ff126368
       rmm::device_uvector<vertex_t> sorted_majors(edge_partition_major_sizes[i], loop_stream);
       device_bcast(col_comm,
                    sorted_local_vertices.data(),
