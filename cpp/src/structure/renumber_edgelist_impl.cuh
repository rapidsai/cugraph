--- conflicted
+++ resolved
@@ -58,25 +58,6 @@
 
   // 1. acquire (unique major label, count) pairs
 
-<<<<<<< HEAD
-  if (multi_gpu) {
-    auto& comm = handle.get_comms();
-
-    // barrier is necessary here to avoid potential overlap (which can leads to deadlock) between
-    // two different communicators (beginning of col_comm)
-#if 1
-    // FIXME: temporary hack till UCC is integrated into RAFT (so we can use UCC barrier with DASK
-    // and MPI barrier with MPI)
-    host_barrier(comm, handle.get_stream());
-#else
-    handle.get_stream().synchronize();
-    ;
-    comm.barrier();  // currently, this is ncclAllReduce
-#endif
-  }
-
-=======
->>>>>>> 8096c53a
   rmm::device_uvector<vertex_t> major_labels(0, handle.get_stream());
   rmm::device_uvector<edge_t> major_counts(0, handle.get_stream());
   vertex_t num_local_unique_edge_majors{0};
@@ -204,20 +185,6 @@
     auto& row_comm           = handle.get_subcomm(cugraph::partition_2d::key_naming_t().row_name());
     auto const row_comm_size = row_comm.get_size();
 
-<<<<<<< HEAD
-    // barrier is necessary here to avoid potential overlap (which can leads to deadlock) between
-    // two different communicators (beginning of row_comm)
-#if 1
-    // FIXME: temporary hack till UCC is integrated into RAFT (so we can use UCC barrier with DASK
-    // and MPI barrier with MPI)
-    host_barrier(comm, handle.get_stream());
-#else
-    handle.get_stream().synchronize();
-    comm.barrier();  // currently, this is ncclAllReduce
-#endif
-
-=======
->>>>>>> 8096c53a
     if (row_comm_size > 1) {
       rmm::device_uvector<vertex_t> rx_minor_labels(0, handle.get_stream());
       std::tie(rx_minor_labels, std::ignore) = groupby_gpuid_and_shuffle_values(
@@ -235,21 +202,6 @@
                              handle.get_stream());
       minor_labels = std::move(rx_minor_labels);
     }
-<<<<<<< HEAD
-
-    // barrier is necessary here to avoid potential overlap (which can leads to deadlock) between
-    // two different communicators (end of row_comm)
-#if 1
-    // FIXME: temporary hack till UCC is integrated into RAFT (so we can use UCC barrier with DASK
-    // and MPI barrier with MPI)
-    //
-    host_barrier(comm, handle.get_stream());
-#else
-    handle.get_stream().synchronize();
-    comm.barrier();  // currently, this is ncclAllReduce
-#endif
-=======
->>>>>>> 8096c53a
   }
   minor_labels.shrink_to_fit(handle.get_stream());
 
@@ -482,24 +434,7 @@
         auto& row_comm = handle.get_subcomm(cugraph::partition_2d::key_naming_t().row_name());
         auto& col_comm = handle.get_subcomm(cugraph::partition_2d::key_naming_t().col_name());
 
-<<<<<<< HEAD
-        // FIXME: this barrier is unnecessary if the above host_scalar_allreduce is a true host
-        // operation (as it serves as a barrier) barrier is necessary here to avoid potential
-        // overlap (which can leads to deadlock) between two different communicators (beginning of
-        // col_comm)
-#if 1
-        // FIXME: temporary hack till UCC is integrated into RAFT (so we can use UCC barrier with
-        // DASK and MPI barrier with MPI)
-        host_barrier(comm, handle.get_stream());
-#else
-        handle.get_stream().synchronize();
-        comm.barrier();  // currently, this is ncclAllReduce
-#endif
-
-        rmm::device_uvector<vertex_t> sorted_major_vertices(0, handle.get_stream());
-=======
         rmm::device_uvector<vertex_t> sorted_majors(0, handle.get_stream());
->>>>>>> 8096c53a
         {
           auto recvcounts =
             host_scalar_allgather(col_comm, (*sorted_local_vertices).size(), handle.get_stream());
@@ -515,22 +450,7 @@
           thrust::sort(handle.get_thrust_policy(), sorted_majors.begin(), sorted_majors.end());
         }
 
-<<<<<<< HEAD
-        // barrier is necessary here to avoid potential overlap (which can leads to deadlock)
-        // between two different communicators (beginning of row_comm)
-#if 1
-        // FIXME: temporary hack till UCC is integrated into RAFT (so we can use UCC barrier with
-        // DASK and MPI barrier with MPI)
-        host_barrier(comm, handle.get_stream());
-#else
-        handle.get_stream().synchronize();
-        comm.barrier();  // currently, this is ncclAllReduce
-#endif
-
-        rmm::device_uvector<vertex_t> sorted_minor_vertices(0, handle.get_stream());
-=======
         rmm::device_uvector<vertex_t> sorted_minors(0, handle.get_stream());
->>>>>>> 8096c53a
         {
           auto recvcounts =
             host_scalar_allgather(row_comm, (*sorted_local_vertices).size(), handle.get_stream());
@@ -546,24 +466,8 @@
           thrust::sort(handle.get_thrust_policy(), sorted_minors.begin(), sorted_minors.end());
         }
 
-<<<<<<< HEAD
-        // barrier is necessary here to avoid potential overlap (which can leads to deadlock)
-        // between two different communicators (end of row_comm)
-#if 1
-        // FIXME: temporary hack till UCC is integrated into RAFT (so we can use UCC barrier with
-        // DASK and MPI barrier with MPI)
-        host_barrier(comm, handle.get_stream());
-#else
-        handle.get_stream().synchronize();
-        comm.barrier();  // currently, this is ncclAllReduce
-#endif
-
-        auto edge_first = thrust::make_zip_iterator(
-          thrust::make_tuple(edgelist_major_vertices[i], edgelist_minor_vertices[i]));
-=======
         auto edge_first =
           thrust::make_zip_iterator(thrust::make_tuple(edgelist_majors[i], edgelist_minors[i]));
->>>>>>> 8096c53a
         CUGRAPH_EXPECTS(
           thrust::count_if(
             handle.get_thrust_policy(),
@@ -745,21 +649,6 @@
   // FIXME: compare this hash based approach with a binary search based approach in both memory
   // footprint and execution time
 
-<<<<<<< HEAD
-  // FIXME: this barrier is unnecessary if the above host_scalar_allgather is a true host operation
-  // (as it serves as a barrier) barrier is necessary here to avoid potential overlap (which can
-  // leads to deadlock) between two different communicators (beginning of col_comm)
-#if 1
-  // FIXME: temporary hack till UCC is integrated into RAFT (so we can use UCC barrier with DASK and
-  // MPI barrier with MPI)
-  host_barrier(comm, handle.get_stream());
-#else
-  handle.get_stream().synchronize();
-  comm.barrier();  // currently, this is ncclAllReduce
-#endif
-
-=======
->>>>>>> 8096c53a
   {
     vertex_t max_matrix_partition_major_size{0};
     for (size_t i = 0; i < edgelist_majors.size(); ++i) {
@@ -802,19 +691,6 @@
     }
   }
 
-<<<<<<< HEAD
-  // barrier is necessary here to avoid potential overlap (which can leads to deadlock) between two
-  // different communicators (beginning of row_comm)
-#if 1
-  // FIXME: temporary hack till UCC is integrated into RAFT (so we can use UCC barrier with DASK and
-  // MPI barrier with MPI)
-  host_barrier(comm, handle.get_stream());
-#else
-  handle.get_stream().synchronize();
-  comm.barrier();  // currently, this is ncclAllReduce
-#endif
-=======
->>>>>>> 8096c53a
   if ((partition.get_matrix_partition_minor_size() >= number_of_edges / comm_size) &&
       edgelist_intra_partition_segment_offsets) {  // memory footprint dominated by the O(V/sqrt(P))
                                                    // part than the O(E/P) part
@@ -897,19 +773,6 @@
         edgelist_minors[i], edgelist_minors[i] + edgelist_edge_counts[i], edgelist_minors[i]);
     }
   }
-<<<<<<< HEAD
-  // barrier is necessary here to avoid potential overlap (which can leads to deadlock) between two
-  // different communicators (end of row_comm)
-#if 1
-  // FIXME: temporary hack till UCC is integrated into RAFT (so we can use UCC barrier with DASK and
-  // MPI barrier with MPI)
-  host_barrier(comm, handle.get_stream());
-#else
-  handle.get_stream().synchronize();
-  comm.barrier();  // currently, this is ncclAllReduce
-#endif
-=======
->>>>>>> 8096c53a
 
   return std::make_tuple(
     std::move(renumber_map_labels),
