--- conflicted
+++ resolved
@@ -106,23 +106,19 @@
             detail::edge_partition_edge_property_device_view_t<edge_t, weight_t const*>>(
             (*edge_weight_view), i)
         : std::nullopt,
-<<<<<<< HEAD
+      edge_id_view ? std::make_optional<
+                       detail::edge_partition_edge_property_device_view_t<edge_t, edge_t const*>>(
+                       (*edge_id_view), i)
+                   : std::nullopt,
       std::nullopt,
       raft::device_span<vertex_t>(edgelist_majors.data() + cur_size, edgelist_edge_counts[i]),
       raft::device_span<vertex_t>(edgelist_minors.data() + cur_size, edgelist_edge_counts[i]),
       edgelist_weights ? std::make_optional<raft::device_span<weight_t>>(
                            (*edgelist_weights).data() + cur_size, edgelist_edge_counts[i])
-=======
-      edge_id_view ? std::make_optional<
-                       detail::edge_partition_edge_property_device_view_t<edge_t, edge_t const*>>(
-                       (*edge_id_view), i)
+                       : std::nullopt,
+      edgelist_ids ? std::make_optional<raft::device_span<edge_t>>(
+                       (*edgelist_ids).data() + cur_size, edgelist_edge_counts[i])
                    : std::nullopt,
-      edgelist_majors.data() + cur_size,
-      edgelist_minors.data() + cur_size,
-      edgelist_weights ? std::optional<weight_t*>{(*edgelist_weights).data() + cur_size}
->>>>>>> e55c131e
-                       : std::nullopt,
-      edgelist_ids ? std::optional<edge_t*>{(*edgelist_ids).data() + cur_size} : std::nullopt,
       graph_view.local_edge_partition_segment_offsets(i));
     cur_size += edgelist_edge_counts[i];
   }
@@ -245,14 +241,10 @@
   auto edgelist_weights = edge_weight_view ? std::make_optional<rmm::device_uvector<weight_t>>(
                                                edgelist_majors.size(), handle.get_stream())
                                            : std::nullopt;
-<<<<<<< HEAD
-  detail::decompress_edge_partition_to_edgelist<vertex_t, edge_t, weight_t, multi_gpu>(
-=======
   auto edgelist_ids     = edge_id_view ? std::make_optional<rmm::device_uvector<edge_t>>(
                                        edgelist_majors.size(), handle.get_stream())
                                        : std::nullopt;
-  detail::decompress_edge_partition_to_edgelist(
->>>>>>> e55c131e
+  detail::decompress_edge_partition_to_edgelist<vertex_t, edge_t, weight_t, multi_gpu>(
     handle,
     edge_partition_device_view_t<vertex_t, edge_t, multi_gpu>(
       graph_view.local_edge_partition_view()),
@@ -261,23 +253,19 @@
           detail::edge_partition_edge_property_device_view_t<edge_t, weight_t const*>>(
           (*edge_weight_view), 0)
       : std::nullopt,
-<<<<<<< HEAD
+    edge_id_view ? std::make_optional<
+                     detail::edge_partition_edge_property_device_view_t<edge_t, edge_t const*>>(
+                     (*edge_id_view), 0)
+                 : std::nullopt,
     std::nullopt,
     raft::device_span<vertex_t>(edgelist_majors.data(), edgelist_majors.size()),
     raft::device_span<vertex_t>(edgelist_minors.data(), edgelist_minors.size()),
     edgelist_weights ? std::make_optional<raft::device_span<weight_t>>((*edgelist_weights).data(),
                                                                        (*edgelist_weights).size())
                      : std::nullopt,
-=======
-    edge_id_view ? std::make_optional<
-                     detail::edge_partition_edge_property_device_view_t<edge_t, edge_t const*>>(
-                     (*edge_id_view), 0)
+    edgelist_ids ? std::make_optional<raft::device_span<edge_t>>((*edgelist_ids).data(),
+                                                                 (*edgelist_ids).size())
                  : std::nullopt,
-    edgelist_majors.data(),
-    edgelist_minors.data(),
-    edgelist_weights ? std::optional<weight_t*>{(*edgelist_weights).data()} : std::nullopt,
-    edgelist_ids ? std::optional<edge_t*>{(*edgelist_ids).data()} : std::nullopt,
->>>>>>> e55c131e
     graph_view.local_edge_partition_segment_offsets());
 
   if (renumber_map) {
