--- conflicted
+++ resolved
@@ -355,7 +355,6 @@
         "Invalid input argument: meta.property.is_multigraph is false but the input edge list has "
         "parallel edges.");
     }
-<<<<<<< HEAD
   }
 }
 
@@ -417,8 +416,6 @@
         "Invalid input argument: meta.property.is_multigraph is false but the input edge list has "
         "parallel edges.");
     }
-=======
->>>>>>> f80bce7a
   }
 }
 
@@ -511,8 +508,6 @@
                      atomic_or_bitmap_t<vertex_t>{minor_bitmaps.data(), minor_first});
   }
 
-<<<<<<< HEAD
-=======
   vertex_t num_local_unique_edge_majors{0};
   for (size_t i = 0; i < adj_matrix_partition_offsets_.size(); ++i) {
     num_local_unique_edge_majors += thrust::count_if(
@@ -535,7 +530,6 @@
                      atomic_or_bitmap_t<vertex_t>{minor_bitmaps.data(), minor_first});
   }
 
->>>>>>> f80bce7a
   auto count_first = thrust::make_transform_iterator(minor_bitmaps.begin(), popc_t<vertex_t>{});
   auto num_local_unique_edge_minors = thrust::reduce(
     handle.get_thrust_policy(), count_first, count_first + minor_bitmaps.size(), vertex_t{0});
