--- conflicted
+++ resolved
@@ -508,31 +508,6 @@
                      atomic_or_bitmap_t<vertex_t>{minor_bitmaps.data(), minor_first});
   }
 
-<<<<<<< HEAD
-  vertex_t num_local_unique_edge_majors{0};
-  for (size_t i = 0; i < adj_matrix_partition_offsets_.size(); ++i) {
-    num_local_unique_edge_majors += thrust::count_if(
-      handle.get_thrust_policy(),
-      thrust::make_counting_iterator(vertex_t{0}),
-      thrust::make_counting_iterator(
-        static_cast<vertex_t>(adj_matrix_partition_offsets_[i].size() - 1)),
-      has_nzd_t<vertex_t, edge_t>{adj_matrix_partition_offsets_[i].data(), vertex_t{0}});
-  }
-
-  auto [minor_first, minor_last] = partition_.get_matrix_partition_minor_range();
-  rmm::device_uvector<uint32_t> minor_bitmaps(
-    ((minor_last - minor_first) + sizeof(uint32_t) * 8 - 1) / (sizeof(uint32_t) * 8),
-    handle.get_stream());
-  thrust::fill(handle.get_thrust_policy(), minor_bitmaps.begin(), minor_bitmaps.end(), uint32_t{0});
-  for (size_t i = 0; i < adj_matrix_partition_indices_.size(); ++i) {
-    thrust::for_each(handle.get_thrust_policy(),
-                     adj_matrix_partition_indices_[i].begin(),
-                     adj_matrix_partition_indices_[i].end(),
-                     atomic_or_bitmap_t<vertex_t>{minor_bitmaps.data(), minor_first});
-  }
-
-=======
->>>>>>> 93dba006
   auto count_first = thrust::make_transform_iterator(minor_bitmaps.begin(), popc_t<vertex_t>{});
   auto num_local_unique_edge_minors = thrust::reduce(
     handle.get_thrust_policy(), count_first, count_first + minor_bitmaps.size(), vertex_t{0});
@@ -1032,157 +1007,6 @@
       handle, meta.number_of_vertices, meta.number_of_edges, meta.properties),
     partition_(meta.partition)
 {
-<<<<<<< HEAD
-  auto is_weighted = edgelists[0].p_edge_weights.has_value();
-=======
-  CUGRAPH_EXPECTS(
-    edgelist_src_partitions.size() == edgelist_dst_partitions.size(),
-    "Invalid input argument: edgelist_src_partitions.size() != edgelist_dst_partitions.size().");
-  CUGRAPH_EXPECTS(!edgelist_weight_partitions.has_value() ||
-                    (edgelist_src_partitions.size() == (*edgelist_weight_partitions).size()),
-                  "Invalid input argument: edgelist_weight_partitions.has_value() && "
-                  "edgelist_src_partitions.size() != (*edgelist_weight_partitions).size().");
-  for (size_t i = 0; i < edgelist_src_partitions.size(); ++i) {
-    CUGRAPH_EXPECTS(edgelist_src_partitions[i].size() == edgelist_dst_partitions[i].size(),
-                    "Invalid input argument: edgelist_src_partitions[].size() != "
-                    "edgelist_dst_partitions[].size().");
-    CUGRAPH_EXPECTS(
-      !edgelist_weight_partitions.has_value() ||
-        (edgelist_src_partitions[i].size() == (*edgelist_weight_partitions)[i].size()),
-      "Invalid input argument: edgelist_weight_partitions.has_value() && "
-      "edgelist_src_partitions[].size() != (*edgelist_weight_partitions)[].size().");
-  }
-
-  auto is_weighted = edgelist_weight_partitions.has_value();
->>>>>>> 93dba006
-  auto use_dcs =
-    meta.segment_offsets
-      ? ((*(meta.segment_offsets)).size() > (detail::num_sparse_segments_per_vertex_partition + 1))
-      : false;
-<<<<<<< HEAD
-=======
-
-  std::vector<edgelist_t<vertex_t, edge_t, weight_t>> edgelists(edgelist_src_partitions.size());
-  for (size_t i = 0; i < edgelists.size(); ++i) {
-    edgelists[i] = edgelist_t<vertex_t, edge_t, weight_t>{
-      edgelist_src_partitions[i].data(),
-      edgelist_dst_partitions[i].data(),
-      edgelist_weight_partitions
-        ? std::optional<weight_t const*>{(*edgelist_weight_partitions)[i].data()}
-        : std::nullopt,
-      static_cast<edge_t>(edgelist_src_partitions[i].size())};
-  }
->>>>>>> 93dba006
-
-  check_graph_constructor_input_arguments<vertex_t, edge_t, weight_t, store_transposed, multi_gpu>(
-    handle, edgelists, meta, do_expensive_check);
-
-  if (meta.segment_offsets) {
-    adj_matrix_partition_segment_offsets_ =
-      aggregate_segment_offsets(handle, (*meta.segment_offsets));
-  }
-
-  // compress edge list (COO) to CSR (or CSC) or CSR + DCSR (CSC + DCSC) hybrid
-
-  adj_matrix_partition_offsets_.reserve(edgelists.size());
-  adj_matrix_partition_indices_.reserve(edgelists.size());
-  if (is_weighted) {
-    adj_matrix_partition_weights_ = std::vector<rmm::device_uvector<weight_t>>{};
-    (*adj_matrix_partition_weights_).reserve(edgelists.size());
-  }
-  if (use_dcs) {
-    adj_matrix_partition_dcs_nzd_vertices_      = std::vector<rmm::device_uvector<vertex_t>>{};
-    adj_matrix_partition_dcs_nzd_vertex_counts_ = std::vector<vertex_t>{};
-    (*adj_matrix_partition_dcs_nzd_vertices_).reserve(edgelists.size());
-    (*adj_matrix_partition_dcs_nzd_vertex_counts_).reserve(edgelists.size());
-  }
-  for (size_t i = 0; i < edgelists.size(); ++i) {
-    auto [major_first, major_last] = partition_.get_matrix_partition_major_range(i);
-    auto [minor_first, minor_last] = partition_.get_matrix_partition_minor_range();
-    auto major_hypersparse_first =
-      use_dcs ? std::optional<vertex_t>{major_first +
-                                        (*adj_matrix_partition_segment_offsets_)
-                                          [(*(meta.segment_offsets)).size() * i +
-                                           detail::num_sparse_segments_per_vertex_partition]}
-              : std::nullopt;
-    auto [offsets, indices, weights, dcs_nzd_vertices] =
-      compress_edgelist<store_transposed>(edgelists[i],
-                                          major_first,
-                                          major_hypersparse_first,
-                                          major_last,
-                                          minor_first,
-                                          minor_last,
-                                          handle.get_stream());
-<<<<<<< HEAD
-=======
-    edgelist_src_partitions[i].resize(0, handle.get_stream());
-    edgelist_src_partitions[i].shrink_to_fit(handle.get_stream());
-    edgelist_dst_partitions[i].resize(0, handle.get_stream());
-    edgelist_dst_partitions[i].shrink_to_fit(handle.get_stream());
-    if (edgelist_weight_partitions) {
-      (*edgelist_weight_partitions)[i].resize(0, handle.get_stream());
-      (*edgelist_weight_partitions)[i].shrink_to_fit(handle.get_stream());
-    }
->>>>>>> 93dba006
-
-    adj_matrix_partition_offsets_.push_back(std::move(offsets));
-    adj_matrix_partition_indices_.push_back(std::move(indices));
-    if (is_weighted) { (*adj_matrix_partition_weights_).push_back(std::move(*weights)); }
-    if (use_dcs) {
-      auto dcs_nzd_vertex_count = static_cast<vertex_t>((*dcs_nzd_vertices).size());
-      (*adj_matrix_partition_dcs_nzd_vertices_).push_back(std::move(*dcs_nzd_vertices));
-      (*adj_matrix_partition_dcs_nzd_vertex_counts_).push_back(dcs_nzd_vertex_count);
-    }
-  }
-
-  // segmented sort neighbors
-
-  for (size_t i = 0; i < adj_matrix_partition_offsets_.size(); ++i) {
-    sort_adjacency_list(handle,
-                        adj_matrix_partition_offsets_[i].data(),
-                        adj_matrix_partition_indices_[i].data(),
-                        adj_matrix_partition_weights_
-                          ? std::optional<weight_t*>{(*adj_matrix_partition_weights_)[i].data()}
-                          : std::nullopt,
-                        static_cast<vertex_t>(adj_matrix_partition_offsets_[i].size() - 1),
-                        static_cast<edge_t>(adj_matrix_partition_indices_[i].size()));
-  }
-
-  // update local sorted unique edge sources/destinations (only if key, value pair will be used)
-<<<<<<< HEAD
-
-  std::tie(store_transposed ? local_sorted_unique_edge_cols_ : local_sorted_unique_edge_rows_,
-           store_transposed ? local_sorted_unique_edge_col_offsets_
-                            : local_sorted_unique_edge_row_offsets_,
-           store_transposed ? local_sorted_unique_edge_rows_ : local_sorted_unique_edge_cols_,
-           store_transposed ? local_sorted_unique_edge_row_offsets_
-                            : local_sorted_unique_edge_col_offsets_) =
-    update_local_sorted_unique_edge_majors_minors<vertex_t, edge_t, store_transposed, multi_gpu>(
-      handle,
-      meta,
-      adj_matrix_partition_segment_offsets_,
-      adj_matrix_partition_offsets_,
-      adj_matrix_partition_indices_,
-      adj_matrix_partition_dcs_nzd_vertices_,
-      adj_matrix_partition_dcs_nzd_vertex_counts_);
-}
-
-template <typename vertex_t,
-          typename edge_t,
-          typename weight_t,
-          bool store_transposed,
-          bool multi_gpu>
-graph_t<vertex_t, edge_t, weight_t, store_transposed, multi_gpu, std::enable_if_t<multi_gpu>>::
-  graph_t(raft::handle_t const& handle,
-          std::vector<rmm::device_uvector<vertex_t>>&& edgelist_src_partitions,
-          std::vector<rmm::device_uvector<vertex_t>>&& edgelist_dst_partitions,
-          std::optional<std::vector<rmm::device_uvector<weight_t>>>&& edgelist_weight_partitions,
-          graph_meta_t<vertex_t, edge_t, multi_gpu> meta,
-          bool do_expensive_check)
-  : detail::graph_base_t<vertex_t, edge_t, weight_t>(
-      handle, meta.number_of_vertices, meta.number_of_edges, meta.properties),
-    partition_(meta.partition)
-{
   CUGRAPH_EXPECTS(
     edgelist_src_partitions.size() == edgelist_dst_partitions.size(),
     "Invalid input argument: edgelist_src_partitions.size() != edgelist_dst_partitions.size().");
@@ -1291,9 +1115,6 @@
 
   // update local sorted unique edge sources/destinations (only if key, value pair will be used)
 
-=======
-
->>>>>>> 93dba006
   std::tie(store_transposed ? local_sorted_unique_edge_cols_ : local_sorted_unique_edge_rows_,
            store_transposed ? local_sorted_unique_edge_col_offsets_
                             : local_sorted_unique_edge_row_offsets_,
