/*
 * Copyright (c) 2020-2021, NVIDIA CORPORATION.
 *
 * Licensed under the Apache License, Version 2.0 (the "License");
 * you may not use this file except in compliance with the License.
 * You may obtain a copy of the License at
 *
 *     http://www.apache.org/licenses/LICENSE-2.0
 *
 * Unless required by applicable law or agreed to in writing, software
 * distributed under the License is distributed on an "AS IS" BASIS,
 * WITHOUT WARRANTIES OR CONDITIONS OF ANY KIND, either express or implied.
 * See the License for the specific language governing permissions and
 * limitations under the License.
 */
#pragma once

#include <cugraph/detail/graph_utils.cuh>
#include <cugraph/graph.hpp>
#include <cugraph/partition_manager.hpp>
#include <cugraph/utilities/error.hpp>
#include <cugraph/utilities/host_scalar_comm.cuh>

#include <raft/device_atomics.cuh>
#include <raft/handle.hpp>
#include <rmm/device_uvector.hpp>
#include <rmm/exec_policy.hpp>

#include <thrust/adjacent_difference.h>
#include <thrust/binary_search.h>
#include <thrust/fill.h>
#include <thrust/for_each.h>
#include <thrust/iterator/counting_iterator.h>
#include <thrust/iterator/zip_iterator.h>
#include <thrust/tuple.h>

#include <algorithm>
#include <tuple>

namespace cugraph {

namespace {

// can't use lambda due to nvcc limitations (The enclosing parent function ("graph_t") for an
// extended __device__ lambda must allow its address to be taken)
template <typename vertex_t>
struct out_of_range_t {
  vertex_t major_first{};
  vertex_t major_last{};
  vertex_t minor_first{};
  vertex_t minor_last{};

  __device__ bool operator()(thrust::tuple<vertex_t, vertex_t> t)
  {
    auto major = thrust::get<0>(t);
    auto minor = thrust::get<1>(t);
    return (major < major_first) || (major >= major_last) || (minor < minor_first) ||
           (minor >= minor_last);
  }
};

// can't use lambda due to nvcc limitations (The enclosing parent function ("graph_t") for an
// extended __device__ lambda must allow its address to be taken)
template <typename vertex_t, typename edge_t>
struct has_nzd_t {
  edge_t const* offsets{nullptr};
  vertex_t major_first{};

  __device__ bool operator()(vertex_t major) const
  {
    auto major_offset = major - major_first;
    return offsets[major_offset + 1] - offsets[major_offset] > 0;
  }
};

// compress edge list (COO) to CSR (or CSC) or CSR + DCSR (CSC + DCSC) hybrid
template <bool store_transposed, typename vertex_t, typename edge_t, typename weight_t>
std::tuple<rmm::device_uvector<edge_t>,
           rmm::device_uvector<vertex_t>,
           std::optional<rmm::device_uvector<weight_t>>,
           std::optional<rmm::device_uvector<vertex_t>>>
compress_edgelist(edgelist_t<vertex_t, edge_t, weight_t> const& edgelist,
                  vertex_t major_first,
                  std::optional<vertex_t> major_hypersparse_first,
                  vertex_t major_last,
                  vertex_t /* minor_first */,
                  vertex_t /* minor_last */,
                  rmm::cuda_stream_view stream_view)
{
  rmm::device_uvector<edge_t> offsets((major_last - major_first) + 1, stream_view);
  rmm::device_uvector<vertex_t> indices(edgelist.number_of_edges, stream_view);
  auto weights = edgelist.p_edge_weights ? std::make_optional<rmm::device_uvector<weight_t>>(
                                             edgelist.number_of_edges, stream_view)
                                         : std::nullopt;
  thrust::fill(rmm::exec_policy(stream_view), offsets.begin(), offsets.end(), edge_t{0});
  thrust::fill(rmm::exec_policy(stream_view), indices.begin(), indices.end(), vertex_t{0});

  auto p_offsets = offsets.data();
  thrust::for_each(rmm::exec_policy(stream_view),
                   store_transposed ? edgelist.p_dst_vertices : edgelist.p_src_vertices,
                   store_transposed ? edgelist.p_dst_vertices + edgelist.number_of_edges
                                    : edgelist.p_src_vertices + edgelist.number_of_edges,
                   [p_offsets, major_first] __device__(auto v) {
                     atomicAdd(p_offsets + (v - major_first), edge_t{1});
                   });
  thrust::exclusive_scan(
    rmm::exec_policy(stream_view), offsets.begin(), offsets.end(), offsets.begin());

  auto p_indices = indices.data();
  if (edgelist.p_edge_weights) {
    auto p_weights = (*weights).data();

    auto edge_first = thrust::make_zip_iterator(thrust::make_tuple(
      edgelist.p_src_vertices, edgelist.p_dst_vertices, *(edgelist.p_edge_weights)));
    thrust::for_each(rmm::exec_policy(stream_view),
                     edge_first,
                     edge_first + edgelist.number_of_edges,
                     [p_offsets, p_indices, p_weights, major_first] __device__(auto e) {
                       auto s      = thrust::get<0>(e);
                       auto d      = thrust::get<1>(e);
                       auto w      = thrust::get<2>(e);
                       auto major  = store_transposed ? d : s;
                       auto minor  = store_transposed ? s : d;
                       auto start  = p_offsets[major - major_first];
                       auto degree = p_offsets[(major - major_first) + 1] - start;
                       auto idx    = atomicAdd(p_indices + (start + degree - 1),
                                            vertex_t{1});  // use the last element as a counter
                       // FIXME: we can actually store minor - minor_first instead of minor to save
                       // memory if minor can be larger than 32 bit but minor - minor_first fits
                       // within 32 bit
                       p_indices[start + idx] =
                         minor;  // overwrite the counter only if idx == degree - 1 (no race)
                       p_weights[start + idx] = w;
                     });
  } else {
    auto edge_first = thrust::make_zip_iterator(
      thrust::make_tuple(edgelist.p_src_vertices, edgelist.p_dst_vertices));
    thrust::for_each(rmm::exec_policy(stream_view),
                     edge_first,
                     edge_first + edgelist.number_of_edges,
                     [p_offsets, p_indices, major_first] __device__(auto e) {
                       auto s      = thrust::get<0>(e);
                       auto d      = thrust::get<1>(e);
                       auto major  = store_transposed ? d : s;
                       auto minor  = store_transposed ? s : d;
                       auto start  = p_offsets[major - major_first];
                       auto degree = p_offsets[(major - major_first) + 1] - start;
                       auto idx    = atomicAdd(p_indices + (start + degree - 1),
                                            vertex_t{1});  // use the last element as a counter
                       // FIXME: we can actually store minor - minor_first instead of minor to save
                       // memory if minor can be larger than 32 bit but minor - minor_first fits
                       // within 32 bit
                       p_indices[start + idx] =
                         minor;  // overwrite the counter only if idx == degree - 1 (no race)
                     });
  }

  auto dcs_nzd_vertices = major_hypersparse_first
                            ? std::make_optional<rmm::device_uvector<vertex_t>>(
                                major_last - *major_hypersparse_first, stream_view)
                            : std::nullopt;
  if (dcs_nzd_vertices) {
    auto constexpr invalid_vertex = invalid_vertex_id<vertex_t>::value;

    thrust::transform(
      rmm::exec_policy(stream_view),
      thrust::make_counting_iterator(*major_hypersparse_first),
      thrust::make_counting_iterator(major_last),
      (*dcs_nzd_vertices).begin(),
      [major_first, offsets = offsets.data()] __device__(auto major) {
        auto major_offset = major - major_first;
        return offsets[major_offset + 1] - offsets[major_offset] > 0 ? major : invalid_vertex;
      });

    auto pair_first = thrust::make_zip_iterator(thrust::make_tuple(
      (*dcs_nzd_vertices).begin(), offsets.begin() + (*major_hypersparse_first - major_first)));
    (*dcs_nzd_vertices)
      .resize(thrust::distance(pair_first,
                               thrust::remove_if(rmm::exec_policy(stream_view),
                                                 pair_first,
                                                 pair_first + (*dcs_nzd_vertices).size(),
                                                 [] __device__(auto pair) {
                                                   return thrust::get<0>(pair) == invalid_vertex;
                                                 })),
              stream_view);
    (*dcs_nzd_vertices).shrink_to_fit(stream_view);
    if (static_cast<vertex_t>((*dcs_nzd_vertices).size()) < major_last - *major_hypersparse_first) {
      thrust::copy(
        rmm::exec_policy(stream_view),
        offsets.begin() + (major_last - major_first),
        offsets.end(),
        offsets.begin() + (*major_hypersparse_first - major_first) + (*dcs_nzd_vertices).size());
      offsets.resize((*major_hypersparse_first - major_first) + (*dcs_nzd_vertices).size() + 1,
                     stream_view);
      offsets.shrink_to_fit(stream_view);
    }
  }

  // FIXME: need to add an option to sort neighbor lists

  return std::make_tuple(
    std::move(offsets), std::move(indices), std::move(weights), std::move(dcs_nzd_vertices));
}

}  // namespace

template <typename vertex_t,
          typename edge_t,
          typename weight_t,
          bool store_transposed,
          bool multi_gpu>
graph_t<vertex_t, edge_t, weight_t, store_transposed, multi_gpu, std::enable_if_t<multi_gpu>>::
  graph_t(raft::handle_t const& handle,
          std::vector<edgelist_t<vertex_t, edge_t, weight_t>> const& edgelists,
          graph_meta_t<vertex_t, edge_t, multi_gpu> meta,
          bool do_expensive_check)
  : detail::graph_base_t<vertex_t, edge_t, weight_t>(
      handle, meta.number_of_vertices, meta.number_of_edges, meta.properties),
    partition_(meta.partition)
{
  // cheap error checks

  auto& comm           = this->get_handle_ptr()->get_comms();
  auto const comm_size = comm.get_size();
  auto& row_comm =
    this->get_handle_ptr()->get_subcomm(cugraph::partition_2d::key_naming_t().row_name());
  auto const row_comm_rank = row_comm.get_rank();
  auto const row_comm_size = row_comm.get_size();
  auto& col_comm =
    this->get_handle_ptr()->get_subcomm(cugraph::partition_2d::key_naming_t().col_name());
  auto const col_comm_rank = col_comm.get_rank();
  auto const col_comm_size = col_comm.get_size();
  auto default_stream_view = this->get_handle_ptr()->get_stream_view();

  CUGRAPH_EXPECTS(edgelists.size() == static_cast<size_t>(col_comm_size),
                  "Invalid input argument: errneous edgelists.size().");
  CUGRAPH_EXPECTS(
    !(meta.segment_offsets).has_value() ||
      ((*(meta.segment_offsets)).size() ==
       (detail::num_sparse_segments_per_vertex_partition + 1)) ||
      ((*(meta.segment_offsets)).size() == (detail::num_sparse_segments_per_vertex_partition + 2)),
    "Invalid input argument: (*(meta.segment_offsets)).size() returns an invalid value.");

  auto is_weighted = edgelists[0].p_edge_weights.has_value();
  auto use_dcs =
    meta.segment_offsets
      ? ((*(meta.segment_offsets)).size() > (detail::num_sparse_segments_per_vertex_partition + 1))
      : false;

  CUGRAPH_EXPECTS(
    std::any_of(edgelists.begin(),
                edgelists.end(),
                [is_weighted](auto edgelist) {
                  return ((edgelist.number_of_edges > 0) && (edgelist.p_src_vertices == nullptr)) ||
                         ((edgelist.number_of_edges > 0) && (edgelist.p_dst_vertices == nullptr)) ||
                         (is_weighted && (edgelist.number_of_edges > 0) &&
                          ((edgelist.p_edge_weights.has_value() == false) ||
                           (*(edgelist.p_edge_weights) == nullptr)));
                }) == false,
    "Invalid input argument: edgelists[].p_src_vertices and edgelists[].p_dst_vertices should not "
    "be nullptr if edgelists[].number_of_edges > 0 and edgelists[].p_edge_weights should be "
    "neither std::nullopt nor nullptr if weighted and edgelists[].number_of_edges >  0.");

  // optional expensive checks (part 1/2)

  if (do_expensive_check) {
    edge_t number_of_local_edges{};
    for (size_t i = 0; i < edgelists.size(); ++i) {
      auto [major_first, major_last] = partition_.get_matrix_partition_major_range(i);
      auto [minor_first, minor_last] = partition_.get_matrix_partition_minor_range();

      number_of_local_edges += edgelists[i].number_of_edges;

      auto edge_first = thrust::make_zip_iterator(thrust::make_tuple(
        store_transposed ? edgelists[i].p_dst_vertices : edgelists[i].p_src_vertices,
        store_transposed ? edgelists[i].p_src_vertices : edgelists[i].p_dst_vertices));
      // better use thrust::any_of once https://github.com/thrust/thrust/issues/1016 is resolved
      CUGRAPH_EXPECTS(thrust::count_if(rmm::exec_policy(default_stream_view),
                                       edge_first,
                                       edge_first + edgelists[i].number_of_edges,
                                       out_of_range_t<vertex_t>{
                                         major_first, major_last, minor_first, minor_last}) == 0,
                      "Invalid input argument: edgelists[] have out-of-range values.");
    }
<<<<<<< HEAD
    auto number_of_local_edges_sum =
      host_scalar_allreduce(comm, number_of_local_edges, default_stream_view.value());
=======
    number_of_local_edges_sum = host_scalar_allreduce(
      comm, number_of_local_edges_sum, raft::comms::op_t::SUM, default_stream_view.value());
>>>>>>> 3c5bb2d5
    CUGRAPH_EXPECTS(number_of_local_edges_sum == this->get_number_of_edges(),
                    "Invalid input argument: the sum of local edge counts does not match with "
                    "meta.number_of_edges.");

    CUGRAPH_EXPECTS(
      partition_.get_vertex_partition_last(comm_size - 1) == meta.number_of_vertices,
      "Invalid input argument: vertex partition should cover [0, meta.number_of_vertices).");

    rmm::device_uvector<vertex_t> majors(number_of_local_edges, handle.get_stream());
    rmm::device_uvector<vertex_t> minors(number_of_local_edges, handle.get_stream());
    size_t cur_size{0};
    for (size_t i = 0; i < edgelists.size(); ++i) {
      auto p_majors = store_transposed ? edgelists[i].p_dst_vertices : edgelists[i].p_src_vertices;
      auto p_minors = store_transposed ? edgelists[i].p_src_vertices : edgelists[i].p_dst_vertices;
      thrust::copy(handle.get_thrust_policy(),
                   p_majors,
                   p_majors + edgelists[i].number_of_edges,
                   majors.begin() + cur_size);
      thrust::copy(handle.get_thrust_policy(),
                   p_minors,
                   p_minors + edgelists[i].number_of_edges,
                   minors.begin() + cur_size);
    }
    thrust::sort(handle.get_thrust_policy(), majors.begin(), majors.end());
    thrust::sort(handle.get_thrust_policy(), minors.begin(), minors.end());
    auto num_local_unique_edge_majors = static_cast<vertex_t>(thrust::distance(
      majors.begin(), thrust::unique(handle.get_thrust_policy(), majors.begin(), majors.end())));
    auto num_local_unique_edge_minors = static_cast<vertex_t>(thrust::distance(
      minors.begin(), thrust::unique(handle.get_thrust_policy(), minors.begin(), minors.end())));
    if constexpr (store_transposed) {
      CUGRAPH_EXPECTS(num_local_unique_edge_majors == meta.num_local_unique_edge_cols,
                      "Invalid input argument: num_unique_edge_cols is erroneous.");
      CUGRAPH_EXPECTS(num_local_unique_edge_minors == meta.num_local_unique_edge_rows,
                      "Invalid input argument: num_unique_edge_rows is erroneous.");
    } else {
      CUGRAPH_EXPECTS(num_local_unique_edge_majors == meta.num_local_unique_edge_rows,
                      "Invalid input argument: num_unique_edge_rows is erroneous.");
      CUGRAPH_EXPECTS(num_local_unique_edge_minors == meta.num_local_unique_edge_cols,
                      "Invalid input argument: num_unique_edge_cols is erroneous.");
    }
  }

  // aggregate segment_offsets

  if (meta.segment_offsets) {
    // FIXME: we need to add host_allgather
    rmm::device_uvector<vertex_t> d_segment_offsets((*(meta.segment_offsets)).size(),
                                                    default_stream_view);
    raft::update_device(d_segment_offsets.data(),
                        (*(meta.segment_offsets)).data(),
                        (*(meta.segment_offsets)).size(),
                        default_stream_view.value());
    rmm::device_uvector<vertex_t> d_aggregate_segment_offsets(
      col_comm_size * d_segment_offsets.size(), default_stream_view);
    col_comm.allgather(d_segment_offsets.data(),
                       d_aggregate_segment_offsets.data(),
                       d_segment_offsets.size(),
                       default_stream_view.value());

    adj_matrix_partition_segment_offsets_ =
      std::vector<vertex_t>(d_aggregate_segment_offsets.size(), vertex_t{0});
    raft::update_host((*adj_matrix_partition_segment_offsets_).data(),
                      d_aggregate_segment_offsets.data(),
                      d_aggregate_segment_offsets.size(),
                      default_stream_view.value());

    default_stream_view
      .synchronize();  // this is necessary as adj_matrix_partition_segment_offsets_ can be used
                       // right after return.
  }

  // compress edge list (COO) to CSR (or CSC) or CSR + DCSR (CSC + DCSC) hybrid

  adj_matrix_partition_offsets_.reserve(edgelists.size());
  adj_matrix_partition_indices_.reserve(edgelists.size());
  if (is_weighted) {
    adj_matrix_partition_weights_ = std::vector<rmm::device_uvector<weight_t>>{};
    (*adj_matrix_partition_weights_).reserve(edgelists.size());
  }
  if (use_dcs) {
    adj_matrix_partition_dcs_nzd_vertices_      = std::vector<rmm::device_uvector<vertex_t>>{};
    adj_matrix_partition_dcs_nzd_vertex_counts_ = std::vector<vertex_t>{};
    (*adj_matrix_partition_dcs_nzd_vertices_).reserve(edgelists.size());
    (*adj_matrix_partition_dcs_nzd_vertex_counts_).reserve(edgelists.size());
  }
  for (size_t i = 0; i < edgelists.size(); ++i) {
    auto [major_first, major_last] = partition_.get_matrix_partition_major_range(i);
    auto [minor_first, minor_last] = partition_.get_matrix_partition_minor_range();
    auto major_hypersparse_first =
      use_dcs ? std::optional<vertex_t>{major_first +
                                        (*adj_matrix_partition_segment_offsets_)
                                          [(*(meta.segment_offsets)).size() * i +
                                           detail::num_sparse_segments_per_vertex_partition]}
              : std::nullopt;
    auto [offsets, indices, weights, dcs_nzd_vertices] =
      compress_edgelist<store_transposed>(edgelists[i],
                                          major_first,
                                          major_hypersparse_first,
                                          major_last,
                                          minor_first,
                                          minor_last,
                                          default_stream_view);

    adj_matrix_partition_offsets_.push_back(std::move(offsets));
    adj_matrix_partition_indices_.push_back(std::move(indices));
    if (is_weighted) { (*adj_matrix_partition_weights_).push_back(std::move(*weights)); }
    if (use_dcs) {
      auto dcs_nzd_vertex_count = static_cast<vertex_t>((*dcs_nzd_vertices).size());
      (*adj_matrix_partition_dcs_nzd_vertices_).push_back(std::move(*dcs_nzd_vertices));
      (*adj_matrix_partition_dcs_nzd_vertex_counts_).push_back(dcs_nzd_vertex_count);
    }
  }

  // if # unique edge rows/cols << V / row_comm_size|col_comm_size, store unique edge rows/cols to
  // support storing edge row/column properties in (key, value) pairs.

  auto num_local_unique_edge_majors =
    store_transposed ? meta.num_local_unique_edge_cols : meta.num_local_unique_edge_rows;
  auto num_local_unique_edge_minors =
    store_transposed ? meta.num_local_unique_edge_rows : meta.num_local_unique_edge_cols;

  vertex_t aggregate_major_size{0};
  for (size_t i = 0; i < partition_.get_number_of_matrix_partitions(); ++i) {
    aggregate_major_size += partition_.get_matrix_partition_major_size(i);
  }
  auto minor_size                      = partition_.get_matrix_partition_minor_size();
  auto max_major_properties_fill_ratio = host_scalar_allreduce(
    comm,
    static_cast<double>(num_local_unique_edge_majors) / static_cast<double>(aggregate_major_size),
    raft::comms::op_t::MAX,
    handle.get_stream());
  auto max_minor_properties_fill_ratio = host_scalar_allreduce(
    comm,
    static_cast<double>(num_local_unique_edge_minors) / static_cast<double>(minor_size),
    raft::comms::op_t::MAX,
    handle.get_stream());

  if (max_major_properties_fill_ratio < detail::row_col_properties_kv_pair_fill_ratio_threshold) {
    rmm::device_uvector<vertex_t> local_sorted_unique_edge_majors(num_local_unique_edge_majors,
                                                                  handle.get_stream());
    size_t cur_size{0};
    for (size_t i = 0; i < adj_matrix_partition_offsets_.size(); ++i) {
      auto [major_first, major_last] = partition_.get_matrix_partition_major_range(i);
      cur_size += thrust::distance(
        local_sorted_unique_edge_majors.data() + cur_size,
        thrust::copy_if(
          handle.get_thrust_policy(),
          thrust::make_counting_iterator(major_first),
          thrust::make_counting_iterator(major_last),
          local_sorted_unique_edge_majors.data() + cur_size,
          has_nzd_t<vertex_t, edge_t>{adj_matrix_partition_offsets_[i].data(), major_first}));
    }
    assert(cur_size == num_local_unique_edge_majors);

    std::vector<vertex_t> h_vertex_partition_firsts(col_comm_size - 1);
    for (int i = 1; i < col_comm_size; ++i) {
      h_vertex_partition_firsts[i - 1] =
        partition_.get_vertex_partition_first(i * row_comm_size + row_comm_rank);
    }
    rmm::device_uvector<vertex_t> d_vertex_partition_firsts(h_vertex_partition_firsts.size(),
                                                            handle.get_stream());
    raft::update_device(d_vertex_partition_firsts.data(),
                        h_vertex_partition_firsts.data(),
                        h_vertex_partition_firsts.size(),
                        handle.get_stream());
    rmm::device_uvector<vertex_t> d_key_offsets(d_vertex_partition_firsts.size(),
                                                handle.get_stream());
    thrust::lower_bound(handle.get_thrust_policy(),
                        local_sorted_unique_edge_majors.begin(),
                        local_sorted_unique_edge_majors.end(),
                        d_vertex_partition_firsts.begin(),
                        d_vertex_partition_firsts.end(),
                        d_key_offsets.begin());
    std::vector<vertex_t> h_key_offsets(col_comm_size + 1, vertex_t{0});
    h_key_offsets.back() = static_cast<vertex_t>(local_sorted_unique_edge_majors.size());
    raft::update_host(
      h_key_offsets.data() + 1, d_key_offsets.data(), d_key_offsets.size(), handle.get_stream());

    if constexpr (store_transposed) {
      local_sorted_unique_edge_cols_        = std::move(local_sorted_unique_edge_majors);
      local_sorted_unique_edge_col_offsets_ = std::move(h_key_offsets);
    } else {
      local_sorted_unique_edge_rows_        = std::move(local_sorted_unique_edge_majors);
      local_sorted_unique_edge_row_offsets_ = std::move(h_key_offsets);
    }
  }

  if (max_minor_properties_fill_ratio < detail::row_col_properties_kv_pair_fill_ratio_threshold) {
    rmm::device_uvector<vertex_t> local_sorted_unique_edge_minors(0, handle.get_stream());
    for (size_t i = 0; i < adj_matrix_partition_indices_.size(); ++i) {
      rmm::device_uvector<vertex_t> tmp_minors(adj_matrix_partition_indices_[i].size(),
                                               handle.get_stream());
      thrust::copy(handle.get_thrust_policy(),
                   adj_matrix_partition_indices_[i].begin(),
                   adj_matrix_partition_indices_[i].end(),
                   tmp_minors.begin());
      thrust::sort(handle.get_thrust_policy(), tmp_minors.begin(), tmp_minors.end());
      tmp_minors.resize(
        thrust::distance(
          tmp_minors.begin(),
          thrust::unique(handle.get_thrust_policy(), tmp_minors.begin(), tmp_minors.end())),
        handle.get_stream());
      auto cur_size = local_sorted_unique_edge_minors.size();
      if (cur_size == 0) {
        local_sorted_unique_edge_minors = std::move(tmp_minors);
      } else {
        local_sorted_unique_edge_minors.resize(
          local_sorted_unique_edge_minors.size() + tmp_minors.size(), handle.get_stream());
        thrust::copy(handle.get_thrust_policy(),
                     tmp_minors.begin(),
                     tmp_minors.end(),
                     local_sorted_unique_edge_minors.begin() + cur_size);
      }
    }
    thrust::sort(handle.get_thrust_policy(),
                 local_sorted_unique_edge_minors.begin(),
                 local_sorted_unique_edge_minors.end());
    local_sorted_unique_edge_minors.resize(
      thrust::distance(local_sorted_unique_edge_minors.begin(),
                       thrust::unique(handle.get_thrust_policy(),
                                      local_sorted_unique_edge_minors.begin(),
                                      local_sorted_unique_edge_minors.end())),
      handle.get_stream());
    local_sorted_unique_edge_minors.shrink_to_fit(handle.get_stream());

    std::vector<vertex_t> h_vertex_partition_firsts(row_comm_size - 1);
    for (int i = 1; i < row_comm_size; ++i) {
      h_vertex_partition_firsts[i - 1] =
        partition_.get_vertex_partition_first(col_comm_rank * row_comm_size + i);
    }
    rmm::device_uvector<vertex_t> d_vertex_partition_firsts(h_vertex_partition_firsts.size(),
                                                            handle.get_stream());
    raft::update_device(d_vertex_partition_firsts.data(),
                        h_vertex_partition_firsts.data(),
                        h_vertex_partition_firsts.size(),
                        handle.get_stream());
    rmm::device_uvector<vertex_t> d_key_offsets(d_vertex_partition_firsts.size(),
                                                handle.get_stream());
    thrust::lower_bound(handle.get_thrust_policy(),
                        local_sorted_unique_edge_minors.begin(),
                        local_sorted_unique_edge_minors.end(),
                        d_vertex_partition_firsts.begin(),
                        d_vertex_partition_firsts.end(),
                        d_key_offsets.begin());
    std::vector<vertex_t> h_key_offsets(row_comm_size + 1, vertex_t{0});
    h_key_offsets.back() = static_cast<vertex_t>(local_sorted_unique_edge_minors.size());
    raft::update_host(
      h_key_offsets.data() + 1, d_key_offsets.data(), d_key_offsets.size(), handle.get_stream());

    if constexpr (store_transposed) {
      local_sorted_unique_edge_rows_        = std::move(local_sorted_unique_edge_minors);
      local_sorted_unique_edge_row_offsets_ = std::move(h_key_offsets);
    } else {
      local_sorted_unique_edge_cols_        = std::move(local_sorted_unique_edge_minors);
      local_sorted_unique_edge_col_offsets_ = std::move(h_key_offsets);
    }
  }

  // optional expensive checks (part 2/2)

  if (do_expensive_check) {
    // FIXME: check for symmetricity may better be implemetned with transpose().
    if (this->is_symmetric()) {}
    // FIXME: check for duplicate edges may better be implemented after deciding whether to sort
    // neighbor list or not.
    if (!this->is_multigraph()) {}
  }
}

template <typename vertex_t,
          typename edge_t,
          typename weight_t,
          bool store_transposed,
          bool multi_gpu>
graph_t<vertex_t, edge_t, weight_t, store_transposed, multi_gpu, std::enable_if_t<!multi_gpu>>::
  graph_t(raft::handle_t const& handle,
          edgelist_t<vertex_t, edge_t, weight_t> const& edgelist,
          graph_meta_t<vertex_t, edge_t, multi_gpu> meta,
          bool do_expensive_check)
  : detail::graph_base_t<vertex_t, edge_t, weight_t>(
      handle, meta.number_of_vertices, edgelist.number_of_edges, meta.properties),
    offsets_(rmm::device_uvector<edge_t>(0, handle.get_stream_view())),
    indices_(rmm::device_uvector<vertex_t>(0, handle.get_stream_view())),
    segment_offsets_(meta.segment_offsets)
{
  // cheap error checks

  auto default_stream_view = this->get_handle_ptr()->get_stream_view();

  auto is_weighted = edgelist.p_edge_weights.has_value();

  CUGRAPH_EXPECTS(
    ((edgelist.number_of_edges == 0) || (edgelist.p_src_vertices != nullptr)) &&
      ((edgelist.number_of_edges == 0) || (edgelist.p_dst_vertices != nullptr)) &&
      (!is_weighted || (is_weighted && ((edgelist.number_of_edges == 0) ||
                                        (*(edgelist.p_edge_weights) != nullptr)))),
    "Invalid input argument: edgelist.p_src_vertices and edgelist.p_dst_vertices should not be "
    "nullptr if edgelist.number_of_edges > 0 and edgelist.p_edge_weights should be neither "
    "std::nullopt nor nullptr if weighted and edgelist.number_of_edges > 0.");

  CUGRAPH_EXPECTS(
    !segment_offsets_.has_value() ||
      ((*segment_offsets_).size() == (detail::num_sparse_segments_per_vertex_partition + 1)),
    "Invalid input argument: (*(meta.segment_offsets)).size() returns an invalid value.");

  // optional expensive checks (part 1/2)

  if (do_expensive_check) {
    auto edge_first = thrust::make_zip_iterator(
      thrust::make_tuple(store_transposed ? edgelist.p_dst_vertices : edgelist.p_src_vertices,
                         store_transposed ? edgelist.p_src_vertices : edgelist.p_dst_vertices));
    // better use thrust::any_of once https://github.com/thrust/thrust/issues/1016 is resolved
    CUGRAPH_EXPECTS(thrust::count_if(
                      rmm::exec_policy(default_stream_view),
                      edge_first,
                      edge_first + edgelist.number_of_edges,
                      out_of_range_t<vertex_t>{
                        0, this->get_number_of_vertices(), 0, this->get_number_of_vertices()}) == 0,
                    "Invalid input argument: edgelist have out-of-range values.");

    // FIXME: check for symmetricity may better be implemetned with transpose().
    if (this->is_symmetric()) {}
    // FIXME: check for duplicate edges may better be implemented after deciding whether to sort
    // neighbor list or not.
    if (!this->is_multigraph()) {}
  }

  // convert edge list (COO) to compressed sparse format (CSR or CSC)

  std::tie(offsets_, indices_, weights_, std::ignore) =
    compress_edgelist<store_transposed>(edgelist,
                                        vertex_t{0},
                                        std::optional<vertex_t>{std::nullopt},
                                        this->get_number_of_vertices(),
                                        vertex_t{0},
                                        this->get_number_of_vertices(),
                                        default_stream_view);

  // optional expensive checks (part 3/3)

  if (do_expensive_check) {
    // FIXME: check for symmetricity may better be implemetned with transpose().
    if (this->is_symmetric()) {}
    // FIXME: check for duplicate edges may better be implemented after deciding whether to sort
    // neighbor list or not.
    if (!this->is_multigraph()) {}
  }
}

}  // namespace cugraph<|MERGE_RESOLUTION|>--- conflicted
+++ resolved
@@ -282,13 +282,8 @@
                                          major_first, major_last, minor_first, minor_last}) == 0,
                       "Invalid input argument: edgelists[] have out-of-range values.");
     }
-<<<<<<< HEAD
-    auto number_of_local_edges_sum =
-      host_scalar_allreduce(comm, number_of_local_edges, default_stream_view.value());
-=======
-    number_of_local_edges_sum = host_scalar_allreduce(
-      comm, number_of_local_edges_sum, raft::comms::op_t::SUM, default_stream_view.value());
->>>>>>> 3c5bb2d5
+    auto number_of_local_edges_sum = host_scalar_allreduce(
+      comm, number_of_local_edges, raft::comms::op_t::SUM, default_stream_view.value());
     CUGRAPH_EXPECTS(number_of_local_edges_sum == this->get_number_of_edges(),
                     "Invalid input argument: the sum of local edge counts does not match with "
                     "meta.number_of_edges.");
