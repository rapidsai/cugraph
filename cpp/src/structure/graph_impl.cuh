/*
 * Copyright (c) 2020-2022, NVIDIA CORPORATION.
 *
 * Licensed under the Apache License, Version 2.0 (the "License");
 * you may not use this file except in compliance with the License.
 * You may obtain a copy of the License at
 *
 *     http://www.apache.org/licenses/LICENSE-2.0
 *
 * Unless required by applicable law or agreed to in writing, software
 * distributed under the License is distributed on an "AS IS" BASIS,
 * WITHOUT WARRANTIES OR CONDITIONS OF ANY KIND, either express or implied.
 * See the License for the specific language governing permissions and
 * limitations under the License.
 */

#pragma once

#include <cugraph/detail/graph_utils.cuh>
#include <cugraph/detail/shuffle_wrappers.hpp>
#include <cugraph/graph.hpp>
#include <cugraph/graph_functions.hpp>
#include <cugraph/partition_manager.hpp>
#include <cugraph/utilities/error.hpp>
#include <cugraph/utilities/host_scalar_comm.cuh>
#include <cugraph/utilities/misc_utils.cuh>

#include <raft/device_atomics.cuh>
#include <raft/handle.hpp>
#include <rmm/device_uvector.hpp>
#include <rmm/exec_policy.hpp>

#include <cub/cub.cuh>
#include <thrust/adjacent_difference.h>
#include <thrust/binary_search.h>
#include <thrust/equal.h>
#include <thrust/fill.h>
#include <thrust/for_each.h>
#include <thrust/gather.h>
#include <thrust/iterator/counting_iterator.h>
#include <thrust/iterator/zip_iterator.h>
#include <thrust/tuple.h>

#include <algorithm>
#include <tuple>

namespace cugraph {

namespace {

// can't use lambda due to nvcc limitations (The enclosing parent function ("graph_t") for an
// extended __device__ lambda must allow its address to be taken)
template <typename vertex_t>
struct out_of_range_t {
  vertex_t major_first{};
  vertex_t major_last{};
  vertex_t minor_first{};
  vertex_t minor_last{};

  __device__ bool operator()(thrust::tuple<vertex_t, vertex_t> t) const
  {
    auto major = thrust::get<0>(t);
    auto minor = thrust::get<1>(t);
    return (major < major_first) || (major >= major_last) || (minor < minor_first) ||
           (minor >= minor_last);
  }
};

// can't use lambda due to nvcc limitations (The enclosing parent function ("graph_t") for an
// extended __device__ lambda must allow its address to be taken)
template <typename vertex_t, typename edge_t>
struct has_nzd_t {
  edge_t const* offsets{nullptr};
  vertex_t major_first{};

  __device__ bool operator()(vertex_t major) const
  {
    auto major_offset = major - major_first;
    return offsets[major_offset + 1] - offsets[major_offset] > 0;
  }
};

// can't use lambda due to nvcc limitations (The enclosing parent function ("graph_t") for an
// extended __device__ lambda must allow its address to be taken)
template <typename vertex_t>
struct atomic_or_bitmap_t {
  uint32_t* bitmaps{nullptr};
  vertex_t minor_first{};

  __device__ void operator()(vertex_t minor) const
  {
    auto minor_offset = minor - minor_first;
    auto mask         = uint32_t{1} << (minor_offset % (sizeof(uint32_t) * 8));
    atomicOr(bitmaps + (minor_offset / (sizeof(uint32_t) * 8)), mask);
  }
};

// can't use lambda due to nvcc limitations (The enclosing parent function ("graph_t") for an
// extended __device__ lambda must allow its address to be taken)
template <typename vertex_t>
struct popc_t {
  __device__ vertex_t operator()(uint32_t bitmap) const
  {
    return static_cast<vertex_t>(__popc(bitmap));
  }
};

// can't use lambda due to nvcc limitations (The enclosing parent function ("graph_t") for an
// extended __device__ lambda must allow its address to be taken)
template <typename edge_t>
struct rebase_offset_t {
  edge_t base_offset{};
  __device__ edge_t operator()(edge_t offset) const { return offset - base_offset; }
};

template <typename vertex_t,
          typename edge_t,
          typename weight_t,
          bool store_transposed,
          bool multi_gpu>
bool check_symmetric(raft::handle_t const& handle,
                     std::vector<edgelist_t<vertex_t, edge_t, weight_t>> const& edgelists)
{
  size_t number_of_local_edges{0};
  for (size_t i = 0; i < edgelists.size(); ++i) {
    number_of_local_edges += edgelists[i].number_of_edges;
  }

  auto is_weighted = edgelists[0].p_edge_weights.has_value();

  rmm::device_uvector<vertex_t> org_rows(number_of_local_edges, handle.get_stream());
  rmm::device_uvector<vertex_t> org_cols(number_of_local_edges, handle.get_stream());
  auto org_weights = is_weighted ? std::make_optional<rmm::device_uvector<weight_t>>(
                                     number_of_local_edges, handle.get_stream())
                                 : std::nullopt;
  size_t offset{0};
  for (size_t i = 0; i < edgelists.size(); ++i) {
    thrust::copy(handle.get_thrust_policy(),
                 edgelists[i].p_src_vertices,
                 edgelists[i].p_src_vertices + edgelists[i].number_of_edges,
                 org_rows.begin() + offset);
    thrust::copy(handle.get_thrust_policy(),
                 edgelists[i].p_dst_vertices,
                 edgelists[i].p_dst_vertices + edgelists[i].number_of_edges,
                 org_cols.begin() + offset);
    if (is_weighted) {
      thrust::copy(handle.get_thrust_policy(),
                   *(edgelists[i].p_edge_weights),
                   *(edgelists[i].p_edge_weights) + edgelists[i].number_of_edges,
                   (*org_weights).begin() + offset);
    }
    offset += edgelists[i].number_of_edges;
  }
  if constexpr (multi_gpu) {
    std::tie(
      store_transposed ? org_cols : org_rows, store_transposed ? org_rows : org_cols, org_weights) =
      detail::shuffle_edgelist_by_gpu_id(handle,
                                         std::move(store_transposed ? org_cols : org_rows),
                                         std::move(store_transposed ? org_rows : org_cols),
                                         std::move(org_weights));
  }

  rmm::device_uvector<vertex_t> symmetrized_rows(org_rows.size(), handle.get_stream());
  rmm::device_uvector<vertex_t> symmetrized_cols(org_cols.size(), handle.get_stream());
  auto symmetrized_weights = org_weights ? std::make_optional<rmm::device_uvector<weight_t>>(
                                             (*org_weights).size(), handle.get_stream())
                                         : std::nullopt;
  thrust::copy(
    handle.get_thrust_policy(), org_rows.begin(), org_rows.end(), symmetrized_rows.begin());
  thrust::copy(
    handle.get_thrust_policy(), org_cols.begin(), org_cols.end(), symmetrized_cols.begin());
  if (org_weights) {
    thrust::copy(handle.get_thrust_policy(),
                 (*org_weights).begin(),
                 (*org_weights).end(),
                 (*symmetrized_weights).begin());
  }
  std::tie(symmetrized_rows, symmetrized_cols, symmetrized_weights) =
    symmetrize_edgelist<vertex_t, weight_t, store_transposed, multi_gpu>(
      handle,
      std::move(symmetrized_rows),
      std::move(symmetrized_cols),
      std::move(symmetrized_weights),
      true);

  if (org_rows.size() != symmetrized_rows.size()) { return false; }

  if (org_weights) {
    auto org_edge_first = thrust::make_zip_iterator(
      thrust::make_tuple(org_rows.begin(), org_cols.begin(), (*org_weights).begin()));
    thrust::sort(handle.get_thrust_policy(), org_edge_first, org_edge_first + org_rows.size());
    auto symmetrized_edge_first = thrust::make_zip_iterator(thrust::make_tuple(
      symmetrized_rows.begin(), symmetrized_cols.begin(), (*symmetrized_weights).begin()));
    thrust::sort(handle.get_thrust_policy(),
                 symmetrized_edge_first,
                 symmetrized_edge_first + symmetrized_rows.size());

    return thrust::equal(handle.get_thrust_policy(),
                         org_edge_first,
                         org_edge_first + org_rows.size(),
                         symmetrized_edge_first);
  } else {
    auto org_edge_first =
      thrust::make_zip_iterator(thrust::make_tuple(org_rows.begin(), org_cols.begin()));
    thrust::sort(handle.get_thrust_policy(), org_edge_first, org_edge_first + org_rows.size());
    auto symmetrized_edge_first = thrust::make_zip_iterator(
      thrust::make_tuple(symmetrized_rows.begin(), symmetrized_cols.begin()));
    thrust::sort(handle.get_thrust_policy(),
                 symmetrized_edge_first,
                 symmetrized_edge_first + symmetrized_rows.size());

    return thrust::equal(handle.get_thrust_policy(),
                         org_edge_first,
                         org_edge_first + org_rows.size(),
                         symmetrized_edge_first);
  }
}

template <typename vertex_t, typename edge_t, typename weight_t>
bool check_no_parallel_edge(raft::handle_t const& handle,
                            std::vector<edgelist_t<vertex_t, edge_t, weight_t>> const& edgelists)
{
  size_t number_of_local_edges{0};
  for (size_t i = 0; i < edgelists.size(); ++i) {
    number_of_local_edges += edgelists[i].number_of_edges;
  }

  auto is_weighted = edgelists[0].p_edge_weights.has_value();

  rmm::device_uvector<vertex_t> edgelist_rows(number_of_local_edges, handle.get_stream());
  rmm::device_uvector<vertex_t> edgelist_cols(number_of_local_edges, handle.get_stream());
  auto edgelist_weights = is_weighted ? std::make_optional<rmm::device_uvector<weight_t>>(
                                          number_of_local_edges, handle.get_stream())
                                      : std::nullopt;
  size_t offset{0};
  for (size_t i = 0; i < edgelists.size(); ++i) {
    thrust::copy(handle.get_thrust_policy(),
                 edgelists[i].p_src_vertices,
                 edgelists[i].p_src_vertices + edgelists[i].number_of_edges,
                 edgelist_rows.begin() + offset);
    thrust::copy(handle.get_thrust_policy(),
                 edgelists[i].p_dst_vertices,
                 edgelists[i].p_dst_vertices + edgelists[i].number_of_edges,
                 edgelist_cols.begin() + offset);
    if (is_weighted) {
      thrust::copy(handle.get_thrust_policy(),
                   *(edgelists[i].p_edge_weights),
                   *(edgelists[i].p_edge_weights) + edgelists[i].number_of_edges,
                   (*edgelist_weights).begin() + offset);
    }
    offset += edgelists[i].number_of_edges;
  }

  if (edgelist_weights) {
    auto edge_first = thrust::make_zip_iterator(thrust::make_tuple(
      edgelist_rows.begin(), edgelist_cols.begin(), (*edgelist_weights).begin()));
    thrust::sort(handle.get_thrust_policy(), edge_first, edge_first + edgelist_rows.size());
    return thrust::unique(handle.get_thrust_policy(),
                          edge_first,
                          edge_first + edgelist_rows.size()) == (edge_first + edgelist_rows.size());
  } else {
    auto edge_first =
      thrust::make_zip_iterator(thrust::make_tuple(edgelist_rows.begin(), edgelist_cols.begin()));
    thrust::sort(handle.get_thrust_policy(), edge_first, edge_first + edgelist_rows.size());
    return thrust::unique(handle.get_thrust_policy(),
                          edge_first,
                          edge_first + edgelist_rows.size()) == (edge_first + edgelist_rows.size());
  }
}

template <typename vertex_t,
          typename edge_t,
          typename weight_t,
          bool store_transposed,
          bool multi_gpu>
std::enable_if_t<multi_gpu, void> check_graph_constructor_input_arguments(
  raft::handle_t const& handle,
  std::vector<edgelist_t<vertex_t, edge_t, weight_t>> const& edgelists,
  graph_meta_t<vertex_t, edge_t, multi_gpu> meta,
  bool do_expensive_check)
{
  // cheap error checks

  auto& comm               = handle.get_comms();
  auto const comm_size     = comm.get_size();
  auto& col_comm           = handle.get_subcomm(cugraph::partition_2d::key_naming_t().col_name());
  auto const col_comm_size = col_comm.get_size();

  CUGRAPH_EXPECTS(edgelists.size() == static_cast<size_t>(col_comm_size),
                  "Invalid input argument: erroneous edgelists.size().");
  CUGRAPH_EXPECTS(
    !(meta.segment_offsets).has_value() ||
      ((*(meta.segment_offsets)).size() ==
       (detail::num_sparse_segments_per_vertex_partition + 1)) ||
      ((*(meta.segment_offsets)).size() == (detail::num_sparse_segments_per_vertex_partition + 2)),
    "Invalid input argument: (*(meta.segment_offsets)).size() returns an invalid value.");

  auto is_weighted = edgelists[0].p_edge_weights.has_value();

  CUGRAPH_EXPECTS(
    std::any_of(edgelists.begin(),
                edgelists.end(),
                [is_weighted](auto edgelist) {
                  return ((edgelist.number_of_edges > 0) && (edgelist.p_src_vertices == nullptr)) ||
                         ((edgelist.number_of_edges > 0) && (edgelist.p_dst_vertices == nullptr)) ||
                         (is_weighted && (edgelist.number_of_edges > 0) &&
                          ((edgelist.p_edge_weights.has_value() == false) ||
                           (*(edgelist.p_edge_weights) == nullptr)));
                }) == false,
    "Invalid input argument: edgelists[].p_src_vertices and edgelists[].p_dst_vertices should not "
    "be nullptr if edgelists[].number_of_edges > 0 and edgelists[].p_edge_weights should be "
    "neither std::nullopt nor nullptr if weighted and edgelists[].number_of_edges >  0.");

  // optional expensive checks

  if (do_expensive_check) {
    edge_t number_of_local_edges{0};
    for (size_t i = 0; i < edgelists.size(); ++i) {
      auto [major_first, major_last] = meta.partition.get_matrix_partition_major_range(i);
      auto [minor_first, minor_last] = meta.partition.get_matrix_partition_minor_range();

      number_of_local_edges += edgelists[i].number_of_edges;

      auto edge_first = thrust::make_zip_iterator(thrust::make_tuple(
        store_transposed ? edgelists[i].p_dst_vertices : edgelists[i].p_src_vertices,
        store_transposed ? edgelists[i].p_src_vertices : edgelists[i].p_dst_vertices));
      // better use thrust::any_of once https://github.com/thrust/thrust/issues/1016 is resolved
      CUGRAPH_EXPECTS(thrust::count_if(handle.get_thrust_policy(),
                                       edge_first,
                                       edge_first + edgelists[i].number_of_edges,
                                       out_of_range_t<vertex_t>{
                                         major_first, major_last, minor_first, minor_last}) == 0,
                      "Invalid input argument: edgelists[] have out-of-range values.");
    }
    auto number_of_local_edges_sum = host_scalar_allreduce(
      comm, number_of_local_edges, raft::comms::op_t::SUM, handle.get_stream());
    CUGRAPH_EXPECTS(number_of_local_edges_sum == meta.number_of_edges,
                    "Invalid input argument: the sum of local edge counts does not match with "
                    "meta.number_of_edges.");

    CUGRAPH_EXPECTS(
      meta.partition.get_vertex_partition_last(comm_size - 1) == meta.number_of_vertices,
      "Invalid input argument: vertex partition should cover [0, meta.number_of_vertices).");

    if (meta.properties.is_symmetric) {
      CUGRAPH_EXPECTS(
        (check_symmetric<vertex_t, edge_t, weight_t, store_transposed, multi_gpu>(handle,
                                                                                  edgelists)),
        "Invalid input argument: meta.property.is_symmetric is true but the input edge list is not "
        "symmetric.");
    }
    if (!meta.properties.is_multigraph) {
      CUGRAPH_EXPECTS(
        check_no_parallel_edge(handle, edgelists),
        "Invalid input argument: meta.property.is_multigraph is false but the input edge list has "
        "parallel edges.");
    }
<<<<<<< HEAD
=======
  }
}

template <typename vertex_t,
          typename edge_t,
          typename weight_t,
          bool store_transposed,
          bool multi_gpu>
std::enable_if_t<!multi_gpu, void> check_graph_constructor_input_arguments(
  raft::handle_t const& handle,
  edgelist_t<vertex_t, edge_t, weight_t> const& edgelist,
  graph_meta_t<vertex_t, edge_t, multi_gpu> meta,
  bool do_expensive_check)
{
  // cheap error checks

  auto is_weighted = edgelist.p_edge_weights.has_value();

  CUGRAPH_EXPECTS(
    ((edgelist.number_of_edges == 0) || (edgelist.p_src_vertices != nullptr)) &&
      ((edgelist.number_of_edges == 0) || (edgelist.p_dst_vertices != nullptr)) &&
      (!is_weighted || (is_weighted && ((edgelist.number_of_edges == 0) ||
                                        (*(edgelist.p_edge_weights) != nullptr)))),
    "Invalid input argument: edgelist.p_src_vertices and edgelist.p_dst_vertices should not be "
    "nullptr if edgelist.number_of_edges > 0 and edgelist.p_edge_weights should be neither "
    "std::nullopt nor nullptr if weighted and edgelist.number_of_edges > 0.");

  CUGRAPH_EXPECTS(
    !meta.segment_offsets.has_value() ||
      ((*(meta.segment_offsets)).size() == (detail::num_sparse_segments_per_vertex_partition + 1)),
    "Invalid input argument: (*(meta.segment_offsets)).size() returns an invalid value.");

  // optional expensive checks

  if (do_expensive_check) {
    auto edge_first = thrust::make_zip_iterator(
      thrust::make_tuple(store_transposed ? edgelist.p_dst_vertices : edgelist.p_src_vertices,
                         store_transposed ? edgelist.p_src_vertices : edgelist.p_dst_vertices));
    // better use thrust::any_of once https://github.com/thrust/thrust/issues/1016 is resolved
    CUGRAPH_EXPECTS(
      thrust::count_if(
        handle.get_thrust_policy(),
        edge_first,
        edge_first + edgelist.number_of_edges,
        out_of_range_t<vertex_t>{0, meta.number_of_vertices, 0, meta.number_of_vertices}) == 0,
      "Invalid input argument: edgelist have out-of-range values.");

    if (meta.properties.is_symmetric) {
      CUGRAPH_EXPECTS(
        (check_symmetric<vertex_t, edge_t, weight_t, store_transposed, multi_gpu>(
          handle, std::vector<edgelist_t<vertex_t, edge_t, weight_t>>{edgelist})),
        "Invalid input argument: meta.property.is_symmetric is true but the input edge list is not "
        "symmetric.");
    }
    if (!meta.properties.is_multigraph) {
      CUGRAPH_EXPECTS(
        check_no_parallel_edge(handle,
                               std::vector<edgelist_t<vertex_t, edge_t, weight_t>>{edgelist}),
        "Invalid input argument: meta.property.is_multigraph is false but the input edge list has "
        "parallel edges.");
    }
>>>>>>> 5177e86a
  }
}

template <typename vertex_t>
std::vector<vertex_t> aggregate_segment_offsets(raft::handle_t const& handle,
                                                std::vector<vertex_t> const& segment_offsets)
{
  auto& col_comm           = handle.get_subcomm(cugraph::partition_2d::key_naming_t().col_name());
  auto const col_comm_size = col_comm.get_size();

  rmm::device_uvector<vertex_t> d_segment_offsets(segment_offsets.size(), handle.get_stream());
  raft::update_device(
    d_segment_offsets.data(), segment_offsets.data(), segment_offsets.size(), handle.get_stream());
  rmm::device_uvector<vertex_t> d_aggregate_segment_offsets(
    col_comm_size * d_segment_offsets.size(), handle.get_stream());
  col_comm.allgather(d_segment_offsets.data(),
                     d_aggregate_segment_offsets.data(),
                     d_segment_offsets.size(),
                     handle.get_stream());

  std::vector<vertex_t> h_aggregate_segment_offsets(d_aggregate_segment_offsets.size(),
                                                    vertex_t{0});
  raft::update_host(h_aggregate_segment_offsets.data(),
                    d_aggregate_segment_offsets.data(),
                    d_aggregate_segment_offsets.size(),
                    handle.get_stream());

  handle.sync_stream();  // this is necessary as h_aggregate_offsets can be used right after return.

  return h_aggregate_segment_offsets;
}

template <typename vertex_t, typename edge_t, bool store_transposed, bool multi_gpu>
std::enable_if_t<multi_gpu,
                 std::tuple<std::optional<rmm::device_uvector<vertex_t>>,
                            std::optional<std::vector<vertex_t>>,
                            std::optional<rmm::device_uvector<vertex_t>>,
                            std::optional<std::vector<vertex_t>>>>
update_local_sorted_unique_edge_majors_minors(
  raft::handle_t const& handle,
  graph_meta_t<vertex_t, edge_t, multi_gpu> const& meta,
  std::optional<std::vector<vertex_t>> const& adj_matrix_partition_segment_offsets,
  std::vector<rmm::device_uvector<edge_t>> const& adj_matrix_partition_offsets,
  std::vector<rmm::device_uvector<vertex_t>> const& adj_matrix_partition_indices,
  std::optional<std::vector<rmm::device_uvector<vertex_t>>> const&
    adj_matrix_partition_dcs_nzd_vertices,
  std::optional<std::vector<vertex_t>> const& adj_matrix_partition_dcs_nzd_vertex_counts)
{
  auto& comm               = handle.get_comms();
  auto& row_comm           = handle.get_subcomm(cugraph::partition_2d::key_naming_t().row_name());
  auto const row_comm_rank = row_comm.get_rank();
  auto const row_comm_size = row_comm.get_size();
  auto& col_comm           = handle.get_subcomm(cugraph::partition_2d::key_naming_t().col_name());
  auto const col_comm_rank = col_comm.get_rank();
  auto const col_comm_size = col_comm.get_size();

  auto use_dcs =
    meta.segment_offsets
      ? ((*(meta.segment_offsets)).size() > (detail::num_sparse_segments_per_vertex_partition + 1))
      : false;

  std::optional<rmm::device_uvector<vertex_t>> local_sorted_unique_edge_majors{std::nullopt};
  std::optional<std::vector<vertex_t>> local_sorted_unique_edge_major_offsets{std::nullopt};

  std::optional<rmm::device_uvector<vertex_t>> local_sorted_unique_edge_minors{std::nullopt};
  std::optional<std::vector<vertex_t>> local_sorted_unique_edge_minor_offsets{std::nullopt};

  // if # unique edge majors/minors << V / row_comm_size|col_comm_size, store unique edge
  // majors/minors to support storing edge major/minor properties in (key, value) pairs.

  vertex_t num_local_unique_edge_majors{0};
  for (size_t i = 0; i < adj_matrix_partition_offsets.size(); ++i) {
    num_local_unique_edge_majors += thrust::count_if(
      handle.get_thrust_policy(),
      thrust::make_counting_iterator(vertex_t{0}),
      thrust::make_counting_iterator(
        static_cast<vertex_t>(adj_matrix_partition_offsets[i].size() - 1)),
      has_nzd_t<vertex_t, edge_t>{adj_matrix_partition_offsets[i].data(), vertex_t{0}});
  }

  auto [minor_first, minor_last] = meta.partition.get_matrix_partition_minor_range();
  rmm::device_uvector<uint32_t> minor_bitmaps(
    ((minor_last - minor_first) + sizeof(uint32_t) * 8 - 1) / (sizeof(uint32_t) * 8),
    handle.get_stream());
  thrust::fill(handle.get_thrust_policy(), minor_bitmaps.begin(), minor_bitmaps.end(), uint32_t{0});
  for (size_t i = 0; i < adj_matrix_partition_indices.size(); ++i) {
    thrust::for_each(handle.get_thrust_policy(),
                     adj_matrix_partition_indices[i].begin(),
                     adj_matrix_partition_indices[i].end(),
                     atomic_or_bitmap_t<vertex_t>{minor_bitmaps.data(), minor_first});
  }

<<<<<<< HEAD
  vertex_t num_local_unique_edge_majors{0};
  for (size_t i = 0; i < adj_matrix_partition_offsets_.size(); ++i) {
    num_local_unique_edge_majors += thrust::count_if(
      handle.get_thrust_policy(),
      thrust::make_counting_iterator(vertex_t{0}),
      thrust::make_counting_iterator(
        static_cast<vertex_t>(adj_matrix_partition_offsets_[i].size() - 1)),
      has_nzd_t<vertex_t, edge_t>{adj_matrix_partition_offsets_[i].data(), vertex_t{0}});
  }

  auto [minor_first, minor_last] = partition_.get_matrix_partition_minor_range();
  rmm::device_uvector<uint32_t> minor_bitmaps(
    ((minor_last - minor_first) + sizeof(uint32_t) * 8 - 1) / (sizeof(uint32_t) * 8),
    handle.get_stream());
  thrust::fill(handle.get_thrust_policy(), minor_bitmaps.begin(), minor_bitmaps.end(), uint32_t{0});
  for (size_t i = 0; i < adj_matrix_partition_indices_.size(); ++i) {
    thrust::for_each(handle.get_thrust_policy(),
                     adj_matrix_partition_indices_[i].begin(),
                     adj_matrix_partition_indices_[i].end(),
                     atomic_or_bitmap_t<vertex_t>{minor_bitmaps.data(), minor_first});
  }

=======
>>>>>>> 5177e86a
  auto count_first = thrust::make_transform_iterator(minor_bitmaps.begin(), popc_t<vertex_t>{});
  auto num_local_unique_edge_minors = thrust::reduce(
    handle.get_thrust_policy(), count_first, count_first + minor_bitmaps.size(), vertex_t{0});

  minor_bitmaps.resize(0, handle.get_stream());
  minor_bitmaps.shrink_to_fit(handle.get_stream());

  vertex_t aggregate_major_size{0};
  for (size_t i = 0; i < meta.partition.get_number_of_matrix_partitions(); ++i) {
    aggregate_major_size += meta.partition.get_matrix_partition_major_size(i);
  }
  auto minor_size                      = meta.partition.get_matrix_partition_minor_size();
  auto max_major_properties_fill_ratio = host_scalar_allreduce(
    comm,
    static_cast<double>(num_local_unique_edge_majors) / static_cast<double>(aggregate_major_size),
    raft::comms::op_t::MAX,
    handle.get_stream());
  auto max_minor_properties_fill_ratio = host_scalar_allreduce(
    comm,
    static_cast<double>(num_local_unique_edge_minors) / static_cast<double>(minor_size),
    raft::comms::op_t::MAX,
    handle.get_stream());

  if (max_major_properties_fill_ratio < detail::row_col_properties_kv_pair_fill_ratio_threshold) {
    local_sorted_unique_edge_majors =
      rmm::device_uvector<vertex_t>(num_local_unique_edge_majors, handle.get_stream());
    size_t cur_size{0};
    for (size_t i = 0; i < adj_matrix_partition_offsets.size(); ++i) {
      auto [major_first, major_last] = meta.partition.get_matrix_partition_major_range(i);
      auto major_hypersparse_first =
        use_dcs ? std::optional<vertex_t>{major_first +
                                          (*adj_matrix_partition_segment_offsets)
                                            [(*(meta.segment_offsets)).size() * i +
                                             detail::num_sparse_segments_per_vertex_partition]}
                : std::nullopt;
      cur_size += thrust::distance(
        (*local_sorted_unique_edge_majors).data() + cur_size,
        thrust::copy_if(
          handle.get_thrust_policy(),
          thrust::make_counting_iterator(major_first),
          thrust::make_counting_iterator(use_dcs ? *major_hypersparse_first : major_last),
          (*local_sorted_unique_edge_majors).data() + cur_size,
          has_nzd_t<vertex_t, edge_t>{adj_matrix_partition_offsets[i].data(), major_first}));
      if (use_dcs) {
        thrust::copy(handle.get_thrust_policy(),
                     (*adj_matrix_partition_dcs_nzd_vertices)[i].begin(),
                     (*adj_matrix_partition_dcs_nzd_vertices)[i].begin() +
                       (*adj_matrix_partition_dcs_nzd_vertex_counts)[i],
                     (*local_sorted_unique_edge_majors).data() + cur_size);
        cur_size += (*adj_matrix_partition_dcs_nzd_vertex_counts)[i];
      }
    }
    assert(cur_size == num_local_unique_edge_majors);

    std::vector<vertex_t> h_vertex_partition_firsts(col_comm_size - 1);
    for (int i = 1; i < col_comm_size; ++i) {
      h_vertex_partition_firsts[i - 1] =
        meta.partition.get_vertex_partition_first(i * row_comm_size + row_comm_rank);
    }
    rmm::device_uvector<vertex_t> d_vertex_partition_firsts(h_vertex_partition_firsts.size(),
                                                            handle.get_stream());
    raft::update_device(d_vertex_partition_firsts.data(),
                        h_vertex_partition_firsts.data(),
                        h_vertex_partition_firsts.size(),
                        handle.get_stream());
    rmm::device_uvector<vertex_t> d_key_offsets(d_vertex_partition_firsts.size(),
                                                handle.get_stream());
    thrust::lower_bound(handle.get_thrust_policy(),
                        (*local_sorted_unique_edge_majors).begin(),
                        (*local_sorted_unique_edge_majors).end(),
                        d_vertex_partition_firsts.begin(),
                        d_vertex_partition_firsts.end(),
                        d_key_offsets.begin());
    std::vector<vertex_t> h_key_offsets(col_comm_size + 1, vertex_t{0});
    h_key_offsets.back() = static_cast<vertex_t>((*local_sorted_unique_edge_majors).size());
    raft::update_host(
      h_key_offsets.data() + 1, d_key_offsets.data(), d_key_offsets.size(), handle.get_stream());

    local_sorted_unique_edge_major_offsets = std::move(h_key_offsets);
  }

  if (max_minor_properties_fill_ratio < detail::row_col_properties_kv_pair_fill_ratio_threshold) {
    local_sorted_unique_edge_minors = rmm::device_uvector<vertex_t>(0, handle.get_stream());
    for (size_t i = 0; i < adj_matrix_partition_indices.size(); ++i) {
      rmm::device_uvector<vertex_t> tmp_minors(adj_matrix_partition_indices[i].size(),
                                               handle.get_stream());
      thrust::copy(handle.get_thrust_policy(),
                   adj_matrix_partition_indices[i].begin(),
                   adj_matrix_partition_indices[i].end(),
                   tmp_minors.begin());
      thrust::sort(handle.get_thrust_policy(), tmp_minors.begin(), tmp_minors.end());
      tmp_minors.resize(
        thrust::distance(
          tmp_minors.begin(),
          thrust::unique(handle.get_thrust_policy(), tmp_minors.begin(), tmp_minors.end())),
        handle.get_stream());
      auto cur_size = (*local_sorted_unique_edge_minors).size();
      if (cur_size == 0) {
        (*local_sorted_unique_edge_minors) = std::move(tmp_minors);
      } else {
        (*local_sorted_unique_edge_minors)
          .resize((*local_sorted_unique_edge_minors).size() + tmp_minors.size(),
                  handle.get_stream());
        thrust::copy(handle.get_thrust_policy(),
                     tmp_minors.begin(),
                     tmp_minors.end(),
                     (*local_sorted_unique_edge_minors).begin() + cur_size);
      }
    }
    thrust::sort(handle.get_thrust_policy(),
                 (*local_sorted_unique_edge_minors).begin(),
                 (*local_sorted_unique_edge_minors).end());
    (*local_sorted_unique_edge_minors)
      .resize(thrust::distance((*local_sorted_unique_edge_minors).begin(),
                               thrust::unique(handle.get_thrust_policy(),
                                              (*local_sorted_unique_edge_minors).begin(),
                                              (*local_sorted_unique_edge_minors).end())),
              handle.get_stream());
    (*local_sorted_unique_edge_minors).shrink_to_fit(handle.get_stream());

    std::vector<vertex_t> h_vertex_partition_firsts(row_comm_size - 1);
    for (int i = 1; i < row_comm_size; ++i) {
      h_vertex_partition_firsts[i - 1] =
        meta.partition.get_vertex_partition_first(col_comm_rank * row_comm_size + i);
    }
    rmm::device_uvector<vertex_t> d_vertex_partition_firsts(h_vertex_partition_firsts.size(),
                                                            handle.get_stream());
    raft::update_device(d_vertex_partition_firsts.data(),
                        h_vertex_partition_firsts.data(),
                        h_vertex_partition_firsts.size(),
                        handle.get_stream());
    rmm::device_uvector<vertex_t> d_key_offsets(d_vertex_partition_firsts.size(),
                                                handle.get_stream());
    thrust::lower_bound(handle.get_thrust_policy(),
                        (*local_sorted_unique_edge_minors).begin(),
                        (*local_sorted_unique_edge_minors).end(),
                        d_vertex_partition_firsts.begin(),
                        d_vertex_partition_firsts.end(),
                        d_key_offsets.begin());
    std::vector<vertex_t> h_key_offsets(row_comm_size + 1, vertex_t{0});
    h_key_offsets.back() = static_cast<vertex_t>((*local_sorted_unique_edge_minors).size());
    raft::update_host(
      h_key_offsets.data() + 1, d_key_offsets.data(), d_key_offsets.size(), handle.get_stream());

    local_sorted_unique_edge_minor_offsets = std::move(h_key_offsets);
  }

  return std::make_tuple(std::move(local_sorted_unique_edge_majors),
                         std::move(local_sorted_unique_edge_major_offsets),
                         std::move(local_sorted_unique_edge_minors),
                         std::move(local_sorted_unique_edge_minor_offsets));
}

// compress edge list (COO) to CSR (or CSC) or CSR + DCSR (CSC + DCSC) hybrid
template <bool store_transposed, typename vertex_t, typename edge_t, typename weight_t>
std::tuple<rmm::device_uvector<edge_t>,
           rmm::device_uvector<vertex_t>,
           std::optional<rmm::device_uvector<weight_t>>,
           std::optional<rmm::device_uvector<vertex_t>>>
compress_edgelist(edgelist_t<vertex_t, edge_t, weight_t> const& edgelist,
                  vertex_t major_first,
                  std::optional<vertex_t> major_hypersparse_first,
                  vertex_t major_last,
                  vertex_t /* minor_first */,
                  vertex_t /* minor_last */,
                  rmm::cuda_stream_view stream_view)
{
  rmm::device_uvector<edge_t> offsets((major_last - major_first) + 1, stream_view);
  rmm::device_uvector<vertex_t> indices(edgelist.number_of_edges, stream_view);
  auto weights = edgelist.p_edge_weights ? std::make_optional<rmm::device_uvector<weight_t>>(
                                             edgelist.number_of_edges, stream_view)
                                         : std::nullopt;
  thrust::fill(rmm::exec_policy(stream_view), offsets.begin(), offsets.end(), edge_t{0});
  thrust::fill(rmm::exec_policy(stream_view), indices.begin(), indices.end(), vertex_t{0});

  auto p_offsets = offsets.data();
  thrust::for_each(rmm::exec_policy(stream_view),
                   store_transposed ? edgelist.p_dst_vertices : edgelist.p_src_vertices,
                   store_transposed ? edgelist.p_dst_vertices + edgelist.number_of_edges
                                    : edgelist.p_src_vertices + edgelist.number_of_edges,
                   [p_offsets, major_first] __device__(auto v) {
                     atomicAdd(p_offsets + (v - major_first), edge_t{1});
                   });
  thrust::exclusive_scan(
    rmm::exec_policy(stream_view), offsets.begin(), offsets.end(), offsets.begin());

  auto p_indices = indices.data();
  if (edgelist.p_edge_weights) {
    auto p_weights = (*weights).data();

    auto edge_first = thrust::make_zip_iterator(thrust::make_tuple(
      edgelist.p_src_vertices, edgelist.p_dst_vertices, *(edgelist.p_edge_weights)));
    thrust::for_each(rmm::exec_policy(stream_view),
                     edge_first,
                     edge_first + edgelist.number_of_edges,
                     [p_offsets, p_indices, p_weights, major_first] __device__(auto e) {
                       auto s      = thrust::get<0>(e);
                       auto d      = thrust::get<1>(e);
                       auto w      = thrust::get<2>(e);
                       auto major  = store_transposed ? d : s;
                       auto minor  = store_transposed ? s : d;
                       auto start  = p_offsets[major - major_first];
                       auto degree = p_offsets[(major - major_first) + 1] - start;
                       auto idx    = atomicAdd(p_indices + (start + degree - 1),
                                            vertex_t{1});  // use the last element as a counter
                       // FIXME: we can actually store minor - minor_first instead of minor to save
                       // memory if minor can be larger than 32 bit but minor - minor_first fits
                       // within 32 bit
                       p_indices[start + idx] =
                         minor;  // overwrite the counter only if idx == degree - 1 (no race)
                       p_weights[start + idx] = w;
                     });
  } else {
    auto edge_first = thrust::make_zip_iterator(
      thrust::make_tuple(edgelist.p_src_vertices, edgelist.p_dst_vertices));
    thrust::for_each(rmm::exec_policy(stream_view),
                     edge_first,
                     edge_first + edgelist.number_of_edges,
                     [p_offsets, p_indices, major_first] __device__(auto e) {
                       auto s      = thrust::get<0>(e);
                       auto d      = thrust::get<1>(e);
                       auto major  = store_transposed ? d : s;
                       auto minor  = store_transposed ? s : d;
                       auto start  = p_offsets[major - major_first];
                       auto degree = p_offsets[(major - major_first) + 1] - start;
                       auto idx    = atomicAdd(p_indices + (start + degree - 1),
                                            vertex_t{1});  // use the last element as a counter
                       // FIXME: we can actually store minor - minor_first instead of minor to save
                       // memory if minor can be larger than 32 bit but minor - minor_first fits
                       // within 32 bit
                       p_indices[start + idx] =
                         minor;  // overwrite the counter only if idx == degree - 1 (no race)
                     });
  }

  auto dcs_nzd_vertices = major_hypersparse_first
                            ? std::make_optional<rmm::device_uvector<vertex_t>>(
                                major_last - *major_hypersparse_first, stream_view)
                            : std::nullopt;
  if (dcs_nzd_vertices) {
    auto constexpr invalid_vertex = invalid_vertex_id<vertex_t>::value;

    thrust::transform(
      rmm::exec_policy(stream_view),
      thrust::make_counting_iterator(*major_hypersparse_first),
      thrust::make_counting_iterator(major_last),
      (*dcs_nzd_vertices).begin(),
      [major_first, offsets = offsets.data()] __device__(auto major) {
        auto major_offset = major - major_first;
        return offsets[major_offset + 1] - offsets[major_offset] > 0 ? major : invalid_vertex;
      });

    auto pair_first = thrust::make_zip_iterator(thrust::make_tuple(
      (*dcs_nzd_vertices).begin(), offsets.begin() + (*major_hypersparse_first - major_first)));
    (*dcs_nzd_vertices)
      .resize(thrust::distance(pair_first,
                               thrust::remove_if(rmm::exec_policy(stream_view),
                                                 pair_first,
                                                 pair_first + (*dcs_nzd_vertices).size(),
                                                 [] __device__(auto pair) {
                                                   return thrust::get<0>(pair) == invalid_vertex;
                                                 })),
              stream_view);
    (*dcs_nzd_vertices).shrink_to_fit(stream_view);
    if (static_cast<vertex_t>((*dcs_nzd_vertices).size()) < major_last - *major_hypersparse_first) {
      thrust::copy(
        rmm::exec_policy(stream_view),
        offsets.begin() + (major_last - major_first),
        offsets.end(),
        offsets.begin() + (*major_hypersparse_first - major_first) + (*dcs_nzd_vertices).size());
      offsets.resize((*major_hypersparse_first - major_first) + (*dcs_nzd_vertices).size() + 1,
                     stream_view);
      offsets.shrink_to_fit(stream_view);
    }
  }

  return std::make_tuple(
    std::move(offsets), std::move(indices), std::move(weights), std::move(dcs_nzd_vertices));
}

template <typename vertex_t, typename edge_t, typename weight_t>
void sort_adjacency_list(raft::handle_t const& handle,
                         edge_t const* offsets,
                         vertex_t* indices /* [INOUT} */,
                         std::optional<weight_t*> weights /* [INOUT] */,
                         vertex_t num_vertices,
                         edge_t num_edges)
{
  // 1. Check if there is anything to sort

  if (num_edges == 0) { return; }

  // 2. We segmented sort edges in chunks, and we need to adjust chunk offsets as we need to sort
  // each vertex's neighbors at once.

  // to limit memory footprint ((1 << 20) is a tuning parameter)
  auto approx_edges_to_sort_per_iteration =
    static_cast<size_t>(handle.get_device_properties().multiProcessorCount) * (1 << 20);
  auto [h_vertex_offsets, h_edge_offsets] = detail::compute_offset_aligned_edge_chunks(
    handle, offsets, num_vertices, num_edges, approx_edges_to_sort_per_iteration);
  auto num_chunks = h_vertex_offsets.size() - 1;

  // 3. Segmented sort each vertex's neighbors

  size_t max_chunk_size{0};
  for (size_t i = 0; i < num_chunks; ++i) {
    max_chunk_size =
      std::max(max_chunk_size, static_cast<size_t>(h_edge_offsets[i + 1] - h_edge_offsets[i]));
  }
  rmm::device_uvector<vertex_t> segment_sorted_indices(max_chunk_size, handle.get_stream());
  auto segment_sorted_weights =
    weights ? std::make_optional<rmm::device_uvector<weight_t>>(max_chunk_size, handle.get_stream())
            : std::nullopt;
  rmm::device_uvector<std::byte> d_tmp_storage(0, handle.get_stream());
  for (size_t i = 0; i < num_chunks; ++i) {
    size_t tmp_storage_bytes{0};
    auto offset_first = thrust::make_transform_iterator(offsets + h_vertex_offsets[i],
                                                        rebase_offset_t<edge_t>{h_edge_offsets[i]});
    if (weights) {
      cub::DeviceSegmentedSort::SortPairs(static_cast<void*>(nullptr),
                                          tmp_storage_bytes,
                                          indices + h_edge_offsets[i],
                                          segment_sorted_indices.data(),
                                          (*weights) + h_edge_offsets[i],
                                          (*segment_sorted_weights).data(),
                                          h_edge_offsets[i + 1] - h_edge_offsets[i],
                                          h_vertex_offsets[i + 1] - h_vertex_offsets[i],
                                          offset_first,
                                          offset_first + 1,
                                          handle.get_stream());
    } else {
      cub::DeviceSegmentedSort::SortKeys(static_cast<void*>(nullptr),
                                         tmp_storage_bytes,
                                         indices + h_edge_offsets[i],
                                         segment_sorted_indices.data(),
                                         h_edge_offsets[i + 1] - h_edge_offsets[i],
                                         h_vertex_offsets[i + 1] - h_vertex_offsets[i],
                                         offset_first,
                                         offset_first + 1,
                                         handle.get_stream());
    }
    if (tmp_storage_bytes > d_tmp_storage.size()) {
      d_tmp_storage = rmm::device_uvector<std::byte>(tmp_storage_bytes, handle.get_stream());
    }
    if (weights) {
      cub::DeviceSegmentedSort::SortPairs(d_tmp_storage.data(),
                                          tmp_storage_bytes,
                                          indices + h_edge_offsets[i],
                                          segment_sorted_indices.data(),
                                          (*weights) + h_edge_offsets[i],
                                          (*segment_sorted_weights).data(),
                                          h_edge_offsets[i + 1] - h_edge_offsets[i],
                                          h_vertex_offsets[i + 1] - h_vertex_offsets[i],
                                          offset_first,
                                          offset_first + 1,
                                          handle.get_stream());
    } else {
      cub::DeviceSegmentedSort::SortKeys(d_tmp_storage.data(),
                                         tmp_storage_bytes,
                                         indices + h_edge_offsets[i],
                                         segment_sorted_indices.data(),
                                         h_edge_offsets[i + 1] - h_edge_offsets[i],
                                         h_vertex_offsets[i + 1] - h_vertex_offsets[i],
                                         offset_first,
                                         offset_first + 1,
                                         handle.get_stream());
    }
    thrust::copy(handle.get_thrust_policy(),
                 segment_sorted_indices.begin(),
                 segment_sorted_indices.begin() + (h_edge_offsets[i + 1] - h_edge_offsets[i]),
                 indices + h_edge_offsets[i]);
    if (weights) {
      thrust::copy(handle.get_thrust_policy(),
                   (*segment_sorted_weights).begin(),
                   (*segment_sorted_weights).begin() + (h_edge_offsets[i + 1] - h_edge_offsets[i]),
                   (*weights) + h_edge_offsets[i]);
    }
  }
}

}  // namespace

template <typename vertex_t,
          typename edge_t,
          typename weight_t,
          bool store_transposed,
          bool multi_gpu>
graph_t<vertex_t, edge_t, weight_t, store_transposed, multi_gpu, std::enable_if_t<multi_gpu>>::
  graph_t(raft::handle_t const& handle,
          std::vector<edgelist_t<vertex_t, edge_t, weight_t>> const& edgelists,
          graph_meta_t<vertex_t, edge_t, multi_gpu> meta,
          bool do_expensive_check)
  : detail::graph_base_t<vertex_t, edge_t, weight_t>(
      handle, meta.number_of_vertices, meta.number_of_edges, meta.properties),
    partition_(meta.partition)
{
  auto is_weighted = edgelists[0].p_edge_weights.has_value();
  auto use_dcs =
    meta.segment_offsets
      ? ((*(meta.segment_offsets)).size() > (detail::num_sparse_segments_per_vertex_partition + 1))
      : false;

  check_graph_constructor_input_arguments<vertex_t, edge_t, weight_t, store_transposed, multi_gpu>(
    handle, edgelists, meta, do_expensive_check);

  if (meta.segment_offsets) {
    adj_matrix_partition_segment_offsets_ =
      aggregate_segment_offsets(handle, (*meta.segment_offsets));
  }

  // compress edge list (COO) to CSR (or CSC) or CSR + DCSR (CSC + DCSC) hybrid

  adj_matrix_partition_offsets_.reserve(edgelists.size());
  adj_matrix_partition_indices_.reserve(edgelists.size());
  if (is_weighted) {
    adj_matrix_partition_weights_ = std::vector<rmm::device_uvector<weight_t>>{};
    (*adj_matrix_partition_weights_).reserve(edgelists.size());
  }
  if (use_dcs) {
    adj_matrix_partition_dcs_nzd_vertices_      = std::vector<rmm::device_uvector<vertex_t>>{};
    adj_matrix_partition_dcs_nzd_vertex_counts_ = std::vector<vertex_t>{};
    (*adj_matrix_partition_dcs_nzd_vertices_).reserve(edgelists.size());
    (*adj_matrix_partition_dcs_nzd_vertex_counts_).reserve(edgelists.size());
  }
  for (size_t i = 0; i < edgelists.size(); ++i) {
    auto [major_first, major_last] = partition_.get_matrix_partition_major_range(i);
    auto [minor_first, minor_last] = partition_.get_matrix_partition_minor_range();
    auto major_hypersparse_first =
      use_dcs ? std::optional<vertex_t>{major_first +
                                        (*adj_matrix_partition_segment_offsets_)
                                          [(*(meta.segment_offsets)).size() * i +
                                           detail::num_sparse_segments_per_vertex_partition]}
              : std::nullopt;
    auto [offsets, indices, weights, dcs_nzd_vertices] =
      compress_edgelist<store_transposed>(edgelists[i],
                                          major_first,
                                          major_hypersparse_first,
                                          major_last,
                                          minor_first,
                                          minor_last,
                                          handle.get_stream());

    adj_matrix_partition_offsets_.push_back(std::move(offsets));
    adj_matrix_partition_indices_.push_back(std::move(indices));
    if (is_weighted) { (*adj_matrix_partition_weights_).push_back(std::move(*weights)); }
    if (use_dcs) {
      auto dcs_nzd_vertex_count = static_cast<vertex_t>((*dcs_nzd_vertices).size());
      (*adj_matrix_partition_dcs_nzd_vertices_).push_back(std::move(*dcs_nzd_vertices));
      (*adj_matrix_partition_dcs_nzd_vertex_counts_).push_back(dcs_nzd_vertex_count);
    }
  }

  // segmented sort neighbors

  for (size_t i = 0; i < adj_matrix_partition_offsets_.size(); ++i) {
    sort_adjacency_list(handle,
                        adj_matrix_partition_offsets_[i].data(),
                        adj_matrix_partition_indices_[i].data(),
                        adj_matrix_partition_weights_
                          ? std::optional<weight_t*>{(*adj_matrix_partition_weights_)[i].data()}
                          : std::nullopt,
                        static_cast<vertex_t>(adj_matrix_partition_offsets_[i].size() - 1),
                        static_cast<edge_t>(adj_matrix_partition_indices_[i].size()));
  }

  // update local sorted unique edge sources/destinations (only if key, value pair will be used)

  std::tie(store_transposed ? local_sorted_unique_edge_cols_ : local_sorted_unique_edge_rows_,
           store_transposed ? local_sorted_unique_edge_col_offsets_
                            : local_sorted_unique_edge_row_offsets_,
           store_transposed ? local_sorted_unique_edge_rows_ : local_sorted_unique_edge_cols_,
           store_transposed ? local_sorted_unique_edge_row_offsets_
                            : local_sorted_unique_edge_col_offsets_) =
    update_local_sorted_unique_edge_majors_minors<vertex_t, edge_t, store_transposed, multi_gpu>(
      handle,
      meta,
      adj_matrix_partition_segment_offsets_,
      adj_matrix_partition_offsets_,
      adj_matrix_partition_indices_,
      adj_matrix_partition_dcs_nzd_vertices_,
      adj_matrix_partition_dcs_nzd_vertex_counts_);
}

template <typename vertex_t,
          typename edge_t,
          typename weight_t,
          bool store_transposed,
          bool multi_gpu>
graph_t<vertex_t, edge_t, weight_t, store_transposed, multi_gpu, std::enable_if_t<multi_gpu>>::
  graph_t(raft::handle_t const& handle,
          std::vector<rmm::device_uvector<vertex_t>>&& edgelist_src_partitions,
          std::vector<rmm::device_uvector<vertex_t>>&& edgelist_dst_partitions,
          std::optional<std::vector<rmm::device_uvector<weight_t>>>&& edgelist_weight_partitions,
          graph_meta_t<vertex_t, edge_t, multi_gpu> meta,
          bool do_expensive_check)
  : detail::graph_base_t<vertex_t, edge_t, weight_t>(
      handle, meta.number_of_vertices, meta.number_of_edges, meta.properties),
    partition_(meta.partition)
{
  CUGRAPH_EXPECTS(
    edgelist_src_partitions.size() == edgelist_dst_partitions.size(),
    "Invalid input argument: edgelist_src_partitions.size() != edgelist_dst_partitions.size().");
  CUGRAPH_EXPECTS(!edgelist_weight_partitions.has_value() ||
                    (edgelist_src_partitions.size() == (*edgelist_weight_partitions).size()),
                  "Invalid input argument: edgelist_weight_partitions.has_value() && "
                  "edgelist_src_partitions.size() != (*edgelist_weight_partitions).size().");
  for (size_t i = 0; i < edgelist_src_partitions.size(); ++i) {
    CUGRAPH_EXPECTS(edgelist_src_partitions[i].size() == edgelist_dst_partitions[i].size(),
                    "Invalid input argument: edgelist_src_partitions[].size() != "
                    "edgelist_dst_partitions[].size().");
    CUGRAPH_EXPECTS(
      !edgelist_weight_partitions.has_value() ||
        (edgelist_src_partitions[i].size() == (*edgelist_weight_partitions)[i].size()),
      "Invalid input argument: edgelist_weight_partitions.has_value() && "
      "edgelist_src_partitions[].size() != (*edgelist_weight_partitions)[].size().");
  }

  auto is_weighted = edgelist_weight_partitions.has_value();
  auto use_dcs =
    meta.segment_offsets
      ? ((*(meta.segment_offsets)).size() > (detail::num_sparse_segments_per_vertex_partition + 1))
      : false;

  std::vector<edgelist_t<vertex_t, edge_t, weight_t>> edgelists(edgelist_src_partitions.size());
  for (size_t i = 0; i < edgelists.size(); ++i) {
    edgelists[i] = edgelist_t<vertex_t, edge_t, weight_t>{
      edgelist_src_partitions[i].data(),
      edgelist_dst_partitions[i].data(),
      edgelist_weight_partitions
        ? std::optional<weight_t const*>{(*edgelist_weight_partitions)[i].data()}
        : std::nullopt,
      static_cast<edge_t>(edgelist_src_partitions[i].size())};
  }

  check_graph_constructor_input_arguments<vertex_t, edge_t, weight_t, store_transposed, multi_gpu>(
    handle, edgelists, meta, do_expensive_check);

  if (meta.segment_offsets) {
    adj_matrix_partition_segment_offsets_ =
      aggregate_segment_offsets(handle, (*meta.segment_offsets));
  }

  // compress edge list (COO) to CSR (or CSC) or CSR + DCSR (CSC + DCSC) hybrid

  adj_matrix_partition_offsets_.reserve(edgelists.size());
  adj_matrix_partition_indices_.reserve(edgelists.size());
  if (is_weighted) {
    adj_matrix_partition_weights_ = std::vector<rmm::device_uvector<weight_t>>{};
    (*adj_matrix_partition_weights_).reserve(edgelists.size());
  }
  if (use_dcs) {
    adj_matrix_partition_dcs_nzd_vertices_      = std::vector<rmm::device_uvector<vertex_t>>{};
    adj_matrix_partition_dcs_nzd_vertex_counts_ = std::vector<vertex_t>{};
    (*adj_matrix_partition_dcs_nzd_vertices_).reserve(edgelists.size());
    (*adj_matrix_partition_dcs_nzd_vertex_counts_).reserve(edgelists.size());
  }
  for (size_t i = 0; i < edgelists.size(); ++i) {
    auto [major_first, major_last] = partition_.get_matrix_partition_major_range(i);
    auto [minor_first, minor_last] = partition_.get_matrix_partition_minor_range();
    auto major_hypersparse_first =
      use_dcs ? std::optional<vertex_t>{major_first +
                                        (*adj_matrix_partition_segment_offsets_)
                                          [(*(meta.segment_offsets)).size() * i +
                                           detail::num_sparse_segments_per_vertex_partition]}
              : std::nullopt;
    auto [offsets, indices, weights, dcs_nzd_vertices] =
      compress_edgelist<store_transposed>(edgelists[i],
                                          major_first,
                                          major_hypersparse_first,
                                          major_last,
                                          minor_first,
                                          minor_last,
                                          handle.get_stream());
    edgelist_src_partitions[i].resize(0, handle.get_stream());
    edgelist_src_partitions[i].shrink_to_fit(handle.get_stream());
    edgelist_dst_partitions[i].resize(0, handle.get_stream());
    edgelist_dst_partitions[i].shrink_to_fit(handle.get_stream());
    if (edgelist_weight_partitions) {
      (*edgelist_weight_partitions)[i].resize(0, handle.get_stream());
      (*edgelist_weight_partitions)[i].shrink_to_fit(handle.get_stream());
    }

    adj_matrix_partition_offsets_.push_back(std::move(offsets));
    adj_matrix_partition_indices_.push_back(std::move(indices));
    if (is_weighted) { (*adj_matrix_partition_weights_).push_back(std::move(*weights)); }
    if (use_dcs) {
      auto dcs_nzd_vertex_count = static_cast<vertex_t>((*dcs_nzd_vertices).size());
      (*adj_matrix_partition_dcs_nzd_vertices_).push_back(std::move(*dcs_nzd_vertices));
      (*adj_matrix_partition_dcs_nzd_vertex_counts_).push_back(dcs_nzd_vertex_count);
    }
  }

  // segmented sort neighbors

  for (size_t i = 0; i < adj_matrix_partition_offsets_.size(); ++i) {
    sort_adjacency_list(handle,
                        adj_matrix_partition_offsets_[i].data(),
                        adj_matrix_partition_indices_[i].data(),
                        adj_matrix_partition_weights_
                          ? std::optional<weight_t*>{(*adj_matrix_partition_weights_)[i].data()}
                          : std::nullopt,
                        static_cast<vertex_t>(adj_matrix_partition_offsets_[i].size() - 1),
                        static_cast<edge_t>(adj_matrix_partition_indices_[i].size()));
  }

  // update local sorted unique edge sources/destinations (only if key, value pair will be used)

  std::tie(store_transposed ? local_sorted_unique_edge_cols_ : local_sorted_unique_edge_rows_,
           store_transposed ? local_sorted_unique_edge_col_offsets_
                            : local_sorted_unique_edge_row_offsets_,
           store_transposed ? local_sorted_unique_edge_rows_ : local_sorted_unique_edge_cols_,
           store_transposed ? local_sorted_unique_edge_row_offsets_
                            : local_sorted_unique_edge_col_offsets_) =
    update_local_sorted_unique_edge_majors_minors<vertex_t, edge_t, store_transposed, multi_gpu>(
      handle,
      meta,
      adj_matrix_partition_segment_offsets_,
      adj_matrix_partition_offsets_,
      adj_matrix_partition_indices_,
      adj_matrix_partition_dcs_nzd_vertices_,
      adj_matrix_partition_dcs_nzd_vertex_counts_);
}

template <typename vertex_t,
          typename edge_t,
          typename weight_t,
          bool store_transposed,
          bool multi_gpu>
graph_t<vertex_t, edge_t, weight_t, store_transposed, multi_gpu, std::enable_if_t<!multi_gpu>>::
  graph_t(raft::handle_t const& handle,
          edgelist_t<vertex_t, edge_t, weight_t> const& edgelist,
          graph_meta_t<vertex_t, edge_t, multi_gpu> meta,
          bool do_expensive_check)
  : detail::graph_base_t<vertex_t, edge_t, weight_t>(
      handle, meta.number_of_vertices, edgelist.number_of_edges, meta.properties),
    offsets_(rmm::device_uvector<edge_t>(0, handle.get_stream())),
    indices_(rmm::device_uvector<vertex_t>(0, handle.get_stream())),
    segment_offsets_(meta.segment_offsets)
{
  check_graph_constructor_input_arguments<vertex_t, edge_t, weight_t, store_transposed, multi_gpu>(
    handle, edgelist, meta, do_expensive_check);

  // convert edge list (COO) to compressed sparse format (CSR or CSC)

  std::tie(offsets_, indices_, weights_, std::ignore) =
    compress_edgelist<store_transposed>(edgelist,
                                        vertex_t{0},
                                        std::optional<vertex_t>{std::nullopt},
                                        this->get_number_of_vertices(),
                                        vertex_t{0},
                                        this->get_number_of_vertices(),
                                        handle.get_stream());

  // segmented sort neighbors

  sort_adjacency_list(handle,
                      offsets_.data(),
                      indices_.data(),
                      weights_ ? std::optional<weight_t*>{(*weights_).data()} : std::nullopt,
                      static_cast<vertex_t>(offsets_.size() - 1),
                      static_cast<edge_t>(indices_.size()));
}

template <typename vertex_t,
          typename edge_t,
          typename weight_t,
          bool store_transposed,
          bool multi_gpu>
graph_t<vertex_t, edge_t, weight_t, store_transposed, multi_gpu, std::enable_if_t<!multi_gpu>>::
  graph_t(raft::handle_t const& handle,
          rmm::device_uvector<vertex_t>&& edgelist_srcs,
          rmm::device_uvector<vertex_t>&& edgelist_dsts,
          std::optional<rmm::device_uvector<weight_t>>&& edgelist_weights,
          graph_meta_t<vertex_t, edge_t, multi_gpu> meta,
          bool do_expensive_check)
  : detail::graph_base_t<vertex_t, edge_t, weight_t>(
      handle, meta.number_of_vertices, static_cast<edge_t>(edgelist_srcs.size()), meta.properties),
    offsets_(rmm::device_uvector<edge_t>(0, handle.get_stream())),
    indices_(rmm::device_uvector<vertex_t>(0, handle.get_stream())),
    segment_offsets_(meta.segment_offsets)
{
  CUGRAPH_EXPECTS(edgelist_srcs.size() == edgelist_dsts.size(),
                  "Invalid input argument: edgelist_srcs.size() != edgelist_dsts.size().");
  CUGRAPH_EXPECTS(
    !edgelist_weights.has_value() || (edgelist_srcs.size() == (*edgelist_weights).size()),
    "Invalid input argument: edgelist_weights.has_value() && edgelist_srcs.size() != "
    "(*edgelist_weights).size().");

  edgelist_t<vertex_t, edge_t, weight_t> edgelist{
    edgelist_srcs.data(),
    edgelist_dsts.data(),
    edgelist_weights ? std::optional<weight_t const*>{(*edgelist_weights).data()} : std::nullopt,
    static_cast<edge_t>(edgelist_srcs.size())};

  check_graph_constructor_input_arguments<vertex_t, edge_t, weight_t, store_transposed, multi_gpu>(
    handle, edgelist, meta, do_expensive_check);

  // convert edge list (COO) to compressed sparse format (CSR or CSC)

  std::tie(offsets_, indices_, weights_, std::ignore) =
    compress_edgelist<store_transposed>(edgelist,
                                        vertex_t{0},
                                        std::optional<vertex_t>{std::nullopt},
                                        this->get_number_of_vertices(),
                                        vertex_t{0},
                                        this->get_number_of_vertices(),
                                        handle.get_stream());
  edgelist_srcs.resize(0, handle.get_stream());
  edgelist_srcs.shrink_to_fit(handle.get_stream());
  edgelist_dsts.resize(0, handle.get_stream());
  edgelist_dsts.shrink_to_fit(handle.get_stream());
  if (edgelist_weights) {
    (*edgelist_weights).resize(0, handle.get_stream());
    (*edgelist_weights).shrink_to_fit(handle.get_stream());
  }

  // segmented sort neighbors

  sort_adjacency_list(handle,
                      offsets_.data(),
                      indices_.data(),
                      weights_ ? std::optional<weight_t*>{(*weights_).data()} : std::nullopt,
                      static_cast<vertex_t>(offsets_.size() - 1),
                      static_cast<edge_t>(indices_.size()));
}

template <typename vertex_t,
          typename edge_t,
          typename weight_t,
          bool store_transposed,
          bool multi_gpu>
rmm::device_uvector<vertex_t>
graph_t<vertex_t, edge_t, weight_t, store_transposed, multi_gpu, std::enable_if_t<multi_gpu>>::
  symmetrize(raft::handle_t const& handle,
             rmm::device_uvector<vertex_t>&& renumber_map,
             bool reciprocal)
{
  if (this->is_symmetric()) { return std::move(renumber_map); }

  auto is_multigraph = this->is_multigraph();

  auto wrapped_renumber_map = std::optional<rmm::device_uvector<vertex_t>>(std::move(renumber_map));

  auto [edgelist_rows, edgelist_cols, edgelist_weights] =
    this->decompress_to_edgelist(handle, wrapped_renumber_map, true);

  std::tie(edgelist_rows, edgelist_cols, edgelist_weights) =
    symmetrize_edgelist<vertex_t, weight_t, store_transposed, multi_gpu>(
      handle,
      std::move(edgelist_rows),
      std::move(edgelist_cols),
      std::move(edgelist_weights),
      reciprocal);

  auto [symmetrized_graph, new_renumber_map] =
    create_graph_from_edgelist<vertex_t, edge_t, weight_t, store_transposed, multi_gpu>(
      handle,
      std::move(*wrapped_renumber_map),
      std::move(edgelist_rows),
      std::move(edgelist_cols),
      std::move(edgelist_weights),
      graph_properties_t{is_multigraph, true},
      true);
  *this = std::move(symmetrized_graph);

  return std::move(*new_renumber_map);
}

template <typename vertex_t,
          typename edge_t,
          typename weight_t,
          bool store_transposed,
          bool multi_gpu>
std::optional<rmm::device_uvector<vertex_t>>
graph_t<vertex_t, edge_t, weight_t, store_transposed, multi_gpu, std::enable_if_t<!multi_gpu>>::
  symmetrize(raft::handle_t const& handle,
             std::optional<rmm::device_uvector<vertex_t>>&& renumber_map,
             bool reciprocal)
{
  if (this->is_symmetric()) { return std::move(renumber_map); }

  auto number_of_vertices = this->get_number_of_vertices();
  auto is_multigraph      = this->is_multigraph();
  bool renumber           = renumber_map.has_value();

  auto [edgelist_rows, edgelist_cols, edgelist_weights] =
    this->decompress_to_edgelist(handle, renumber_map, true);

  std::tie(edgelist_rows, edgelist_cols, edgelist_weights) =
    symmetrize_edgelist<vertex_t, weight_t, store_transposed, multi_gpu>(
      handle,
      std::move(edgelist_rows),
      std::move(edgelist_cols),
      std::move(edgelist_weights),
      reciprocal);

  auto vertex_span = renumber ? std::move(renumber_map)
                              : std::make_optional<rmm::device_uvector<vertex_t>>(
                                  number_of_vertices, handle.get_stream());
  if (!renumber) {
    thrust::sequence(
      handle.get_thrust_policy(), (*vertex_span).begin(), (*vertex_span).end(), vertex_t{0});
  }

  auto [symmetrized_graph, new_renumber_map] =
    create_graph_from_edgelist<vertex_t, edge_t, weight_t, store_transposed, multi_gpu>(
      handle,
      std::move(vertex_span),
      std::move(edgelist_rows),
      std::move(edgelist_cols),
      std::move(edgelist_weights),
      graph_properties_t{is_multigraph, true},
      renumber);
  *this = std::move(symmetrized_graph);

  return std::move(new_renumber_map);
}

template <typename vertex_t,
          typename edge_t,
          typename weight_t,
          bool store_transposed,
          bool multi_gpu>
rmm::device_uvector<vertex_t>
graph_t<vertex_t, edge_t, weight_t, store_transposed, multi_gpu, std::enable_if_t<multi_gpu>>::
  transpose(raft::handle_t const& handle, rmm::device_uvector<vertex_t>&& renumber_map)
{
  if (this->is_symmetric()) { return std::move(renumber_map); }

  auto is_multigraph = this->is_multigraph();

  auto wrapped_renumber_map = std::optional<rmm::device_uvector<vertex_t>>(std::move(renumber_map));

  auto [edgelist_rows, edgelist_cols, edgelist_weights] =
    this->decompress_to_edgelist(handle, wrapped_renumber_map, true);

  std::tie(store_transposed ? edgelist_rows : edgelist_cols,
           store_transposed ? edgelist_cols : edgelist_rows,
           edgelist_weights) =
    detail::shuffle_edgelist_by_gpu_id(handle,
                                       std::move(store_transposed ? edgelist_rows : edgelist_cols),
                                       std::move(store_transposed ? edgelist_cols : edgelist_rows),
                                       std::move(edgelist_weights));

  auto [transposed_graph, new_renumber_map] =
    create_graph_from_edgelist<vertex_t, edge_t, weight_t, store_transposed, multi_gpu>(
      handle,
      std::move(*wrapped_renumber_map),
      std::move(edgelist_cols),
      std::move(edgelist_rows),
      std::move(edgelist_weights),
      graph_properties_t{is_multigraph, false},
      true);
  *this = std::move(transposed_graph);

  return std::move(*new_renumber_map);
}

template <typename vertex_t,
          typename edge_t,
          typename weight_t,
          bool store_transposed,
          bool multi_gpu>
std::optional<rmm::device_uvector<vertex_t>>
graph_t<vertex_t, edge_t, weight_t, store_transposed, multi_gpu, std::enable_if_t<!multi_gpu>>::
  transpose(raft::handle_t const& handle,
            std::optional<rmm::device_uvector<vertex_t>>&& renumber_map)
{
  if (this->is_symmetric()) { return std::move(renumber_map); }

  auto number_of_vertices = this->get_number_of_vertices();
  auto is_multigraph      = this->is_multigraph();
  bool renumber           = renumber_map.has_value();

  auto [edgelist_rows, edgelist_cols, edgelist_weights] =
    this->decompress_to_edgelist(handle, renumber_map, true);
  auto vertex_span = renumber ? std::move(renumber_map)
                              : std::make_optional<rmm::device_uvector<vertex_t>>(
                                  number_of_vertices, handle.get_stream());
  if (!renumber) {
    thrust::sequence(
      handle.get_thrust_policy(), (*vertex_span).begin(), (*vertex_span).end(), vertex_t{0});
  }

  auto [transposed_graph, new_renumber_map] =
    create_graph_from_edgelist<vertex_t, edge_t, weight_t, store_transposed, multi_gpu>(
      handle,
      std::move(vertex_span),
      std::move(edgelist_cols),
      std::move(edgelist_rows),
      std::move(edgelist_weights),
      graph_properties_t{is_multigraph, false},
      renumber);
  *this = std::move(transposed_graph);

  return std::move(new_renumber_map);
}

template <typename vertex_t,
          typename edge_t,
          typename weight_t,
          bool store_transposed,
          bool multi_gpu>
std::tuple<graph_t<vertex_t, edge_t, weight_t, !store_transposed, multi_gpu>,
           rmm::device_uvector<vertex_t>>
graph_t<vertex_t, edge_t, weight_t, store_transposed, multi_gpu, std::enable_if_t<multi_gpu>>::
  transpose_storage(raft::handle_t const& handle,
                    rmm::device_uvector<vertex_t>&& renumber_map,
                    bool destroy)
{
  auto is_multigraph = this->is_multigraph();

  auto wrapped_renumber_map = std::optional<rmm::device_uvector<vertex_t>>(std::move(renumber_map));

  auto [edgelist_rows, edgelist_cols, edgelist_weights] =
    this->decompress_to_edgelist(handle, wrapped_renumber_map, destroy);

  std::tie(!store_transposed ? edgelist_cols : edgelist_rows,
           !store_transposed ? edgelist_rows : edgelist_cols,
           edgelist_weights) =
    detail::shuffle_edgelist_by_gpu_id(handle,
                                       std::move(!store_transposed ? edgelist_cols : edgelist_rows),
                                       std::move(!store_transposed ? edgelist_rows : edgelist_cols),
                                       std::move(edgelist_weights));

  auto [storage_transposed_graph, new_renumber_map] =
    create_graph_from_edgelist<vertex_t, edge_t, weight_t, !store_transposed, multi_gpu>(
      handle,
      std::move(*wrapped_renumber_map),
      std::move(edgelist_rows),
      std::move(edgelist_cols),
      std::move(edgelist_weights),
      graph_properties_t{is_multigraph, false},
      true);

  return std::make_tuple(std::move(storage_transposed_graph), std::move(*new_renumber_map));
}

template <typename vertex_t,
          typename edge_t,
          typename weight_t,
          bool store_transposed,
          bool multi_gpu>
std::tuple<graph_t<vertex_t, edge_t, weight_t, !store_transposed, multi_gpu>,
           std::optional<rmm::device_uvector<vertex_t>>>
graph_t<vertex_t, edge_t, weight_t, store_transposed, multi_gpu, std::enable_if_t<!multi_gpu>>::
  transpose_storage(raft::handle_t const& handle,
                    std::optional<rmm::device_uvector<vertex_t>>&& renumber_map,
                    bool destroy)
{
  auto number_of_vertices = this->get_number_of_vertices();
  auto is_multigraph      = this->is_multigraph();
  bool renumber           = renumber_map.has_value();

  auto [edgelist_rows, edgelist_cols, edgelist_weights] =
    this->decompress_to_edgelist(handle, renumber_map, destroy);
  auto vertex_span = renumber ? std::move(renumber_map)
                              : std::make_optional<rmm::device_uvector<vertex_t>>(
                                  number_of_vertices, handle.get_stream());
  if (!renumber) {
    thrust::sequence(
      handle.get_thrust_policy(), (*vertex_span).begin(), (*vertex_span).end(), vertex_t{0});
  }

  return create_graph_from_edgelist<vertex_t, edge_t, weight_t, !store_transposed, multi_gpu>(
    handle,
    std::move(vertex_span),
    std::move(edgelist_rows),
    std::move(edgelist_cols),
    std::move(edgelist_weights),
    graph_properties_t{is_multigraph, false},
    renumber);
}

template <typename vertex_t,
          typename edge_t,
          typename weight_t,
          bool store_transposed,
          bool multi_gpu>
std::tuple<rmm::device_uvector<vertex_t>,
           rmm::device_uvector<vertex_t>,
           std::optional<rmm::device_uvector<weight_t>>>
graph_t<vertex_t, edge_t, weight_t, store_transposed, multi_gpu, std::enable_if_t<multi_gpu>>::
  decompress_to_edgelist(raft::handle_t const& handle,
                         std::optional<rmm::device_uvector<vertex_t>> const& renumber_map,
                         bool destroy)
{
  auto result = this->view().decompress_to_edgelist(handle, renumber_map);

  if (destroy) { *this = graph_t<vertex_t, edge_t, weight_t, store_transposed, multi_gpu>(handle); }

  return result;
}

template <typename vertex_t,
          typename edge_t,
          typename weight_t,
          bool store_transposed,
          bool multi_gpu>
std::tuple<rmm::device_uvector<vertex_t>,
           rmm::device_uvector<vertex_t>,
           std::optional<rmm::device_uvector<weight_t>>>
graph_t<vertex_t, edge_t, weight_t, store_transposed, multi_gpu, std::enable_if_t<!multi_gpu>>::
  decompress_to_edgelist(raft::handle_t const& handle,
                         std::optional<rmm::device_uvector<vertex_t>> const& renumber_map,
                         bool destroy)
{
  auto result = this->view().decompress_to_edgelist(handle, renumber_map);

  if (destroy) { *this = graph_t<vertex_t, edge_t, weight_t, store_transposed, multi_gpu>(handle); }

  return result;
}

}  // namespace cugraph<|MERGE_RESOLUTION|>--- conflicted
+++ resolved
@@ -355,8 +355,6 @@
         "Invalid input argument: meta.property.is_multigraph is false but the input edge list has "
         "parallel edges.");
     }
-<<<<<<< HEAD
-=======
   }
 }
 
@@ -418,7 +416,6 @@
         "Invalid input argument: meta.property.is_multigraph is false but the input edge list has "
         "parallel edges.");
     }
->>>>>>> 5177e86a
   }
 }
 
@@ -511,31 +508,6 @@
                      atomic_or_bitmap_t<vertex_t>{minor_bitmaps.data(), minor_first});
   }
 
-<<<<<<< HEAD
-  vertex_t num_local_unique_edge_majors{0};
-  for (size_t i = 0; i < adj_matrix_partition_offsets_.size(); ++i) {
-    num_local_unique_edge_majors += thrust::count_if(
-      handle.get_thrust_policy(),
-      thrust::make_counting_iterator(vertex_t{0}),
-      thrust::make_counting_iterator(
-        static_cast<vertex_t>(adj_matrix_partition_offsets_[i].size() - 1)),
-      has_nzd_t<vertex_t, edge_t>{adj_matrix_partition_offsets_[i].data(), vertex_t{0}});
-  }
-
-  auto [minor_first, minor_last] = partition_.get_matrix_partition_minor_range();
-  rmm::device_uvector<uint32_t> minor_bitmaps(
-    ((minor_last - minor_first) + sizeof(uint32_t) * 8 - 1) / (sizeof(uint32_t) * 8),
-    handle.get_stream());
-  thrust::fill(handle.get_thrust_policy(), minor_bitmaps.begin(), minor_bitmaps.end(), uint32_t{0});
-  for (size_t i = 0; i < adj_matrix_partition_indices_.size(); ++i) {
-    thrust::for_each(handle.get_thrust_policy(),
-                     adj_matrix_partition_indices_[i].begin(),
-                     adj_matrix_partition_indices_[i].end(),
-                     atomic_or_bitmap_t<vertex_t>{minor_bitmaps.data(), minor_first});
-  }
-
-=======
->>>>>>> 5177e86a
   auto count_first = thrust::make_transform_iterator(minor_bitmaps.begin(), popc_t<vertex_t>{});
   auto num_local_unique_edge_minors = thrust::reduce(
     handle.get_thrust_policy(), count_first, count_first + minor_bitmaps.size(), vertex_t{0});
