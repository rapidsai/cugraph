--- conflicted
+++ resolved
@@ -92,16 +92,7 @@
   // 2. renumber
 
   rmm::device_uvector<vertex_t> renumber_map_labels(0, handle.get_stream());
-<<<<<<< HEAD
-  cugraph::partition_t<vertex_t> partition{};
-  vertex_t number_of_vertices{};
-  edge_t number_of_edges{};
-  vertex_t num_local_unique_edge_majors{};
-  vertex_t num_local_unique_edge_minors{};
-  std::vector<vertex_t> vertex_partition_segment_offsets{};
-=======
   renumber_meta_t<vertex_t, edge_t, multi_gpu> meta{};
->>>>>>> 93e5839e
   {
     std::vector<vertex_t*> major_ptrs(col_comm_size);
     std::vector<vertex_t*> minor_ptrs(major_ptrs.size());
@@ -111,25 +102,6 @@
       minor_ptrs[i] = (store_transposed ? edgelist_rows.begin() : edgelist_cols.begin()) +
                       edgelist_displacements[i];
     }
-<<<<<<< HEAD
-    std::tie(renumber_map_labels,
-             partition,
-             number_of_vertices,
-             number_of_edges,
-             vertex_partition_segment_offsets,
-             num_local_unique_edge_majors,
-             num_local_unique_edge_minors) =
-      cugraph::renumber_edgelist<vertex_t, edge_t, multi_gpu>(
-        handle,
-        local_vertex_span
-          ? std::optional<std::tuple<vertex_t const*, vertex_t>>{std::make_tuple(
-              (*local_vertex_span).data(), static_cast<vertex_t>((*local_vertex_span).size()))}
-          : std::nullopt,
-        major_ptrs,
-        minor_ptrs,
-        edgelist_edge_counts,
-        edgelist_intra_partition_segment_offsets);
-=======
     std::tie(renumber_map_labels, meta) = cugraph::renumber_edgelist<vertex_t, edge_t, multi_gpu>(
       handle,
       local_vertex_span
@@ -140,7 +112,6 @@
       minor_ptrs,
       edgelist_edge_counts,
       edgelist_intra_partition_segment_offsets);
->>>>>>> 93e5839e
   }
 
   // 3. create a graph
@@ -160,21 +131,11 @@
     cugraph::graph_t<vertex_t, edge_t, weight_t, store_transposed, multi_gpu>(
       handle,
       edgelists,
-<<<<<<< HEAD
-      partition,
-      number_of_vertices,
-      number_of_edges,
-      graph_properties,
-      vertex_partition_segment_offsets,
-      store_transposed ? num_local_unique_edge_minors : num_local_unique_edge_majors,
-      store_transposed ? num_local_unique_edge_majors : num_local_unique_edge_minors),
-=======
       cugraph::graph_meta_t<vertex_t, edge_t, multi_gpu>{meta.number_of_vertices,
                                                          meta.number_of_edges,
                                                          graph_properties,
                                                          meta.partition,
                                                          meta.segment_offsets}),
->>>>>>> 93e5839e
     std::optional<rmm::device_uvector<vertex_t>>{std::move(renumber_map_labels)});
 }
 
