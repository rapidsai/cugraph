/*
 * Copyright (c) 2020-2022, NVIDIA CORPORATION.
 *
 * Licensed under the Apache License, Version 2.0 (the "License");
 * you may not use this file except in compliance with the License.
 * You may obtain a copy of the License at
 *
 *     http://www.apache.org/licenses/LICENSE-2.0
 *
 * Unless required by applicable law or agreed to in writing, software
 * distributed under the License is distributed on an "AS IS" BASIS,
 * WITHOUT WARRANTIES OR CONDITIONS OF ANY KIND, either express or implied.
 * See the License for the specific language governing permissions and
 * limitations under the License.
 */
#pragma once

#include <cugraph/detail/decompress_matrix_partition.cuh>
#include <cugraph/detail/graph_utils.cuh>
#include <cugraph/detail/shuffle_wrappers.hpp>
#include <cugraph/graph.hpp>
#include <cugraph/graph_functions.hpp>
#include <cugraph/graph_view.hpp>
#include <cugraph/prims/copy_to_adj_matrix_row_col.cuh>
#include <cugraph/prims/row_col_properties.cuh>
#include <cugraph/utilities/error.hpp>

#include <raft/handle.hpp>
#include <rmm/device_uvector.hpp>
#include <rmm/exec_policy.hpp>

#include <thrust/copy.h>
#include <thrust/iterator/discard_iterator.h>
#include <thrust/scan.h>
#include <thrust/sort.h>
#include <thrust/tuple.h>

#include <algorithm>
#include <iterator>
#include <numeric>
#include <tuple>
#include <utility>

namespace cugraph {

namespace {

template <typename EdgeTupleType>
struct is_not_lower_triangular_t {
  __device__ bool operator()(EdgeTupleType e) const
  {
    return thrust::get<0>(e) < thrust::get<1>(e);
  }
};

template <typename EdgeTupleType>
struct is_not_self_loop_t {
  __device__ bool operator()(EdgeTupleType e) const
  {
    return thrust::get<0>(e) != thrust::get<1>(e);
  }
};

template <typename vertex_t, typename edge_t, typename weight_t>
edge_t groupby_e_and_coarsen_edgelist(vertex_t* edgelist_majors /* [INOUT] */,
                                      vertex_t* edgelist_minors /* [INOUT] */,
                                      std::optional<weight_t*> edgelist_weights /* [INOUT] */,
                                      edge_t number_of_edges,
                                      rmm::cuda_stream_view stream_view)
{
  auto pair_first = thrust::make_zip_iterator(thrust::make_tuple(edgelist_majors, edgelist_minors));

  if (edgelist_weights) {
    thrust::sort_by_key(
      rmm::exec_policy(stream_view), pair_first, pair_first + number_of_edges, *edgelist_weights);

    auto num_uniques =
      thrust::count_if(rmm::exec_policy(stream_view),
                       thrust::make_counting_iterator(size_t{0}),
                       thrust::make_counting_iterator(static_cast<size_t>(number_of_edges)),
                       detail::is_first_in_run_pair_t<vertex_t>{edgelist_majors, edgelist_minors});

    rmm::device_uvector<vertex_t> tmp_edgelist_majors(num_uniques, stream_view);
    rmm::device_uvector<vertex_t> tmp_edgelist_minors(tmp_edgelist_majors.size(), stream_view);
    rmm::device_uvector<weight_t> tmp_edgelist_weights(tmp_edgelist_majors.size(), stream_view);
    thrust::reduce_by_key(rmm::exec_policy(stream_view),
                          pair_first,
                          pair_first + number_of_edges,
                          (*edgelist_weights),
                          thrust::make_zip_iterator(thrust::make_tuple(
                            tmp_edgelist_majors.begin(), tmp_edgelist_minors.begin())),
                          tmp_edgelist_weights.begin());

    auto edge_first = thrust::make_zip_iterator(thrust::make_tuple(
      tmp_edgelist_majors.begin(), tmp_edgelist_minors.begin(), tmp_edgelist_weights.begin()));
    thrust::copy(rmm::exec_policy(stream_view),
                 edge_first,
                 edge_first + num_uniques,
                 thrust::make_zip_iterator(
                   thrust::make_tuple(edgelist_majors, edgelist_minors, *edgelist_weights)));

    return num_uniques;
  } else {
    thrust::sort(rmm::exec_policy(stream_view), pair_first, pair_first + number_of_edges);
    return static_cast<edge_t>(thrust::distance(
      pair_first,
      thrust::unique(rmm::exec_policy(stream_view), pair_first, pair_first + number_of_edges)));
  }
}

template <typename vertex_t,
          typename edge_t,
          typename weight_t,
          bool multi_gpu,
          typename AdjMatrixMinorLabelInputWrapper>
std::tuple<rmm::device_uvector<vertex_t>,
           rmm::device_uvector<vertex_t>,
           std::optional<rmm::device_uvector<weight_t>>>
decompress_matrix_partition_to_relabeled_and_grouped_and_coarsened_edgelist(
  raft::handle_t const& handle,
  matrix_partition_device_view_t<vertex_t, edge_t, weight_t, multi_gpu> const matrix_partition,
  vertex_t const* major_label_first,
  AdjMatrixMinorLabelInputWrapper const minor_label_input,
  std::optional<std::vector<vertex_t>> const& segment_offsets,
  bool lower_triangular_only)
{
  static_assert(std::is_same_v<typename AdjMatrixMinorLabelInputWrapper::value_type, vertex_t>);

  // FIXME: it might be possible to directly create relabled & coarsened edgelist from the
  // compressed sparse format to save memory

  rmm::device_uvector<vertex_t> edgelist_majors(matrix_partition.get_number_of_edges(),
                                                handle.get_stream());
  rmm::device_uvector<vertex_t> edgelist_minors(edgelist_majors.size(), handle.get_stream());
  auto edgelist_weights = matrix_partition.get_weights()
                            ? std::make_optional<rmm::device_uvector<weight_t>>(
                                edgelist_majors.size(), handle.get_stream())
                            : std::nullopt;
  detail::decompress_matrix_partition_to_edgelist(
    handle,
    matrix_partition,
    edgelist_majors.data(),
    edgelist_minors.data(),
    edgelist_weights ? std::optional<weight_t*>{(*edgelist_weights).data()} : std::nullopt,
    segment_offsets);

  auto pair_first =
    thrust::make_zip_iterator(thrust::make_tuple(edgelist_majors.begin(), edgelist_minors.begin()));
  thrust::transform(handle.get_thrust_policy(),
                    pair_first,
                    pair_first + edgelist_majors.size(),
                    pair_first,
                    [major_label_first,
                     minor_label_input,
                     major_first = matrix_partition.get_major_first(),
                     minor_first = matrix_partition.get_minor_first()] __device__(auto val) {
                      return thrust::make_tuple(
                        *(major_label_first + (thrust::get<0>(val) - major_first)),
                        minor_label_input.get(thrust::get<1>(val) - minor_first));
                    });

  if (lower_triangular_only) {
    if (edgelist_weights) {
      auto edge_first = thrust::make_zip_iterator(thrust::make_tuple(
        edgelist_majors.begin(), edgelist_minors.begin(), (*edgelist_weights).begin()));
      edgelist_majors.resize(
        thrust::distance(
          edge_first,
          thrust::remove_if(
            handle.get_thrust_policy(),
            edge_first,
            edge_first + edgelist_majors.size(),
            is_not_lower_triangular_t<thrust::tuple<vertex_t, vertex_t, weight_t>>{})),
        handle.get_stream());
      edgelist_majors.shrink_to_fit(handle.get_stream());
      edgelist_minors.resize(edgelist_majors.size(), handle.get_stream());
      edgelist_minors.shrink_to_fit(handle.get_stream());
      (*edgelist_weights).resize(edgelist_majors.size(), handle.get_stream());
      (*edgelist_weights).shrink_to_fit(handle.get_stream());
    } else {
      auto edge_first = thrust::make_zip_iterator(
        thrust::make_tuple(edgelist_majors.begin(), edgelist_minors.begin()));
      edgelist_majors.resize(
        thrust::distance(
          edge_first,
          thrust::remove_if(handle.get_thrust_policy(),
                            edge_first,
                            edge_first + edgelist_majors.size(),
                            is_not_lower_triangular_t<thrust::tuple<vertex_t, vertex_t>>{})),
        handle.get_stream());
      edgelist_majors.shrink_to_fit(handle.get_stream());
      edgelist_minors.resize(edgelist_majors.size(), handle.get_stream());
      edgelist_minors.shrink_to_fit(handle.get_stream());
    }
  }

  auto number_of_edges = groupby_e_and_coarsen_edgelist(
    edgelist_majors.data(),
    edgelist_minors.data(),
    edgelist_weights ? std::optional<weight_t*>{(*edgelist_weights).data()} : std::nullopt,
    static_cast<edge_t>(edgelist_majors.size()),
    handle.get_stream());
  edgelist_majors.resize(number_of_edges, handle.get_stream());
  edgelist_majors.shrink_to_fit(handle.get_stream());
  edgelist_minors.resize(number_of_edges, handle.get_stream());
  edgelist_minors.shrink_to_fit(handle.get_stream());
  if (edgelist_weights) {
    (*edgelist_weights).resize(number_of_edges, handle.get_stream());
    (*edgelist_weights).shrink_to_fit(handle.get_stream());
  }

  return std::make_tuple(
    std::move(edgelist_majors), std::move(edgelist_minors), std::move(edgelist_weights));
}

}  // namespace

namespace detail {

// multi-GPU version
template <typename vertex_t,
          typename edge_t,
          typename weight_t,
          bool store_transposed,
          bool multi_gpu>
std::enable_if_t<
  multi_gpu,
  std::tuple<std::unique_ptr<graph_t<vertex_t, edge_t, weight_t, store_transposed, multi_gpu>>,
             rmm::device_uvector<vertex_t>>>
coarsen_graph(
  raft::handle_t const& handle,
  graph_view_t<vertex_t, edge_t, weight_t, store_transposed, multi_gpu> const& graph_view,
  vertex_t const* labels,
  bool do_expensive_check)
{
  auto& comm               = handle.get_comms();
  auto const comm_size     = comm.get_size();
  auto const comm_rank     = comm.get_rank();
  auto& row_comm           = handle.get_subcomm(cugraph::partition_2d::key_naming_t().row_name());
  auto const row_comm_size = row_comm.get_size();
  auto const row_comm_rank = row_comm.get_rank();
  auto& col_comm           = handle.get_subcomm(cugraph::partition_2d::key_naming_t().col_name());
  auto const col_comm_size = col_comm.get_size();
  auto const col_comm_rank = col_comm.get_rank();

  if (do_expensive_check) {
    // currently, nothing to do
  }

  // 1. construct coarsened edge lists from each local partition (if the input graph is symmetric,
  // start with only the lower triangular edges after relabeling, this is to prevent edge weights in
  // the coarsened graph becoming asymmmetric due to limited floatping point resolution)

  bool lower_triangular_only = graph_view.is_symmetric();

  std::conditional_t<
    store_transposed,
    row_properties_t<graph_view_t<vertex_t, edge_t, weight_t, store_transposed, multi_gpu>,
                     vertex_t>,
    col_properties_t<graph_view_t<vertex_t, edge_t, weight_t, store_transposed, multi_gpu>,
                     vertex_t>>
    adj_matrix_minor_labels(handle, graph_view);
  if constexpr (store_transposed) {
    copy_to_adj_matrix_row(handle, graph_view, labels, adj_matrix_minor_labels);
  } else {
    copy_to_adj_matrix_col(handle, graph_view, labels, adj_matrix_minor_labels);
  }

  std::vector<rmm::device_uvector<vertex_t>> coarsened_edgelist_majors{};
  std::vector<rmm::device_uvector<vertex_t>> coarsened_edgelist_minors{};
  auto coarsened_edgelist_weights =
    graph_view.is_weighted() ? std::make_optional<std::vector<rmm::device_uvector<weight_t>>>({})
                             : std::nullopt;
  coarsened_edgelist_majors.reserve(graph_view.get_number_of_local_adj_matrix_partitions());
  coarsened_edgelist_minors.reserve(coarsened_edgelist_majors.size());
  if (coarsened_edgelist_weights) {
    (*coarsened_edgelist_weights).reserve(coarsened_edgelist_majors.size());
  }
  for (size_t i = 0; i < graph_view.get_number_of_local_adj_matrix_partitions(); ++i) {
    // 1-1. locally construct coarsened edge list

    rmm::device_uvector<vertex_t> major_labels(
      store_transposed ? graph_view.get_number_of_local_adj_matrix_partition_cols(i)
                       : graph_view.get_number_of_local_adj_matrix_partition_rows(i),
      handle.get_stream());
    device_bcast(col_comm,
                 labels,
                 major_labels.data(),
                 major_labels.size(),
                 static_cast<int>(i),
                 handle.get_stream());

    auto [edgelist_majors, edgelist_minors, edgelist_weights] =
      decompress_matrix_partition_to_relabeled_and_grouped_and_coarsened_edgelist(
        handle,
        matrix_partition_device_view_t<vertex_t, edge_t, weight_t, multi_gpu>(
          graph_view.get_matrix_partition_view(i)),
        major_labels.data(),
        adj_matrix_minor_labels.device_view(),
        graph_view.get_local_adj_matrix_partition_segment_offsets(i),
        lower_triangular_only);

    // 1-2. globally shuffle

    std::tie(edgelist_majors, edgelist_minors, edgelist_weights) =
      cugraph::detail::shuffle_edgelist_by_gpu_id(handle,
                                                  std::move(edgelist_majors),
                                                  std::move(edgelist_minors),
                                                  std::move(edgelist_weights));

    // 1-3. groupby and coarsen again

<<<<<<< HEAD
    auto coarsened_size = groupby_e_and_coarsen_edgelist(
      edgelist_majors.data(),
      edgelist_minors.data(),
      edgelist_weights ? std::optional<weight_t*>{(*edgelist_weights).data()} : std::nullopt,
      edgelist_majors.size(),
      handle.get_stream());
    edgelist_majors.resize(coarsened_size, handle.get_stream());
    edgelist_majors.shrink_to_fit(handle.get_stream());
    edgelist_minors.resize(edgelist_majors.size(), handle.get_stream());
    edgelist_minors.shrink_to_fit(handle.get_stream());
    if (edgelist_weights) {
      (*edgelist_weights).resize(edgelist_majors.size(), handle.get_stream());
      (*edgelist_weights).shrink_to_fit(handle.get_stream());
    }
=======
    // FIXME: we can skip this if groupby_gpu_id_and_shuffle_values is updated to return sorted edge
    // list based on the final matrix partition (maybe add
    // groupby_adj_matrix_partition_and_shuffle_values).
>>>>>>> 4679a28d

    coarsened_edgelist_majors.push_back(std::move(edgelist_majors));
    coarsened_edgelist_minors.push_back(std::move(edgelist_minors));
    if (edgelist_weights) { (*coarsened_edgelist_weights).push_back(std::move(*edgelist_weights)); }
  }

  // 2. concatenate and groupby and coarsen again (and if the input graph is symmetric, create a
  // copy excluding self loops and globally shuffle)

  edge_t tot_count{0};
  for (size_t i = 0; i < coarsened_edgelist_majors.size(); ++i) {
    tot_count += coarsened_edgelist_majors[i].size();
  }

  rmm::device_uvector<vertex_t> concatenated_edgelist_majors(tot_count, handle.get_stream());
  size_t major_offset{0};
  for (size_t i = 0; i < coarsened_edgelist_majors.size(); ++i) {
    thrust::copy(handle.get_thrust_policy(),
                 coarsened_edgelist_majors[i].begin(),
                 coarsened_edgelist_majors[i].end(),
                 concatenated_edgelist_majors.begin() + major_offset);
    major_offset += coarsened_edgelist_majors[i].size();
    coarsened_edgelist_majors[i].resize(0, handle.get_stream());
    coarsened_edgelist_majors[i].shrink_to_fit(handle.get_stream());
  }

  rmm::device_uvector<vertex_t> concatenated_edgelist_minors(tot_count, handle.get_stream());
  size_t minor_offset{0};
  for (size_t i = 0; i < coarsened_edgelist_minors.size(); ++i) {
    thrust::copy(handle.get_thrust_policy(),
                 coarsened_edgelist_minors[i].begin(),
                 coarsened_edgelist_minors[i].end(),
                 concatenated_edgelist_minors.begin() + minor_offset);
    minor_offset += coarsened_edgelist_minors[i].size();
    coarsened_edgelist_minors[i].resize(0, handle.get_stream());
    coarsened_edgelist_minors[i].shrink_to_fit(handle.get_stream());
  }

  std::optional<rmm::device_uvector<weight_t>> concatenated_edgelist_weights{std::nullopt};
  if (coarsened_edgelist_weights) {
    concatenated_edgelist_weights = rmm::device_uvector<weight_t>(tot_count, handle.get_stream());
    size_t weight_offset{0};
    for (size_t i = 0; i < (*coarsened_edgelist_weights).size(); ++i) {
      thrust::copy(handle.get_thrust_policy(),
                   (*coarsened_edgelist_weights)[i].begin(),
                   (*coarsened_edgelist_weights)[i].end(),
                   (*concatenated_edgelist_weights).begin() + weight_offset);
      weight_offset += (*coarsened_edgelist_weights)[i].size();
      (*coarsened_edgelist_weights)[i].resize(0, handle.get_stream());
      (*coarsened_edgelist_weights)[i].shrink_to_fit(handle.get_stream());
    }
  }

  auto concatenated_and_coarsened_size = groupby_e_and_coarsen_edgelist(
    concatenated_edgelist_majors.data(),
    concatenated_edgelist_minors.data(),
    concatenated_edgelist_weights
      ? std::optional<weight_t*>{(*concatenated_edgelist_weights).data()}
      : std::nullopt,
    concatenated_edgelist_majors.size(),
    handle.get_stream());
  concatenated_edgelist_majors.resize(concatenated_and_coarsened_size, handle.get_stream());
  concatenated_edgelist_majors.shrink_to_fit(handle.get_stream());
  concatenated_edgelist_minors.resize(concatenated_edgelist_majors.size(), handle.get_stream());
  concatenated_edgelist_minors.shrink_to_fit(handle.get_stream());
  if (concatenated_edgelist_weights) {
    (*concatenated_edgelist_weights)
      .resize(concatenated_edgelist_majors.size(), handle.get_stream());
    (*concatenated_edgelist_weights).shrink_to_fit(handle.get_stream());
  }

  std::optional<rmm::device_uvector<vertex_t>> reversed_edgelist_majors{std::nullopt};
  std::optional<rmm::device_uvector<vertex_t>> reversed_edgelist_minors{std::nullopt};
  std::optional<rmm::device_uvector<weight_t>> reversed_edgelist_weights{std::nullopt};
  if (lower_triangular_only) {
    if (concatenated_edgelist_weights) {
      auto edge_first =
        thrust::make_zip_iterator(thrust::make_tuple(concatenated_edgelist_majors.begin(),
                                                     concatenated_edgelist_minors.begin(),
                                                     (*concatenated_edgelist_weights).begin()));
      auto last =
        thrust::partition(handle.get_thrust_policy(),
                          edge_first,
                          edge_first + concatenated_edgelist_majors.size(),
                          is_not_self_loop_t<thrust::tuple<vertex_t, vertex_t, weight_t>>{});
      reversed_edgelist_majors =
        rmm::device_uvector<vertex_t>(thrust::distance(edge_first, last), handle.get_stream());
      reversed_edgelist_minors =
        rmm::device_uvector<vertex_t>((*reversed_edgelist_majors).size(), handle.get_stream());
      reversed_edgelist_weights =
        rmm::device_uvector<weight_t>((*reversed_edgelist_majors).size(), handle.get_stream());
      thrust::copy(
        handle.get_thrust_policy(),
        edge_first,
        edge_first + (*reversed_edgelist_majors).size(),
        thrust::make_zip_iterator(thrust::make_tuple((*reversed_edgelist_minors).begin(),
                                                     (*reversed_edgelist_majors).begin(),
                                                     (*reversed_edgelist_weights).begin())));
    } else {
      auto edge_first = thrust::make_zip_iterator(thrust::make_tuple(
        concatenated_edgelist_majors.begin(), concatenated_edgelist_minors.begin()));
      auto last       = thrust::partition(handle.get_thrust_policy(),
                                    edge_first,
                                    edge_first + concatenated_edgelist_majors.size(),
                                    is_not_self_loop_t<thrust::tuple<vertex_t, vertex_t>>{});
      reversed_edgelist_majors =
        rmm::device_uvector<vertex_t>(thrust::distance(edge_first, last), handle.get_stream());
      reversed_edgelist_minors =
        rmm::device_uvector<vertex_t>((*reversed_edgelist_majors).size(), handle.get_stream());
      thrust::copy(handle.get_thrust_policy(),
                   edge_first,
                   edge_first + (*reversed_edgelist_majors).size(),
                   thrust::make_zip_iterator(thrust::make_tuple(
                     (*reversed_edgelist_minors).begin(), (*reversed_edgelist_majors).begin())));
    }

    std::tie(*reversed_edgelist_majors, *reversed_edgelist_minors, reversed_edgelist_weights) =
      cugraph::detail::shuffle_edgelist_by_gpu_id(handle,
                                                  std::move(*reversed_edgelist_majors),
                                                  std::move(*reversed_edgelist_minors),
                                                  std::move(reversed_edgelist_weights));
  }

  // 3. split concatenated edge list to local partitions

  auto concatenated_counts =
    groupby_and_count_edgelist_by_local_partition_id(handle,
                                                     concatenated_edgelist_majors,
                                                     concatenated_edgelist_minors,
                                                     concatenated_edgelist_weights);

  std::vector<size_t> h_concatenated_counts(concatenated_counts.size());
  raft::update_host(h_concatenated_counts.data(),
                    concatenated_counts.data(),
                    concatenated_counts.size(),
                    handle.get_stream());

  std::optional<std::vector<size_t>> h_reversed_counts{std::nullopt};
  if (reversed_edgelist_majors) {
    auto reversed_counts = groupby_and_count_edgelist_by_local_partition_id(
      handle, *reversed_edgelist_majors, *reversed_edgelist_minors, reversed_edgelist_weights);

    h_reversed_counts = std::vector<size_t>(reversed_counts.size());
    raft::update_host((*h_reversed_counts).data(),
                      reversed_counts.data(),
                      reversed_counts.size(),
                      handle.get_stream());
  }

  handle.sync_stream();

  std::vector<size_t> h_concatenated_displacements(h_concatenated_counts.size(), size_t{0});
  std::partial_sum(h_concatenated_counts.begin(),
                   h_concatenated_counts.end() - 1,
                   h_concatenated_displacements.begin() + 1);

  std::optional<std::vector<size_t>> h_reversed_displacements{std::nullopt};
  if (h_reversed_counts) {
    h_reversed_displacements = std::vector<size_t>((*h_reversed_counts).size(), size_t{0});
    std::partial_sum((*h_reversed_counts).begin(),
                     (*h_reversed_counts).end() - 1,
                     (*h_reversed_displacements).begin() + 1);
  }

  for (size_t i = 0; i < coarsened_edgelist_majors.size(); ++i) {
    coarsened_edgelist_majors[i].resize(
      h_concatenated_counts[i] + (h_reversed_counts ? (*h_reversed_counts)[i] : size_t{0}),
      handle.get_stream());
    coarsened_edgelist_minors[i].resize(coarsened_edgelist_majors[i].size(), handle.get_stream());
    if (coarsened_edgelist_weights) {
      (*coarsened_edgelist_weights)[i].resize(coarsened_edgelist_majors[i].size(),
                                              handle.get_stream());
    }

    thrust::copy(handle.get_thrust_policy(),
                 concatenated_edgelist_majors.begin() + h_concatenated_displacements[i],
                 concatenated_edgelist_majors.begin() +
                   (h_concatenated_displacements[i] + h_concatenated_counts[i]),
                 coarsened_edgelist_majors[i].begin());
    thrust::copy(handle.get_thrust_policy(),
                 concatenated_edgelist_minors.begin() + h_concatenated_displacements[i],
                 concatenated_edgelist_minors.begin() +
                   (h_concatenated_displacements[i] + h_concatenated_counts[i]),
                 coarsened_edgelist_minors[i].begin());
    if (coarsened_edgelist_weights) {
      thrust::copy(handle.get_thrust_policy(),
                   (*concatenated_edgelist_weights).begin() + h_concatenated_displacements[i],
                   (*concatenated_edgelist_weights).begin() +
                     (h_concatenated_displacements[i] + h_concatenated_counts[i]),
                   (*coarsened_edgelist_weights)[i].begin());
    }

    if (reversed_edgelist_majors) {
      thrust::copy(handle.get_thrust_policy(),
                   (*reversed_edgelist_majors).begin() + (*h_reversed_displacements)[i],
                   (*reversed_edgelist_majors).begin() +
                     ((*h_reversed_displacements)[i] + (*h_reversed_counts)[i]),
                   coarsened_edgelist_majors[i].begin() + h_concatenated_counts[i]);
      thrust::copy(handle.get_thrust_policy(),
                   (*reversed_edgelist_minors).begin() + (*h_reversed_displacements)[i],
                   (*reversed_edgelist_minors).begin() +
                     ((*h_reversed_displacements)[i] + (*h_reversed_counts)[i]),
                   coarsened_edgelist_minors[i].begin() + h_concatenated_counts[i]);
      if (coarsened_edgelist_weights) {
        thrust::copy(handle.get_thrust_policy(),
                     (*reversed_edgelist_weights).begin() + (*h_reversed_displacements)[i],
                     (*reversed_edgelist_weights).begin() +
                       ((*h_reversed_displacements)[i] + (*h_reversed_counts)[i]),
                     (*coarsened_edgelist_weights)[i].begin() + h_concatenated_counts[i]);
      }
    }
  }

  // 4. find unique labels for this GPU

  rmm::device_uvector<vertex_t> unique_labels(graph_view.get_number_of_local_vertices(),
                                              handle.get_stream());
  thrust::copy(
    handle.get_thrust_policy(), labels, labels + unique_labels.size(), unique_labels.begin());
  thrust::sort(handle.get_thrust_policy(), unique_labels.begin(), unique_labels.end());
  unique_labels.resize(
    thrust::distance(
      unique_labels.begin(),
      thrust::unique(handle.get_thrust_policy(), unique_labels.begin(), unique_labels.end())),
    handle.get_stream());

  unique_labels = cugraph::detail::shuffle_vertices_by_gpu_id(handle, std::move(unique_labels));

  thrust::sort(handle.get_thrust_policy(), unique_labels.begin(), unique_labels.end());
  unique_labels.resize(
    thrust::distance(
      unique_labels.begin(),
      thrust::unique(handle.get_thrust_policy(), unique_labels.begin(), unique_labels.end())),
    handle.get_stream());

  // 5. renumber

  rmm::device_uvector<vertex_t> renumber_map_labels(0, handle.get_stream());
  renumber_meta_t<vertex_t, edge_t, multi_gpu> meta{};
  {
    std::vector<vertex_t*> major_ptrs(coarsened_edgelist_majors.size());
    std::vector<vertex_t*> minor_ptrs(major_ptrs.size());
    std::vector<edge_t> counts(major_ptrs.size());
    for (size_t i = 0; i < coarsened_edgelist_majors.size(); ++i) {
      major_ptrs[i] = coarsened_edgelist_majors[i].data();
      minor_ptrs[i] = coarsened_edgelist_minors[i].data();
      counts[i]     = static_cast<edge_t>(coarsened_edgelist_majors[i].size());
    }
    std::tie(renumber_map_labels, meta) = renumber_edgelist<vertex_t, edge_t, multi_gpu>(
      handle,
      std::optional<rmm::device_uvector<vertex_t>>{std::move(unique_labels)},
      major_ptrs,
      minor_ptrs,
      counts,
      std::nullopt,
      do_expensive_check);
  }

  // 6. build a graph

  std::vector<edgelist_t<vertex_t, edge_t, weight_t>> edgelists{};
  edgelists.resize(graph_view.get_number_of_local_adj_matrix_partitions());
  for (size_t i = 0; i < edgelists.size(); ++i) {
    edgelists[i].p_src_vertices =
      store_transposed ? coarsened_edgelist_minors[i].data() : coarsened_edgelist_majors[i].data();
    edgelists[i].p_dst_vertices =
      store_transposed ? coarsened_edgelist_majors[i].data() : coarsened_edgelist_minors[i].data();
    edgelists[i].p_edge_weights =
      coarsened_edgelist_weights
        ? std::optional<weight_t const*>{(*coarsened_edgelist_weights)[i].data()}
        : std::nullopt,
    edgelists[i].number_of_edges = static_cast<edge_t>(coarsened_edgelist_majors[i].size());
  }

  return std::make_tuple(
    std::make_unique<graph_t<vertex_t, edge_t, weight_t, store_transposed, multi_gpu>>(
      handle,
      edgelists,
      graph_meta_t<vertex_t, edge_t, multi_gpu>{
        meta.number_of_vertices,
        meta.number_of_edges,
        graph_properties_t{graph_view.is_symmetric(), false},
        meta.partition,
        meta.segment_offsets}),
    std::move(renumber_map_labels));
}

// single-GPU version
template <typename vertex_t,
          typename edge_t,
          typename weight_t,
          bool store_transposed,
          bool multi_gpu>
std::enable_if_t<
  !multi_gpu,
  std::tuple<std::unique_ptr<graph_t<vertex_t, edge_t, weight_t, store_transposed, multi_gpu>>,
             rmm::device_uvector<vertex_t>>>
coarsen_graph(
  raft::handle_t const& handle,
  graph_view_t<vertex_t, edge_t, weight_t, store_transposed, multi_gpu> const& graph_view,
  vertex_t const* labels,
  bool do_expensive_check)
{
  if (do_expensive_check) {
    // currently, nothing to do
  }

  bool lower_triangular_only = graph_view.is_symmetric();

  auto [coarsened_edgelist_majors, coarsened_edgelist_minors, coarsened_edgelist_weights] =
    decompress_matrix_partition_to_relabeled_and_grouped_and_coarsened_edgelist(
      handle,
      matrix_partition_device_view_t<vertex_t, edge_t, weight_t, multi_gpu>(
        graph_view.get_matrix_partition_view()),
      labels,
      detail::minor_properties_device_view_t<vertex_t, vertex_t const*>(labels),
      graph_view.get_local_adj_matrix_partition_segment_offsets(0),
      lower_triangular_only);

  if (lower_triangular_only) {
    if (coarsened_edgelist_weights) {
      auto edge_first =
        thrust::make_zip_iterator(thrust::make_tuple(coarsened_edgelist_majors.begin(),
                                                     coarsened_edgelist_minors.begin(),
                                                     (*coarsened_edgelist_weights).begin()));
      auto last =
        thrust::partition(handle.get_thrust_policy(),
                          edge_first,
                          edge_first + coarsened_edgelist_majors.size(),
                          is_not_self_loop_t<thrust::tuple<vertex_t, vertex_t, weight_t>>{});

      auto cur_size      = coarsened_edgelist_majors.size();
      auto reversed_size = static_cast<size_t>(thrust::distance(edge_first, last));

      coarsened_edgelist_majors.resize(cur_size + reversed_size, handle.get_stream());
      coarsened_edgelist_minors.resize(coarsened_edgelist_majors.size(), handle.get_stream());
      (*coarsened_edgelist_weights).resize(coarsened_edgelist_majors.size(), handle.get_stream());

      edge_first =
        thrust::make_zip_iterator(thrust::make_tuple(coarsened_edgelist_majors.begin(),
                                                     coarsened_edgelist_minors.begin(),
                                                     (*coarsened_edgelist_weights).begin()));
      thrust::copy(
        handle.get_thrust_policy(),
        edge_first,
        edge_first + reversed_size,
        thrust::make_zip_iterator(thrust::make_tuple(coarsened_edgelist_minors.begin(),
                                                     coarsened_edgelist_majors.begin(),
                                                     (*coarsened_edgelist_weights).begin())) +
          cur_size);
    } else {
      auto edge_first = thrust::make_zip_iterator(
        thrust::make_tuple(coarsened_edgelist_majors.begin(), coarsened_edgelist_minors.begin()));
      auto last = thrust::partition(handle.get_thrust_policy(),
                                    edge_first,
                                    edge_first + coarsened_edgelist_majors.size(),
                                    is_not_self_loop_t<thrust::tuple<vertex_t, vertex_t>>{});

      auto cur_size      = coarsened_edgelist_majors.size();
      auto reversed_size = static_cast<size_t>(thrust::distance(edge_first, last));

      coarsened_edgelist_majors.resize(cur_size + reversed_size, handle.get_stream());
      coarsened_edgelist_minors.resize(coarsened_edgelist_majors.size(), handle.get_stream());

      edge_first = thrust::make_zip_iterator(
        thrust::make_tuple(coarsened_edgelist_majors.begin(), coarsened_edgelist_minors.begin()));
      thrust::copy(handle.get_thrust_policy(),
                   edge_first,
                   edge_first + reversed_size,
                   thrust::make_zip_iterator(thrust::make_tuple(
                     coarsened_edgelist_minors.begin(), coarsened_edgelist_majors.begin())) +
                     cur_size);
    }
  }

  rmm::device_uvector<vertex_t> unique_labels(graph_view.get_number_of_vertices(),
                                              handle.get_stream());
  thrust::copy(
    handle.get_thrust_policy(), labels, labels + unique_labels.size(), unique_labels.begin());
  thrust::sort(handle.get_thrust_policy(), unique_labels.begin(), unique_labels.end());
  unique_labels.resize(
    thrust::distance(
      unique_labels.begin(),
      thrust::unique(handle.get_thrust_policy(), unique_labels.begin(), unique_labels.end())),
    handle.get_stream());

  auto [renumber_map_labels, meta] = renumber_edgelist<vertex_t, edge_t, multi_gpu>(
    handle,
    std::optional<rmm::device_uvector<vertex_t>>{std::move(unique_labels)},
    coarsened_edgelist_majors.data(),
    coarsened_edgelist_minors.data(),
    static_cast<edge_t>(coarsened_edgelist_majors.size()),
    do_expensive_check);

  edgelist_t<vertex_t, edge_t, weight_t> edgelist{};
  edgelist.p_src_vertices =
    store_transposed ? coarsened_edgelist_minors.data() : coarsened_edgelist_majors.data();
  edgelist.p_dst_vertices =
    store_transposed ? coarsened_edgelist_majors.data() : coarsened_edgelist_minors.data();
  edgelist.p_edge_weights  = coarsened_edgelist_weights
                               ? std::optional<weight_t const*>{(*coarsened_edgelist_weights).data()}
                               : std::nullopt;
  edgelist.number_of_edges = static_cast<edge_t>(coarsened_edgelist_majors.size());

  return std::make_tuple(
    std::make_unique<graph_t<vertex_t, edge_t, weight_t, store_transposed, multi_gpu>>(
      handle,
      edgelist,
      graph_meta_t<vertex_t, edge_t, multi_gpu>{
        static_cast<vertex_t>(renumber_map_labels.size()),
        graph_properties_t{graph_view.is_symmetric(), false},
        meta.segment_offsets}),
    std::move(renumber_map_labels));
}

}  // namespace detail

template <typename vertex_t,
          typename edge_t,
          typename weight_t,
          bool store_transposed,
          bool multi_gpu>
std::tuple<std::unique_ptr<graph_t<vertex_t, edge_t, weight_t, store_transposed, multi_gpu>>,
           rmm::device_uvector<vertex_t>>
coarsen_graph(
  raft::handle_t const& handle,
  graph_view_t<vertex_t, edge_t, weight_t, store_transposed, multi_gpu> const& graph_view,
  vertex_t const* labels,
  bool do_expensive_check)
{
  return detail::coarsen_graph(handle, graph_view, labels, do_expensive_check);
}

}  // namespace cugraph<|MERGE_RESOLUTION|>--- conflicted
+++ resolved
@@ -310,7 +310,6 @@
 
     // 1-3. groupby and coarsen again
 
-<<<<<<< HEAD
     auto coarsened_size = groupby_e_and_coarsen_edgelist(
       edgelist_majors.data(),
       edgelist_minors.data(),
@@ -325,11 +324,6 @@
       (*edgelist_weights).resize(edgelist_majors.size(), handle.get_stream());
       (*edgelist_weights).shrink_to_fit(handle.get_stream());
     }
-=======
-    // FIXME: we can skip this if groupby_gpu_id_and_shuffle_values is updated to return sorted edge
-    // list based on the final matrix partition (maybe add
-    // groupby_adj_matrix_partition_and_shuffle_values).
->>>>>>> 4679a28d
 
     coarsened_edgelist_majors.push_back(std::move(edgelist_majors));
     coarsened_edgelist_minors.push_back(std::move(edgelist_minors));
