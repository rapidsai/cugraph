/*
 * Copyright (c) 2020-2022, NVIDIA CORPORATION.
 *
 * Licensed under the Apache License, Version 2.0 (the "License");
 * you may not use this file except in compliance with the License.
 * You may obtain a copy of the License at
 *
 *     http://www.apache.org/licenses/LICENSE-2.0
 *
 * Unless required by applicable law or agreed to in writing, software
 * distributed under the License is distributed on an "AS IS" BASIS,
 * WITHOUT WARRANTIES OR CONDITIONS OF ANY KIND, either express or implied.
 * See the License for the specific language governing permissions and
 * limitations under the License.
 */
#pragma once

#include <cugraph/detail/decompress_matrix_partition.cuh>
#include <cugraph/detail/graph_utils.cuh>
#include <cugraph/detail/shuffle_wrappers.hpp>
#include <cugraph/graph.hpp>
#include <cugraph/graph_functions.hpp>
#include <cugraph/graph_view.hpp>
#include <cugraph/prims/copy_to_adj_matrix_row_col.cuh>
#include <cugraph/prims/row_col_properties.cuh>
#include <cugraph/utilities/error.hpp>

#include <raft/handle.hpp>
#include <rmm/device_uvector.hpp>
#include <rmm/exec_policy.hpp>

#include <thrust/copy.h>
#include <thrust/iterator/discard_iterator.h>
#include <thrust/scan.h>
#include <thrust/sort.h>
#include <thrust/tuple.h>

#include <algorithm>
#include <iterator>
#include <numeric>
#include <tuple>
#include <utility>

namespace cugraph {

namespace {

template <typename EdgeTupleType>
struct is_not_lower_triangular_t {
  __device__ bool operator()(EdgeTupleType e) const
  {
    return thrust::get<0>(e) < thrust::get<1>(e);
  }
};

template <typename EdgeTupleType>
struct is_not_self_loop_t {
  __device__ bool operator()(EdgeTupleType e) const
  {
    return thrust::get<0>(e) != thrust::get<1>(e);
  }
};

template <typename vertex_t, typename edge_t, typename weight_t>
edge_t groupby_e_and_coarsen_edgelist(vertex_t* edgelist_majors /* [INOUT] */,
                                      vertex_t* edgelist_minors /* [INOUT] */,
                                      std::optional<weight_t*> edgelist_weights /* [INOUT] */,
                                      edge_t number_of_edges,
                                      rmm::cuda_stream_view stream_view)
{
  auto pair_first = thrust::make_zip_iterator(thrust::make_tuple(edgelist_majors, edgelist_minors));

  if (edgelist_weights) {
    thrust::sort_by_key(
      rmm::exec_policy(stream_view), pair_first, pair_first + number_of_edges, *edgelist_weights);

    auto num_uniques =
      thrust::count_if(rmm::exec_policy(stream_view),
                       thrust::make_counting_iterator(size_t{0}),
                       thrust::make_counting_iterator(static_cast<size_t>(number_of_edges)),
                       detail::is_first_in_run_pair_t<vertex_t>{edgelist_majors, edgelist_minors});

    rmm::device_uvector<vertex_t> tmp_edgelist_majors(num_uniques, stream_view);
    rmm::device_uvector<vertex_t> tmp_edgelist_minors(tmp_edgelist_majors.size(), stream_view);
    rmm::device_uvector<weight_t> tmp_edgelist_weights(tmp_edgelist_majors.size(), stream_view);
    thrust::reduce_by_key(rmm::exec_policy(stream_view),
                          pair_first,
                          pair_first + number_of_edges,
                          (*edgelist_weights),
                          thrust::make_zip_iterator(thrust::make_tuple(
                            tmp_edgelist_majors.begin(), tmp_edgelist_minors.begin())),
                          tmp_edgelist_weights.begin());

    auto edge_first = thrust::make_zip_iterator(thrust::make_tuple(
      tmp_edgelist_majors.begin(), tmp_edgelist_minors.begin(), tmp_edgelist_weights.begin()));
    thrust::copy(rmm::exec_policy(stream_view),
                 edge_first,
                 edge_first + num_uniques,
                 thrust::make_zip_iterator(
                   thrust::make_tuple(edgelist_majors, edgelist_minors, *edgelist_weights)));

    return num_uniques;
  } else {
    thrust::sort(rmm::exec_policy(stream_view), pair_first, pair_first + number_of_edges);
    return static_cast<edge_t>(thrust::distance(
      pair_first,
      thrust::unique(rmm::exec_policy(stream_view), pair_first, pair_first + number_of_edges)));
  }
}

template <typename vertex_t,
          typename edge_t,
          typename weight_t,
          bool multi_gpu,
          typename AdjMatrixMinorLabelInputWrapper>
std::tuple<rmm::device_uvector<vertex_t>,
           rmm::device_uvector<vertex_t>,
           std::optional<rmm::device_uvector<weight_t>>>
decompress_matrix_partition_to_relabeled_and_grouped_and_coarsened_edgelist(
  raft::handle_t const& handle,
  matrix_partition_device_view_t<vertex_t, edge_t, weight_t, multi_gpu> const matrix_partition,
  vertex_t const* major_label_first,
  AdjMatrixMinorLabelInputWrapper const minor_label_input,
  std::optional<std::vector<vertex_t>> const& segment_offsets,
  bool lower_triangular_only)
{
  static_assert(std::is_same_v<typename AdjMatrixMinorLabelInputWrapper::value_type, vertex_t>);

  // FIXME: it might be possible to directly create relabled & coarsened edgelist from the
  // compressed sparse format to save memory

  rmm::device_uvector<vertex_t> edgelist_majors(matrix_partition.get_number_of_edges(),
                                                handle.get_stream());
  rmm::device_uvector<vertex_t> edgelist_minors(edgelist_majors.size(), handle.get_stream());
  auto edgelist_weights = matrix_partition.get_weights()
                            ? std::make_optional<rmm::device_uvector<weight_t>>(
                                edgelist_majors.size(), handle.get_stream())
                            : std::nullopt;
  detail::decompress_matrix_partition_to_edgelist(
    handle,
    matrix_partition,
    edgelist_majors.data(),
    edgelist_minors.data(),
    edgelist_weights ? std::optional<weight_t*>{(*edgelist_weights).data()} : std::nullopt,
    segment_offsets);

  auto pair_first =
    thrust::make_zip_iterator(thrust::make_tuple(edgelist_majors.begin(), edgelist_minors.begin()));
  thrust::transform(handle.get_thrust_policy(),
                    pair_first,
                    pair_first + edgelist_majors.size(),
                    pair_first,
                    [major_label_first,
                     minor_label_input,
                     major_first = matrix_partition.get_major_first(),
                     minor_first = matrix_partition.get_minor_first()] __device__(auto val) {
                      return thrust::make_tuple(
                        *(major_label_first + (thrust::get<0>(val) - major_first)),
                        minor_label_input.get(thrust::get<1>(val) - minor_first));
                    });

  if (lower_triangular_only) {
    if (edgelist_weights) {
      auto edge_first = thrust::make_zip_iterator(thrust::make_tuple(
        edgelist_majors.begin(), edgelist_minors.begin(), (*edgelist_weights).begin()));
      edgelist_majors.resize(
        thrust::distance(
          edge_first,
          thrust::remove_if(
            handle.get_thrust_policy(),
            edge_first,
            edge_first + edgelist_majors.size(),
            is_not_lower_triangular_t<thrust::tuple<vertex_t, vertex_t, weight_t>>{})),
        handle.get_stream());
      edgelist_majors.shrink_to_fit(handle.get_stream());
      edgelist_minors.resize(edgelist_majors.size(), handle.get_stream());
      edgelist_minors.shrink_to_fit(handle.get_stream());
      (*edgelist_weights).resize(edgelist_majors.size(), handle.get_stream());
      (*edgelist_weights).shrink_to_fit(handle.get_stream());
    } else {
      auto edge_first = thrust::make_zip_iterator(
        thrust::make_tuple(edgelist_majors.begin(), edgelist_minors.begin()));
      edgelist_majors.resize(
        thrust::distance(
          edge_first,
          thrust::remove_if(handle.get_thrust_policy(),
                            edge_first,
                            edge_first + edgelist_majors.size(),
                            is_not_lower_triangular_t<thrust::tuple<vertex_t, vertex_t>>{})),
        handle.get_stream());
      edgelist_majors.shrink_to_fit(handle.get_stream());
      edgelist_minors.resize(edgelist_majors.size(), handle.get_stream());
      edgelist_minors.shrink_to_fit(handle.get_stream());
    }
  }

  auto number_of_edges = groupby_e_and_coarsen_edgelist(
    edgelist_majors.data(),
    edgelist_minors.data(),
    edgelist_weights ? std::optional<weight_t*>{(*edgelist_weights).data()} : std::nullopt,
    static_cast<edge_t>(edgelist_majors.size()),
    handle.get_stream());
  edgelist_majors.resize(number_of_edges, handle.get_stream());
  edgelist_majors.shrink_to_fit(handle.get_stream());
  edgelist_minors.resize(number_of_edges, handle.get_stream());
  edgelist_minors.shrink_to_fit(handle.get_stream());
  if (edgelist_weights) {
    (*edgelist_weights).resize(number_of_edges, handle.get_stream());
    (*edgelist_weights).shrink_to_fit(handle.get_stream());
  }

  return std::make_tuple(
    std::move(edgelist_majors), std::move(edgelist_minors), std::move(edgelist_weights));
}

}  // namespace

namespace detail {

// multi-GPU version
template <typename vertex_t,
          typename edge_t,
          typename weight_t,
          bool store_transposed,
          bool multi_gpu>
std::enable_if_t<multi_gpu,
                 std::tuple<graph_t<vertex_t, edge_t, weight_t, store_transposed, multi_gpu>,
                            rmm::device_uvector<vertex_t>>>
coarsen_graph(
  raft::handle_t const& handle,
  graph_view_t<vertex_t, edge_t, weight_t, store_transposed, multi_gpu> const& graph_view,
  vertex_t const* labels,
  bool do_expensive_check)
{
  auto& comm               = handle.get_comms();
  auto const comm_size     = comm.get_size();
  auto const comm_rank     = comm.get_rank();
  auto& row_comm           = handle.get_subcomm(cugraph::partition_2d::key_naming_t().row_name());
  auto const row_comm_size = row_comm.get_size();
  auto const row_comm_rank = row_comm.get_rank();
  auto& col_comm           = handle.get_subcomm(cugraph::partition_2d::key_naming_t().col_name());
  auto const col_comm_size = col_comm.get_size();
  auto const col_comm_rank = col_comm.get_rank();

  if (do_expensive_check) {
    // currently, nothing to do
  }

  // 1. construct coarsened edge lists from each local partition (if the input graph is symmetric,
  // start with only the lower triangular edges after relabeling, this is to prevent edge weights in
  // the coarsened graph becoming asymmmetric due to limited floatping point resolution)

  bool lower_triangular_only = graph_view.is_symmetric();

  std::conditional_t<
    store_transposed,
    row_properties_t<graph_view_t<vertex_t, edge_t, weight_t, store_transposed, multi_gpu>,
                     vertex_t>,
    col_properties_t<graph_view_t<vertex_t, edge_t, weight_t, store_transposed, multi_gpu>,
                     vertex_t>>
    adj_matrix_minor_labels(handle, graph_view);
  if constexpr (store_transposed) {
    copy_to_adj_matrix_row(handle, graph_view, labels, adj_matrix_minor_labels);
  } else {
    copy_to_adj_matrix_col(handle, graph_view, labels, adj_matrix_minor_labels);
  }

  std::vector<rmm::device_uvector<vertex_t>> coarsened_edgelist_majors{};
  std::vector<rmm::device_uvector<vertex_t>> coarsened_edgelist_minors{};
  auto coarsened_edgelist_weights =
    graph_view.is_weighted() ? std::make_optional<std::vector<rmm::device_uvector<weight_t>>>({})
                             : std::nullopt;
  coarsened_edgelist_majors.reserve(graph_view.get_number_of_local_adj_matrix_partitions());
  coarsened_edgelist_minors.reserve(coarsened_edgelist_majors.size());
  if (coarsened_edgelist_weights) {
    (*coarsened_edgelist_weights).reserve(coarsened_edgelist_majors.size());
  }
  for (size_t i = 0; i < graph_view.get_number_of_local_adj_matrix_partitions(); ++i) {
    // 1-1. locally construct coarsened edge list

    rmm::device_uvector<vertex_t> major_labels(
      store_transposed ? graph_view.get_number_of_local_adj_matrix_partition_cols(i)
                       : graph_view.get_number_of_local_adj_matrix_partition_rows(i),
      handle.get_stream());
    device_bcast(col_comm,
                 labels,
                 major_labels.data(),
                 major_labels.size(),
                 static_cast<int>(i),
                 handle.get_stream());

    auto [edgelist_majors, edgelist_minors, edgelist_weights] =
      decompress_matrix_partition_to_relabeled_and_grouped_and_coarsened_edgelist(
        handle,
        matrix_partition_device_view_t<vertex_t, edge_t, weight_t, multi_gpu>(
          graph_view.get_matrix_partition_view(i)),
        major_labels.data(),
        adj_matrix_minor_labels.device_view(),
        graph_view.get_local_adj_matrix_partition_segment_offsets(i),
        lower_triangular_only);

    // 1-2. globally shuffle

    std::tie(edgelist_majors, edgelist_minors, edgelist_weights) =
      cugraph::detail::shuffle_edgelist_by_gpu_id(handle,
                                                  std::move(edgelist_majors),
                                                  std::move(edgelist_minors),
                                                  std::move(edgelist_weights));

    // 1-3. groupby and coarsen again

    auto coarsened_size = groupby_e_and_coarsen_edgelist(
      edgelist_majors.data(),
      edgelist_minors.data(),
      edgelist_weights ? std::optional<weight_t*>{(*edgelist_weights).data()} : std::nullopt,
      edgelist_majors.size(),
      handle.get_stream());
    edgelist_majors.resize(coarsened_size, handle.get_stream());
    edgelist_majors.shrink_to_fit(handle.get_stream());
    edgelist_minors.resize(edgelist_majors.size(), handle.get_stream());
    edgelist_minors.shrink_to_fit(handle.get_stream());
    if (edgelist_weights) {
      (*edgelist_weights).resize(edgelist_majors.size(), handle.get_stream());
      (*edgelist_weights).shrink_to_fit(handle.get_stream());
    }

    coarsened_edgelist_majors.push_back(std::move(edgelist_majors));
    coarsened_edgelist_minors.push_back(std::move(edgelist_minors));
    if (edgelist_weights) { (*coarsened_edgelist_weights).push_back(std::move(*edgelist_weights)); }
  }

<<<<<<< HEAD
  // 2. concatenate and groupby and coarsen again (and if the input graph is symmetric, 1) create a
  // copy excluding self loops, 2) globally shuffle, and 3) concatenate again)
=======
  // 2. concatenate and groupby and coarsen again (and if the input graph is symmetric, create a
  // copy excluding self loops and globally shuffle)
>>>>>>> f80bce7a

  edge_t tot_count{0};
  for (size_t i = 0; i < coarsened_edgelist_majors.size(); ++i) {
    tot_count += coarsened_edgelist_majors[i].size();
  }

  rmm::device_uvector<vertex_t> concatenated_edgelist_majors(tot_count, handle.get_stream());
  size_t major_offset{0};
  for (size_t i = 0; i < coarsened_edgelist_majors.size(); ++i) {
    thrust::copy(handle.get_thrust_policy(),
                 coarsened_edgelist_majors[i].begin(),
                 coarsened_edgelist_majors[i].end(),
                 concatenated_edgelist_majors.begin() + major_offset);
    major_offset += coarsened_edgelist_majors[i].size();
    coarsened_edgelist_majors[i].resize(0, handle.get_stream());
    coarsened_edgelist_majors[i].shrink_to_fit(handle.get_stream());
  }

  rmm::device_uvector<vertex_t> concatenated_edgelist_minors(tot_count, handle.get_stream());
  size_t minor_offset{0};
  for (size_t i = 0; i < coarsened_edgelist_minors.size(); ++i) {
    thrust::copy(handle.get_thrust_policy(),
                 coarsened_edgelist_minors[i].begin(),
                 coarsened_edgelist_minors[i].end(),
                 concatenated_edgelist_minors.begin() + minor_offset);
    minor_offset += coarsened_edgelist_minors[i].size();
    coarsened_edgelist_minors[i].resize(0, handle.get_stream());
    coarsened_edgelist_minors[i].shrink_to_fit(handle.get_stream());
  }
<<<<<<< HEAD

  std::optional<rmm::device_uvector<weight_t>> concatenated_edgelist_weights{std::nullopt};
  if (coarsened_edgelist_weights) {
    concatenated_edgelist_weights = rmm::device_uvector<weight_t>(tot_count, handle.get_stream());
    size_t weight_offset{0};
    for (size_t i = 0; i < (*coarsened_edgelist_weights).size(); ++i) {
      thrust::copy(handle.get_thrust_policy(),
                   (*coarsened_edgelist_weights)[i].begin(),
                   (*coarsened_edgelist_weights)[i].end(),
                   (*concatenated_edgelist_weights).begin() + weight_offset);
      weight_offset += (*coarsened_edgelist_weights)[i].size();
      (*coarsened_edgelist_weights)[i].resize(0, handle.get_stream());
      (*coarsened_edgelist_weights)[i].shrink_to_fit(handle.get_stream());
=======

  std::optional<rmm::device_uvector<weight_t>> concatenated_edgelist_weights{std::nullopt};
  if (coarsened_edgelist_weights) {
    concatenated_edgelist_weights = rmm::device_uvector<weight_t>(tot_count, handle.get_stream());
    size_t weight_offset{0};
    for (size_t i = 0; i < (*coarsened_edgelist_weights).size(); ++i) {
      thrust::copy(handle.get_thrust_policy(),
                   (*coarsened_edgelist_weights)[i].begin(),
                   (*coarsened_edgelist_weights)[i].end(),
                   (*concatenated_edgelist_weights).begin() + weight_offset);
      weight_offset += (*coarsened_edgelist_weights)[i].size();
      (*coarsened_edgelist_weights)[i].resize(0, handle.get_stream());
      (*coarsened_edgelist_weights)[i].shrink_to_fit(handle.get_stream());
    }
  }

  auto concatenated_and_coarsened_size = groupby_e_and_coarsen_edgelist(
    concatenated_edgelist_majors.data(),
    concatenated_edgelist_minors.data(),
    concatenated_edgelist_weights
      ? std::optional<weight_t*>{(*concatenated_edgelist_weights).data()}
      : std::nullopt,
    concatenated_edgelist_majors.size(),
    handle.get_stream());
  concatenated_edgelist_majors.resize(concatenated_and_coarsened_size, handle.get_stream());
  concatenated_edgelist_majors.shrink_to_fit(handle.get_stream());
  concatenated_edgelist_minors.resize(concatenated_edgelist_majors.size(), handle.get_stream());
  concatenated_edgelist_minors.shrink_to_fit(handle.get_stream());
  if (concatenated_edgelist_weights) {
    (*concatenated_edgelist_weights)
      .resize(concatenated_edgelist_majors.size(), handle.get_stream());
    (*concatenated_edgelist_weights).shrink_to_fit(handle.get_stream());
  }

  std::optional<rmm::device_uvector<vertex_t>> reversed_edgelist_majors{std::nullopt};
  std::optional<rmm::device_uvector<vertex_t>> reversed_edgelist_minors{std::nullopt};
  std::optional<rmm::device_uvector<weight_t>> reversed_edgelist_weights{std::nullopt};
  if (lower_triangular_only) {
    if (concatenated_edgelist_weights) {
      auto edge_first =
        thrust::make_zip_iterator(thrust::make_tuple(concatenated_edgelist_majors.begin(),
                                                     concatenated_edgelist_minors.begin(),
                                                     (*concatenated_edgelist_weights).begin()));
      auto last =
        thrust::partition(handle.get_thrust_policy(),
                          edge_first,
                          edge_first + concatenated_edgelist_majors.size(),
                          is_not_self_loop_t<thrust::tuple<vertex_t, vertex_t, weight_t>>{});
      reversed_edgelist_majors =
        rmm::device_uvector<vertex_t>(thrust::distance(edge_first, last), handle.get_stream());
      reversed_edgelist_minors =
        rmm::device_uvector<vertex_t>((*reversed_edgelist_majors).size(), handle.get_stream());
      reversed_edgelist_weights =
        rmm::device_uvector<weight_t>((*reversed_edgelist_majors).size(), handle.get_stream());
      thrust::copy(
        handle.get_thrust_policy(),
        edge_first,
        edge_first + (*reversed_edgelist_majors).size(),
        thrust::make_zip_iterator(thrust::make_tuple((*reversed_edgelist_minors).begin(),
                                                     (*reversed_edgelist_majors).begin(),
                                                     (*reversed_edgelist_weights).begin())));
    } else {
      auto edge_first = thrust::make_zip_iterator(thrust::make_tuple(
        concatenated_edgelist_majors.begin(), concatenated_edgelist_minors.begin()));
      auto last       = thrust::partition(handle.get_thrust_policy(),
                                    edge_first,
                                    edge_first + concatenated_edgelist_majors.size(),
                                    is_not_self_loop_t<thrust::tuple<vertex_t, vertex_t>>{});
      reversed_edgelist_majors =
        rmm::device_uvector<vertex_t>(thrust::distance(edge_first, last), handle.get_stream());
      reversed_edgelist_minors =
        rmm::device_uvector<vertex_t>((*reversed_edgelist_majors).size(), handle.get_stream());
      thrust::copy(handle.get_thrust_policy(),
                   edge_first,
                   edge_first + (*reversed_edgelist_majors).size(),
                   thrust::make_zip_iterator(thrust::make_tuple(
                     (*reversed_edgelist_minors).begin(), (*reversed_edgelist_majors).begin())));
>>>>>>> f80bce7a
    }

    std::tie(*reversed_edgelist_majors, *reversed_edgelist_minors, reversed_edgelist_weights) =
      cugraph::detail::shuffle_edgelist_by_gpu_id(handle,
                                                  std::move(*reversed_edgelist_majors),
                                                  std::move(*reversed_edgelist_minors),
                                                  std::move(reversed_edgelist_weights));
  }

  // 3. split concatenated edge list to local partitions

  auto concatenated_counts =
    groupby_and_count_edgelist_by_local_partition_id(handle,
                                                     concatenated_edgelist_majors,
                                                     concatenated_edgelist_minors,
                                                     concatenated_edgelist_weights);

  std::vector<size_t> h_concatenated_counts(concatenated_counts.size());
  raft::update_host(h_concatenated_counts.data(),
                    concatenated_counts.data(),
                    concatenated_counts.size(),
                    handle.get_stream());

  std::optional<std::vector<size_t>> h_reversed_counts{std::nullopt};
  if (reversed_edgelist_majors) {
    auto reversed_counts = groupby_and_count_edgelist_by_local_partition_id(
      handle, *reversed_edgelist_majors, *reversed_edgelist_minors, reversed_edgelist_weights);

    h_reversed_counts = std::vector<size_t>(reversed_counts.size());
    raft::update_host((*h_reversed_counts).data(),
                      reversed_counts.data(),
                      reversed_counts.size(),
                      handle.get_stream());
  }

  handle.sync_stream();

  std::vector<size_t> h_concatenated_displacements(h_concatenated_counts.size(), size_t{0});
  std::partial_sum(h_concatenated_counts.begin(),
                   h_concatenated_counts.end() - 1,
                   h_concatenated_displacements.begin() + 1);

  std::optional<std::vector<size_t>> h_reversed_displacements{std::nullopt};
  if (h_reversed_counts) {
    h_reversed_displacements = std::vector<size_t>((*h_reversed_counts).size(), size_t{0});
    std::partial_sum((*h_reversed_counts).begin(),
                     (*h_reversed_counts).end() - 1,
                     (*h_reversed_displacements).begin() + 1);
  }

<<<<<<< HEAD
  auto concatenated_and_coarsened_size = groupby_e_and_coarsen_edgelist(
    concatenated_edgelist_majors.data(),
    concatenated_edgelist_minors.data(),
    concatenated_edgelist_weights
      ? std::optional<weight_t*>{(*concatenated_edgelist_weights).data()}
      : std::nullopt,
    concatenated_edgelist_majors.size(),
    handle.get_stream());
  concatenated_edgelist_majors.resize(concatenated_and_coarsened_size, handle.get_stream());
  concatenated_edgelist_majors.shrink_to_fit(handle.get_stream());
  concatenated_edgelist_minors.resize(concatenated_edgelist_majors.size(), handle.get_stream());
  concatenated_edgelist_minors.shrink_to_fit(handle.get_stream());
  if (concatenated_edgelist_weights) {
    (*concatenated_edgelist_weights)
      .resize(concatenated_edgelist_majors.size(), handle.get_stream());
    (*concatenated_edgelist_weights).shrink_to_fit(handle.get_stream());
  }

  if (lower_triangular_only) {
    rmm::device_uvector<vertex_t> reversed_edgelist_majors(0, handle.get_stream());
    rmm::device_uvector<vertex_t> reversed_edgelist_minors(0, handle.get_stream());
    std::optional<rmm::device_uvector<weight_t>> reversed_edgelist_weights{std::nullopt};

    if (concatenated_edgelist_weights) {
      auto edge_first =
        thrust::make_zip_iterator(thrust::make_tuple(concatenated_edgelist_majors.begin(),
                                                     concatenated_edgelist_minors.begin(),
                                                     (*concatenated_edgelist_weights).begin()));
      auto last =
        thrust::partition(handle.get_thrust_policy(),
                          edge_first,
                          edge_first + concatenated_edgelist_majors.size(),
                          is_not_self_loop_t<thrust::tuple<vertex_t, vertex_t, weight_t>>{});
      reversed_edgelist_majors.resize(thrust::distance(edge_first, last), handle.get_stream());
      reversed_edgelist_minors.resize(reversed_edgelist_majors.size(), handle.get_stream());
      reversed_edgelist_weights =
        rmm::device_uvector<weight_t>(reversed_edgelist_majors.size(), handle.get_stream());
      thrust::copy(
        handle.get_thrust_policy(),
        edge_first,
        edge_first + reversed_edgelist_majors.size(),
        thrust::make_zip_iterator(thrust::make_tuple(reversed_edgelist_minors.begin(),
                                                     reversed_edgelist_majors.begin(),
                                                     (*reversed_edgelist_weights).begin())));
    } else {
      auto edge_first = thrust::make_zip_iterator(thrust::make_tuple(
        concatenated_edgelist_majors.begin(), concatenated_edgelist_minors.begin()));
      auto last       = thrust::partition(handle.get_thrust_policy(),
                                    edge_first,
                                    edge_first + concatenated_edgelist_majors.size(),
                                    is_not_self_loop_t<thrust::tuple<vertex_t, vertex_t>>{});
      reversed_edgelist_majors.resize(thrust::distance(edge_first, last), handle.get_stream());
      reversed_edgelist_minors.resize(reversed_edgelist_majors.size(), handle.get_stream());
      thrust::copy(handle.get_thrust_policy(),
                   edge_first,
                   edge_first + reversed_edgelist_majors.size(),
                   thrust::make_zip_iterator(thrust::make_tuple(reversed_edgelist_minors.begin(),
                                                                reversed_edgelist_majors.begin())));
    }

    std::tie(reversed_edgelist_majors, reversed_edgelist_minors, reversed_edgelist_weights) =
      cugraph::detail::shuffle_edgelist_by_gpu_id(handle,
                                                  std::move(reversed_edgelist_majors),
                                                  std::move(reversed_edgelist_minors),
                                                  std::move(reversed_edgelist_weights));

    auto output_offset = concatenated_edgelist_majors.size();

    concatenated_edgelist_majors.resize(
      concatenated_edgelist_majors.size() + reversed_edgelist_majors.size(), handle.get_stream());
    thrust::copy(handle.get_thrust_policy(),
                 reversed_edgelist_majors.begin(),
                 reversed_edgelist_majors.end(),
                 concatenated_edgelist_majors.begin() + output_offset);
    reversed_edgelist_majors.resize(0, handle.get_stream());
    reversed_edgelist_majors.shrink_to_fit(handle.get_stream());

    concatenated_edgelist_minors.resize(concatenated_edgelist_majors.size(), handle.get_stream());
    thrust::copy(handle.get_thrust_policy(),
                 reversed_edgelist_minors.begin(),
                 reversed_edgelist_minors.end(),
                 concatenated_edgelist_minors.begin() + output_offset);
    reversed_edgelist_minors.resize(0, handle.get_stream());
    reversed_edgelist_minors.shrink_to_fit(handle.get_stream());

    if (concatenated_edgelist_weights) {
      (*concatenated_edgelist_weights)
        .resize(concatenated_edgelist_majors.size(), handle.get_stream());
      thrust::copy(handle.get_thrust_policy(),
                   (*reversed_edgelist_weights).begin(),
                   (*reversed_edgelist_weights).end(),
                   (*concatenated_edgelist_weights).begin() + output_offset);
      (*reversed_edgelist_weights).resize(0, handle.get_stream());
      (*reversed_edgelist_weights).shrink_to_fit(handle.get_stream());
=======
  for (size_t i = 0; i < coarsened_edgelist_majors.size(); ++i) {
    coarsened_edgelist_majors[i].resize(
      h_concatenated_counts[i] + (h_reversed_counts ? (*h_reversed_counts)[i] : size_t{0}),
      handle.get_stream());
    coarsened_edgelist_minors[i].resize(coarsened_edgelist_majors[i].size(), handle.get_stream());
    if (coarsened_edgelist_weights) {
      (*coarsened_edgelist_weights)[i].resize(coarsened_edgelist_majors[i].size(),
                                              handle.get_stream());
    }

    thrust::copy(handle.get_thrust_policy(),
                 concatenated_edgelist_majors.begin() + h_concatenated_displacements[i],
                 concatenated_edgelist_majors.begin() +
                   (h_concatenated_displacements[i] + h_concatenated_counts[i]),
                 coarsened_edgelist_majors[i].begin());
    thrust::copy(handle.get_thrust_policy(),
                 concatenated_edgelist_minors.begin() + h_concatenated_displacements[i],
                 concatenated_edgelist_minors.begin() +
                   (h_concatenated_displacements[i] + h_concatenated_counts[i]),
                 coarsened_edgelist_minors[i].begin());
    if (coarsened_edgelist_weights) {
      thrust::copy(handle.get_thrust_policy(),
                   (*concatenated_edgelist_weights).begin() + h_concatenated_displacements[i],
                   (*concatenated_edgelist_weights).begin() +
                     (h_concatenated_displacements[i] + h_concatenated_counts[i]),
                   (*coarsened_edgelist_weights)[i].begin());
    }

    if (reversed_edgelist_majors) {
      thrust::copy(handle.get_thrust_policy(),
                   (*reversed_edgelist_majors).begin() + (*h_reversed_displacements)[i],
                   (*reversed_edgelist_majors).begin() +
                     ((*h_reversed_displacements)[i] + (*h_reversed_counts)[i]),
                   coarsened_edgelist_majors[i].begin() + h_concatenated_counts[i]);
      thrust::copy(handle.get_thrust_policy(),
                   (*reversed_edgelist_minors).begin() + (*h_reversed_displacements)[i],
                   (*reversed_edgelist_minors).begin() +
                     ((*h_reversed_displacements)[i] + (*h_reversed_counts)[i]),
                   coarsened_edgelist_minors[i].begin() + h_concatenated_counts[i]);
      if (coarsened_edgelist_weights) {
        thrust::copy(handle.get_thrust_policy(),
                     (*reversed_edgelist_weights).begin() + (*h_reversed_displacements)[i],
                     (*reversed_edgelist_weights).begin() +
                       ((*h_reversed_displacements)[i] + (*h_reversed_counts)[i]),
                     (*coarsened_edgelist_weights)[i].begin() + h_concatenated_counts[i]);
      }
>>>>>>> f80bce7a
    }
  }

  // 4. find unique labels for this GPU

  rmm::device_uvector<vertex_t> unique_labels(graph_view.get_number_of_local_vertices(),
                                              handle.get_stream());
  thrust::copy(
    handle.get_thrust_policy(), labels, labels + unique_labels.size(), unique_labels.begin());
  thrust::sort(handle.get_thrust_policy(), unique_labels.begin(), unique_labels.end());
  unique_labels.resize(
    thrust::distance(
      unique_labels.begin(),
      thrust::unique(handle.get_thrust_policy(), unique_labels.begin(), unique_labels.end())),
    handle.get_stream());

  unique_labels = cugraph::detail::shuffle_vertices_by_gpu_id(handle, std::move(unique_labels));

  thrust::sort(handle.get_thrust_policy(), unique_labels.begin(), unique_labels.end());
  unique_labels.resize(
    thrust::distance(
      unique_labels.begin(),
      thrust::unique(handle.get_thrust_policy(), unique_labels.begin(), unique_labels.end())),
    handle.get_stream());

<<<<<<< HEAD
  // 4. create a graph

  auto [coarsened_graph, renumber_map] =
    create_graph_from_edgelist<vertex_t, edge_t, weight_t, store_transposed, multi_gpu>(
=======
  // 5. renumber

  rmm::device_uvector<vertex_t> renumber_map_labels(0, handle.get_stream());
  renumber_meta_t<vertex_t, edge_t, multi_gpu> meta{};
  {
    std::vector<vertex_t*> major_ptrs(coarsened_edgelist_majors.size());
    std::vector<vertex_t*> minor_ptrs(major_ptrs.size());
    std::vector<edge_t> counts(major_ptrs.size());
    for (size_t i = 0; i < coarsened_edgelist_majors.size(); ++i) {
      major_ptrs[i] = coarsened_edgelist_majors[i].data();
      minor_ptrs[i] = coarsened_edgelist_minors[i].data();
      counts[i]     = static_cast<edge_t>(coarsened_edgelist_majors[i].size());
    }
    std::tie(renumber_map_labels, meta) = renumber_edgelist<vertex_t, edge_t, multi_gpu>(
>>>>>>> f80bce7a
      handle,
      std::move(unique_labels),
      store_transposed ? std::move(concatenated_edgelist_minors)
                       : std::move(concatenated_edgelist_majors),
      store_transposed ? std::move(concatenated_edgelist_majors)
                       : std::move(concatenated_edgelist_minors),
      std::move(concatenated_edgelist_weights),
      graph_properties_t{graph_view.is_symmetric(), false},
      true,
      do_expensive_check);

<<<<<<< HEAD
  return std::make_tuple(std::move(coarsened_graph), std::move(*renumber_map));
=======
  // 6. build a graph

  std::vector<edgelist_t<vertex_t, edge_t, weight_t>> edgelists{};
  edgelists.resize(graph_view.get_number_of_local_adj_matrix_partitions());
  for (size_t i = 0; i < edgelists.size(); ++i) {
    edgelists[i].p_src_vertices =
      store_transposed ? coarsened_edgelist_minors[i].data() : coarsened_edgelist_majors[i].data();
    edgelists[i].p_dst_vertices =
      store_transposed ? coarsened_edgelist_majors[i].data() : coarsened_edgelist_minors[i].data();
    edgelists[i].p_edge_weights =
      coarsened_edgelist_weights
        ? std::optional<weight_t const*>{(*coarsened_edgelist_weights)[i].data()}
        : std::nullopt,
    edgelists[i].number_of_edges = static_cast<edge_t>(coarsened_edgelist_majors[i].size());
  }

  return std::make_tuple(
    std::make_unique<graph_t<vertex_t, edge_t, weight_t, store_transposed, multi_gpu>>(
      handle,
      edgelists,
      graph_meta_t<vertex_t, edge_t, multi_gpu>{
        meta.number_of_vertices,
        meta.number_of_edges,
        graph_properties_t{graph_view.is_symmetric(), false},
        meta.partition,
        meta.segment_offsets}),
    std::move(renumber_map_labels));
>>>>>>> f80bce7a
}

// single-GPU version
template <typename vertex_t,
          typename edge_t,
          typename weight_t,
          bool store_transposed,
          bool multi_gpu>
std::enable_if_t<!multi_gpu,
                 std::tuple<graph_t<vertex_t, edge_t, weight_t, store_transposed, multi_gpu>,
                            rmm::device_uvector<vertex_t>>>
coarsen_graph(
  raft::handle_t const& handle,
  graph_view_t<vertex_t, edge_t, weight_t, store_transposed, multi_gpu> const& graph_view,
  vertex_t const* labels,
  bool do_expensive_check)
{
  if (do_expensive_check) {
    // currently, nothing to do
  }

  bool lower_triangular_only = graph_view.is_symmetric();

  auto [coarsened_edgelist_majors, coarsened_edgelist_minors, coarsened_edgelist_weights] =
    decompress_matrix_partition_to_relabeled_and_grouped_and_coarsened_edgelist(
      handle,
      matrix_partition_device_view_t<vertex_t, edge_t, weight_t, multi_gpu>(
        graph_view.get_matrix_partition_view()),
      labels,
      detail::minor_properties_device_view_t<vertex_t, vertex_t const*>(labels),
      graph_view.get_local_adj_matrix_partition_segment_offsets(0),
      lower_triangular_only);

  if (lower_triangular_only) {
    if (coarsened_edgelist_weights) {
      auto edge_first =
        thrust::make_zip_iterator(thrust::make_tuple(coarsened_edgelist_majors.begin(),
                                                     coarsened_edgelist_minors.begin(),
                                                     (*coarsened_edgelist_weights).begin()));
      auto last =
        thrust::partition(handle.get_thrust_policy(),
                          edge_first,
                          edge_first + coarsened_edgelist_majors.size(),
                          is_not_self_loop_t<thrust::tuple<vertex_t, vertex_t, weight_t>>{});

      auto cur_size      = coarsened_edgelist_majors.size();
      auto reversed_size = static_cast<size_t>(thrust::distance(edge_first, last));

      coarsened_edgelist_majors.resize(cur_size + reversed_size, handle.get_stream());
      coarsened_edgelist_minors.resize(coarsened_edgelist_majors.size(), handle.get_stream());
      (*coarsened_edgelist_weights).resize(coarsened_edgelist_majors.size(), handle.get_stream());

      edge_first =
        thrust::make_zip_iterator(thrust::make_tuple(coarsened_edgelist_majors.begin(),
                                                     coarsened_edgelist_minors.begin(),
                                                     (*coarsened_edgelist_weights).begin()));
      thrust::copy(
        handle.get_thrust_policy(),
        edge_first,
        edge_first + reversed_size,
        thrust::make_zip_iterator(thrust::make_tuple(coarsened_edgelist_minors.begin(),
                                                     coarsened_edgelist_majors.begin(),
                                                     (*coarsened_edgelist_weights).begin())) +
          cur_size);
    } else {
      auto edge_first = thrust::make_zip_iterator(
        thrust::make_tuple(coarsened_edgelist_majors.begin(), coarsened_edgelist_minors.begin()));
      auto last = thrust::partition(handle.get_thrust_policy(),
                                    edge_first,
                                    edge_first + coarsened_edgelist_majors.size(),
                                    is_not_self_loop_t<thrust::tuple<vertex_t, vertex_t>>{});

      auto cur_size      = coarsened_edgelist_majors.size();
      auto reversed_size = static_cast<size_t>(thrust::distance(edge_first, last));

      coarsened_edgelist_majors.resize(cur_size + reversed_size, handle.get_stream());
      coarsened_edgelist_minors.resize(coarsened_edgelist_majors.size(), handle.get_stream());

      edge_first = thrust::make_zip_iterator(
        thrust::make_tuple(coarsened_edgelist_majors.begin(), coarsened_edgelist_minors.begin()));
      thrust::copy(handle.get_thrust_policy(),
                   edge_first,
                   edge_first + reversed_size,
                   thrust::make_zip_iterator(thrust::make_tuple(
                     coarsened_edgelist_minors.begin(), coarsened_edgelist_majors.begin())) +
                     cur_size);
    }
  }

  rmm::device_uvector<vertex_t> unique_labels(graph_view.get_number_of_vertices(),
                                              handle.get_stream());
  thrust::copy(
    handle.get_thrust_policy(), labels, labels + unique_labels.size(), unique_labels.begin());
  thrust::sort(handle.get_thrust_policy(), unique_labels.begin(), unique_labels.end());
  unique_labels.resize(
    thrust::distance(
      unique_labels.begin(),
      thrust::unique(handle.get_thrust_policy(), unique_labels.begin(), unique_labels.end())),
    handle.get_stream());

<<<<<<< HEAD
  auto [coarsened_graph, renumber_map] =
    create_graph_from_edgelist<vertex_t, edge_t, weight_t, store_transposed, multi_gpu>(
=======
  auto [renumber_map_labels, meta] = renumber_edgelist<vertex_t, edge_t, multi_gpu>(
    handle,
    std::optional<rmm::device_uvector<vertex_t>>{std::move(unique_labels)},
    coarsened_edgelist_majors.data(),
    coarsened_edgelist_minors.data(),
    static_cast<edge_t>(coarsened_edgelist_majors.size()),
    do_expensive_check);

  edgelist_t<vertex_t, edge_t, weight_t> edgelist{};
  edgelist.p_src_vertices =
    store_transposed ? coarsened_edgelist_minors.data() : coarsened_edgelist_majors.data();
  edgelist.p_dst_vertices =
    store_transposed ? coarsened_edgelist_majors.data() : coarsened_edgelist_minors.data();
  edgelist.p_edge_weights  = coarsened_edgelist_weights
                               ? std::optional<weight_t const*>{(*coarsened_edgelist_weights).data()}
                               : std::nullopt;
  edgelist.number_of_edges = static_cast<edge_t>(coarsened_edgelist_majors.size());

  return std::make_tuple(
    std::make_unique<graph_t<vertex_t, edge_t, weight_t, store_transposed, multi_gpu>>(
>>>>>>> f80bce7a
      handle,
      std::optional<rmm::device_uvector<vertex_t>>{std::move(unique_labels)},
      store_transposed ? std::move(coarsened_edgelist_minors)
                       : std::move(coarsened_edgelist_majors),
      store_transposed ? std::move(coarsened_edgelist_majors)
                       : std::move(coarsened_edgelist_minors),
      std::move(coarsened_edgelist_weights),
      graph_properties_t{graph_view.is_symmetric(), false},
      true,
      do_expensive_check);

  return std::make_tuple(std::move(coarsened_graph), std::move(*renumber_map));
}

}  // namespace detail

template <typename vertex_t,
          typename edge_t,
          typename weight_t,
          bool store_transposed,
          bool multi_gpu>
std::tuple<graph_t<vertex_t, edge_t, weight_t, store_transposed, multi_gpu>,
           rmm::device_uvector<vertex_t>>
coarsen_graph(
  raft::handle_t const& handle,
  graph_view_t<vertex_t, edge_t, weight_t, store_transposed, multi_gpu> const& graph_view,
  vertex_t const* labels,
  bool do_expensive_check)
{
  return detail::coarsen_graph(handle, graph_view, labels, do_expensive_check);
}

}  // namespace cugraph<|MERGE_RESOLUTION|>--- conflicted
+++ resolved
@@ -329,13 +329,8 @@
     if (edgelist_weights) { (*coarsened_edgelist_weights).push_back(std::move(*edgelist_weights)); }
   }
 
-<<<<<<< HEAD
-  // 2. concatenate and groupby and coarsen again (and if the input graph is symmetric, 1) create a
-  // copy excluding self loops, 2) globally shuffle, and 3) concatenate again)
-=======
   // 2. concatenate and groupby and coarsen again (and if the input graph is symmetric, create a
   // copy excluding self loops and globally shuffle)
->>>>>>> f80bce7a
 
   edge_t tot_count{0};
   for (size_t i = 0; i < coarsened_edgelist_majors.size(); ++i) {
@@ -365,21 +360,6 @@
     coarsened_edgelist_minors[i].resize(0, handle.get_stream());
     coarsened_edgelist_minors[i].shrink_to_fit(handle.get_stream());
   }
-<<<<<<< HEAD
-
-  std::optional<rmm::device_uvector<weight_t>> concatenated_edgelist_weights{std::nullopt};
-  if (coarsened_edgelist_weights) {
-    concatenated_edgelist_weights = rmm::device_uvector<weight_t>(tot_count, handle.get_stream());
-    size_t weight_offset{0};
-    for (size_t i = 0; i < (*coarsened_edgelist_weights).size(); ++i) {
-      thrust::copy(handle.get_thrust_policy(),
-                   (*coarsened_edgelist_weights)[i].begin(),
-                   (*coarsened_edgelist_weights)[i].end(),
-                   (*concatenated_edgelist_weights).begin() + weight_offset);
-      weight_offset += (*coarsened_edgelist_weights)[i].size();
-      (*coarsened_edgelist_weights)[i].resize(0, handle.get_stream());
-      (*coarsened_edgelist_weights)[i].shrink_to_fit(handle.get_stream());
-=======
 
   std::optional<rmm::device_uvector<weight_t>> concatenated_edgelist_weights{std::nullopt};
   if (coarsened_edgelist_weights) {
@@ -457,7 +437,6 @@
                    edge_first + (*reversed_edgelist_majors).size(),
                    thrust::make_zip_iterator(thrust::make_tuple(
                      (*reversed_edgelist_minors).begin(), (*reversed_edgelist_majors).begin())));
->>>>>>> f80bce7a
     }
 
     std::tie(*reversed_edgelist_majors, *reversed_edgelist_minors, reversed_edgelist_weights) =
@@ -508,102 +487,6 @@
                      (*h_reversed_displacements).begin() + 1);
   }
 
-<<<<<<< HEAD
-  auto concatenated_and_coarsened_size = groupby_e_and_coarsen_edgelist(
-    concatenated_edgelist_majors.data(),
-    concatenated_edgelist_minors.data(),
-    concatenated_edgelist_weights
-      ? std::optional<weight_t*>{(*concatenated_edgelist_weights).data()}
-      : std::nullopt,
-    concatenated_edgelist_majors.size(),
-    handle.get_stream());
-  concatenated_edgelist_majors.resize(concatenated_and_coarsened_size, handle.get_stream());
-  concatenated_edgelist_majors.shrink_to_fit(handle.get_stream());
-  concatenated_edgelist_minors.resize(concatenated_edgelist_majors.size(), handle.get_stream());
-  concatenated_edgelist_minors.shrink_to_fit(handle.get_stream());
-  if (concatenated_edgelist_weights) {
-    (*concatenated_edgelist_weights)
-      .resize(concatenated_edgelist_majors.size(), handle.get_stream());
-    (*concatenated_edgelist_weights).shrink_to_fit(handle.get_stream());
-  }
-
-  if (lower_triangular_only) {
-    rmm::device_uvector<vertex_t> reversed_edgelist_majors(0, handle.get_stream());
-    rmm::device_uvector<vertex_t> reversed_edgelist_minors(0, handle.get_stream());
-    std::optional<rmm::device_uvector<weight_t>> reversed_edgelist_weights{std::nullopt};
-
-    if (concatenated_edgelist_weights) {
-      auto edge_first =
-        thrust::make_zip_iterator(thrust::make_tuple(concatenated_edgelist_majors.begin(),
-                                                     concatenated_edgelist_minors.begin(),
-                                                     (*concatenated_edgelist_weights).begin()));
-      auto last =
-        thrust::partition(handle.get_thrust_policy(),
-                          edge_first,
-                          edge_first + concatenated_edgelist_majors.size(),
-                          is_not_self_loop_t<thrust::tuple<vertex_t, vertex_t, weight_t>>{});
-      reversed_edgelist_majors.resize(thrust::distance(edge_first, last), handle.get_stream());
-      reversed_edgelist_minors.resize(reversed_edgelist_majors.size(), handle.get_stream());
-      reversed_edgelist_weights =
-        rmm::device_uvector<weight_t>(reversed_edgelist_majors.size(), handle.get_stream());
-      thrust::copy(
-        handle.get_thrust_policy(),
-        edge_first,
-        edge_first + reversed_edgelist_majors.size(),
-        thrust::make_zip_iterator(thrust::make_tuple(reversed_edgelist_minors.begin(),
-                                                     reversed_edgelist_majors.begin(),
-                                                     (*reversed_edgelist_weights).begin())));
-    } else {
-      auto edge_first = thrust::make_zip_iterator(thrust::make_tuple(
-        concatenated_edgelist_majors.begin(), concatenated_edgelist_minors.begin()));
-      auto last       = thrust::partition(handle.get_thrust_policy(),
-                                    edge_first,
-                                    edge_first + concatenated_edgelist_majors.size(),
-                                    is_not_self_loop_t<thrust::tuple<vertex_t, vertex_t>>{});
-      reversed_edgelist_majors.resize(thrust::distance(edge_first, last), handle.get_stream());
-      reversed_edgelist_minors.resize(reversed_edgelist_majors.size(), handle.get_stream());
-      thrust::copy(handle.get_thrust_policy(),
-                   edge_first,
-                   edge_first + reversed_edgelist_majors.size(),
-                   thrust::make_zip_iterator(thrust::make_tuple(reversed_edgelist_minors.begin(),
-                                                                reversed_edgelist_majors.begin())));
-    }
-
-    std::tie(reversed_edgelist_majors, reversed_edgelist_minors, reversed_edgelist_weights) =
-      cugraph::detail::shuffle_edgelist_by_gpu_id(handle,
-                                                  std::move(reversed_edgelist_majors),
-                                                  std::move(reversed_edgelist_minors),
-                                                  std::move(reversed_edgelist_weights));
-
-    auto output_offset = concatenated_edgelist_majors.size();
-
-    concatenated_edgelist_majors.resize(
-      concatenated_edgelist_majors.size() + reversed_edgelist_majors.size(), handle.get_stream());
-    thrust::copy(handle.get_thrust_policy(),
-                 reversed_edgelist_majors.begin(),
-                 reversed_edgelist_majors.end(),
-                 concatenated_edgelist_majors.begin() + output_offset);
-    reversed_edgelist_majors.resize(0, handle.get_stream());
-    reversed_edgelist_majors.shrink_to_fit(handle.get_stream());
-
-    concatenated_edgelist_minors.resize(concatenated_edgelist_majors.size(), handle.get_stream());
-    thrust::copy(handle.get_thrust_policy(),
-                 reversed_edgelist_minors.begin(),
-                 reversed_edgelist_minors.end(),
-                 concatenated_edgelist_minors.begin() + output_offset);
-    reversed_edgelist_minors.resize(0, handle.get_stream());
-    reversed_edgelist_minors.shrink_to_fit(handle.get_stream());
-
-    if (concatenated_edgelist_weights) {
-      (*concatenated_edgelist_weights)
-        .resize(concatenated_edgelist_majors.size(), handle.get_stream());
-      thrust::copy(handle.get_thrust_policy(),
-                   (*reversed_edgelist_weights).begin(),
-                   (*reversed_edgelist_weights).end(),
-                   (*concatenated_edgelist_weights).begin() + output_offset);
-      (*reversed_edgelist_weights).resize(0, handle.get_stream());
-      (*reversed_edgelist_weights).shrink_to_fit(handle.get_stream());
-=======
   for (size_t i = 0; i < coarsened_edgelist_majors.size(); ++i) {
     coarsened_edgelist_majors[i].resize(
       h_concatenated_counts[i] + (h_reversed_counts ? (*h_reversed_counts)[i] : size_t{0}),
@@ -650,7 +533,6 @@
                        ((*h_reversed_displacements)[i] + (*h_reversed_counts)[i]),
                      (*coarsened_edgelist_weights)[i].begin() + h_concatenated_counts[i]);
       }
->>>>>>> f80bce7a
     }
   }
 
@@ -676,27 +558,10 @@
       thrust::unique(handle.get_thrust_policy(), unique_labels.begin(), unique_labels.end())),
     handle.get_stream());
 
-<<<<<<< HEAD
   // 4. create a graph
 
   auto [coarsened_graph, renumber_map] =
     create_graph_from_edgelist<vertex_t, edge_t, weight_t, store_transposed, multi_gpu>(
-=======
-  // 5. renumber
-
-  rmm::device_uvector<vertex_t> renumber_map_labels(0, handle.get_stream());
-  renumber_meta_t<vertex_t, edge_t, multi_gpu> meta{};
-  {
-    std::vector<vertex_t*> major_ptrs(coarsened_edgelist_majors.size());
-    std::vector<vertex_t*> minor_ptrs(major_ptrs.size());
-    std::vector<edge_t> counts(major_ptrs.size());
-    for (size_t i = 0; i < coarsened_edgelist_majors.size(); ++i) {
-      major_ptrs[i] = coarsened_edgelist_majors[i].data();
-      minor_ptrs[i] = coarsened_edgelist_minors[i].data();
-      counts[i]     = static_cast<edge_t>(coarsened_edgelist_majors[i].size());
-    }
-    std::tie(renumber_map_labels, meta) = renumber_edgelist<vertex_t, edge_t, multi_gpu>(
->>>>>>> f80bce7a
       handle,
       std::move(unique_labels),
       store_transposed ? std::move(concatenated_edgelist_minors)
@@ -708,37 +573,7 @@
       true,
       do_expensive_check);
 
-<<<<<<< HEAD
   return std::make_tuple(std::move(coarsened_graph), std::move(*renumber_map));
-=======
-  // 6. build a graph
-
-  std::vector<edgelist_t<vertex_t, edge_t, weight_t>> edgelists{};
-  edgelists.resize(graph_view.get_number_of_local_adj_matrix_partitions());
-  for (size_t i = 0; i < edgelists.size(); ++i) {
-    edgelists[i].p_src_vertices =
-      store_transposed ? coarsened_edgelist_minors[i].data() : coarsened_edgelist_majors[i].data();
-    edgelists[i].p_dst_vertices =
-      store_transposed ? coarsened_edgelist_majors[i].data() : coarsened_edgelist_minors[i].data();
-    edgelists[i].p_edge_weights =
-      coarsened_edgelist_weights
-        ? std::optional<weight_t const*>{(*coarsened_edgelist_weights)[i].data()}
-        : std::nullopt,
-    edgelists[i].number_of_edges = static_cast<edge_t>(coarsened_edgelist_majors[i].size());
-  }
-
-  return std::make_tuple(
-    std::make_unique<graph_t<vertex_t, edge_t, weight_t, store_transposed, multi_gpu>>(
-      handle,
-      edgelists,
-      graph_meta_t<vertex_t, edge_t, multi_gpu>{
-        meta.number_of_vertices,
-        meta.number_of_edges,
-        graph_properties_t{graph_view.is_symmetric(), false},
-        meta.partition,
-        meta.segment_offsets}),
-    std::move(renumber_map_labels));
->>>>>>> f80bce7a
 }
 
 // single-GPU version
@@ -839,31 +674,8 @@
       thrust::unique(handle.get_thrust_policy(), unique_labels.begin(), unique_labels.end())),
     handle.get_stream());
 
-<<<<<<< HEAD
   auto [coarsened_graph, renumber_map] =
     create_graph_from_edgelist<vertex_t, edge_t, weight_t, store_transposed, multi_gpu>(
-=======
-  auto [renumber_map_labels, meta] = renumber_edgelist<vertex_t, edge_t, multi_gpu>(
-    handle,
-    std::optional<rmm::device_uvector<vertex_t>>{std::move(unique_labels)},
-    coarsened_edgelist_majors.data(),
-    coarsened_edgelist_minors.data(),
-    static_cast<edge_t>(coarsened_edgelist_majors.size()),
-    do_expensive_check);
-
-  edgelist_t<vertex_t, edge_t, weight_t> edgelist{};
-  edgelist.p_src_vertices =
-    store_transposed ? coarsened_edgelist_minors.data() : coarsened_edgelist_majors.data();
-  edgelist.p_dst_vertices =
-    store_transposed ? coarsened_edgelist_majors.data() : coarsened_edgelist_minors.data();
-  edgelist.p_edge_weights  = coarsened_edgelist_weights
-                               ? std::optional<weight_t const*>{(*coarsened_edgelist_weights).data()}
-                               : std::nullopt;
-  edgelist.number_of_edges = static_cast<edge_t>(coarsened_edgelist_majors.size());
-
-  return std::make_tuple(
-    std::make_unique<graph_t<vertex_t, edge_t, weight_t, store_transposed, multi_gpu>>(
->>>>>>> f80bce7a
       handle,
       std::optional<rmm::device_uvector<vertex_t>>{std::move(unique_labels)},
       store_transposed ? std::move(coarsened_edgelist_minors)
