/*
 * Copyright (c) 2020-2022, NVIDIA CORPORATION.
 *
 * Licensed under the Apache License, Version 2.0 (the "License");
 * you may not use this file except in compliance with the License.
 * You may obtain a copy of the License at
 *
 *     http://www.apache.org/licenses/LICENSE-2.0
 *
 * Unless required by applicable law or agreed to in writing, software
 * distributed under the License is distributed on an "AS IS" BASIS,
 * WITHOUT WARRANTIES OR CONDITIONS OF ANY KIND, either express or implied.
 * See the License for the specific language governing permissions and
 * limitations under the License.
 */
#pragma once

#include <cugraph/detail/decompress_matrix_partition.cuh>
#include <cugraph/detail/graph_utils.cuh>
#include <cugraph/detail/shuffle_wrappers.hpp>
#include <cugraph/graph.hpp>
#include <cugraph/graph_functions.hpp>
#include <cugraph/graph_view.hpp>
#include <cugraph/prims/copy_to_adj_matrix_row_col.cuh>
#include <cugraph/prims/row_col_properties.cuh>
#include <cugraph/utilities/error.hpp>

#include <raft/handle.hpp>
#include <rmm/device_uvector.hpp>
#include <rmm/exec_policy.hpp>

#include <thrust/copy.h>
#include <thrust/iterator/discard_iterator.h>
#include <thrust/scan.h>
#include <thrust/sort.h>
#include <thrust/tuple.h>

#include <algorithm>
#include <iterator>
#include <numeric>
#include <tuple>
#include <utility>

namespace cugraph {

namespace {

template <typename EdgeTupleType>
struct is_not_lower_triangular_t {
  __device__ bool operator()(EdgeTupleType e) const
  {
    return thrust::get<0>(e) < thrust::get<1>(e);
  }
};

template <typename EdgeTupleType>
struct is_not_self_loop_t {
  __device__ bool operator()(EdgeTupleType e) const
  {
    return thrust::get<0>(e) != thrust::get<1>(e);
  }
};

template <typename vertex_t, typename edge_t, typename weight_t>
edge_t groupby_e_and_coarsen_edgelist(vertex_t* edgelist_majors /* [INOUT] */,
                                      vertex_t* edgelist_minors /* [INOUT] */,
                                      std::optional<weight_t*> edgelist_weights /* [INOUT] */,
                                      edge_t number_of_edges,
                                      rmm::cuda_stream_view stream_view)
{
  auto pair_first = thrust::make_zip_iterator(thrust::make_tuple(edgelist_majors, edgelist_minors));

  if (edgelist_weights) {
    thrust::sort_by_key(
      rmm::exec_policy(stream_view), pair_first, pair_first + number_of_edges, *edgelist_weights);

    auto num_uniques =
      thrust::count_if(rmm::exec_policy(stream_view),
                       thrust::make_counting_iterator(size_t{0}),
                       thrust::make_counting_iterator(static_cast<size_t>(number_of_edges)),
                       detail::is_first_in_run_pair_t<vertex_t>{edgelist_majors, edgelist_minors});

    rmm::device_uvector<vertex_t> tmp_edgelist_majors(num_uniques, stream_view);
    rmm::device_uvector<vertex_t> tmp_edgelist_minors(tmp_edgelist_majors.size(), stream_view);
    rmm::device_uvector<weight_t> tmp_edgelist_weights(tmp_edgelist_majors.size(), stream_view);
    thrust::reduce_by_key(rmm::exec_policy(stream_view),
                          pair_first,
                          pair_first + number_of_edges,
                          (*edgelist_weights),
                          thrust::make_zip_iterator(thrust::make_tuple(
                            tmp_edgelist_majors.begin(), tmp_edgelist_minors.begin())),
                          tmp_edgelist_weights.begin());

    auto edge_first = thrust::make_zip_iterator(thrust::make_tuple(
      tmp_edgelist_majors.begin(), tmp_edgelist_minors.begin(), tmp_edgelist_weights.begin()));
    thrust::copy(rmm::exec_policy(stream_view),
                 edge_first,
                 edge_first + num_uniques,
                 thrust::make_zip_iterator(
                   thrust::make_tuple(edgelist_majors, edgelist_minors, *edgelist_weights)));

    return num_uniques;
  } else {
    thrust::sort(rmm::exec_policy(stream_view), pair_first, pair_first + number_of_edges);
    return static_cast<edge_t>(thrust::distance(
      pair_first,
      thrust::unique(rmm::exec_policy(stream_view), pair_first, pair_first + number_of_edges)));
  }
}

template <typename vertex_t,
          typename edge_t,
          typename weight_t,
          bool multi_gpu,
          typename AdjMatrixMinorLabelInputWrapper>
std::tuple<rmm::device_uvector<vertex_t>,
           rmm::device_uvector<vertex_t>,
           std::optional<rmm::device_uvector<weight_t>>>
decompress_matrix_partition_to_relabeled_and_grouped_and_coarsened_edgelist(
  raft::handle_t const& handle,
  matrix_partition_device_view_t<vertex_t, edge_t, weight_t, multi_gpu> const matrix_partition,
  vertex_t const* major_label_first,
  AdjMatrixMinorLabelInputWrapper const minor_label_input,
  std::optional<std::vector<vertex_t>> const& segment_offsets,
  bool lower_triangular_only)
{
  static_assert(std::is_same_v<typename AdjMatrixMinorLabelInputWrapper::value_type, vertex_t>);

  // FIXME: it might be possible to directly create relabled & coarsened edgelist from the
  // compressed sparse format to save memory

  rmm::device_uvector<vertex_t> edgelist_majors(matrix_partition.get_number_of_edges(),
                                                handle.get_stream());
  rmm::device_uvector<vertex_t> edgelist_minors(edgelist_majors.size(), handle.get_stream());
  auto edgelist_weights = matrix_partition.get_weights()
                            ? std::make_optional<rmm::device_uvector<weight_t>>(
                                edgelist_majors.size(), handle.get_stream())
                            : std::nullopt;
  detail::decompress_matrix_partition_to_edgelist(
    handle,
    matrix_partition,
    edgelist_majors.data(),
    edgelist_minors.data(),
    edgelist_weights ? std::optional<weight_t*>{(*edgelist_weights).data()} : std::nullopt,
    segment_offsets);

  auto pair_first =
    thrust::make_zip_iterator(thrust::make_tuple(edgelist_majors.begin(), edgelist_minors.begin()));
  thrust::transform(handle.get_thrust_policy(),
                    pair_first,
                    pair_first + edgelist_majors.size(),
                    pair_first,
                    [major_label_first,
                     minor_label_input,
                     major_first = matrix_partition.get_major_first(),
                     minor_first = matrix_partition.get_minor_first()] __device__(auto val) {
                      return thrust::make_tuple(
                        *(major_label_first + (thrust::get<0>(val) - major_first)),
                        minor_label_input.get(thrust::get<1>(val) - minor_first));
                    });

  if (lower_triangular_only) {
    if (edgelist_weights) {
      auto edge_first = thrust::make_zip_iterator(thrust::make_tuple(
        edgelist_majors.begin(), edgelist_minors.begin(), (*edgelist_weights).begin()));
      edgelist_majors.resize(
        thrust::distance(
          edge_first,
          thrust::remove_if(
            handle.get_thrust_policy(),
            edge_first,
            edge_first + edgelist_majors.size(),
            is_not_lower_triangular_t<thrust::tuple<vertex_t, vertex_t, weight_t>>{})),
        handle.get_stream());
      edgelist_majors.shrink_to_fit(handle.get_stream());
      edgelist_minors.resize(edgelist_majors.size(), handle.get_stream());
      edgelist_minors.shrink_to_fit(handle.get_stream());
      (*edgelist_weights).resize(edgelist_majors.size(), handle.get_stream());
      (*edgelist_weights).shrink_to_fit(handle.get_stream());
    } else {
      auto edge_first = thrust::make_zip_iterator(
        thrust::make_tuple(edgelist_majors.begin(), edgelist_minors.begin()));
      edgelist_majors.resize(
        thrust::distance(
          edge_first,
          thrust::remove_if(handle.get_thrust_policy(),
                            edge_first,
                            edge_first + edgelist_majors.size(),
                            is_not_lower_triangular_t<thrust::tuple<vertex_t, vertex_t>>{})),
        handle.get_stream());
      edgelist_majors.shrink_to_fit(handle.get_stream());
      edgelist_minors.resize(edgelist_majors.size(), handle.get_stream());
      edgelist_minors.shrink_to_fit(handle.get_stream());
    }
  }

  auto number_of_edges = groupby_e_and_coarsen_edgelist(
    edgelist_majors.data(),
    edgelist_minors.data(),
    edgelist_weights ? std::optional<weight_t*>{(*edgelist_weights).data()} : std::nullopt,
    static_cast<edge_t>(edgelist_majors.size()),
    handle.get_stream());
  edgelist_majors.resize(number_of_edges, handle.get_stream());
  edgelist_majors.shrink_to_fit(handle.get_stream());
  edgelist_minors.resize(number_of_edges, handle.get_stream());
  edgelist_minors.shrink_to_fit(handle.get_stream());
  if (edgelist_weights) {
    (*edgelist_weights).resize(number_of_edges, handle.get_stream());
    (*edgelist_weights).shrink_to_fit(handle.get_stream());
  }

  return std::make_tuple(
    std::move(edgelist_majors), std::move(edgelist_minors), std::move(edgelist_weights));
}

}  // namespace

namespace detail {

// multi-GPU version
template <typename vertex_t,
          typename edge_t,
          typename weight_t,
          bool store_transposed,
          bool multi_gpu>
std::enable_if_t<multi_gpu,
                 std::tuple<graph_t<vertex_t, edge_t, weight_t, store_transposed, multi_gpu>,
                            rmm::device_uvector<vertex_t>>>
coarsen_graph(
  raft::handle_t const& handle,
  graph_view_t<vertex_t, edge_t, weight_t, store_transposed, multi_gpu> const& graph_view,
  vertex_t const* labels,
  bool do_expensive_check)
{
  auto& comm               = handle.get_comms();
  auto const comm_size     = comm.get_size();
  auto const comm_rank     = comm.get_rank();
  auto& row_comm           = handle.get_subcomm(cugraph::partition_2d::key_naming_t().row_name());
  auto const row_comm_size = row_comm.get_size();
  auto const row_comm_rank = row_comm.get_rank();
  auto& col_comm           = handle.get_subcomm(cugraph::partition_2d::key_naming_t().col_name());
  auto const col_comm_size = col_comm.get_size();
  auto const col_comm_rank = col_comm.get_rank();

  if (do_expensive_check) {
    // currently, nothing to do
  }

  // 1. construct coarsened edge lists from each local partition (if the input graph is symmetric,
  // start with only the lower triangular edges after relabeling, this is to prevent edge weights in
  // the coarsened graph becoming asymmmetric due to limited floatping point resolution)

  bool lower_triangular_only = graph_view.is_symmetric();

  std::conditional_t<
    store_transposed,
    row_properties_t<graph_view_t<vertex_t, edge_t, weight_t, store_transposed, multi_gpu>,
                     vertex_t>,
    col_properties_t<graph_view_t<vertex_t, edge_t, weight_t, store_transposed, multi_gpu>,
                     vertex_t>>
    adj_matrix_minor_labels(handle, graph_view);
  if constexpr (store_transposed) {
    copy_to_adj_matrix_row(handle, graph_view, labels, adj_matrix_minor_labels);
  } else {
    copy_to_adj_matrix_col(handle, graph_view, labels, adj_matrix_minor_labels);
  }

  std::vector<rmm::device_uvector<vertex_t>> coarsened_edgelist_majors{};
  std::vector<rmm::device_uvector<vertex_t>> coarsened_edgelist_minors{};
  auto coarsened_edgelist_weights =
    graph_view.is_weighted() ? std::make_optional<std::vector<rmm::device_uvector<weight_t>>>({})
                             : std::nullopt;
  coarsened_edgelist_majors.reserve(graph_view.get_number_of_local_adj_matrix_partitions());
  coarsened_edgelist_minors.reserve(coarsened_edgelist_majors.size());
  if (coarsened_edgelist_weights) {
    (*coarsened_edgelist_weights).reserve(coarsened_edgelist_majors.size());
  }
  for (size_t i = 0; i < graph_view.get_number_of_local_adj_matrix_partitions(); ++i) {
    // 1-1. locally construct coarsened edge list

    rmm::device_uvector<vertex_t> major_labels(
      store_transposed ? graph_view.get_number_of_local_adj_matrix_partition_cols(i)
                       : graph_view.get_number_of_local_adj_matrix_partition_rows(i),
      handle.get_stream());
    device_bcast(col_comm,
                 labels,
                 major_labels.data(),
                 major_labels.size(),
                 static_cast<int>(i),
                 handle.get_stream());

    auto [edgelist_majors, edgelist_minors, edgelist_weights] =
      decompress_matrix_partition_to_relabeled_and_grouped_and_coarsened_edgelist(
        handle,
        matrix_partition_device_view_t<vertex_t, edge_t, weight_t, multi_gpu>(
          graph_view.get_matrix_partition_view(i)),
        major_labels.data(),
        adj_matrix_minor_labels.device_view(),
        graph_view.get_local_adj_matrix_partition_segment_offsets(i),
        lower_triangular_only);

    // 1-2. globally shuffle

    std::tie(edgelist_majors, edgelist_minors, edgelist_weights) =
      cugraph::detail::shuffle_edgelist_by_gpu_id(handle,
                                                  std::move(edgelist_majors),
                                                  std::move(edgelist_minors),
                                                  std::move(edgelist_weights));

    // 1-3. groupby and coarsen again

    auto coarsened_size = groupby_e_and_coarsen_edgelist(
      edgelist_majors.data(),
      edgelist_minors.data(),
      edgelist_weights ? std::optional<weight_t*>{(*edgelist_weights).data()} : std::nullopt,
      edgelist_majors.size(),
      handle.get_stream());
    edgelist_majors.resize(coarsened_size, handle.get_stream());
    edgelist_majors.shrink_to_fit(handle.get_stream());
    edgelist_minors.resize(edgelist_majors.size(), handle.get_stream());
    edgelist_minors.shrink_to_fit(handle.get_stream());
    if (edgelist_weights) {
      (*edgelist_weights).resize(edgelist_majors.size(), handle.get_stream());
      (*edgelist_weights).shrink_to_fit(handle.get_stream());
    }

    coarsened_edgelist_majors.push_back(std::move(edgelist_majors));
    coarsened_edgelist_minors.push_back(std::move(edgelist_minors));
    if (edgelist_weights) { (*coarsened_edgelist_weights).push_back(std::move(*edgelist_weights)); }
  }

  // 2. concatenate and groupby and coarsen again (and if the input graph is symmetric, 1) create a
  // copy excluding self loops, 2) globally shuffle, and 3) concatenate again)

  edge_t tot_count{0};
  for (size_t i = 0; i < coarsened_edgelist_majors.size(); ++i) {
    tot_count += coarsened_edgelist_majors[i].size();
  }

  rmm::device_uvector<vertex_t> concatenated_edgelist_majors(tot_count, handle.get_stream());
  size_t major_offset{0};
  for (size_t i = 0; i < coarsened_edgelist_majors.size(); ++i) {
    thrust::copy(handle.get_thrust_policy(),
                 coarsened_edgelist_majors[i].begin(),
                 coarsened_edgelist_majors[i].end(),
                 concatenated_edgelist_majors.begin() + major_offset);
    major_offset += coarsened_edgelist_majors[i].size();
    coarsened_edgelist_majors[i].resize(0, handle.get_stream());
    coarsened_edgelist_majors[i].shrink_to_fit(handle.get_stream());
  }

  rmm::device_uvector<vertex_t> concatenated_edgelist_minors(tot_count, handle.get_stream());
  size_t minor_offset{0};
  for (size_t i = 0; i < coarsened_edgelist_minors.size(); ++i) {
    thrust::copy(handle.get_thrust_policy(),
                 coarsened_edgelist_minors[i].begin(),
                 coarsened_edgelist_minors[i].end(),
                 concatenated_edgelist_minors.begin() + minor_offset);
    minor_offset += coarsened_edgelist_minors[i].size();
    coarsened_edgelist_minors[i].resize(0, handle.get_stream());
    coarsened_edgelist_minors[i].shrink_to_fit(handle.get_stream());
  }

  std::optional<rmm::device_uvector<weight_t>> concatenated_edgelist_weights{std::nullopt};
  if (coarsened_edgelist_weights) {
    concatenated_edgelist_weights = rmm::device_uvector<weight_t>(tot_count, handle.get_stream());
    size_t weight_offset{0};
    for (size_t i = 0; i < (*coarsened_edgelist_weights).size(); ++i) {
      thrust::copy(handle.get_thrust_policy(),
                   (*coarsened_edgelist_weights)[i].begin(),
                   (*coarsened_edgelist_weights)[i].end(),
                   (*concatenated_edgelist_weights).begin() + weight_offset);
      weight_offset += (*coarsened_edgelist_weights)[i].size();
      (*coarsened_edgelist_weights)[i].resize(0, handle.get_stream());
      (*coarsened_edgelist_weights)[i].shrink_to_fit(handle.get_stream());
    }
  }

  auto concatenated_and_coarsened_size = groupby_e_and_coarsen_edgelist(
    concatenated_edgelist_majors.data(),
    concatenated_edgelist_minors.data(),
    concatenated_edgelist_weights
      ? std::optional<weight_t*>{(*concatenated_edgelist_weights).data()}
      : std::nullopt,
    concatenated_edgelist_majors.size(),
    handle.get_stream());
  concatenated_edgelist_majors.resize(concatenated_and_coarsened_size, handle.get_stream());
  concatenated_edgelist_majors.shrink_to_fit(handle.get_stream());
  concatenated_edgelist_minors.resize(concatenated_edgelist_majors.size(), handle.get_stream());
  concatenated_edgelist_minors.shrink_to_fit(handle.get_stream());
  if (concatenated_edgelist_weights) {
    (*concatenated_edgelist_weights)
      .resize(concatenated_edgelist_majors.size(), handle.get_stream());
    (*concatenated_edgelist_weights).shrink_to_fit(handle.get_stream());
  }

  if (lower_triangular_only) {
    rmm::device_uvector<vertex_t> reversed_edgelist_majors(0, handle.get_stream());
    rmm::device_uvector<vertex_t> reversed_edgelist_minors(0, handle.get_stream());
    std::optional<rmm::device_uvector<weight_t>> reversed_edgelist_weights{std::nullopt};

    if (concatenated_edgelist_weights) {
      auto edge_first =
        thrust::make_zip_iterator(thrust::make_tuple(concatenated_edgelist_majors.begin(),
                                                     concatenated_edgelist_minors.begin(),
                                                     (*concatenated_edgelist_weights).begin()));
      auto last =
        thrust::partition(handle.get_thrust_policy(),
                          edge_first,
                          edge_first + concatenated_edgelist_majors.size(),
                          is_not_self_loop_t<thrust::tuple<vertex_t, vertex_t, weight_t>>{});
      reversed_edgelist_majors.resize(thrust::distance(edge_first, last), handle.get_stream());
      reversed_edgelist_minors.resize(reversed_edgelist_majors.size(), handle.get_stream());
      reversed_edgelist_weights =
        rmm::device_uvector<weight_t>(reversed_edgelist_majors.size(), handle.get_stream());
      thrust::copy(
        handle.get_thrust_policy(),
        edge_first,
        edge_first + reversed_edgelist_majors.size(),
        thrust::make_zip_iterator(thrust::make_tuple(reversed_edgelist_minors.begin(),
                                                     reversed_edgelist_majors.begin(),
                                                     (*reversed_edgelist_weights).begin())));
    } else {
      auto edge_first = thrust::make_zip_iterator(thrust::make_tuple(
        concatenated_edgelist_majors.begin(), concatenated_edgelist_minors.begin()));
      auto last       = thrust::partition(handle.get_thrust_policy(),
                                    edge_first,
                                    edge_first + concatenated_edgelist_majors.size(),
                                    is_not_self_loop_t<thrust::tuple<vertex_t, vertex_t>>{});
      reversed_edgelist_majors.resize(thrust::distance(edge_first, last), handle.get_stream());
      reversed_edgelist_minors.resize(reversed_edgelist_majors.size(), handle.get_stream());
      thrust::copy(handle.get_thrust_policy(),
                   edge_first,
                   edge_first + reversed_edgelist_majors.size(),
                   thrust::make_zip_iterator(thrust::make_tuple(reversed_edgelist_minors.begin(),
                                                                reversed_edgelist_majors.begin())));
    }

    std::tie(reversed_edgelist_majors, reversed_edgelist_minors, reversed_edgelist_weights) =
      cugraph::detail::shuffle_edgelist_by_gpu_id(handle,
                                                  std::move(reversed_edgelist_majors),
                                                  std::move(reversed_edgelist_minors),
                                                  std::move(reversed_edgelist_weights));

    auto output_offset = concatenated_edgelist_majors.size();

    concatenated_edgelist_majors.resize(
      concatenated_edgelist_majors.size() + reversed_edgelist_majors.size(), handle.get_stream());
    thrust::copy(handle.get_thrust_policy(),
                 reversed_edgelist_majors.begin(),
                 reversed_edgelist_majors.end(),
                 concatenated_edgelist_majors.begin() + output_offset);
    reversed_edgelist_majors.resize(0, handle.get_stream());
    reversed_edgelist_majors.shrink_to_fit(handle.get_stream());

    concatenated_edgelist_minors.resize(concatenated_edgelist_majors.size(), handle.get_stream());
    thrust::copy(handle.get_thrust_policy(),
                 reversed_edgelist_minors.begin(),
                 reversed_edgelist_minors.end(),
                 concatenated_edgelist_minors.begin() + output_offset);
    reversed_edgelist_minors.resize(0, handle.get_stream());
    reversed_edgelist_minors.shrink_to_fit(handle.get_stream());

    if (concatenated_edgelist_weights) {
      (*concatenated_edgelist_weights)
        .resize(concatenated_edgelist_majors.size(), handle.get_stream());
      thrust::copy(handle.get_thrust_policy(),
                   (*reversed_edgelist_weights).begin(),
                   (*reversed_edgelist_weights).end(),
                   (*concatenated_edgelist_weights).begin() + output_offset);
      (*reversed_edgelist_weights).resize(0, handle.get_stream());
      (*reversed_edgelist_weights).shrink_to_fit(handle.get_stream());
    }
  }

  // 3. find unique labels for this GPU

  rmm::device_uvector<vertex_t> unique_labels(graph_view.get_number_of_local_vertices(),
                                              handle.get_stream());
  thrust::copy(
    handle.get_thrust_policy(), labels, labels + unique_labels.size(), unique_labels.begin());
  thrust::sort(handle.get_thrust_policy(), unique_labels.begin(), unique_labels.end());
  unique_labels.resize(
    thrust::distance(
      unique_labels.begin(),
      thrust::unique(handle.get_thrust_policy(), unique_labels.begin(), unique_labels.end())),
    handle.get_stream());

  unique_labels = cugraph::detail::shuffle_vertices_by_gpu_id(handle, std::move(unique_labels));

  thrust::sort(handle.get_thrust_policy(), unique_labels.begin(), unique_labels.end());
  unique_labels.resize(
    thrust::distance(
      unique_labels.begin(),
      thrust::unique(handle.get_thrust_policy(), unique_labels.begin(), unique_labels.end())),
    handle.get_stream());

  // 4. create a graph

  auto [coarsened_graph, renumber_map] =
    create_graph_from_edgelist<vertex_t, edge_t, weight_t, store_transposed, multi_gpu>(
      handle,
      std::move(unique_labels),
      store_transposed ? std::move(concatenated_edgelist_minors)
                       : std::move(concatenated_edgelist_majors),
      store_transposed ? std::move(concatenated_edgelist_majors)
                       : std::move(concatenated_edgelist_minors),
      std::move(concatenated_edgelist_weights),
      graph_properties_t{graph_view.is_symmetric(), false},
      true,
      do_expensive_check);

<<<<<<< HEAD
  return std::make_tuple(
    std::make_unique<graph_t<vertex_t, edge_t, weight_t, store_transposed, multi_gpu>>(
      handle,
      edgelists,
      graph_meta_t<vertex_t, edge_t, multi_gpu>{
        meta.number_of_vertices,
        meta.number_of_edges,
        graph_properties_t{graph_view.is_symmetric(), false},
        meta.partition,
        meta.segment_offsets}),
    std::move(renumber_map_labels));
=======
  return std::make_tuple(std::move(coarsened_graph), std::move(*renumber_map));
>>>>>>> 5177e86a
}

// single-GPU version
template <typename vertex_t,
          typename edge_t,
          typename weight_t,
          bool store_transposed,
          bool multi_gpu>
std::enable_if_t<!multi_gpu,
                 std::tuple<graph_t<vertex_t, edge_t, weight_t, store_transposed, multi_gpu>,
                            rmm::device_uvector<vertex_t>>>
coarsen_graph(
  raft::handle_t const& handle,
  graph_view_t<vertex_t, edge_t, weight_t, store_transposed, multi_gpu> const& graph_view,
  vertex_t const* labels,
  bool do_expensive_check)
{
  if (do_expensive_check) {
    // currently, nothing to do
  }

  bool lower_triangular_only = graph_view.is_symmetric();

  auto [coarsened_edgelist_majors, coarsened_edgelist_minors, coarsened_edgelist_weights] =
    decompress_matrix_partition_to_relabeled_and_grouped_and_coarsened_edgelist(
      handle,
      matrix_partition_device_view_t<vertex_t, edge_t, weight_t, multi_gpu>(
        graph_view.get_matrix_partition_view()),
      labels,
      detail::minor_properties_device_view_t<vertex_t, vertex_t const*>(labels),
      graph_view.get_local_adj_matrix_partition_segment_offsets(0),
      lower_triangular_only);

  if (lower_triangular_only) {
    if (coarsened_edgelist_weights) {
      auto edge_first =
        thrust::make_zip_iterator(thrust::make_tuple(coarsened_edgelist_majors.begin(),
                                                     coarsened_edgelist_minors.begin(),
                                                     (*coarsened_edgelist_weights).begin()));
      auto last =
        thrust::partition(handle.get_thrust_policy(),
                          edge_first,
                          edge_first + coarsened_edgelist_majors.size(),
                          is_not_self_loop_t<thrust::tuple<vertex_t, vertex_t, weight_t>>{});

      auto cur_size      = coarsened_edgelist_majors.size();
      auto reversed_size = static_cast<size_t>(thrust::distance(edge_first, last));

      coarsened_edgelist_majors.resize(cur_size + reversed_size, handle.get_stream());
      coarsened_edgelist_minors.resize(coarsened_edgelist_majors.size(), handle.get_stream());
      (*coarsened_edgelist_weights).resize(coarsened_edgelist_majors.size(), handle.get_stream());

      edge_first =
        thrust::make_zip_iterator(thrust::make_tuple(coarsened_edgelist_majors.begin(),
                                                     coarsened_edgelist_minors.begin(),
                                                     (*coarsened_edgelist_weights).begin()));
      thrust::copy(
        handle.get_thrust_policy(),
        edge_first,
        edge_first + reversed_size,
        thrust::make_zip_iterator(thrust::make_tuple(coarsened_edgelist_minors.begin(),
                                                     coarsened_edgelist_majors.begin(),
                                                     (*coarsened_edgelist_weights).begin())) +
          cur_size);
    } else {
      auto edge_first = thrust::make_zip_iterator(
        thrust::make_tuple(coarsened_edgelist_majors.begin(), coarsened_edgelist_minors.begin()));
      auto last = thrust::partition(handle.get_thrust_policy(),
                                    edge_first,
                                    edge_first + coarsened_edgelist_majors.size(),
                                    is_not_self_loop_t<thrust::tuple<vertex_t, vertex_t>>{});

      auto cur_size      = coarsened_edgelist_majors.size();
      auto reversed_size = static_cast<size_t>(thrust::distance(edge_first, last));

      coarsened_edgelist_majors.resize(cur_size + reversed_size, handle.get_stream());
      coarsened_edgelist_minors.resize(coarsened_edgelist_majors.size(), handle.get_stream());

      edge_first = thrust::make_zip_iterator(
        thrust::make_tuple(coarsened_edgelist_majors.begin(), coarsened_edgelist_minors.begin()));
      thrust::copy(handle.get_thrust_policy(),
                   edge_first,
                   edge_first + reversed_size,
                   thrust::make_zip_iterator(thrust::make_tuple(
                     coarsened_edgelist_minors.begin(), coarsened_edgelist_majors.begin())) +
                     cur_size);
    }
  }

  rmm::device_uvector<vertex_t> unique_labels(graph_view.get_number_of_vertices(),
                                              handle.get_stream());
  thrust::copy(
    handle.get_thrust_policy(), labels, labels + unique_labels.size(), unique_labels.begin());
  thrust::sort(handle.get_thrust_policy(), unique_labels.begin(), unique_labels.end());
  unique_labels.resize(
    thrust::distance(
      unique_labels.begin(),
      thrust::unique(handle.get_thrust_policy(), unique_labels.begin(), unique_labels.end())),
    handle.get_stream());

  auto [coarsened_graph, renumber_map] =
    create_graph_from_edgelist<vertex_t, edge_t, weight_t, store_transposed, multi_gpu>(
      handle,
      std::optional<rmm::device_uvector<vertex_t>>{std::move(unique_labels)},
      store_transposed ? std::move(coarsened_edgelist_minors)
                       : std::move(coarsened_edgelist_majors),
      store_transposed ? std::move(coarsened_edgelist_majors)
                       : std::move(coarsened_edgelist_minors),
      std::move(coarsened_edgelist_weights),
      graph_properties_t{graph_view.is_symmetric(), false},
      true,
      do_expensive_check);

  return std::make_tuple(std::move(coarsened_graph), std::move(*renumber_map));
}

}  // namespace detail

template <typename vertex_t,
          typename edge_t,
          typename weight_t,
          bool store_transposed,
          bool multi_gpu>
std::tuple<graph_t<vertex_t, edge_t, weight_t, store_transposed, multi_gpu>,
           rmm::device_uvector<vertex_t>>
coarsen_graph(
  raft::handle_t const& handle,
  graph_view_t<vertex_t, edge_t, weight_t, store_transposed, multi_gpu> const& graph_view,
  vertex_t const* labels,
  bool do_expensive_check)
{
  return detail::coarsen_graph(handle, graph_view, labels, do_expensive_check);
}

}  // namespace cugraph<|MERGE_RESOLUTION|>--- conflicted
+++ resolved
@@ -510,21 +510,7 @@
       true,
       do_expensive_check);
 
-<<<<<<< HEAD
-  return std::make_tuple(
-    std::make_unique<graph_t<vertex_t, edge_t, weight_t, store_transposed, multi_gpu>>(
-      handle,
-      edgelists,
-      graph_meta_t<vertex_t, edge_t, multi_gpu>{
-        meta.number_of_vertices,
-        meta.number_of_edges,
-        graph_properties_t{graph_view.is_symmetric(), false},
-        meta.partition,
-        meta.segment_offsets}),
-    std::move(renumber_map_labels));
-=======
   return std::make_tuple(std::move(coarsened_graph), std::move(*renumber_map));
->>>>>>> 5177e86a
 }
 
 // single-GPU version
