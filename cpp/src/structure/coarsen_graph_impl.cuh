/*
 * Copyright (c) 2020-2022, NVIDIA CORPORATION.
 *
 * Licensed under the Apache License, Version 2.0 (the "License");
 * you may not use this file except in compliance with the License.
 * You may obtain a copy of the License at
 *
 *     http://www.apache.org/licenses/LICENSE-2.0
 *
 * Unless required by applicable law or agreed to in writing, software
 * distributed under the License is distributed on an "AS IS" BASIS,
 * WITHOUT WARRANTIES OR CONDITIONS OF ANY KIND, either express or implied.
 * See the License for the specific language governing permissions and
 * limitations under the License.
 */
#pragma once

#include <cugraph/detail/decompress_matrix_partition.cuh>
#include <cugraph/detail/graph_utils.cuh>
#include <cugraph/detail/shuffle_wrappers.hpp>
#include <cugraph/graph.hpp>
#include <cugraph/graph_functions.hpp>
#include <cugraph/graph_view.hpp>
#include <cugraph/prims/copy_to_adj_matrix_row_col.cuh>
#include <cugraph/prims/row_col_properties.cuh>
#include <cugraph/utilities/error.hpp>

#include <raft/handle.hpp>
#include <rmm/device_uvector.hpp>
#include <rmm/exec_policy.hpp>

#include <thrust/copy.h>
#include <thrust/iterator/discard_iterator.h>
#include <thrust/scan.h>
#include <thrust/sort.h>
#include <thrust/tuple.h>

#include <algorithm>
#include <iterator>
#include <numeric>
#include <tuple>
#include <utility>

namespace cugraph {

namespace {

template <typename EdgeTupleType>
struct is_not_lower_triangular_t {
  __device__ bool operator()(EdgeTupleType e) const
  {
    return thrust::get<0>(e) < thrust::get<1>(e);
  }
};

template <typename EdgeTupleType>
struct is_not_self_loop_t {
  __device__ bool operator()(EdgeTupleType e) const
  {
    return thrust::get<0>(e) != thrust::get<1>(e);
  }
};

template <typename vertex_t, typename weight_t>
std::tuple<rmm::device_uvector<vertex_t>,
           rmm::device_uvector<vertex_t>,
           std::optional<rmm::device_uvector<weight_t>>>
groupby_e_and_coarsen_edgelist(rmm::device_uvector<vertex_t>&& edgelist_majors,
                               rmm::device_uvector<vertex_t>&& edgelist_minors,
                               std::optional<rmm::device_uvector<weight_t>>&& edgelist_weights,
                               rmm::cuda_stream_view stream_view)
{
  auto pair_first =
    thrust::make_zip_iterator(thrust::make_tuple(edgelist_majors.begin(), edgelist_minors.begin()));

  if (edgelist_weights) {
    thrust::sort_by_key(rmm::exec_policy(stream_view),
                        pair_first,
                        pair_first + edgelist_majors.size(),
                        (*edgelist_weights).begin());

    auto num_uniques = thrust::count_if(
      rmm::exec_policy(stream_view),
      thrust::make_counting_iterator(size_t{0}),
      thrust::make_counting_iterator(edgelist_majors.size()),
      detail::is_first_in_run_pair_t<vertex_t>{edgelist_majors.data(), edgelist_minors.data()});

    rmm::device_uvector<vertex_t> tmp_edgelist_majors(num_uniques, stream_view);
    rmm::device_uvector<vertex_t> tmp_edgelist_minors(tmp_edgelist_majors.size(), stream_view);
    rmm::device_uvector<weight_t> tmp_edgelist_weights(tmp_edgelist_majors.size(), stream_view);
    thrust::reduce_by_key(rmm::exec_policy(stream_view),
                          pair_first,
                          pair_first + edgelist_majors.size(),
                          (*edgelist_weights).begin(),
                          thrust::make_zip_iterator(thrust::make_tuple(
                            tmp_edgelist_majors.begin(), tmp_edgelist_minors.begin())),
                          tmp_edgelist_weights.begin());

    edgelist_majors.resize(0, stream_view);
    edgelist_majors.shrink_to_fit(stream_view);
    edgelist_minors.resize(0, stream_view);
    edgelist_minors.shrink_to_fit(stream_view);
    (*edgelist_weights).resize(0, stream_view);
    (*edgelist_weights).shrink_to_fit(stream_view);

    return std::make_tuple(std::move(tmp_edgelist_majors),
                           std::move(tmp_edgelist_minors),
                           std::move(tmp_edgelist_weights));
  } else {
    thrust::sort(rmm::exec_policy(stream_view), pair_first, pair_first + edgelist_majors.size());
    auto num_uniques = static_cast<size_t>(thrust::distance(
      pair_first,
      thrust::unique(
        rmm::exec_policy(stream_view), pair_first, pair_first + edgelist_majors.size())));
    edgelist_majors.resize(num_uniques, stream_view);
    edgelist_majors.shrink_to_fit(stream_view);
    edgelist_minors.resize(num_uniques, stream_view);
    edgelist_minors.shrink_to_fit(stream_view);

    return std::make_tuple(std::move(edgelist_majors), std::move(edgelist_minors), std::nullopt);
  }
}

template <typename vertex_t,
          typename edge_t,
          typename weight_t,
          bool multi_gpu,
          typename AdjMatrixMinorLabelInputWrapper>
std::tuple<rmm::device_uvector<vertex_t>,
           rmm::device_uvector<vertex_t>,
           std::optional<rmm::device_uvector<weight_t>>>
decompress_matrix_partition_to_relabeled_and_grouped_and_coarsened_edgelist(
  raft::handle_t const& handle,
  matrix_partition_device_view_t<vertex_t, edge_t, weight_t, multi_gpu> const matrix_partition,
  vertex_t const* major_label_first,
  AdjMatrixMinorLabelInputWrapper const minor_label_input,
  std::optional<std::vector<vertex_t>> const& segment_offsets,
  bool lower_triangular_only)
{
  static_assert(std::is_same_v<typename AdjMatrixMinorLabelInputWrapper::value_type, vertex_t>);

  // FIXME: it might be possible to directly create relabled & coarsened edgelist from the
  // compressed sparse format to save memory

  rmm::device_uvector<vertex_t> edgelist_majors(matrix_partition.get_number_of_edges(),
                                                handle.get_stream());
  rmm::device_uvector<vertex_t> edgelist_minors(edgelist_majors.size(), handle.get_stream());
  auto edgelist_weights = matrix_partition.get_weights()
                            ? std::make_optional<rmm::device_uvector<weight_t>>(
                                edgelist_majors.size(), handle.get_stream())
                            : std::nullopt;
  detail::decompress_matrix_partition_to_edgelist(
    handle,
    matrix_partition,
    edgelist_majors.data(),
    edgelist_minors.data(),
    edgelist_weights ? std::optional<weight_t*>{(*edgelist_weights).data()} : std::nullopt,
    segment_offsets);

  auto pair_first =
    thrust::make_zip_iterator(thrust::make_tuple(edgelist_majors.begin(), edgelist_minors.begin()));
  thrust::transform(handle.get_thrust_policy(),
                    pair_first,
                    pair_first + edgelist_majors.size(),
                    pair_first,
                    [major_label_first,
                     minor_label_input,
                     major_first = matrix_partition.get_major_first(),
                     minor_first = matrix_partition.get_minor_first()] __device__(auto val) {
                      return thrust::make_tuple(
                        *(major_label_first + (thrust::get<0>(val) - major_first)),
                        minor_label_input.get(thrust::get<1>(val) - minor_first));
                    });

  if (lower_triangular_only) {
    if (edgelist_weights) {
      auto edge_first = thrust::make_zip_iterator(thrust::make_tuple(
        edgelist_majors.begin(), edgelist_minors.begin(), (*edgelist_weights).begin()));
      edgelist_majors.resize(
        thrust::distance(
          edge_first,
          thrust::remove_if(
            handle.get_thrust_policy(),
            edge_first,
            edge_first + edgelist_majors.size(),
            is_not_lower_triangular_t<thrust::tuple<vertex_t, vertex_t, weight_t>>{})),
        handle.get_stream());
      edgelist_majors.shrink_to_fit(handle.get_stream());
      edgelist_minors.resize(edgelist_majors.size(), handle.get_stream());
      edgelist_minors.shrink_to_fit(handle.get_stream());
      (*edgelist_weights).resize(edgelist_majors.size(), handle.get_stream());
      (*edgelist_weights).shrink_to_fit(handle.get_stream());
    } else {
      auto edge_first = thrust::make_zip_iterator(
        thrust::make_tuple(edgelist_majors.begin(), edgelist_minors.begin()));
      edgelist_majors.resize(
        thrust::distance(
          edge_first,
          thrust::remove_if(handle.get_thrust_policy(),
                            edge_first,
                            edge_first + edgelist_majors.size(),
                            is_not_lower_triangular_t<thrust::tuple<vertex_t, vertex_t>>{})),
        handle.get_stream());
      edgelist_majors.shrink_to_fit(handle.get_stream());
      edgelist_minors.resize(edgelist_majors.size(), handle.get_stream());
      edgelist_minors.shrink_to_fit(handle.get_stream());
    }
  }

  return groupby_e_and_coarsen_edgelist(std::move(edgelist_majors),
                                        std::move(edgelist_minors),
                                        std::move(edgelist_weights),
                                        handle.get_stream());
}

}  // namespace

namespace detail {

// multi-GPU version
template <typename vertex_t,
          typename edge_t,
          typename weight_t,
          bool store_transposed,
          bool multi_gpu>
std::enable_if_t<multi_gpu,
                 std::tuple<graph_t<vertex_t, edge_t, weight_t, store_transposed, multi_gpu>,
                            rmm::device_uvector<vertex_t>>>
coarsen_graph(
  raft::handle_t const& handle,
  graph_view_t<vertex_t, edge_t, weight_t, store_transposed, multi_gpu> const& graph_view,
  vertex_t const* labels,
  bool do_expensive_check)
{
  auto& comm               = handle.get_comms();
  auto const comm_size     = comm.get_size();
  auto const comm_rank     = comm.get_rank();
  auto& row_comm           = handle.get_subcomm(cugraph::partition_2d::key_naming_t().row_name());
  auto const row_comm_size = row_comm.get_size();
  auto const row_comm_rank = row_comm.get_rank();
  auto& col_comm           = handle.get_subcomm(cugraph::partition_2d::key_naming_t().col_name());
  auto const col_comm_size = col_comm.get_size();
  auto const col_comm_rank = col_comm.get_rank();

  if (do_expensive_check) {
    // currently, nothing to do
  }

  // 1. construct coarsened edge lists from each local partition (if the input graph is symmetric,
  // start with only the lower triangular edges after relabeling, this is to prevent edge weights in
  // the coarsened graph becoming asymmmetric due to limited floatping point resolution)
#if 1 // FIXME: delete
  handle.sync_stream();
  std::cout << "coarsen_graph 1" << std::endl;
#endif

  bool lower_triangular_only = graph_view.is_symmetric();

  std::conditional_t<
    store_transposed,
    row_properties_t<graph_view_t<vertex_t, edge_t, weight_t, store_transposed, multi_gpu>,
                     vertex_t>,
    col_properties_t<graph_view_t<vertex_t, edge_t, weight_t, store_transposed, multi_gpu>,
                     vertex_t>>
    adj_matrix_minor_labels(handle, graph_view);
  if constexpr (store_transposed) {
    copy_to_adj_matrix_row(handle, graph_view, labels, adj_matrix_minor_labels);
  } else {
    copy_to_adj_matrix_col(handle, graph_view, labels, adj_matrix_minor_labels);
  }

  std::vector<rmm::device_uvector<vertex_t>> coarsened_edgelist_majors{};
  std::vector<rmm::device_uvector<vertex_t>> coarsened_edgelist_minors{};
  auto coarsened_edgelist_weights =
    graph_view.is_weighted() ? std::make_optional<std::vector<rmm::device_uvector<weight_t>>>({})
                             : std::nullopt;
  coarsened_edgelist_majors.reserve(graph_view.get_number_of_local_adj_matrix_partitions());
  coarsened_edgelist_minors.reserve(coarsened_edgelist_majors.size());
  if (coarsened_edgelist_weights) {
    (*coarsened_edgelist_weights).reserve(coarsened_edgelist_majors.size());
  }
  for (size_t i = 0; i < graph_view.get_number_of_local_adj_matrix_partitions(); ++i) {
    // 1-1. locally construct coarsened edge list
#if 1 // FIXME: delete
    handle.sync_stream();
    std::cout << "coarsen_graph i=" << i << " 1-1" << std::endl;
#endif

    rmm::device_uvector<vertex_t> major_labels(
      store_transposed ? graph_view.get_number_of_local_adj_matrix_partition_cols(i)
                       : graph_view.get_number_of_local_adj_matrix_partition_rows(i),
      handle.get_stream());
    device_bcast(col_comm,
                 labels,
                 major_labels.data(),
                 major_labels.size(),
                 static_cast<int>(i),
                 handle.get_stream());

    auto [edgelist_majors, edgelist_minors, edgelist_weights] =
      decompress_matrix_partition_to_relabeled_and_grouped_and_coarsened_edgelist(
        handle,
        matrix_partition_device_view_t<vertex_t, edge_t, weight_t, multi_gpu>(
          graph_view.get_matrix_partition_view(i)),
        major_labels.data(),
        adj_matrix_minor_labels.device_view(),
        graph_view.get_local_adj_matrix_partition_segment_offsets(i),
        lower_triangular_only);

    // 1-2. globally shuffle
#if 1 // FIXME: delete
    handle.sync_stream();
    std::cout << "coarsen_graph i=" << i << " 1-2" << std::endl;
#endif

    std::tie(edgelist_majors, edgelist_minors, edgelist_weights) =
      cugraph::detail::shuffle_edgelist_by_gpu_id(handle,
                                                  std::move(edgelist_majors),
                                                  std::move(edgelist_minors),
                                                  std::move(edgelist_weights));

    // 1-3. groupby and coarsen again
#if 1 // FIXME: delete
    handle.sync_stream();
    std::cout << "coarsen_graph i=" << i << " 1-3" << std::endl;
#endif

    std::tie(edgelist_majors, edgelist_minors, edgelist_weights) =
      groupby_e_and_coarsen_edgelist(std::move(edgelist_majors),
                                     std::move(edgelist_minors),
                                     std::move(edgelist_weights),
                                     handle.get_stream());

    coarsened_edgelist_majors.push_back(std::move(edgelist_majors));
    coarsened_edgelist_minors.push_back(std::move(edgelist_minors));
    if (edgelist_weights) { (*coarsened_edgelist_weights).push_back(std::move(*edgelist_weights)); }
  }
  adj_matrix_minor_labels.clear(handle);

  // 2. concatenate and groupby and coarsen again (and if the input graph is symmetric, 1) create a
  // copy excluding self loops, 2) globally shuffle, and 3) concatenate again)
#if 1 // FIXME: delete
  handle.sync_stream();
  std::cout << "coarsen_graph 2" << std::endl;
#endif

  edge_t tot_count{0};
  for (size_t i = 0; i < coarsened_edgelist_majors.size(); ++i) {
    tot_count += coarsened_edgelist_majors[i].size();
  }

  rmm::device_uvector<vertex_t> concatenated_edgelist_majors(tot_count, handle.get_stream());
  size_t major_offset{0};
  for (size_t i = 0; i < coarsened_edgelist_majors.size(); ++i) {
    thrust::copy(handle.get_thrust_policy(),
                 coarsened_edgelist_majors[i].begin(),
                 coarsened_edgelist_majors[i].end(),
                 concatenated_edgelist_majors.begin() + major_offset);
    major_offset += coarsened_edgelist_majors[i].size();
    coarsened_edgelist_majors[i].resize(0, handle.get_stream());
    coarsened_edgelist_majors[i].shrink_to_fit(handle.get_stream());
  }

  rmm::device_uvector<vertex_t> concatenated_edgelist_minors(tot_count, handle.get_stream());
  size_t minor_offset{0};
  for (size_t i = 0; i < coarsened_edgelist_minors.size(); ++i) {
    thrust::copy(handle.get_thrust_policy(),
                 coarsened_edgelist_minors[i].begin(),
                 coarsened_edgelist_minors[i].end(),
                 concatenated_edgelist_minors.begin() + minor_offset);
    minor_offset += coarsened_edgelist_minors[i].size();
    coarsened_edgelist_minors[i].resize(0, handle.get_stream());
    coarsened_edgelist_minors[i].shrink_to_fit(handle.get_stream());
  }

  std::optional<rmm::device_uvector<weight_t>> concatenated_edgelist_weights{std::nullopt};
  if (coarsened_edgelist_weights) {
    concatenated_edgelist_weights = rmm::device_uvector<weight_t>(tot_count, handle.get_stream());
    size_t weight_offset{0};
    for (size_t i = 0; i < (*coarsened_edgelist_weights).size(); ++i) {
      thrust::copy(handle.get_thrust_policy(),
                   (*coarsened_edgelist_weights)[i].begin(),
                   (*coarsened_edgelist_weights)[i].end(),
                   (*concatenated_edgelist_weights).begin() + weight_offset);
      weight_offset += (*coarsened_edgelist_weights)[i].size();
      (*coarsened_edgelist_weights)[i].resize(0, handle.get_stream());
      (*coarsened_edgelist_weights)[i].shrink_to_fit(handle.get_stream());
    }
  }

#if 1 // FIXME: delete
  handle.sync_stream();
  std::cout << "coarsen_graph 2-1" << std::endl;
#endif
  std::tie(
    concatenated_edgelist_majors, concatenated_edgelist_minors, concatenated_edgelist_weights) =
    groupby_e_and_coarsen_edgelist(std::move(concatenated_edgelist_majors),
                                   std::move(concatenated_edgelist_minors),
                                   std::move(concatenated_edgelist_weights),
                                   handle.get_stream());
#if 1 // FIXME: delete
  handle.sync_stream();
  std::cout << "coarsen_graph 2-2" << std::endl;
#endif

  if (lower_triangular_only) {
    rmm::device_uvector<vertex_t> reversed_edgelist_majors(0, handle.get_stream());
    rmm::device_uvector<vertex_t> reversed_edgelist_minors(0, handle.get_stream());
    std::optional<rmm::device_uvector<weight_t>> reversed_edgelist_weights{std::nullopt};

    if (concatenated_edgelist_weights) {
      auto edge_first =
        thrust::make_zip_iterator(thrust::make_tuple(concatenated_edgelist_majors.begin(),
                                                     concatenated_edgelist_minors.begin(),
                                                     (*concatenated_edgelist_weights).begin()));
#if 1 // FIXME: delete
      handle.sync_stream();
      std::cout << "coarsen_graph 2-2a" << std::endl;
#endif
      auto last =
        thrust::partition(handle.get_thrust_policy(),
                          edge_first,
                          edge_first + concatenated_edgelist_majors.size(),
                          is_not_self_loop_t<thrust::tuple<vertex_t, vertex_t, weight_t>>{});
<<<<<<< HEAD
#if 1 // FIXME: delete
      handle.sync_stream();
      std::cout << "coarsen_graph 2-2b" << std::endl;
#endif
      reversed_edgelist_majors =
        rmm::device_uvector<vertex_t>(thrust::distance(edge_first, last), handle.get_stream());
      reversed_edgelist_minors =
        rmm::device_uvector<vertex_t>((*reversed_edgelist_majors).size(), handle.get_stream());
=======
      reversed_edgelist_majors.resize(thrust::distance(edge_first, last), handle.get_stream());
      reversed_edgelist_minors.resize(reversed_edgelist_majors.size(), handle.get_stream());
>>>>>>> 93dba006
      reversed_edgelist_weights =
        rmm::device_uvector<weight_t>(reversed_edgelist_majors.size(), handle.get_stream());
      thrust::copy(
        handle.get_thrust_policy(),
        edge_first,
        edge_first + reversed_edgelist_majors.size(),
        thrust::make_zip_iterator(thrust::make_tuple(reversed_edgelist_minors.begin(),
                                                     reversed_edgelist_majors.begin(),
                                                     (*reversed_edgelist_weights).begin())));
    } else {
      auto edge_first = thrust::make_zip_iterator(thrust::make_tuple(
        concatenated_edgelist_majors.begin(), concatenated_edgelist_minors.begin()));
      auto last       = thrust::partition(handle.get_thrust_policy(),
                                    edge_first,
                                    edge_first + concatenated_edgelist_majors.size(),
                                    is_not_self_loop_t<thrust::tuple<vertex_t, vertex_t>>{});
      reversed_edgelist_majors.resize(thrust::distance(edge_first, last), handle.get_stream());
      reversed_edgelist_minors.resize(reversed_edgelist_majors.size(), handle.get_stream());
      thrust::copy(handle.get_thrust_policy(),
                   edge_first,
                   edge_first + reversed_edgelist_majors.size(),
                   thrust::make_zip_iterator(thrust::make_tuple(reversed_edgelist_minors.begin(),
                                                                reversed_edgelist_majors.begin())));
    }

    std::tie(reversed_edgelist_majors, reversed_edgelist_minors, reversed_edgelist_weights) =
      cugraph::detail::shuffle_edgelist_by_gpu_id(handle,
                                                  std::move(reversed_edgelist_majors),
                                                  std::move(reversed_edgelist_minors),
                                                  std::move(reversed_edgelist_weights));

    auto output_offset = concatenated_edgelist_majors.size();

    concatenated_edgelist_majors.resize(
      concatenated_edgelist_majors.size() + reversed_edgelist_majors.size(), handle.get_stream());
    thrust::copy(handle.get_thrust_policy(),
                 reversed_edgelist_majors.begin(),
                 reversed_edgelist_majors.end(),
                 concatenated_edgelist_majors.begin() + output_offset);
    reversed_edgelist_majors.resize(0, handle.get_stream());
    reversed_edgelist_majors.shrink_to_fit(handle.get_stream());

    concatenated_edgelist_minors.resize(concatenated_edgelist_majors.size(), handle.get_stream());
    thrust::copy(handle.get_thrust_policy(),
                 reversed_edgelist_minors.begin(),
                 reversed_edgelist_minors.end(),
                 concatenated_edgelist_minors.begin() + output_offset);
    reversed_edgelist_minors.resize(0, handle.get_stream());
    reversed_edgelist_minors.shrink_to_fit(handle.get_stream());

    if (concatenated_edgelist_weights) {
      (*concatenated_edgelist_weights)
        .resize(concatenated_edgelist_majors.size(), handle.get_stream());
      thrust::copy(handle.get_thrust_policy(),
                   (*reversed_edgelist_weights).begin(),
                   (*reversed_edgelist_weights).end(),
                   (*concatenated_edgelist_weights).begin() + output_offset);
      (*reversed_edgelist_weights).resize(0, handle.get_stream());
      (*reversed_edgelist_weights).shrink_to_fit(handle.get_stream());
    }
  }

  // 3. find unique labels for this GPU
<<<<<<< HEAD
#if 1 // FIXME: delete
  handle.sync_stream();
  std::cout << "coarsen_graph 3" << std::endl;
#endif
=======
>>>>>>> 93dba006

  rmm::device_uvector<vertex_t> unique_labels(graph_view.get_number_of_local_vertices(),
                                              handle.get_stream());
  thrust::copy(
    handle.get_thrust_policy(), labels, labels + unique_labels.size(), unique_labels.begin());
  thrust::sort(handle.get_thrust_policy(), unique_labels.begin(), unique_labels.end());
  unique_labels.resize(
    thrust::distance(
      unique_labels.begin(),
      thrust::unique(handle.get_thrust_policy(), unique_labels.begin(), unique_labels.end())),
    handle.get_stream());

  unique_labels = cugraph::detail::shuffle_vertices_by_gpu_id(handle, std::move(unique_labels));

  thrust::sort(handle.get_thrust_policy(), unique_labels.begin(), unique_labels.end());
  unique_labels.resize(
    thrust::distance(
      unique_labels.begin(),
      thrust::unique(handle.get_thrust_policy(), unique_labels.begin(), unique_labels.end())),
    handle.get_stream());

  // 4. create a graph
<<<<<<< HEAD
#if 1 // FIXME: delete
  handle.sync_stream();
  std::cout << "coarsen_graph 4" << std::endl;
#endif
=======
>>>>>>> 93dba006

  auto [coarsened_graph, renumber_map] =
    create_graph_from_edgelist<vertex_t, edge_t, weight_t, store_transposed, multi_gpu>(
      handle,
      std::move(unique_labels),
      store_transposed ? std::move(concatenated_edgelist_minors)
                       : std::move(concatenated_edgelist_majors),
      store_transposed ? std::move(concatenated_edgelist_majors)
                       : std::move(concatenated_edgelist_minors),
      std::move(concatenated_edgelist_weights),
      graph_properties_t{graph_view.is_symmetric(), false},
      true,
      do_expensive_check);

  return std::make_tuple(std::move(coarsened_graph), std::move(*renumber_map));
}

// single-GPU version
template <typename vertex_t,
          typename edge_t,
          typename weight_t,
          bool store_transposed,
          bool multi_gpu>
std::enable_if_t<!multi_gpu,
                 std::tuple<graph_t<vertex_t, edge_t, weight_t, store_transposed, multi_gpu>,
                            rmm::device_uvector<vertex_t>>>
coarsen_graph(
  raft::handle_t const& handle,
  graph_view_t<vertex_t, edge_t, weight_t, store_transposed, multi_gpu> const& graph_view,
  vertex_t const* labels,
  bool do_expensive_check)
{
  if (do_expensive_check) {
    // currently, nothing to do
  }

  bool lower_triangular_only = graph_view.is_symmetric();

  auto [coarsened_edgelist_majors, coarsened_edgelist_minors, coarsened_edgelist_weights] =
    decompress_matrix_partition_to_relabeled_and_grouped_and_coarsened_edgelist(
      handle,
      matrix_partition_device_view_t<vertex_t, edge_t, weight_t, multi_gpu>(
        graph_view.get_matrix_partition_view()),
      labels,
      detail::minor_properties_device_view_t<vertex_t, vertex_t const*>(labels),
      graph_view.get_local_adj_matrix_partition_segment_offsets(0),
      lower_triangular_only);

  if (lower_triangular_only) {
    if (coarsened_edgelist_weights) {
      auto edge_first =
        thrust::make_zip_iterator(thrust::make_tuple(coarsened_edgelist_majors.begin(),
                                                     coarsened_edgelist_minors.begin(),
                                                     (*coarsened_edgelist_weights).begin()));
      auto last =
        thrust::partition(handle.get_thrust_policy(),
                          edge_first,
                          edge_first + coarsened_edgelist_majors.size(),
                          is_not_self_loop_t<thrust::tuple<vertex_t, vertex_t, weight_t>>{});

      auto cur_size      = coarsened_edgelist_majors.size();
      auto reversed_size = static_cast<size_t>(thrust::distance(edge_first, last));

      coarsened_edgelist_majors.resize(cur_size + reversed_size, handle.get_stream());
      coarsened_edgelist_minors.resize(coarsened_edgelist_majors.size(), handle.get_stream());
      (*coarsened_edgelist_weights).resize(coarsened_edgelist_majors.size(), handle.get_stream());

      edge_first =
        thrust::make_zip_iterator(thrust::make_tuple(coarsened_edgelist_majors.begin(),
                                                     coarsened_edgelist_minors.begin(),
                                                     (*coarsened_edgelist_weights).begin()));
      thrust::copy(
        handle.get_thrust_policy(),
        edge_first,
        edge_first + reversed_size,
        thrust::make_zip_iterator(thrust::make_tuple(coarsened_edgelist_minors.begin(),
                                                     coarsened_edgelist_majors.begin(),
                                                     (*coarsened_edgelist_weights).begin())) +
          cur_size);
    } else {
      auto edge_first = thrust::make_zip_iterator(
        thrust::make_tuple(coarsened_edgelist_majors.begin(), coarsened_edgelist_minors.begin()));
      auto last = thrust::partition(handle.get_thrust_policy(),
                                    edge_first,
                                    edge_first + coarsened_edgelist_majors.size(),
                                    is_not_self_loop_t<thrust::tuple<vertex_t, vertex_t>>{});

      auto cur_size      = coarsened_edgelist_majors.size();
      auto reversed_size = static_cast<size_t>(thrust::distance(edge_first, last));

      coarsened_edgelist_majors.resize(cur_size + reversed_size, handle.get_stream());
      coarsened_edgelist_minors.resize(coarsened_edgelist_majors.size(), handle.get_stream());

      edge_first = thrust::make_zip_iterator(
        thrust::make_tuple(coarsened_edgelist_majors.begin(), coarsened_edgelist_minors.begin()));
      thrust::copy(handle.get_thrust_policy(),
                   edge_first,
                   edge_first + reversed_size,
                   thrust::make_zip_iterator(thrust::make_tuple(
                     coarsened_edgelist_minors.begin(), coarsened_edgelist_majors.begin())) +
                     cur_size);
    }
  }

  rmm::device_uvector<vertex_t> unique_labels(graph_view.get_number_of_vertices(),
                                              handle.get_stream());
  thrust::copy(
    handle.get_thrust_policy(), labels, labels + unique_labels.size(), unique_labels.begin());
  thrust::sort(handle.get_thrust_policy(), unique_labels.begin(), unique_labels.end());
  unique_labels.resize(
    thrust::distance(
      unique_labels.begin(),
      thrust::unique(handle.get_thrust_policy(), unique_labels.begin(), unique_labels.end())),
    handle.get_stream());

  auto [coarsened_graph, renumber_map] =
    create_graph_from_edgelist<vertex_t, edge_t, weight_t, store_transposed, multi_gpu>(
      handle,
      std::optional<rmm::device_uvector<vertex_t>>{std::move(unique_labels)},
      store_transposed ? std::move(coarsened_edgelist_minors)
                       : std::move(coarsened_edgelist_majors),
      store_transposed ? std::move(coarsened_edgelist_majors)
                       : std::move(coarsened_edgelist_minors),
      std::move(coarsened_edgelist_weights),
      graph_properties_t{graph_view.is_symmetric(), false},
      true,
      do_expensive_check);

  return std::make_tuple(std::move(coarsened_graph), std::move(*renumber_map));
}

}  // namespace detail

template <typename vertex_t,
          typename edge_t,
          typename weight_t,
          bool store_transposed,
          bool multi_gpu>
std::tuple<graph_t<vertex_t, edge_t, weight_t, store_transposed, multi_gpu>,
           rmm::device_uvector<vertex_t>>
coarsen_graph(
  raft::handle_t const& handle,
  graph_view_t<vertex_t, edge_t, weight_t, store_transposed, multi_gpu> const& graph_view,
  vertex_t const* labels,
  bool do_expensive_check)
{
  do_expensive_check = true;
  return detail::coarsen_graph(handle, graph_view, labels, do_expensive_check);
}

}  // namespace cugraph<|MERGE_RESOLUTION|>--- conflicted
+++ resolved
@@ -249,7 +249,7 @@
   // 1. construct coarsened edge lists from each local partition (if the input graph is symmetric,
   // start with only the lower triangular edges after relabeling, this is to prevent edge weights in
   // the coarsened graph becoming asymmmetric due to limited floatping point resolution)
-#if 1 // FIXME: delete
+#if 1  // FIXME: delete
   handle.sync_stream();
   std::cout << "coarsen_graph 1" << std::endl;
 #endif
@@ -281,7 +281,7 @@
   }
   for (size_t i = 0; i < graph_view.get_number_of_local_adj_matrix_partitions(); ++i) {
     // 1-1. locally construct coarsened edge list
-#if 1 // FIXME: delete
+#if 1  // FIXME: delete
     handle.sync_stream();
     std::cout << "coarsen_graph i=" << i << " 1-1" << std::endl;
 #endif
@@ -308,7 +308,7 @@
         lower_triangular_only);
 
     // 1-2. globally shuffle
-#if 1 // FIXME: delete
+#if 1  // FIXME: delete
     handle.sync_stream();
     std::cout << "coarsen_graph i=" << i << " 1-2" << std::endl;
 #endif
@@ -320,7 +320,7 @@
                                                   std::move(edgelist_weights));
 
     // 1-3. groupby and coarsen again
-#if 1 // FIXME: delete
+#if 1  // FIXME: delete
     handle.sync_stream();
     std::cout << "coarsen_graph i=" << i << " 1-3" << std::endl;
 #endif
@@ -339,7 +339,7 @@
 
   // 2. concatenate and groupby and coarsen again (and if the input graph is symmetric, 1) create a
   // copy excluding self loops, 2) globally shuffle, and 3) concatenate again)
-#if 1 // FIXME: delete
+#if 1  // FIXME: delete
   handle.sync_stream();
   std::cout << "coarsen_graph 2" << std::endl;
 #endif
@@ -388,7 +388,7 @@
     }
   }
 
-#if 1 // FIXME: delete
+#if 1  // FIXME: delete
   handle.sync_stream();
   std::cout << "coarsen_graph 2-1" << std::endl;
 #endif
@@ -398,7 +398,7 @@
                                    std::move(concatenated_edgelist_minors),
                                    std::move(concatenated_edgelist_weights),
                                    handle.get_stream());
-#if 1 // FIXME: delete
+#if 1  // FIXME: delete
   handle.sync_stream();
   std::cout << "coarsen_graph 2-2" << std::endl;
 #endif
@@ -413,7 +413,7 @@
         thrust::make_zip_iterator(thrust::make_tuple(concatenated_edgelist_majors.begin(),
                                                      concatenated_edgelist_minors.begin(),
                                                      (*concatenated_edgelist_weights).begin()));
-#if 1 // FIXME: delete
+#if 1  // FIXME: delete
       handle.sync_stream();
       std::cout << "coarsen_graph 2-2a" << std::endl;
 #endif
@@ -422,19 +422,8 @@
                           edge_first,
                           edge_first + concatenated_edgelist_majors.size(),
                           is_not_self_loop_t<thrust::tuple<vertex_t, vertex_t, weight_t>>{});
-<<<<<<< HEAD
-#if 1 // FIXME: delete
-      handle.sync_stream();
-      std::cout << "coarsen_graph 2-2b" << std::endl;
-#endif
-      reversed_edgelist_majors =
-        rmm::device_uvector<vertex_t>(thrust::distance(edge_first, last), handle.get_stream());
-      reversed_edgelist_minors =
-        rmm::device_uvector<vertex_t>((*reversed_edgelist_majors).size(), handle.get_stream());
-=======
       reversed_edgelist_majors.resize(thrust::distance(edge_first, last), handle.get_stream());
       reversed_edgelist_minors.resize(reversed_edgelist_majors.size(), handle.get_stream());
->>>>>>> 93dba006
       reversed_edgelist_weights =
         rmm::device_uvector<weight_t>(reversed_edgelist_majors.size(), handle.get_stream());
       thrust::copy(
@@ -498,13 +487,6 @@
   }
 
   // 3. find unique labels for this GPU
-<<<<<<< HEAD
-#if 1 // FIXME: delete
-  handle.sync_stream();
-  std::cout << "coarsen_graph 3" << std::endl;
-#endif
-=======
->>>>>>> 93dba006
 
   rmm::device_uvector<vertex_t> unique_labels(graph_view.get_number_of_local_vertices(),
                                               handle.get_stream());
@@ -527,13 +509,6 @@
     handle.get_stream());
 
   // 4. create a graph
-<<<<<<< HEAD
-#if 1 // FIXME: delete
-  handle.sync_stream();
-  std::cout << "coarsen_graph 4" << std::endl;
-#endif
-=======
->>>>>>> 93dba006
 
   auto [coarsened_graph, renumber_map] =
     create_graph_from_edgelist<vertex_t, edge_t, weight_t, store_transposed, multi_gpu>(
