--- conflicted
+++ resolved
@@ -310,11 +310,6 @@
 
     // 1-3. groupby and coarsen again
 
-<<<<<<< HEAD
-    // FIXME: we can skip this if groupby_gpu_id_and_shuffle_values is updated to return sorted edge
-    // list based on the final matrix partition (maybe add
-    // groupby_adj_matrix_partition_and_shuffle_values).
-=======
     auto coarsened_size = groupby_e_and_coarsen_edgelist(
       edgelist_majors.data(),
       edgelist_minors.data(),
@@ -329,7 +324,6 @@
       (*edgelist_weights).resize(edgelist_majors.size(), handle.get_stream());
       (*edgelist_weights).shrink_to_fit(handle.get_stream());
     }
->>>>>>> 57a08433
 
     coarsened_edgelist_majors.push_back(std::move(edgelist_majors));
     coarsened_edgelist_minors.push_back(std::move(edgelist_minors));
