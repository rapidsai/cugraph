--- conflicted
+++ resolved
@@ -23,15 +23,6 @@
                     rmm::device_uvector<int32_t>,
                     std::optional<rmm::device_uvector<float>>,
                     rmm::device_uvector<size_t>>
-<<<<<<< HEAD
-extract_induced_subgraphs(
-  raft::handle_t const& handle,
-  graph_view_t<int32_t, int32_t, true, false> const& graph_view,
-  std::optional<edge_property_view_t<int32_t, float const*>> edge_weight_view,
-  raft::device_span<size_t const> subgraph_offsets,
-  raft::device_span<int32_t const> subgraph_vertices,
-  bool do_expensive_check);
-
 template std::tuple<rmm::device_uvector<int32_t>,
                     rmm::device_uvector<int32_t>,
                     std::optional<rmm::device_uvector<float>>,
@@ -43,27 +34,11 @@
   raft::device_span<size_t const> subgraph_offsets,
   raft::device_span<int32_t const> subgraph_vertices,
   bool do_expensive_check);
-=======
-extract_induced_subgraphs(raft::handle_t const& handle,
-                          graph_view_t<int32_t, int32_t, float, false, false> const& graph_view,
-                          raft::device_span<size_t const> subgraph_offsets,
-                          raft::device_span<int32_t const> subgraph_vertices,
-                          bool do_expensive_check);
->>>>>>> e2a34687
 
 template std::tuple<rmm::device_uvector<int32_t>,
                     rmm::device_uvector<int32_t>,
                     std::optional<rmm::device_uvector<double>>,
                     rmm::device_uvector<size_t>>
-<<<<<<< HEAD
-extract_induced_subgraphs(
-  raft::handle_t const& handle,
-  graph_view_t<int32_t, int32_t, true, false> const& graph_view,
-  std::optional<edge_property_view_t<int32_t, double const*>> edge_weight_view,
-  raft::device_span<size_t const> subgraph_offsets,
-  raft::device_span<int32_t const> subgraph_vertices,
-  bool do_expensive_check);
-
 template std::tuple<rmm::device_uvector<int32_t>,
                     rmm::device_uvector<int32_t>,
                     std::optional<rmm::device_uvector<double>>,
@@ -75,27 +50,11 @@
   raft::device_span<size_t const> subgraph_offsets,
   raft::device_span<int32_t const> subgraph_vertices,
   bool do_expensive_check);
-=======
-extract_induced_subgraphs(raft::handle_t const& handle,
-                          graph_view_t<int32_t, int32_t, double, false, false> const& graph_view,
-                          raft::device_span<size_t const> subgraph_offsets,
-                          raft::device_span<int32_t const> subgraph_vertices,
-                          bool do_expensive_check);
->>>>>>> e2a34687
 
 template std::tuple<rmm::device_uvector<int32_t>,
                     rmm::device_uvector<int32_t>,
                     std::optional<rmm::device_uvector<float>>,
                     rmm::device_uvector<size_t>>
-<<<<<<< HEAD
-extract_induced_subgraphs(
-  raft::handle_t const& handle,
-  graph_view_t<int32_t, int64_t, true, false> const& graph_view,
-  std::optional<edge_property_view_t<int64_t, float const*>> edge_weight_view,
-  raft::device_span<size_t const> subgraph_offsets,
-  raft::device_span<int32_t const> subgraph_vertices,
-  bool do_expensive_check);
-
 template std::tuple<rmm::device_uvector<int32_t>,
                     rmm::device_uvector<int32_t>,
                     std::optional<rmm::device_uvector<float>>,
@@ -107,27 +66,11 @@
   raft::device_span<size_t const> subgraph_offsets,
   raft::device_span<int32_t const> subgraph_vertices,
   bool do_expensive_check);
-=======
-extract_induced_subgraphs(raft::handle_t const& handle,
-                          graph_view_t<int32_t, int64_t, float, false, false> const& graph_view,
-                          raft::device_span<size_t const> subgraph_offsets,
-                          raft::device_span<int32_t const> subgraph_vertices,
-                          bool do_expensive_check);
->>>>>>> e2a34687
 
 template std::tuple<rmm::device_uvector<int32_t>,
                     rmm::device_uvector<int32_t>,
                     std::optional<rmm::device_uvector<double>>,
                     rmm::device_uvector<size_t>>
-<<<<<<< HEAD
-extract_induced_subgraphs(
-  raft::handle_t const& handle,
-  graph_view_t<int32_t, int64_t, true, false> const& graph_view,
-  std::optional<edge_property_view_t<int64_t, double const*>> edge_weight_view,
-  raft::device_span<size_t const> subgraph_offsets,
-  raft::device_span<int32_t const> subgraph_vertices,
-  bool do_expensive_check);
-
 template std::tuple<rmm::device_uvector<int32_t>,
                     rmm::device_uvector<int32_t>,
                     std::optional<rmm::device_uvector<double>>,
@@ -139,27 +82,11 @@
   raft::device_span<size_t const> subgraph_offsets,
   raft::device_span<int32_t const> subgraph_vertices,
   bool do_expensive_check);
-=======
-extract_induced_subgraphs(raft::handle_t const& handle,
-                          graph_view_t<int32_t, int64_t, double, false, false> const& graph_view,
-                          raft::device_span<size_t const> subgraph_offsets,
-                          raft::device_span<int32_t const> subgraph_vertices,
-                          bool do_expensive_check);
->>>>>>> e2a34687
 
 template std::tuple<rmm::device_uvector<int64_t>,
                     rmm::device_uvector<int64_t>,
                     std::optional<rmm::device_uvector<float>>,
                     rmm::device_uvector<size_t>>
-<<<<<<< HEAD
-extract_induced_subgraphs(
-  raft::handle_t const& handle,
-  graph_view_t<int64_t, int64_t, true, false> const& graph_view,
-  std::optional<edge_property_view_t<int64_t, float const*>> edge_weight_view,
-  raft::device_span<size_t const> subgraph_offsets,
-  raft::device_span<int64_t const> subgraph_vertices,
-  bool do_expensive_check);
-
 template std::tuple<rmm::device_uvector<int64_t>,
                     rmm::device_uvector<int64_t>,
                     std::optional<rmm::device_uvector<float>>,
@@ -171,27 +98,11 @@
   raft::device_span<size_t const> subgraph_offsets,
   raft::device_span<int64_t const> subgraph_vertices,
   bool do_expensive_check);
-=======
-extract_induced_subgraphs(raft::handle_t const& handle,
-                          graph_view_t<int64_t, int64_t, float, false, false> const& graph_view,
-                          raft::device_span<size_t const> subgraph_offsets,
-                          raft::device_span<int64_t const> subgraph_vertices,
-                          bool do_expensive_check);
->>>>>>> e2a34687
 
 template std::tuple<rmm::device_uvector<int64_t>,
                     rmm::device_uvector<int64_t>,
                     std::optional<rmm::device_uvector<double>>,
                     rmm::device_uvector<size_t>>
-<<<<<<< HEAD
-extract_induced_subgraphs(
-  raft::handle_t const& handle,
-  graph_view_t<int64_t, int64_t, true, false> const& graph_view,
-  std::optional<edge_property_view_t<int64_t, double const*>> edge_weight_view,
-  raft::device_span<size_t const> subgraph_offsets,
-  raft::device_span<int64_t const> subgraph_vertices,
-  bool do_expensive_check);
-
 template std::tuple<rmm::device_uvector<int64_t>,
                     rmm::device_uvector<int64_t>,
                     std::optional<rmm::device_uvector<double>>,
@@ -203,12 +114,5 @@
   raft::device_span<size_t const> subgraph_offsets,
   raft::device_span<int64_t const> subgraph_vertices,
   bool do_expensive_check);
-=======
-extract_induced_subgraphs(raft::handle_t const& handle,
-                          graph_view_t<int64_t, int64_t, double, false, false> const& graph_view,
-                          raft::device_span<size_t const> subgraph_offsets,
-                          raft::device_span<int64_t const> subgraph_vertices,
-                          bool do_expensive_check);
->>>>>>> e2a34687
 
 }  // namespace cugraph