--- conflicted
+++ resolved
@@ -15,15 +15,10 @@
  */
 #pragma once
 
-<<<<<<< HEAD
-#include <prims/extract_transform_v_frontier_outgoing_e.cuh>
-#include <prims/per_v_transform_reduce_incoming_outgoing_e.cuh>
-=======
 #include <prims/count_if_v.cuh>
 #include <prims/extract_transform_v_frontier_outgoing_e.cuh>
 #include <prims/per_v_transform_reduce_incoming_outgoing_e.cuh>
 #include <prims/transform_reduce_v.cuh>
->>>>>>> 5bc2d9d8
 #include <prims/transform_reduce_v_frontier_outgoing_e_by_dst.cuh>
 #include <prims/update_edge_src_dst_property.cuh>
 #include <prims/update_v_frontier.cuh>
@@ -49,16 +44,6 @@
 
 template <typename vertex_t>
 struct brandes_e_op_t {
-<<<<<<< HEAD
-  const vertex_t max_vertex_t{std::numeric_limits<vertex_t>::max()};
-
-  template <typename value_t, typename ignore_t>
-  __device__ thrust::optional<value_t> operator()(
-    vertex_t, vertex_t, value_t src_property, vertex_t dst_property, ignore_t) const
-  {
-    thrust::optional<value_t> result{thrust::nullopt};
-    return (dst_property < max_vertex_t) ? result : thrust::make_optional(src_property);
-=======
   const vertex_t invalid_distance_{std::numeric_limits<vertex_t>::max()};
 
   template <typename value_t, typename ignore_t>
@@ -66,7 +51,6 @@
     vertex_t, vertex_t, value_t src_sigma, vertex_t dst_distance, ignore_t) const
   {
     return (dst_distance == invalid_distance_) ? thrust::make_optional(src_sigma) : thrust::nullopt;
->>>>>>> 5bc2d9d8
   }
 };
 
@@ -76,11 +60,7 @@
 namespace detail {
 
 template <typename vertex_t, typename edge_t, typename weight_t, bool multi_gpu>
-<<<<<<< HEAD
-std::tuple<rmm::device_uvector<vertex_t>, rmm::device_uvector<vertex_t>> brandes_bfs(
-=======
 std::tuple<rmm::device_uvector<vertex_t>, rmm::device_uvector<edge_t>> brandes_bfs(
->>>>>>> 5bc2d9d8
   raft::handle_t const& handle,
   graph_view_t<vertex_t, edge_t, false, multi_gpu> const& graph_view,
   std::optional<edge_property_view_t<edge_t, weight_t const*>> edge_weight_view,
@@ -96,16 +76,6 @@
   constexpr int bucket_idx_cur{0};
   constexpr int bucket_idx_next{1};
 
-<<<<<<< HEAD
-  rmm::device_uvector<vertex_t> sigma(graph_view.local_vertex_partition_range_size(),
-                                      handle.get_stream());
-  rmm::device_uvector<vertex_t> distance(graph_view.local_vertex_partition_range_size(),
-                                         handle.get_stream());
-  detail::scalar_fill(handle, distance.data(), distance.size(), invalid_distance);
-  detail::scalar_fill(handle, sigma.data(), sigma.size(), vertex_t{0});
-
-  edge_src_property_t<graph_view_t<vertex_t, edge_t, false, multi_gpu>, vertex_t> src_sigma(
-=======
   rmm::device_uvector<edge_t> sigma(graph_view.local_vertex_partition_range_size(),
                                     handle.get_stream());
   rmm::device_uvector<vertex_t> distance(graph_view.local_vertex_partition_range_size(),
@@ -114,7 +84,6 @@
   detail::scalar_fill(handle, sigma.data(), sigma.size(), edge_t{0});
 
   edge_src_property_t<graph_view_t<vertex_t, edge_t, false, multi_gpu>, edge_t> src_sigma(
->>>>>>> 5bc2d9d8
     handle, graph_view);
   edge_dst_property_t<graph_view_t<vertex_t, edge_t, false, multi_gpu>, vertex_t> dst_distance(
     handle, graph_view);
@@ -149,11 +118,7 @@
                                                     dst_distance.view(),
                                                     cugraph::edge_dummy_property_t{}.view(),
                                                     brandes_e_op_t<vertex_t>{},
-<<<<<<< HEAD
-                                                    reduce_op::plus<edge_t>());
-=======
                                                     reduce_op::plus<vertex_t>());
->>>>>>> 5bc2d9d8
 
     update_v_frontier(handle,
                       graph_view,
@@ -164,18 +129,9 @@
                       thrust::make_zip_iterator(distance.begin(), sigma.begin()),
                       thrust::make_zip_iterator(distance.begin(), sigma.begin()),
                       [hop] __device__(auto v, auto old_values, auto v_sigma) {
-<<<<<<< HEAD
-                        vertex_t next_distance = thrust::get<0>(old_values) == invalid_distance
-                                                   ? (hop + 1)
-                                                   : thrust::get<0>(old_values);
-                        return thrust::make_tuple(
-                          thrust::make_optional(bucket_idx_next),
-                          thrust::make_optional(thrust::make_tuple(next_distance, v_sigma)));
-=======
                         return thrust::make_tuple(
                           thrust::make_optional(bucket_idx_next),
                           thrust::make_optional(thrust::make_tuple(hop + 1, v_sigma)));
->>>>>>> 5bc2d9d8
                       });
 
     vertex_frontier.bucket(bucket_idx_cur).clear();
@@ -194,34 +150,14 @@
   raft::handle_t const& handle,
   graph_view_t<vertex_t, edge_t, false, multi_gpu> const& graph_view,
   std::optional<edge_property_view_t<edge_t, weight_t const*>> edge_weight_view,
-<<<<<<< HEAD
-  rmm::device_uvector<weight_t>& centralities,
-  rmm::device_uvector<vertex_t>&& distance,
-  rmm::device_uvector<vertex_t>&& sigma,
-=======
   raft::device_span<weight_t> centralities,
   rmm::device_uvector<vertex_t>&& distance,
   rmm::device_uvector<edge_t>&& sigma,
->>>>>>> 5bc2d9d8
   bool with_endpoints,
   bool do_expensive_check)
 {
   constexpr vertex_t invalid_distance = std::numeric_limits<vertex_t>::max();
 
-<<<<<<< HEAD
-  vertex_t diameter = thrust::transform_reduce(
-    handle.get_thrust_policy(),
-    distance.begin(),
-    distance.end(),
-    [] __device__(auto d) { return (d == invalid_distance) ? vertex_t{0} : d; },
-    vertex_t{0},
-    thrust::maximum<vertex_t>());
-
-  if constexpr (multi_gpu) {
-    diameter = host_scalar_allreduce(
-      handle.get_comms(), diameter, raft::comms::op_t::MAX, handle.get_stream());
-  }
-=======
   vertex_t diameter = transform_reduce_v(
     handle,
     graph_view,
@@ -230,33 +166,17 @@
     vertex_t{0},
     reduce_op::maximum<vertex_t>{},
     do_expensive_check);
->>>>>>> 5bc2d9d8
 
   rmm::device_uvector<weight_t> delta(sigma.size(), handle.get_stream());
   detail::scalar_fill(handle, delta.data(), delta.size(), weight_t{0});
 
   if (with_endpoints) {
-<<<<<<< HEAD
-    vertex_t count = thrust::transform_reduce(
-      handle.get_thrust_policy(),
-      distance.begin(),
-      distance.end(),
-      [] __device__(auto d) { return (d == invalid_distance) ? vertex_t{0} : 1; },
-      vertex_t{0},
-      thrust::plus<vertex_t>());
-
-    if constexpr (multi_gpu) {
-      count = host_scalar_allreduce(
-        handle.get_comms(), count, raft::comms::op_t::SUM, handle.get_stream());
-    }
-=======
     vertex_t count = count_if_v(
       handle,
       graph_view,
       distance.begin(),
       [] __device__(auto, auto d) { return (d != invalid_distance); },
       do_expensive_check);
->>>>>>> 5bc2d9d8
 
     thrust::transform(handle.get_thrust_policy(),
                       distance.begin(),
@@ -275,17 +195,10 @@
   }
 
   edge_src_property_t<graph_view_t<vertex_t, edge_t, false, multi_gpu>,
-<<<<<<< HEAD
-                      thrust::tuple<vertex_t, vertex_t, weight_t>>
-    src_properties(handle, graph_view);
-  edge_dst_property_t<graph_view_t<vertex_t, edge_t, false, multi_gpu>,
-                      thrust::tuple<vertex_t, vertex_t, weight_t>>
-=======
                       thrust::tuple<vertex_t, edge_t, weight_t>>
     src_properties(handle, graph_view);
   edge_dst_property_t<graph_view_t<vertex_t, edge_t, false, multi_gpu>,
                       thrust::tuple<vertex_t, edge_t, weight_t>>
->>>>>>> 5bc2d9d8
     dst_properties(handle, graph_view);
 
   update_edge_src_property(
@@ -299,15 +212,9 @@
     thrust::make_zip_iterator(distance.begin(), sigma.begin(), delta.begin()),
     dst_properties);
 
-<<<<<<< HEAD
-  // FIXME: To do this efficiently, I need an efficient
-  //   transform_reduce_v_frontier_incoming_e_by_src on an untransposed
-  //   graph, which does not currently exist.
-=======
   // FIXME: To do this efficiently, I need a version of
   //   per_v_transform_reduce_outgoing_e that takes a vertex list
   //   so that we can iterate over the frontier stack.
->>>>>>> 5bc2d9d8
   //
   //   For now this will do a O(E) pass over all edges over the diameter
   //   of the graph.
@@ -383,11 +290,7 @@
   detail::scalar_fill(handle, centralities.data(), centralities.size(), weight_t{0});
 
   size_t num_sources = thrust::distance(vertices_begin, vertices_end);
-<<<<<<< HEAD
-  std::vector<size_t> source_starts{{0, num_sources}};
-=======
   std::vector<size_t> source_offsets{{0, num_sources}};
->>>>>>> 5bc2d9d8
   int my_rank = 0;
 
   if constexpr (multi_gpu) {
@@ -395,15 +298,9 @@
       host_scalar_allgather(handle.get_comms(), num_sources, handle.get_stream());
 
     num_sources = std::accumulate(source_counts.begin(), source_counts.end(), 0);
-<<<<<<< HEAD
-    source_starts.resize(source_counts.size() + 1);
-    source_starts[0] = 0;
-    std::inclusive_scan(source_counts.begin(), source_counts.end(), source_starts.begin() + 1);
-=======
     source_offsets.resize(source_counts.size() + 1);
     source_offsets[0] = 0;
     std::inclusive_scan(source_counts.begin(), source_counts.end(), source_offsets.begin() + 1);
->>>>>>> 5bc2d9d8
     my_rank = handle.get_comms().get_rank();
   }
 
@@ -423,17 +320,10 @@
 
     vertex_frontier_t<vertex_t, void, multi_gpu, true> vertex_frontier(handle, num_buckets);
 
-<<<<<<< HEAD
-    if ((source_idx >= source_starts[my_rank]) && (source_idx < source_starts[my_rank + 1])) {
-      vertex_frontier.bucket(bucket_idx_cur)
-        .insert(vertices_begin + (source_idx - source_starts[my_rank]),
-                vertices_begin + (source_idx - source_starts[my_rank]) + 1);
-=======
     if ((source_idx >= source_offsets[my_rank]) && (source_idx < source_offsets[my_rank + 1])) {
       vertex_frontier.bucket(bucket_idx_cur)
         .insert(vertices_begin + (source_idx - source_offsets[my_rank]),
                 vertices_begin + (source_idx - source_offsets[my_rank]) + 1);
->>>>>>> 5bc2d9d8
     }
 
     //
@@ -447,18 +337,12 @@
     accumulate_vertex_results(handle,
                               graph_view,
                               edge_weight_view,
-<<<<<<< HEAD
-                              centralities,
-=======
                               raft::device_span<weight_t>{centralities.data(), centralities.size()},
->>>>>>> 5bc2d9d8
                               std::move(distance),
                               std::move(sigma),
                               include_endpoints,
                               do_expensive_check);
   }
-<<<<<<< HEAD
-=======
 
   if (normalized) {
     if (graph_view.number_of_vertices() > 2) {
@@ -473,7 +357,6 @@
                         });
     }
   }
->>>>>>> 5bc2d9d8
 
   return centralities;
 }
