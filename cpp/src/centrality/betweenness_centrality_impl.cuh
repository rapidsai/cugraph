/*
 * Copyright (c) 2022-2023, NVIDIA CORPORATION.
 *
 * Licensed under the Apache License, Version 2.0 (the "License");
 * you may not use this file except in compliance with the License.
 * You may obtain a copy of the License at
 *
 *     http://www.apache.org/licenses/LICENSE-2.0
 *
 * Unless required by applicable law or agreed to in writing, software
 * distributed under the License is distributed on an "AS IS" BASIS,
 * WITHOUT WARRANTIES OR CONDITIONS OF ANY KIND, either express or implied.
 * See the License for the specific language governing permissions and
 * limitations under the License.
 */
#pragma once

#include <prims/count_if_v.cuh>
#include <prims/extract_transform_v_frontier_outgoing_e.cuh>
#include <prims/per_v_transform_reduce_incoming_outgoing_e.cuh>
#include <prims/transform_reduce_v.cuh>
#include <prims/transform_reduce_v_frontier_outgoing_e_by_dst.cuh>
#include <prims/update_edge_src_dst_property.cuh>
#include <prims/update_v_frontier.cuh>
#include <prims/vertex_frontier.cuh>

#include <cugraph/algorithms.hpp>
#include <cugraph/detail/utility_wrappers.hpp>
#include <cugraph/edge_src_dst_property.hpp>
#include <cugraph/utilities/error.hpp>
#include <cugraph/vertex_partition_device_view.cuh>

#include <thrust/functional.h>
#include <thrust/reduce.h>

#include <raft/core/handle.hpp>

//
// The formula for BC(v) is the sum over all (s,t) where s != v != t of
// sigma_st(v) / sigma_st.  Sigma_st(v) is the number of shortest paths
// that pass through vertex v, whereas sigma_st is the total number of shortest
// paths.
namespace {

template <typename vertex_t>
struct brandes_e_op_t {
  const vertex_t invalid_distance_{std::numeric_limits<vertex_t>::max()};

  template <typename value_t, typename ignore_t>
  __device__ thrust::optional<value_t> operator()(
    vertex_t, vertex_t, value_t src_sigma, vertex_t dst_distance, ignore_t) const
  {
    return (dst_distance == invalid_distance_) ? thrust::make_optional(src_sigma) : thrust::nullopt;
  }
};

}  // namespace

namespace cugraph {
namespace detail {

template <typename vertex_t, typename edge_t, typename weight_t, bool multi_gpu>
std::tuple<rmm::device_uvector<vertex_t>, rmm::device_uvector<edge_t>> brandes_bfs(
  raft::handle_t const& handle,
  graph_view_t<vertex_t, edge_t, false, multi_gpu> const& graph_view,
  std::optional<edge_property_view_t<edge_t, weight_t const*>> edge_weight_view,
  vertex_frontier_t<vertex_t, void, multi_gpu, true>& vertex_frontier,
  bool do_expensive_check)
{
  //
  // Do BFS with a multi-output.  If we're on hop k and multiple vertices arrive at vertex v,
  // add all predecessors to the predecessor list, don't just arbitrarily pick one.
  //
  // Predecessors could be a CSR if that's helpful for doing the backwards tracing
  constexpr vertex_t invalid_distance = std::numeric_limits<vertex_t>::max();
  constexpr int bucket_idx_cur{0};
  constexpr int bucket_idx_next{1};

  rmm::device_uvector<edge_t> sigma(graph_view.local_vertex_partition_range_size(),
                                    handle.get_stream());
  rmm::device_uvector<vertex_t> distance(graph_view.local_vertex_partition_range_size(),
                                         handle.get_stream());
  detail::scalar_fill(handle, distance.data(), distance.size(), invalid_distance);
  detail::scalar_fill(handle, sigma.data(), sigma.size(), edge_t{0});

  edge_src_property_t<graph_view_t<vertex_t, edge_t, false, multi_gpu>, edge_t> src_sigma(
    handle, graph_view);
  edge_dst_property_t<graph_view_t<vertex_t, edge_t, false, multi_gpu>, vertex_t> dst_distance(
    handle, graph_view);

  auto vertex_partition =
    vertex_partition_device_view_t<vertex_t, multi_gpu>(graph_view.local_vertex_partition_view());

  if (vertex_frontier.bucket(bucket_idx_cur).size() > 0) {
    thrust::for_each(
      handle.get_thrust_policy(),
      vertex_frontier.bucket(bucket_idx_cur).begin(),
      vertex_frontier.bucket(bucket_idx_cur).end(),
      [d_sigma = sigma.begin(), d_distance = distance.begin(), vertex_partition] __device__(
        auto v) {
        auto offset        = vertex_partition.local_vertex_partition_offset_from_vertex_nocheck(v);
        d_distance[offset] = 0;
        d_sigma[offset]    = 1;
      });
  }

  edge_t hop{0};

  while (true) {
    update_edge_src_property(handle, graph_view, sigma.begin(), src_sigma);
    update_edge_dst_property(handle, graph_view, distance.begin(), dst_distance);

    auto [new_frontier, new_sigma] =
      transform_reduce_v_frontier_outgoing_e_by_dst(handle,
                                                    graph_view,
                                                    vertex_frontier.bucket(bucket_idx_cur),
                                                    src_sigma.view(),
                                                    dst_distance.view(),
                                                    cugraph::edge_dummy_property_t{}.view(),
                                                    brandes_e_op_t<vertex_t>{},
                                                    reduce_op::plus<vertex_t>());

    update_v_frontier(handle,
                      graph_view,
                      std::move(new_frontier),
                      std::move(new_sigma),
                      vertex_frontier,
                      std::vector<size_t>{bucket_idx_next},
                      thrust::make_zip_iterator(distance.begin(), sigma.begin()),
                      thrust::make_zip_iterator(distance.begin(), sigma.begin()),
                      [hop] __device__(auto v, auto old_values, auto v_sigma) {
                        return thrust::make_tuple(
                          thrust::make_optional(bucket_idx_next),
                          thrust::make_optional(thrust::make_tuple(hop + 1, v_sigma)));
                      });

    vertex_frontier.bucket(bucket_idx_cur).clear();
    vertex_frontier.bucket(bucket_idx_cur).shrink_to_fit();
    vertex_frontier.swap_buckets(bucket_idx_cur, bucket_idx_next);
    if (vertex_frontier.bucket(bucket_idx_cur).aggregate_size() == 0) { break; }

    ++hop;
  }

  return std::make_tuple(std::move(distance), std::move(sigma));
}

template <typename vertex_t, typename edge_t, typename weight_t, bool multi_gpu>
void accumulate_vertex_results(
  raft::handle_t const& handle,
  graph_view_t<vertex_t, edge_t, false, multi_gpu> const& graph_view,
  std::optional<edge_property_view_t<edge_t, weight_t const*>> edge_weight_view,
  raft::device_span<weight_t> centralities,
  rmm::device_uvector<vertex_t>&& distance,
  rmm::device_uvector<edge_t>&& sigma,
  bool with_endpoints,
  bool do_expensive_check)
{
  constexpr vertex_t invalid_distance = std::numeric_limits<vertex_t>::max();

  vertex_t diameter = transform_reduce_v(
    handle,
    graph_view,
    distance.begin(),
    [] __device__(auto, auto d) { return (d == invalid_distance) ? vertex_t{0} : d; },
    vertex_t{0},
    reduce_op::maximum<vertex_t>{},
    do_expensive_check);

  rmm::device_uvector<weight_t> delta(sigma.size(), handle.get_stream());
  detail::scalar_fill(handle, delta.data(), delta.size(), weight_t{0});

  if (with_endpoints) {
    vertex_t count = count_if_v(
      handle,
      graph_view,
      distance.begin(),
      [] __device__(auto, auto d) { return (d != invalid_distance); },
      do_expensive_check);

    thrust::transform(handle.get_thrust_policy(),
                      distance.begin(),
                      distance.end(),
                      centralities.begin(),
                      centralities.begin(),
                      [count] __device__(auto d, auto centrality) {
                        if (d == vertex_t{0}) {
                          return centrality + static_cast<weight_t>(count - 1);
                        } else if (d == invalid_distance) {
                          return centrality;
                        } else {
                          return centrality + weight_t{1};
                        }
                      });
  }

  edge_src_property_t<graph_view_t<vertex_t, edge_t, false, multi_gpu>,
                      thrust::tuple<vertex_t, edge_t, weight_t>>
    src_properties(handle, graph_view);
  edge_dst_property_t<graph_view_t<vertex_t, edge_t, false, multi_gpu>,
                      thrust::tuple<vertex_t, edge_t, weight_t>>
    dst_properties(handle, graph_view);

  update_edge_src_property(
    handle,
    graph_view,
    thrust::make_zip_iterator(distance.begin(), sigma.begin(), delta.begin()),
    src_properties);
  update_edge_dst_property(
    handle,
    graph_view,
    thrust::make_zip_iterator(distance.begin(), sigma.begin(), delta.begin()),
    dst_properties);

  // FIXME: To do this efficiently, I need a version of
  //   per_v_transform_reduce_outgoing_e that takes a vertex list
  //   so that we can iterate over the frontier stack.
  //
  //   For now this will do a O(E) pass over all edges over the diameter
  //   of the graph.
  //
  // Based on Brandes algorithm, we want to follow back pointers in non-increasing
  // distance from S to compute delta
  //
  for (vertex_t d = diameter; d > 1; --d) {
    per_v_transform_reduce_outgoing_e(
      handle,
      graph_view,
      src_properties.view(),
      dst_properties.view(),
      cugraph::edge_dummy_property_t{}.view(),
      [d] __device__(auto, auto, auto src_props, auto dst_props, auto) {
        if ((thrust::get<0>(dst_props) == d) && (thrust::get<0>(src_props) == (d - 1))) {
          auto sigma_v = static_cast<weight_t>(thrust::get<1>(src_props));
          auto sigma_w = static_cast<weight_t>(thrust::get<1>(dst_props));
          auto delta_w = thrust::get<2>(dst_props);

          return (sigma_v / sigma_w) * (1 + delta_w);
        } else {
          return weight_t{0};
        }
      },
      weight_t{0},
      reduce_op::plus<weight_t>{},
      delta.begin(),
      do_expensive_check);

    update_edge_src_property(
      handle,
      graph_view,
      thrust::make_zip_iterator(distance.begin(), sigma.begin(), delta.begin()),
      src_properties);
    update_edge_dst_property(
      handle,
      graph_view,
      thrust::make_zip_iterator(distance.begin(), sigma.begin(), delta.begin()),
      dst_properties);

    thrust::transform(handle.get_thrust_policy(),
                      centralities.begin(),
                      centralities.end(),
                      delta.begin(),
                      centralities.begin(),
                      thrust::plus<weight_t>());
  }
}

template <typename vertex_t,
          typename edge_t,
          typename weight_t,
          bool multi_gpu,
          typename VertexIterator>
rmm::device_uvector<weight_t> betweenness_centrality(
  raft::handle_t const& handle,
  graph_view_t<vertex_t, edge_t, false, multi_gpu> const& graph_view,
  std::optional<edge_property_view_t<edge_t, weight_t const*>> edge_weight_view,
  VertexIterator vertices_begin,
  VertexIterator vertices_end,
  bool const normalized,
  bool const include_endpoints,
  bool const do_expensive_check)
{
  //
  // Betweenness Centrality algorithm based on the Brandes Algorithm (2001)
  //
  if (do_expensive_check) {}

  rmm::device_uvector<weight_t> centralities(graph_view.local_vertex_partition_range_size(),
                                             handle.get_stream());
  detail::scalar_fill(handle, centralities.data(), centralities.size(), weight_t{0});

  size_t num_sources = thrust::distance(vertices_begin, vertices_end);
  std::vector<size_t> source_offsets{{0, num_sources}};
  int my_rank = 0;

  if constexpr (multi_gpu) {
    auto source_counts =
      host_scalar_allgather(handle.get_comms(), num_sources, handle.get_stream());

    num_sources = std::accumulate(source_counts.begin(), source_counts.end(), 0);
    source_offsets.resize(source_counts.size() + 1);
    source_offsets[0] = 0;
    std::inclusive_scan(source_counts.begin(), source_counts.end(), source_offsets.begin() + 1);
    my_rank = handle.get_comms().get_rank();
  }

  //
  // FIXME: This could be more efficient using something akin to the
  // technique in WCC.  Take the entire set of sources, insert them into
  // a tagged frontier (tagging each source with itself).  Then we can
  // expand from multiple sources concurrently. The challenge is managing
  // the memory explosion.
  //
  for (size_t source_idx = 0; source_idx < num_sources; ++source_idx) {
    //
    //  BFS
    //
    constexpr size_t bucket_idx_cur = 0;
    constexpr size_t num_buckets    = 2;

    vertex_frontier_t<vertex_t, void, multi_gpu, true> vertex_frontier(handle, num_buckets);

    if ((source_idx >= source_offsets[my_rank]) && (source_idx < source_offsets[my_rank + 1])) {
      vertex_frontier.bucket(bucket_idx_cur)
        .insert(vertices_begin + (source_idx - source_offsets[my_rank]),
                vertices_begin + (source_idx - source_offsets[my_rank]) + 1);
    }

    //
    //  Now we need to do modified BFS
    //
    // FIXME:  This has an inefficiency in early iterations, as it doesn't have enough work to
    //         keep the GPUs busy.  But we can't run too many at once or we will run out of
    //         memory. Need to investigate options to improve this performance
    auto [distance, sigma] =
      brandes_bfs(handle, graph_view, edge_weight_view, vertex_frontier, do_expensive_check);
    accumulate_vertex_results(handle,
                              graph_view,
                              edge_weight_view,
                              raft::device_span<weight_t>{centralities.data(), centralities.size()},
                              std::move(distance),
                              std::move(sigma),
                              include_endpoints,
                              do_expensive_check);
  }

  std::optional<weight_t> scale_factor{std::nullopt};

  if (normalized) {
    weight_t n = static_cast<weight_t>(graph_view.number_of_vertices());
    if (!include_endpoints) { n -= weight_t{1}; }

    scale_factor = n * (n - 1);
  } else if (graph_view.is_symmetric())
    scale_factor = weight_t{2};

  if (scale_factor) {
    if (graph_view.number_of_vertices() > 2) {
<<<<<<< HEAD
      if (num_sources < graph_view.number_of_vertices()) {
=======
      if (static_cast<vertex_t>(num_sources) < graph_view.number_of_vertices()) {
>>>>>>> 08ae65a8
        (*scale_factor) *= static_cast<weight_t>(num_sources) /
                           static_cast<weight_t>(graph_view.number_of_vertices());
      }

      thrust::transform(
        handle.get_thrust_policy(),
        centralities.begin(),
        centralities.end(),
        centralities.begin(),
        [sf = *scale_factor] __device__(auto centrality) { return centrality / sf; });
    }
  }

  return centralities;
}

template <typename vertex_t,
          typename edge_t,
          typename weight_t,
          bool multi_gpu,
          typename VertexIterator>
rmm::device_uvector<weight_t> edge_betweenness_centrality(
  const raft::handle_t& handle,
  graph_view_t<vertex_t, edge_t, false, multi_gpu> const& graph_view,
  std::optional<edge_property_view_t<edge_t, weight_t const*>> edge_weight_view,
  VertexIterator vertices_begin,
  VertexIterator vertices_end,
  bool const normalized,
  bool const do_expensive_check)
{
  CUGRAPH_FAIL("Not Implemented");
  // Edge betweenness is computed like vertex betweenness, but you accumulate
  // centrality on each edge.  We need to adapt this to support edge properties
  // properly.
}

}  // namespace detail

template <typename vertex_t, typename edge_t, typename weight_t, bool multi_gpu>
rmm::device_uvector<weight_t> betweenness_centrality(
  const raft::handle_t& handle,
  graph_view_t<vertex_t, edge_t, false, multi_gpu> const& graph_view,
  std::optional<edge_property_view_t<edge_t, weight_t const*>> edge_weight_view,
  std::optional<raft::device_span<vertex_t const>> vertices,
  bool const normalized,
  bool const include_endpoints,
  bool const do_expensive_check)
{
  if (vertices) {
    return detail::betweenness_centrality(handle,
                                          graph_view,
                                          edge_weight_view,
                                          vertices->begin(),
                                          vertices->end(),
                                          normalized,
                                          include_endpoints,
                                          do_expensive_check);
  } else {
    return detail::betweenness_centrality(
      handle,
      graph_view,
      edge_weight_view,
      thrust::make_counting_iterator(graph_view.local_vertex_partition_range_first()),
      thrust::make_counting_iterator(graph_view.local_vertex_partition_range_last()),
      normalized,
      include_endpoints,
      do_expensive_check);
  }
}

template <typename vertex_t, typename edge_t, typename weight_t, bool multi_gpu>
rmm::device_uvector<weight_t> edge_betweenness_centrality(
  const raft::handle_t& handle,
  graph_view_t<vertex_t, edge_t, false, multi_gpu> const& graph_view,
  std::optional<edge_property_view_t<edge_t, weight_t const*>> edge_weight_view,
  std::optional<raft::device_span<vertex_t const>> vertices,
  bool const normalized,
  bool const do_expensive_check)
{
  if (vertices) {
    return detail::edge_betweenness_centrality(handle,
                                               graph_view,
                                               edge_weight_view,
                                               vertices->begin(),
                                               vertices->end(),
                                               normalized,
                                               do_expensive_check);
  } else {
    return detail::edge_betweenness_centrality(
      handle,
      graph_view,
      edge_weight_view,
      thrust::make_counting_iterator(graph_view.local_vertex_partition_range_first()),
      thrust::make_counting_iterator(graph_view.local_vertex_partition_range_last()),
      normalized,
      do_expensive_check);
  }
}

}  // namespace cugraph<|MERGE_RESOLUTION|>--- conflicted
+++ resolved
@@ -356,11 +356,7 @@
 
   if (scale_factor) {
     if (graph_view.number_of_vertices() > 2) {
-<<<<<<< HEAD
-      if (num_sources < graph_view.number_of_vertices()) {
-=======
       if (static_cast<vertex_t>(num_sources) < graph_view.number_of_vertices()) {
->>>>>>> 08ae65a8
         (*scale_factor) *= static_cast<weight_t>(num_sources) /
                            static_cast<weight_t>(graph_view.number_of_vertices());
       }
