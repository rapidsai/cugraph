--- conflicted
+++ resolved
@@ -297,15 +297,9 @@
           typename VertexIterator>
 rmm::device_uvector<weight_t> betweenness_centrality(
   const raft::handle_t& handle,
-<<<<<<< HEAD
-  graph_view_t<vertex_t, edge_t, weight_t, false, multi_gpu> const& graph_view,
-  VertexIterator vertices_begin,
-  VertexIterator vertices_end,
-=======
   graph_view_t<vertex_t, edge_t, false, multi_gpu> const& graph_view,
   std::optional<edge_property_view_t<edge_t, weight_t const*>> edge_weight_view,
   std::optional<std::variant<vertex_t, raft::device_span<vertex_t const>>> vertices,
->>>>>>> f7d99ff8
   bool const normalized,
   bool const include_endpoints,
   bool const do_expensive_check)
@@ -383,15 +377,9 @@
           typename VertexIterator>
 rmm::device_uvector<weight_t> edge_betweenness_centrality(
   const raft::handle_t& handle,
-<<<<<<< HEAD
-  graph_view_t<vertex_t, edge_t, weight_t, false, multi_gpu> const& graph_view,
-  VertexIterator vertices_begin,
-  VertexIterator vertices_end,
-=======
   graph_view_t<vertex_t, edge_t, false, multi_gpu> const& graph_view,
   std::optional<edge_property_view_t<edge_t, weight_t const*>> edge_weight_view,
   std::optional<std::variant<vertex_t, raft::device_span<vertex_t const>>> vertices,
->>>>>>> f7d99ff8
   bool const normalized,
   bool const do_expensive_check)
 {
