/*
 * Copyright (c) 2020-2021, NVIDIA CORPORATION.
 *
 * Licensed under the Apache License, Version 2.0 (the "License");
 * you may not use this file except in compliance with the License.
 * You may obtain a copy of the License at
 *
 *     http://www.apache.org/licenses/LICENSE-2.0
 *
 * Unless required by applicable law or agreed to in writing, software
 * distributed under the License is distributed on an "AS IS" BASIS,
 * WITHOUT WARRANTIES OR CONDITIONS OF ANY KIND, either express or implied.
 * See the License for the specific language governing permissions and
 * limitations under the License.
 */

<<<<<<< HEAD
/**
 * ---------------------------------------------------------------------------*
 * @brief Katz Centrality implementation
 *
 * @file katz_centrality.cu
 * --------------------------------------------------------------------------*/

#include <rmm/thrust_rmm_allocator.h>
#include <Hornet.hpp>
#include <Static/KatzCentrality/Katz.cuh>
#include <cugraph/legacy/graph.hpp>
=======
#include <cugraph/algorithms.hpp>
#include <cugraph/graph_view.hpp>
#include <cugraph/prims/copy_to_adj_matrix_row_col.cuh>
#include <cugraph/prims/copy_v_transform_reduce_in_out_nbr.cuh>
#include <cugraph/prims/count_if_v.cuh>
#include <cugraph/prims/transform_reduce_v.cuh>
>>>>>>> bff09c0d
#include <cugraph/utilities/error.hpp>

#include <rmm/thrust_rmm_allocator.h>
#include <raft/handle.hpp>

#include <thrust/fill.h>
#include <thrust/iterator/constant_iterator.h>
#include <thrust/iterator/zip_iterator.h>
#include <thrust/transform.h>
#include <thrust/tuple.h>

namespace cugraph {
namespace detail {

template <typename GraphViewType, typename result_t>
void katz_centrality(raft::handle_t const& handle,
                     GraphViewType const& pull_graph_view,
                     result_t const* betas,
                     result_t* katz_centralities,
                     result_t alpha,
                     result_t beta,  // relevant only if betas == nullptr
                     result_t epsilon,
                     size_t max_iterations,
                     bool has_initial_guess,
                     bool normalize,
                     bool do_expensive_check)
{
  using vertex_t = typename GraphViewType::vertex_type;
  using weight_t = typename GraphViewType::weight_type;

  static_assert(std::is_integral<vertex_t>::value,
                "GraphViewType::vertex_type should be integral.");
  static_assert(std::is_floating_point<result_t>::value,
                "result_t should be a floating-point type.");
  static_assert(GraphViewType::is_adj_matrix_transposed,
                "GraphViewType should support the pull model.");

  auto const num_vertices = pull_graph_view.get_number_of_vertices();
  if (num_vertices == 0) { return; }

  // 1. check input arguments

  CUGRAPH_EXPECTS((alpha >= 0.0) && (alpha <= 1.0),
                  "Invalid input argument: alpha should be in [0.0, 1.0].");
  CUGRAPH_EXPECTS(epsilon >= 0.0, "Invalid input argument: epsilon should be non-negative.");

  if (do_expensive_check) {
    // FIXME: should I check for betas?

    if (has_initial_guess) {
      auto num_negative_values = count_if_v(
        handle, pull_graph_view, katz_centralities, [] __device__(auto val) { return val < 0.0; });
      CUGRAPH_EXPECTS(num_negative_values == 0,
                      "Invalid input argument: initial guess values should be non-negative.");
    }
  }

  // 2. initialize katz centrality values

  if (!has_initial_guess) {
    thrust::fill(rmm::exec_policy(handle.get_stream())->on(handle.get_stream()),
                 katz_centralities,
                 katz_centralities + pull_graph_view.get_number_of_local_vertices(),
                 result_t{0.0});
  }

  // 3. katz centrality iteration

  // old katz centrality values
  rmm::device_uvector<result_t> tmp_katz_centralities(
    pull_graph_view.get_number_of_local_vertices(), handle.get_stream());
  rmm::device_uvector<result_t> adj_matrix_row_katz_centralities(
    pull_graph_view.get_number_of_local_adj_matrix_partition_rows(), handle.get_stream());
  auto new_katz_centralities = katz_centralities;
  auto old_katz_centralities = tmp_katz_centralities.data();
  size_t iter{0};
  while (true) {
    std::swap(new_katz_centralities, old_katz_centralities);

    copy_to_adj_matrix_row(
      handle, pull_graph_view, old_katz_centralities, adj_matrix_row_katz_centralities.begin());

    copy_v_transform_reduce_in_nbr(
      handle,
      pull_graph_view,
      adj_matrix_row_katz_centralities.begin(),
      thrust::make_constant_iterator(0) /* dummy */,
      [alpha] __device__(vertex_t src, vertex_t dst, weight_t w, auto src_val, auto dst_val) {
        return static_cast<result_t>(alpha * src_val * w);
      },
      betas != nullptr ? result_t{0.0} : beta,
      new_katz_centralities);

    if (betas != nullptr) {
      auto val_first = thrust::make_zip_iterator(thrust::make_tuple(new_katz_centralities, betas));
      thrust::transform(rmm::exec_policy(handle.get_stream())->on(handle.get_stream()),
                        val_first,
                        val_first + pull_graph_view.get_number_of_local_vertices(),
                        new_katz_centralities,
                        [] __device__(auto val) {
                          auto const katz_centrality = thrust::get<0>(val);
                          auto const beta            = thrust::get<1>(val);
                          return katz_centrality + beta;
                        });
    }

    auto diff_sum = transform_reduce_v(
      handle,
      pull_graph_view,
      thrust::make_zip_iterator(thrust::make_tuple(new_katz_centralities, old_katz_centralities)),
      [] __device__(auto val) { return std::abs(thrust::get<0>(val) - thrust::get<1>(val)); },
      result_t{0.0});

    iter++;

    if (diff_sum < epsilon) {
      break;
    } else if (iter >= max_iterations) {
      CUGRAPH_FAIL("Katz Centrality failed to converge.");
    }
  }

  if (new_katz_centralities != katz_centralities) {
    thrust::copy(rmm::exec_policy(handle.get_stream())->on(handle.get_stream()),
                 new_katz_centralities,
                 new_katz_centralities + pull_graph_view.get_number_of_local_vertices(),
                 katz_centralities);
  }

  if (normalize) {
    auto l2_norm = transform_reduce_v(
      handle,
      pull_graph_view,
      katz_centralities,
      [] __device__(auto val) { return val * val; },
      result_t{0.0});
    l2_norm = std::sqrt(l2_norm);
    CUGRAPH_EXPECTS(l2_norm > 0.0,
                    "L2 norm of the computed Katz Centrality values should be positive.");
    thrust::transform(rmm::exec_policy(handle.get_stream())->on(handle.get_stream()),
                      katz_centralities,
                      katz_centralities + pull_graph_view.get_number_of_local_vertices(),
                      katz_centralities,
                      [l2_norm] __device__(auto val) { return val / l2_norm; });
  }
}

}  // namespace detail

template <typename vertex_t, typename edge_t, typename weight_t, typename result_t, bool multi_gpu>
void katz_centrality(raft::handle_t const& handle,
                     graph_view_t<vertex_t, edge_t, weight_t, true, multi_gpu> const& graph_view,
                     result_t const* betas,
                     result_t* katz_centralities,
                     result_t alpha,
                     result_t beta,  // relevant only if beta == nullptr
                     result_t epsilon,
                     size_t max_iterations,
                     bool has_initial_guess,
                     bool normalize,
                     bool do_expensive_check)
{
  detail::katz_centrality(handle,
                          graph_view,
                          betas,
                          katz_centralities,
                          alpha,
                          beta,
                          epsilon,
                          max_iterations,
                          has_initial_guess,
                          normalize,
                          do_expensive_check);
}

// explicit instantiation

template void katz_centrality(raft::handle_t const& handle,
                              graph_view_t<int32_t, int32_t, float, true, true> const& graph_view,
                              float const* betas,
                              float* katz_centralities,
                              float alpha,
                              float beta,
                              float epsilon,
                              size_t max_iterations,
                              bool has_initial_guess,
                              bool normalize,
                              bool do_expensive_check);

template void katz_centrality(raft::handle_t const& handle,
                              graph_view_t<int32_t, int32_t, double, true, true> const& graph_view,
                              double const* betas,
                              double* katz_centralities,
                              double alpha,
                              double beta,
                              double epsilon,
                              size_t max_iterations,
                              bool has_initial_guess,
                              bool normalize,
                              bool do_expensive_check);

template void katz_centrality(raft::handle_t const& handle,
                              graph_view_t<int32_t, int64_t, float, true, true> const& graph_view,
                              float const* betas,
                              float* katz_centralities,
                              float alpha,
                              float beta,
                              float epsilon,
                              size_t max_iterations,
                              bool has_initial_guess,
                              bool normalize,
                              bool do_expensive_check);

template void katz_centrality(raft::handle_t const& handle,
                              graph_view_t<int32_t, int64_t, double, true, true> const& graph_view,
                              double const* betas,
                              double* katz_centralities,
                              double alpha,
                              double beta,
                              double epsilon,
                              size_t max_iterations,
                              bool has_initial_guess,
                              bool normalize,
                              bool do_expensive_check);

template void katz_centrality(raft::handle_t const& handle,
                              graph_view_t<int64_t, int64_t, float, true, true> const& graph_view,
                              float const* betas,
                              float* katz_centralities,
                              float alpha,
                              float beta,
                              float epsilon,
                              size_t max_iterations,
                              bool has_initial_guess,
                              bool normalize,
                              bool do_expensive_check);

template void katz_centrality(raft::handle_t const& handle,
                              graph_view_t<int64_t, int64_t, double, true, true> const& graph_view,
                              double const* betas,
                              double* katz_centralities,
                              double alpha,
                              double beta,
                              double epsilon,
                              size_t max_iterations,
                              bool has_initial_guess,
                              bool normalize,
                              bool do_expensive_check);

template void katz_centrality(raft::handle_t const& handle,
                              graph_view_t<int32_t, int32_t, float, true, false> const& graph_view,
                              float const* betas,
                              float* katz_centralities,
                              float alpha,
                              float beta,
                              float epsilon,
                              size_t max_iterations,
                              bool has_initial_guess,
                              bool normalize,
                              bool do_expensive_check);

template void katz_centrality(raft::handle_t const& handle,
                              graph_view_t<int32_t, int32_t, double, true, false> const& graph_view,
                              double const* betas,
                              double* katz_centralities,
                              double alpha,
                              double beta,
                              double epsilon,
                              size_t max_iterations,
                              bool has_initial_guess,
                              bool normalize,
                              bool do_expensive_check);

template void katz_centrality(raft::handle_t const& handle,
                              graph_view_t<int32_t, int64_t, float, true, false> const& graph_view,
                              float const* betas,
                              float* katz_centralities,
                              float alpha,
                              float beta,
                              float epsilon,
                              size_t max_iterations,
                              bool has_initial_guess,
                              bool normalize,
                              bool do_expensive_check);

template void katz_centrality(raft::handle_t const& handle,
                              graph_view_t<int32_t, int64_t, double, true, false> const& graph_view,
                              double const* betas,
                              double* katz_centralities,
                              double alpha,
                              double beta,
                              double epsilon,
                              size_t max_iterations,
                              bool has_initial_guess,
                              bool normalize,
                              bool do_expensive_check);

template void katz_centrality(raft::handle_t const& handle,
                              graph_view_t<int64_t, int64_t, float, true, false> const& graph_view,
                              float const* betas,
                              float* katz_centralities,
                              float alpha,
                              float beta,
                              float epsilon,
                              size_t max_iterations,
                              bool has_initial_guess,
                              bool normalize,
                              bool do_expensive_check);

template void katz_centrality(raft::handle_t const& handle,
                              graph_view_t<int64_t, int64_t, double, true, false> const& graph_view,
                              double const* betas,
                              double* katz_centralities,
                              double alpha,
                              double beta,
                              double epsilon,
                              size_t max_iterations,
                              bool has_initial_guess,
                              bool normalize,
                              bool do_expensive_check);

}  // namespace cugraph<|MERGE_RESOLUTION|>--- conflicted
+++ resolved
@@ -14,29 +14,14 @@
  * limitations under the License.
  */
 
-<<<<<<< HEAD
-/**
- * ---------------------------------------------------------------------------*
- * @brief Katz Centrality implementation
- *
- * @file katz_centrality.cu
- * --------------------------------------------------------------------------*/
-
-#include <rmm/thrust_rmm_allocator.h>
-#include <Hornet.hpp>
-#include <Static/KatzCentrality/Katz.cuh>
-#include <cugraph/legacy/graph.hpp>
-=======
 #include <cugraph/algorithms.hpp>
 #include <cugraph/graph_view.hpp>
 #include <cugraph/prims/copy_to_adj_matrix_row_col.cuh>
 #include <cugraph/prims/copy_v_transform_reduce_in_out_nbr.cuh>
 #include <cugraph/prims/count_if_v.cuh>
 #include <cugraph/prims/transform_reduce_v.cuh>
->>>>>>> bff09c0d
 #include <cugraph/utilities/error.hpp>
 
-#include <rmm/thrust_rmm_allocator.h>
 #include <raft/handle.hpp>
 
 #include <thrust/fill.h>
@@ -94,7 +79,7 @@
   // 2. initialize katz centrality values
 
   if (!has_initial_guess) {
-    thrust::fill(rmm::exec_policy(handle.get_stream())->on(handle.get_stream()),
+    thrust::fill(handle.get_thrust_policy(),
                  katz_centralities,
                  katz_centralities + pull_graph_view.get_number_of_local_vertices(),
                  result_t{0.0});
@@ -129,7 +114,7 @@
 
     if (betas != nullptr) {
       auto val_first = thrust::make_zip_iterator(thrust::make_tuple(new_katz_centralities, betas));
-      thrust::transform(rmm::exec_policy(handle.get_stream())->on(handle.get_stream()),
+      thrust::transform(handle.get_thrust_policy(),
                         val_first,
                         val_first + pull_graph_view.get_number_of_local_vertices(),
                         new_katz_centralities,
@@ -157,7 +142,7 @@
   }
 
   if (new_katz_centralities != katz_centralities) {
-    thrust::copy(rmm::exec_policy(handle.get_stream())->on(handle.get_stream()),
+    thrust::copy(handle.get_thrust_policy(),
                  new_katz_centralities,
                  new_katz_centralities + pull_graph_view.get_number_of_local_vertices(),
                  katz_centralities);
@@ -173,7 +158,7 @@
     l2_norm = std::sqrt(l2_norm);
     CUGRAPH_EXPECTS(l2_norm > 0.0,
                     "L2 norm of the computed Katz Centrality values should be positive.");
-    thrust::transform(rmm::exec_policy(handle.get_stream())->on(handle.get_stream()),
+    thrust::transform(handle.get_thrust_policy(),
                       katz_centralities,
                       katz_centralities + pull_graph_view.get_number_of_local_vertices(),
                       katz_centralities,
