--- conflicted
+++ resolved
@@ -122,14 +122,9 @@
 shuffle_int_vertex_value_pairs_to_local_gpu_by_vertex_partitioning(
   raft::handle_t const& handle,
   rmm::device_uvector<vertex_t>&& vertices,
-<<<<<<< HEAD
   value_vector_t&& values,
   raft::host_span<vertex_t const> vertex_partition_range_lasts)
-=======
-  rmm::device_uvector<value_t>&& values,
-  raft::host_span<vertex_t const> vertex_partition_range_lasts,
-  std::optional<large_buffer_type_t> large_buffer_type)
->>>>>>> 730792cb
+  std::optional<large_buffer_type_t> large_buffer_type)
 {
   rmm::device_uvector<vertex_t> d_vertex_partition_range_lasts(vertex_partition_range_lasts.size(),
                                                                handle.get_stream());
