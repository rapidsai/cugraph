--- conflicted
+++ resolved
@@ -19,11 +19,7 @@
 #include "detail/graph_partition_utils.cuh"
 #include "detail/shuffle_wrappers.hpp"
 
-<<<<<<< HEAD
-=======
 #include <cugraph/arithmetic_variant_types.hpp>
-#include <cugraph/detail/shuffle_wrappers.hpp>
->>>>>>> 347427f4
 #include <cugraph/detail/utility_wrappers.hpp>
 #include <cugraph/large_buffer_manager.hpp>
 #include <cugraph/utilities/shuffle_comm.cuh>
@@ -60,8 +56,6 @@
   return std::move(vertices);
 }
 
-<<<<<<< HEAD
-=======
 template <typename vertex_t, typename value_t>
 std::tuple<rmm::device_uvector<vertex_t>, rmm::device_uvector<value_t>>
 shuffle_ext_vertex_value_pairs_to_local_gpu_by_vertex_partitioning(
@@ -89,7 +83,6 @@
   return std::make_tuple(std::move(vertices), std::move(values));
 }
 
->>>>>>> 347427f4
 template <typename vertex_t>
 rmm::device_uvector<vertex_t> shuffle_int_vertices_to_local_gpu_by_vertex_partitioning(
   raft::handle_t const& handle,
@@ -162,13 +155,6 @@
 }  // namespace detail
 
 template <typename vertex_t>
-<<<<<<< HEAD
-rmm::device_uvector<vertex_t> shuffle_ext_vertices(raft::handle_t const& handle,
-                                                   rmm::device_uvector<vertex_t>&& vertices)
-{
-  return detail::shuffle_ext_vertices_to_local_gpu_by_vertex_partitioning(handle,
-                                                                          std::move(vertices));
-=======
 rmm::device_uvector<vertex_t> shuffle_ext_vertices(
   raft::handle_t const& handle,
   rmm::device_uvector<vertex_t>&& vertices,
@@ -176,7 +162,6 @@
 {
   return detail::shuffle_ext_vertices_to_local_gpu_by_vertex_partitioning(
     handle, std::move(vertices), large_buffer_type);
->>>>>>> 347427f4
 }
 
 template <typename vertex_t, typename value_t>
@@ -186,7 +171,6 @@
                                rmm::device_uvector<value_t>&& values,
                                std::optional<large_buffer_type_t> large_buffer_type)
 {
-<<<<<<< HEAD
   auto const comm_size       = handle.get_comms().get_size();
   auto& major_comm           = handle.get_subcomm(cugraph::partition_manager::major_comm_name());
   auto const major_comm_size = major_comm.get_size();
@@ -201,14 +185,11 @@
                                  std::move(vertices),
                                  std::move(properties),
                                  cugraph::detail::compute_gpu_id_from_ext_vertex_t<vertex_t>{
-                                   comm_size, major_comm_size, minor_comm_size});
+                                   comm_size, major_comm_size, minor_comm_size},
+                                 large_buffer_type);
 
   return std::make_tuple(std::move(vertices),
                          std::move(std::get<rmm::device_uvector<value_t>>(properties[0])));
-=======
-  return detail::shuffle_ext_vertex_value_pairs_to_local_gpu_by_vertex_partitioning(
-    handle, std::move(vertices), std::move(values), large_buffer_type);
->>>>>>> 347427f4
 }
 
 template <typename key_t, typename key_to_gpu_op_t>
