--- conflicted
+++ resolved
@@ -159,17 +159,6 @@
   return std::make_unique<graph_t<vertex_t, edge_t, weight_t, transposed, multi_gpu>>(
     handle,
     edgelists,
-<<<<<<< HEAD
-    partition,
-    static_cast<vertex_t>(graph_container.num_global_vertices),
-    static_cast<edge_t>(graph_container.num_global_edges),
-    graph_container.graph_props,
-    std::vector<vertex_t>(static_cast<vertex_t const*>(graph_container.segment_offsets),
-                          static_cast<vertex_t const*>(graph_container.segment_offsets) +
-                            graph_container.num_segments + 1),
-    graph_container.num_local_unique_edge_rows,
-    graph_container.num_local_unique_edge_cols,
-=======
     graph_meta_t<vertex_t, edge_t, multi_gpu>{
       static_cast<vertex_t>(graph_container.num_global_vertices),
       static_cast<edge_t>(graph_container.num_global_edges),
@@ -181,7 +170,6 @@
             static_cast<vertex_t const*>(graph_container.segment_offsets) +
               graph_container.num_segments + 1)
         : std::nullopt},
->>>>>>> 93e5839e
     graph_container.do_expensive_check);
 }
 
@@ -1230,22 +1218,6 @@
       minor_ptrs[i] = shuffled_edgelist_minor_vertices + displacements[i];
     }
 
-<<<<<<< HEAD
-    std::tie(p_ret->get_dv(),
-             p_ret->get_partition(),
-             p_ret->get_num_vertices(),
-             p_ret->get_num_edges(),
-             p_ret->get_segment_offsets(),
-             p_ret->get_num_unique_edge_majors(),
-             p_ret->get_num_unique_edge_minors()) =
-      cugraph::renumber_edgelist<vertex_t, edge_t, true>(handle,
-                                                         std::nullopt,
-                                                         major_ptrs,
-                                                         minor_ptrs,
-                                                         edge_counts,
-                                                         std::nullopt,
-                                                         do_expensive_check);
-=======
     cugraph::renumber_meta_t<vertex_t, edge_t, true> meta{};
     std::tie(p_ret->get_dv(), meta) = cugraph::renumber_edgelist<vertex_t, edge_t, true>(
       handle, std::nullopt, major_ptrs, minor_ptrs, edge_counts, std::nullopt, do_expensive_check);
@@ -1253,7 +1225,6 @@
     p_ret->get_num_edges()       = meta.number_of_edges;
     p_ret->get_partition()       = meta.partition;
     p_ret->get_segment_offsets() = meta.segment_offsets;
->>>>>>> 93e5839e
   } else {
     cugraph::renumber_meta_t<vertex_t, edge_t, false> meta{};
     std::tie(p_ret->get_dv(), meta) =
