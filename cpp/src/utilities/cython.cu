/*
 * Copyright (c) 2020, NVIDIA CORPORATION.
 *
 * Licensed under the Apache License, Version 2.0 (the "License");
 * you may not use this file except in compliance with the License.
 * You may obtain a copy of the License at
 *
 *     http://www.apache.org/licenses/LICENSE-2.0
 *
 * Unless required by applicable law or agreed to in writing, software
 * distributed under the License is distributed on an "AS IS" BASIS,
 * WITHOUT WARRANTIES OR CONDITIONS OF ANY KIND, either express or implied.
 * See the License for the specific language governing permissions and
 * limitations under the License.
 */

#include <algorithms.hpp>
#include <experimental/graph_view.hpp>
#include <graph.hpp>
#include <partition_manager.hpp>
#include <raft/handle.hpp>
#include <utilities/cython.hpp>
#include <utilities/error.hpp>

#include <rmm/thrust_rmm_allocator.h>
#include <thrust/copy.h>
#include <thrust/iterator/counting_iterator.h>

namespace cugraph {
namespace cython {

namespace detail {

// FIXME: Add description of this function
template <typename vertex_t,
          typename edge_t,
          typename weight_t,
          bool transposed,
          bool multi_gpu,
          std::enable_if_t<multi_gpu>* = nullptr>
std::unique_ptr<experimental::graph_t<vertex_t, edge_t, weight_t, transposed, multi_gpu>>
create_graph(raft::handle_t const& handle, graph_container_t const& graph_container)
{
  std::vector<experimental::edgelist_t<vertex_t, edge_t, weight_t>> edgelist(
    {{reinterpret_cast<vertex_t*>(graph_container.src_vertices),
      reinterpret_cast<vertex_t*>(graph_container.dst_vertices),
      reinterpret_cast<weight_t*>(graph_container.weights),
      static_cast<edge_t>(graph_container.num_partition_edges)}});

  std::vector<vertex_t> partition_offsets_vector(
    reinterpret_cast<vertex_t*>(graph_container.vertex_partition_offsets),
    reinterpret_cast<vertex_t*>(graph_container.vertex_partition_offsets) +
      (graph_container.row_comm_size * graph_container.col_comm_size) + 1);

  experimental::partition_t<vertex_t> partition(partition_offsets_vector,
                                                graph_container.hypergraph_partitioned,
                                                graph_container.row_comm_size,
                                                graph_container.col_comm_size,
                                                graph_container.row_comm_rank,
                                                graph_container.col_comm_rank);

  return std::make_unique<experimental::graph_t<vertex_t, edge_t, weight_t, transposed, multi_gpu>>(
    handle,
    edgelist,
    partition,
    static_cast<vertex_t>(graph_container.num_global_vertices),
    static_cast<edge_t>(graph_container.num_global_edges),
    graph_container.graph_props,
    graph_container.sorted_by_degree,
    graph_container.do_expensive_check);
}

template <typename vertex_t,
          typename edge_t,
          typename weight_t,
          bool transposed,
          bool multi_gpu,
          std::enable_if_t<!multi_gpu>* = nullptr>
std::unique_ptr<experimental::graph_t<vertex_t, edge_t, weight_t, transposed, multi_gpu>>
create_graph(raft::handle_t const& handle, graph_container_t const& graph_container)
{
  experimental::edgelist_t<vertex_t, edge_t, weight_t> edgelist{
    reinterpret_cast<vertex_t*>(graph_container.src_vertices),
    reinterpret_cast<vertex_t*>(graph_container.dst_vertices),
    reinterpret_cast<weight_t*>(graph_container.weights),
    static_cast<edge_t>(graph_container.num_partition_edges)};

  return std::make_unique<experimental::graph_t<vertex_t, edge_t, weight_t, transposed, multi_gpu>>(
    handle,
    edgelist,
    static_cast<vertex_t>(graph_container.num_global_vertices),
    graph_container.graph_props,
    graph_container.sorted_by_degree,
    graph_container.do_expensive_check);
}

}  // namespace detail

// Populates a graph_container_t with a pointer to a new graph object and sets
// the meta-data accordingly.  The graph container owns the pointer and it is
// assumed it will delete it on destruction.
void populate_graph_container(graph_container_t& graph_container,
                              raft::handle_t& handle,
                              void* src_vertices,
                              void* dst_vertices,
                              void* weights,
                              void* vertex_partition_offsets,
                              numberTypeEnum vertexType,
                              numberTypeEnum edgeType,
                              numberTypeEnum weightType,
                              size_t num_partition_edges,
                              size_t num_global_vertices,
                              size_t num_global_edges,
                              bool sorted_by_degree,
                              bool transposed,
                              bool multi_gpu)
{
  CUGRAPH_EXPECTS(graph_container.graph_type == graphTypeEnum::null,
                  "populate_graph_container() can only be called on an empty container.");

  bool do_expensive_check{false};
  bool hypergraph_partitioned{false};

  auto& row_comm           = handle.get_subcomm(cugraph::partition_2d::key_naming_t().row_name());
  auto const row_comm_rank = row_comm.get_rank();
  auto const row_comm_size = row_comm.get_size();  // pcols
  auto& col_comm           = handle.get_subcomm(cugraph::partition_2d::key_naming_t().col_name());
  auto const col_comm_rank = col_comm.get_rank();
  auto const col_comm_size = col_comm.get_size();  // prows

  graph_container.vertex_partition_offsets = vertex_partition_offsets;
  graph_container.src_vertices             = src_vertices;
  graph_container.dst_vertices             = dst_vertices;
  graph_container.weights                  = weights;
  graph_container.num_partition_edges      = num_partition_edges;
  graph_container.num_global_vertices      = num_global_vertices;
  graph_container.num_global_edges         = num_global_edges;
  graph_container.vertexType               = vertexType;
  graph_container.edgeType                 = edgeType;
  graph_container.weightType               = weightType;
  graph_container.transposed               = transposed;
  graph_container.is_multi_gpu             = multi_gpu;
  graph_container.hypergraph_partitioned   = hypergraph_partitioned;
  graph_container.row_comm_size            = row_comm_size;
  graph_container.col_comm_size            = col_comm_size;
  graph_container.row_comm_rank            = row_comm_rank;
  graph_container.col_comm_rank            = col_comm_rank;
  graph_container.sorted_by_degree         = sorted_by_degree;
  graph_container.do_expensive_check       = do_expensive_check;

  experimental::graph_properties_t graph_props{.is_symmetric = false, .is_multigraph = false};
  graph_container.graph_props = graph_props;

  graph_container.graph_type = graphTypeEnum::graph_t;
}

void populate_graph_container_legacy(graph_container_t& graph_container,
                                     graphTypeEnum legacyType,
                                     raft::handle_t const& handle,
                                     void* offsets,
                                     void* indices,
                                     void* weights,
                                     numberTypeEnum offsetType,
                                     numberTypeEnum indexType,
                                     numberTypeEnum weightType,
                                     size_t num_global_vertices,
                                     size_t num_global_edges,
                                     int* local_vertices,
                                     int* local_edges,
                                     int* local_offsets)
{
  CUGRAPH_EXPECTS(graph_container.graph_type == graphTypeEnum::null,
                  "populate_graph_container() can only be called on an empty container.");

  // FIXME: This is soon-to-be legacy code left in place until the new graph_t
  // class is supported everywhere else. Remove everything down to the comment
  // line after the return stmnt.
  // Keep new code below return stmnt enabled to ensure it builds.
  if (weightType == numberTypeEnum::floatType) {
    switch (legacyType) {
      case graphTypeEnum::LegacyCSR: {
        graph_container.graph_ptr_union.GraphCSRViewFloatPtr =
          std::make_unique<GraphCSRView<int, int, float>>(reinterpret_cast<int*>(offsets),
                                                          reinterpret_cast<int*>(indices),
                                                          reinterpret_cast<float*>(weights),
                                                          num_global_vertices,
                                                          num_global_edges);
        graph_container.graph_type = graphTypeEnum::GraphCSRViewFloat;
        (graph_container.graph_ptr_union.GraphCSRViewFloatPtr)
          ->set_local_data(local_vertices, local_edges, local_offsets);
        (graph_container.graph_ptr_union.GraphCSRViewFloatPtr)
          ->set_handle(const_cast<raft::handle_t*>(&handle));
      } break;
      case graphTypeEnum::LegacyCSC: {
        graph_container.graph_ptr_union.GraphCSCViewFloatPtr =
          std::make_unique<GraphCSCView<int, int, float>>(reinterpret_cast<int*>(offsets),
                                                          reinterpret_cast<int*>(indices),
                                                          reinterpret_cast<float*>(weights),
                                                          num_global_vertices,
                                                          num_global_edges);
        graph_container.graph_type = graphTypeEnum::GraphCSCViewFloat;
        (graph_container.graph_ptr_union.GraphCSCViewFloatPtr)
          ->set_local_data(local_vertices, local_edges, local_offsets);
        (graph_container.graph_ptr_union.GraphCSCViewFloatPtr)
          ->set_handle(const_cast<raft::handle_t*>(&handle));
      } break;
      case graphTypeEnum::LegacyCOO: {
        graph_container.graph_ptr_union.GraphCOOViewFloatPtr =
          std::make_unique<GraphCOOView<int, int, float>>(reinterpret_cast<int*>(offsets),
                                                          reinterpret_cast<int*>(indices),
                                                          reinterpret_cast<float*>(weights),
                                                          num_global_vertices,
                                                          num_global_edges);
        graph_container.graph_type = graphTypeEnum::GraphCOOViewFloat;
        (graph_container.graph_ptr_union.GraphCOOViewFloatPtr)
          ->set_local_data(local_vertices, local_edges, local_offsets);
        (graph_container.graph_ptr_union.GraphCOOViewFloatPtr)
          ->set_handle(const_cast<raft::handle_t*>(&handle));
      } break;
      default: CUGRAPH_FAIL("unsupported graphTypeEnum value"); break;
    }

  } else {
    switch (legacyType) {
      case graphTypeEnum::LegacyCSR: {
        graph_container.graph_ptr_union.GraphCSRViewDoublePtr =
          std::make_unique<GraphCSRView<int, int, double>>(reinterpret_cast<int*>(offsets),
                                                           reinterpret_cast<int*>(indices),
                                                           reinterpret_cast<double*>(weights),
                                                           num_global_vertices,
                                                           num_global_edges);
        graph_container.graph_type = graphTypeEnum::GraphCSRViewDouble;
        (graph_container.graph_ptr_union.GraphCSRViewDoublePtr)
          ->set_local_data(local_vertices, local_edges, local_offsets);
        (graph_container.graph_ptr_union.GraphCSRViewDoublePtr)
          ->set_handle(const_cast<raft::handle_t*>(&handle));
      } break;
      case graphTypeEnum::LegacyCSC: {
        graph_container.graph_ptr_union.GraphCSCViewDoublePtr =
          std::make_unique<GraphCSCView<int, int, double>>(reinterpret_cast<int*>(offsets),
                                                           reinterpret_cast<int*>(indices),
                                                           reinterpret_cast<double*>(weights),
                                                           num_global_vertices,
                                                           num_global_edges);
        graph_container.graph_type = graphTypeEnum::GraphCSCViewDouble;
        (graph_container.graph_ptr_union.GraphCSCViewDoublePtr)
          ->set_local_data(local_vertices, local_edges, local_offsets);
        (graph_container.graph_ptr_union.GraphCSCViewDoublePtr)
          ->set_handle(const_cast<raft::handle_t*>(&handle));
      } break;
      case graphTypeEnum::LegacyCOO: {
        graph_container.graph_ptr_union.GraphCOOViewDoublePtr =
          std::make_unique<GraphCOOView<int, int, double>>(reinterpret_cast<int*>(offsets),
                                                           reinterpret_cast<int*>(indices),
                                                           reinterpret_cast<double*>(weights),
                                                           num_global_vertices,
                                                           num_global_edges);
        graph_container.graph_type = graphTypeEnum::GraphCOOViewDouble;
        (graph_container.graph_ptr_union.GraphCOOViewDoublePtr)
          ->set_local_data(local_vertices, local_edges, local_offsets);
        (graph_container.graph_ptr_union.GraphCOOViewDoublePtr)
          ->set_handle(const_cast<raft::handle_t*>(&handle));
      } break;
      default: CUGRAPH_FAIL("unsupported graphTypeEnum value"); break;
    }
  }
  return;
}

////////////////////////////////////////////////////////////////////////////////

namespace detail {
template <typename graph_view_t, typename weight_t>
std::pair<size_t, weight_t> call_louvain(raft::handle_t const& handle,
                                         graph_view_t const& graph_view,
                                         void* identifiers,
                                         void* parts,
                                         size_t max_level,
                                         weight_t resolution)
{
  thrust::copy(  // rmm::exec_policy(handle.get_stream())->on(handle.get_stream()),
    thrust::device,
    thrust::make_counting_iterator(graph_view.get_local_vertex_first()),
    thrust::make_counting_iterator(graph_view.get_local_vertex_last()),
    reinterpret_cast<typename graph_view_t::vertex_type*>(identifiers));

  return louvain(handle,
                 graph_view,
                 reinterpret_cast<typename graph_view_t::vertex_type*>(parts),
                 max_level,
                 static_cast<weight_t>(resolution));
}

}  // namespace detail

namespace detail {

// Final, fully-templatized call.
template <bool transposed,
          typename return_t,
          typename function_t,
          typename vertex_t,
          typename edge_t,
          typename weight_t,
          bool is_multi_gpu>
return_t call_function(raft::handle_t const& handle,
                       graph_container_t const& graph_container,
                       function_t function)
{
  auto graph =
    create_graph<vertex_t, edge_t, weight_t, transposed, is_multi_gpu>(handle, graph_container);

  return function(handle, graph->view());
}

// Makes another call based on vertex_t and edge_t
template <bool transposed,
          typename return_t,
          typename function_t,
          typename weight_t,
          bool is_multi_gpu>
return_t call_function(raft::handle_t const& handle,
                       graph_container_t const& graph_container,
                       function_t function)
{
  // Since only vertex/edge types (int32,int32), (int32,int64), and
  // (int64,int64) are being supported, explicitely check for those types and
  // ensure (int64,int32) is rejected as unsupported.
  if ((graph_container.vertexType == numberTypeEnum::int32Type) &&
      (graph_container.edgeType == numberTypeEnum::int32Type)) {
    return call_function<transposed,
                         return_t,
                         function_t,
                         int32_t,
                         int32_t,
                         weight_t,
                         is_multi_gpu>(handle, graph_container, function);
  } else if ((graph_container.vertexType == numberTypeEnum::int32Type) &&
             (graph_container.edgeType == numberTypeEnum::int64Type)) {
    return call_function<transposed,
                         return_t,
                         function_t,
                         int32_t,
                         int64_t,
                         weight_t,
                         is_multi_gpu>(handle, graph_container, function);
  } else if ((graph_container.vertexType == numberTypeEnum::int64Type) &&
             (graph_container.edgeType == numberTypeEnum::int64Type)) {
    return call_function<transposed,
                         return_t,
                         function_t,
                         int64_t,
                         int64_t,
                         weight_t,
                         is_multi_gpu>(handle, graph_container, function);
  } else {
    CUGRAPH_FAIL("vertexType/edgeType combination unsupported");
  }
}

// Makes another call based on weight_t
template <bool transposed, typename return_t, typename function_t, bool is_multi_gpu>
return_t call_function(raft::handle_t const& handle,
                       graph_container_t const& graph_container,
                       function_t function)
{
  if (graph_container.weightType == numberTypeEnum::floatType) {
    return call_function<transposed, return_t, function_t, float, transposed>(
      handle, graph_container, function);
  } else if (graph_container.weightType == numberTypeEnum::doubleType) {
    return call_function<transposed, return_t, function_t, double, transposed>(
      handle, graph_container, function);
  } else {
    CUGRAPH_FAIL("weightType unsupported");
  }
}

// Makes another call based on multi_gpu
template <bool transposed, typename return_t, typename function_t>
return_t call_function(raft::handle_t const& handle,
                       graph_container_t const& graph_container,
                       function_t function)
{
  if (graph_container.is_multi_gpu) {
    return call_function<transposed, return_t, function_t, true>(handle, graph_container, function);
  } else {
    return call_function<transposed, return_t, function_t, false>(
      handle, graph_container, function);
  }
}

// Initial call_function() call starts here.
// This makes another call based on transposed
template <typename return_t, typename function_t>
return_t call_function(raft::handle_t const& handle,
                       graph_container_t const& graph_container,
                       function_t function)
{
  if (graph_container.transposed) {
    return call_function<true, return_t, function_t>(handle, graph_container, function);
  } else {
    return call_function<false, return_t, function_t>(handle, graph_container, function);
  }
}

template <typename weight_t>
class louvain_functor {
 public:
  louvain_functor(void* identifiers, void* parts, size_t max_level, weight_t resolution)
    : identifiers_(identifiers), parts_(parts), max_level_(max_level), resolution_(resolution)
  {
  }

  template <typename graph_view_t>
  std::pair<size_t, weight_t> operator()(raft::handle_t const& handle,
                                         graph_view_t const& graph_view)
  {
    return cugraph::louvain(handle,
                            graph_view,
                            reinterpret_cast<typename graph_view_t::vertex_type*>(parts_),
                            max_level_,
                            resolution_);
  }

 private:
  void* identifiers_;  // FIXME: this will be used in a future PR
  void* parts_;
  size_t max_level_;
  weight_t resolution_;
};

}  // namespace detail

// Wrapper for calling Louvain using a graph container
template <typename weight_t>
std::pair<size_t, weight_t> call_louvain(raft::handle_t const& handle,
                                         graph_container_t const& graph_container,
                                         void* identifiers,
                                         void* parts,
                                         size_t max_level,
                                         weight_t resolution)
{
  // LEGACY PATH - remove when migration to graph_t types complete
  if (graph_container.graph_type == graphTypeEnum::GraphCSRViewFloat) {
    graph_container.graph_ptr_union.GraphCSRViewFloatPtr->get_vertex_identifiers(
      static_cast<int32_t*>(identifiers));
    return louvain(handle,
                   *(graph_container.graph_ptr_union.GraphCSRViewFloatPtr),
                   reinterpret_cast<int32_t*>(parts),
                   max_level,
                   static_cast<float>(resolution));
  } else if (graph_container.graph_type == graphTypeEnum::GraphCSRViewDouble) {
    graph_container.graph_ptr_union.GraphCSRViewDoublePtr->get_vertex_identifiers(
      static_cast<int32_t*>(identifiers));
    return louvain(handle,
                   *(graph_container.graph_ptr_union.GraphCSRViewDoublePtr),
                   reinterpret_cast<int32_t*>(parts),
                   max_level,
                   static_cast<double>(resolution));
  }

  // NON-LEGACY PATH
  detail::louvain_functor<weight_t> functor{identifiers, parts, max_level, resolution};

  return detail::call_function<false, std::pair<size_t, weight_t>>(
    handle, graph_container, functor);
}

// Wrapper for calling Pagerank through a graph container
template <typename vertex_t, typename weight_t>
void call_pagerank(raft::handle_t const& handle,
                   graph_container_t const& graph_container,
                   vertex_t* identifiers,
                   weight_t* p_pagerank,
                   vertex_t personalization_subset_size,
                   vertex_t* personalization_subset,
                   weight_t* personalization_values,
                   double alpha,
                   double tolerance,
                   int64_t max_iter,
                   bool has_guess)
{
  if (graph_container.graph_type == graphTypeEnum::GraphCSCViewFloat) {
    pagerank(handle,
             *(graph_container.graph_ptr_union.GraphCSCViewFloatPtr),
             reinterpret_cast<float*>(p_pagerank),
             static_cast<int32_t>(personalization_subset_size),
             reinterpret_cast<int32_t*>(personalization_subset),
             reinterpret_cast<float*>(personalization_values),
             alpha,
             tolerance,
             max_iter,
             has_guess);
    graph_container.graph_ptr_union.GraphCSCViewFloatPtr->get_vertex_identifiers(
      reinterpret_cast<int32_t*>(identifiers));
  } else if (graph_container.graph_type == graphTypeEnum::GraphCSCViewDouble) {
    pagerank(handle,
             *(graph_container.graph_ptr_union.GraphCSCViewDoublePtr),
             reinterpret_cast<double*>(p_pagerank),
             static_cast<int32_t>(personalization_subset_size),
             reinterpret_cast<int32_t*>(personalization_subset),
             reinterpret_cast<double*>(personalization_values),
             alpha,
             tolerance,
             max_iter,
             has_guess);
    graph_container.graph_ptr_union.GraphCSCViewDoublePtr->get_vertex_identifiers(
      reinterpret_cast<int32_t*>(identifiers));
  } else if (graph_container.graph_type == graphTypeEnum::graph_t) {
    if (graph_container.edgeType == numberTypeEnum::int32Type) {
      auto graph =
        detail::create_graph<int32_t, int32_t, weight_t, true, true>(handle, graph_container);
      cugraph::experimental::pagerank(handle,
                                      graph->view(),
                                      static_cast<weight_t*>(nullptr),
                                      reinterpret_cast<int32_t*>(personalization_subset),
                                      reinterpret_cast<weight_t*>(personalization_values),
                                      static_cast<int32_t>(personalization_subset_size),
                                      reinterpret_cast<weight_t*>(p_pagerank),
                                      static_cast<weight_t>(alpha),
                                      static_cast<weight_t>(tolerance),
                                      max_iter,
                                      has_guess,
                                      false);
    } else if (graph_container.edgeType == numberTypeEnum::int64Type) {
      auto graph =
        detail::create_graph<vertex_t, int64_t, weight_t, true, true>(handle, graph_container);
      cugraph::experimental::pagerank(handle,
                                      graph->view(),
                                      static_cast<weight_t*>(nullptr),
                                      reinterpret_cast<vertex_t*>(personalization_subset),
                                      reinterpret_cast<weight_t*>(personalization_values),
                                      static_cast<vertex_t>(personalization_subset_size),
                                      reinterpret_cast<weight_t*>(p_pagerank),
                                      static_cast<weight_t>(alpha),
                                      static_cast<weight_t>(tolerance),
                                      max_iter,
                                      has_guess,
                                      false);
    } else {
      CUGRAPH_FAIL("vertexType/edgeType combination unsupported");
    }
  }
}

<<<<<<< HEAD
// Wrapper for calling BFS through a graph container
template <typename vertex_t, typename weight_t>
void call_bfs(raft::handle_t const& handle,
              graph_container_t const& graph_container,
              vertex_t* identifiers,
              vertex_t* distances,
              vertex_t* predecessors,
              double* sp_counters,
              const vertex_t start_vertex,
              bool directed)
{
  if (graph_container.graph_type == graphTypeEnum::GraphCSRViewFloat) {
    graph_container.graph_ptr_union.GraphCSRViewFloatPtr->get_vertex_identifiers(
      reinterpret_cast<int32_t*>(identifiers));
    bfs(handle,
        *(graph_container.graph_ptr_union.GraphCSRViewFloatPtr),
        reinterpret_cast<int32_t*>(distances),
        reinterpret_cast<int32_t*>(predecessors),
        sp_counters,
        static_cast<int32_t>(start_vertex),
        directed);
  } else if (graph_container.graph_type == graphTypeEnum::GraphCSRViewDouble) {
    graph_container.graph_ptr_union.GraphCSRViewDoublePtr->get_vertex_identifiers(
      reinterpret_cast<int32_t*>(identifiers));
    bfs(handle,
        *(graph_container.graph_ptr_union.GraphCSRViewDoublePtr),
        reinterpret_cast<int32_t*>(distances),
        reinterpret_cast<int32_t*>(predecessors),
        sp_counters,
        static_cast<int32_t>(start_vertex),
        directed);
  } else if (graph_container.graph_type == graphTypeEnum::graph_t) {
    if (graph_container.edgeType == numberTypeEnum::int32Type) {
      auto graph =
        detail::create_graph<int32_t, int32_t, weight_t, false, true>(handle, graph_container);
      cugraph::experimental::bfs(handle,
                                 graph->view(),
                                 reinterpret_cast<int32_t*>(distances),
                                 reinterpret_cast<int32_t*>(predecessors),
                                 static_cast<int32_t>(start_vertex));
    } else if (graph_container.edgeType == numberTypeEnum::int64Type) {
      auto graph =
        detail::create_graph<vertex_t, int64_t, weight_t, false, true>(handle, graph_container);
      cugraph::experimental::bfs(handle,
                                 graph->view(),
                                 reinterpret_cast<vertex_t*>(distances),
                                 reinterpret_cast<vertex_t*>(predecessors),
                                 static_cast<vertex_t>(start_vertex));
    } else {
      CUGRAPH_FAIL("vertexType/edgeType combination unsupported");
    }
  }
}

// Wrapper for calling SSSP through a graph container
template <typename vertex_t, typename weight_t>
void call_sssp(raft::handle_t const& handle,
               graph_container_t const& graph_container,
               vertex_t* identifiers,
               weight_t* distances,
               vertex_t* predecessors,
               const vertex_t source_vertex)
{
  if (graph_container.graph_type == graphTypeEnum::GraphCSRViewFloat) {
    graph_container.graph_ptr_union.GraphCSRViewFloatPtr->get_vertex_identifiers(
      reinterpret_cast<int32_t*>(identifiers));
    sssp(  // handle, TODO: clarify: no raft_handle_t? why?
      *(graph_container.graph_ptr_union.GraphCSRViewFloatPtr),
      reinterpret_cast<float*>(distances),
      reinterpret_cast<int32_t*>(predecessors),
      static_cast<int32_t>(source_vertex));
  } else if (graph_container.graph_type == graphTypeEnum::GraphCSRViewDouble) {
    graph_container.graph_ptr_union.GraphCSRViewDoublePtr->get_vertex_identifiers(
      reinterpret_cast<int32_t*>(identifiers));
    sssp(  // handle, TODO: clarify: no raft_handle_t? why?
      *(graph_container.graph_ptr_union.GraphCSRViewDoublePtr),
      reinterpret_cast<double*>(distances),
      reinterpret_cast<int32_t*>(predecessors),
      static_cast<int32_t>(source_vertex));
  } else if (graph_container.graph_type == graphTypeEnum::graph_t) {
    if (graph_container.edgeType == numberTypeEnum::int32Type) {
      auto graph =
        detail::create_graph<int32_t, int32_t, weight_t, false, true>(handle, graph_container);
      cugraph::experimental::sssp(handle,
                                  graph->view(),
                                  reinterpret_cast<weight_t*>(distances),
                                  reinterpret_cast<int32_t*>(predecessors),
                                  static_cast<int32_t>(source_vertex));
    } else if (graph_container.edgeType == numberTypeEnum::int64Type) {
      auto graph =
        detail::create_graph<vertex_t, int64_t, weight_t, false, true>(handle, graph_container);
      cugraph::experimental::sssp(handle,
                                  graph->view(),
                                  reinterpret_cast<weight_t*>(distances),
                                  reinterpret_cast<vertex_t*>(predecessors),
                                  static_cast<vertex_t>(source_vertex));
    } else {
      CUGRAPH_FAIL("vertexType/edgeType combination unsupported");
    }
  }
}

=======
>>>>>>> 95be0855
// Explicit instantiations
template std::pair<size_t, float> call_louvain(raft::handle_t const& handle,
                                               graph_container_t const& graph_container,
                                               void* identifiers,
                                               void* parts,
                                               size_t max_level,
                                               float resolution);

template std::pair<size_t, double> call_louvain(raft::handle_t const& handle,
                                                graph_container_t const& graph_container,
                                                void* identifiers,
                                                void* parts,
                                                size_t max_level,
                                                double resolution);

template void call_pagerank(raft::handle_t const& handle,
                            graph_container_t const& graph_container,
                            int* identifiers,
                            float* p_pagerank,
                            int32_t personalization_subset_size,
                            int32_t* personalization_subset,
                            float* personalization_values,
                            double alpha,
                            double tolerance,
                            int64_t max_iter,
                            bool has_guess);

template void call_pagerank(raft::handle_t const& handle,
                            graph_container_t const& graph_container,
                            int* identifiers,
                            double* p_pagerank,
                            int32_t personalization_subset_size,
                            int32_t* personalization_subset,
                            double* personalization_values,
                            double alpha,
                            double tolerance,
                            int64_t max_iter,
                            bool has_guess);

template void call_pagerank(raft::handle_t const& handle,
                            graph_container_t const& graph_container,
                            int64_t* identifiers,
                            float* p_pagerank,
                            int64_t personalization_subset_size,
                            int64_t* personalization_subset,
                            float* personalization_values,
                            double alpha,
                            double tolerance,
                            int64_t max_iter,
                            bool has_guess);

template void call_pagerank(raft::handle_t const& handle,
                            graph_container_t const& graph_container,
                            int64_t* identifiers,
                            double* p_pagerank,
                            int64_t personalization_subset_size,
                            int64_t* personalization_subset,
                            double* personalization_values,
                            double alpha,
                            double tolerance,
                            int64_t max_iter,
                            bool has_guess);

<<<<<<< HEAD
template void call_bfs<int32_t, float>(raft::handle_t const& handle,
                                       graph_container_t const& graph_container,
                                       int32_t* identifiers,
                                       int32_t* distances,
                                       int32_t* predecessors,
                                       double* sp_counters,
                                       const int32_t start_vertex,
                                       bool directed);

template void call_bfs<int32_t, double>(raft::handle_t const& handle,
                                        graph_container_t const& graph_container,
                                        int32_t* identifiers,
                                        int32_t* distances,
                                        int32_t* predecessors,
                                        double* sp_counters,
                                        const int32_t start_vertex,
                                        bool directed);

template void call_bfs<int64_t, float>(raft::handle_t const& handle,
                                       graph_container_t const& graph_container,
                                       int64_t* identifiers,
                                       int64_t* distances,
                                       int64_t* predecessors,
                                       double* sp_counters,
                                       const int64_t start_vertex,
                                       bool directed);

template void call_bfs<int64_t, double>(raft::handle_t const& handle,
                                        graph_container_t const& graph_container,
                                        int64_t* identifiers,
                                        int64_t* distances,
                                        int64_t* predecessors,
                                        double* sp_counters,
                                        const int64_t start_vertex,
                                        bool directed);

template void call_sssp(raft::handle_t const& handle,
                        graph_container_t const& graph_container,
                        int32_t* identifiers,
                        float* distances,
                        int32_t* predecessors,
                        const int32_t source_vertex);

template void call_sssp(raft::handle_t const& handle,
                        graph_container_t const& graph_container,
                        int32_t* identifiers,
                        double* distances,
                        int32_t* predecessors,
                        const int32_t source_vertex);

template void call_sssp(raft::handle_t const& handle,
                        graph_container_t const& graph_container,
                        int64_t* identifiers,
                        float* distances,
                        int64_t* predecessors,
                        const int64_t source_vertex);

template void call_sssp(raft::handle_t const& handle,
                        graph_container_t const& graph_container,
                        int64_t* identifiers,
                        double* distances,
                        int64_t* predecessors,
                        const int64_t source_vertex);
=======
// Helper for setting up subcommunicators
void init_subcomms(raft::handle_t& handle, size_t row_comm_size)
{
  partition_2d::subcomm_factory_t<partition_2d::key_naming_t, int> subcomm_factory(handle,
                                                                                   row_comm_size);
}
>>>>>>> 95be0855

}  // namespace cython
}  // namespace cugraph<|MERGE_RESOLUTION|>--- conflicted
+++ resolved
@@ -543,7 +543,6 @@
   }
 }
 
-<<<<<<< HEAD
 // Wrapper for calling BFS through a graph container
 template <typename vertex_t, typename weight_t>
 void call_bfs(raft::handle_t const& handle,
@@ -646,8 +645,6 @@
   }
 }
 
-=======
->>>>>>> 95be0855
 // Explicit instantiations
 template std::pair<size_t, float> call_louvain(raft::handle_t const& handle,
                                                graph_container_t const& graph_container,
@@ -711,7 +708,6 @@
                             int64_t max_iter,
                             bool has_guess);
 
-<<<<<<< HEAD
 template void call_bfs<int32_t, float>(raft::handle_t const& handle,
                                        graph_container_t const& graph_container,
                                        int32_t* identifiers,
@@ -775,14 +771,13 @@
                         double* distances,
                         int64_t* predecessors,
                         const int64_t source_vertex);
-=======
+
 // Helper for setting up subcommunicators
 void init_subcomms(raft::handle_t& handle, size_t row_comm_size)
 {
   partition_2d::subcomm_factory_t<partition_2d::key_naming_t, int> subcomm_factory(handle,
                                                                                    row_comm_size);
 }
->>>>>>> 95be0855
 
 }  // namespace cython
 }  // namespace cugraph