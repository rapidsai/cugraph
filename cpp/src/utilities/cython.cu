/*
 * Copyright (c) 2020, NVIDIA CORPORATION.
 *
 * Licensed under the Apache License, Version 2.0 (the "License");
 * you may not use this file except in compliance with the License.
 * You may obtain a copy of the License at
 *
 *     http://www.apache.org/licenses/LICENSE-2.0
 *
 * Unless required by applicable law or agreed to in writing, software
 * distributed under the License is distributed on an "AS IS" BASIS,
 * WITHOUT WARRANTIES OR CONDITIONS OF ANY KIND, either express or implied.
 * See the License for the specific language governing permissions and
 * limitations under the License.
 */

#include <algorithms.hpp>
#include <experimental/graph_view.hpp>
#include <graph.hpp>
#include <partition_manager.hpp>
#include <raft/handle.hpp>
#include <utilities/cython.hpp>
#include <utilities/error.hpp>

#include <rmm/thrust_rmm_allocator.h>
#include <thrust/copy.h>
#include <thrust/iterator/counting_iterator.h>

namespace cugraph {
namespace cython {

namespace detail {

// FIXME: Add description of this function
template <typename vertex_t,
          typename edge_t,
          typename weight_t,
          bool transposed,
          bool multi_gpu,
          std::enable_if_t<multi_gpu>* = nullptr>
std::unique_ptr<experimental::graph_t<vertex_t, edge_t, weight_t, transposed, multi_gpu>>
create_graph(raft::handle_t const& handle, graph_container_t const& graph_container)
{
  std::vector<experimental::edgelist_t<vertex_t, edge_t, weight_t>> edgelist(
    {{reinterpret_cast<vertex_t*>(graph_container.src_vertices),
      reinterpret_cast<vertex_t*>(graph_container.dst_vertices),
      reinterpret_cast<weight_t*>(graph_container.weights),
      static_cast<edge_t>(graph_container.num_partition_edges)}});

  std::vector<vertex_t> partition_offsets_vector(
    reinterpret_cast<vertex_t*>(graph_container.vertex_partition_offsets),
    reinterpret_cast<vertex_t*>(graph_container.vertex_partition_offsets) +
      (graph_container.row_comm_size * graph_container.col_comm_size) + 1);

  experimental::partition_t<vertex_t> partition(partition_offsets_vector,
                                                graph_container.hypergraph_partitioned,
                                                graph_container.row_comm_size,
                                                graph_container.col_comm_size,
                                                graph_container.row_comm_rank,
                                                graph_container.col_comm_rank);

  return std::make_unique<experimental::graph_t<vertex_t, edge_t, weight_t, transposed, multi_gpu>>(
    handle,
    edgelist,
    partition,
    static_cast<vertex_t>(graph_container.num_global_vertices),
    static_cast<edge_t>(graph_container.num_global_edges),
    graph_container.graph_props,
    graph_container.sorted_by_degree,
    graph_container.do_expensive_check);
}

template <typename vertex_t,
          typename edge_t,
          typename weight_t,
          bool transposed,
          bool multi_gpu,
          std::enable_if_t<!multi_gpu>* = nullptr>
std::unique_ptr<experimental::graph_t<vertex_t, edge_t, weight_t, transposed, multi_gpu>>
create_graph(raft::handle_t const& handle, graph_container_t const& graph_container)
{
  experimental::edgelist_t<vertex_t, edge_t, weight_t> edgelist{
    reinterpret_cast<vertex_t*>(graph_container.src_vertices),
    reinterpret_cast<vertex_t*>(graph_container.dst_vertices),
    reinterpret_cast<weight_t*>(graph_container.weights),
    static_cast<edge_t>(graph_container.num_partition_edges)};

  return std::make_unique<experimental::graph_t<vertex_t, edge_t, weight_t, transposed, multi_gpu>>(
    handle,
    edgelist,
    static_cast<vertex_t>(graph_container.num_global_vertices),
    graph_container.graph_props,
    graph_container.sorted_by_degree,
    graph_container.do_expensive_check);
}

}  // namespace detail

// Populates a graph_container_t with a pointer to a new graph object and sets
// the meta-data accordingly.  The graph container owns the pointer and it is
// assumed it will delete it on destruction.
void populate_graph_container(graph_container_t& graph_container,
                              raft::handle_t& handle,
                              void* src_vertices,
                              void* dst_vertices,
                              void* weights,
                              void* vertex_partition_offsets,
                              numberTypeEnum vertexType,
                              numberTypeEnum edgeType,
                              numberTypeEnum weightType,
                              size_t num_partition_edges,
                              size_t num_global_vertices,
                              size_t num_global_edges,
                              size_t row_comm_size,  // pcols
                              size_t col_comm_size,  // prows
                              bool sorted_by_degree,
                              bool transposed,
                              bool multi_gpu)
{
  CUGRAPH_EXPECTS(graph_container.graph_type == graphTypeEnum::null,
                  "populate_graph_container() can only be called on an empty container.");

  bool do_expensive_check{false};
  bool hypergraph_partitioned{false};

  // FIXME: Consider setting up the subcomms right after initializing comms, no
  // need to delay to this point.
  // Setup the subcommunicators needed for this partition on the handle.
  partition_2d::subcomm_factory_t<partition_2d::key_naming_t, int> subcomm_factory(handle,
                                                                                   row_comm_size);
  // FIXME: once the subcomms are set up earlier (outside this function), remove
  // the row/col_comm_size params and retrieve them from the handle (commented
  // out lines below)
  auto& row_comm           = handle.get_subcomm(cugraph::partition_2d::key_naming_t().row_name());
  auto const row_comm_rank = row_comm.get_rank();
  // auto const row_comm_size = row_comm.get_size(); // pcols
  auto& col_comm           = handle.get_subcomm(cugraph::partition_2d::key_naming_t().col_name());
  auto const col_comm_rank = col_comm.get_rank();
  // auto const col_comm_size = col_comm.get_size(); // prows

  graph_container.vertex_partition_offsets = vertex_partition_offsets;
  graph_container.src_vertices             = src_vertices;
  graph_container.dst_vertices             = dst_vertices;
  graph_container.weights                  = weights;
  graph_container.num_partition_edges      = num_partition_edges;
  graph_container.num_global_vertices      = num_global_vertices;
  graph_container.num_global_edges         = num_global_edges;
  graph_container.vertexType               = vertexType;
  graph_container.edgeType                 = edgeType;
  graph_container.weightType               = weightType;
  graph_container.transposed               = transposed;
  graph_container.is_multi_gpu             = multi_gpu;
  graph_container.hypergraph_partitioned   = hypergraph_partitioned;
  graph_container.row_comm_size            = row_comm_size;
  graph_container.col_comm_size            = col_comm_size;
  graph_container.row_comm_rank            = row_comm_rank;
  graph_container.col_comm_rank            = col_comm_rank;
  graph_container.sorted_by_degree         = sorted_by_degree;
  graph_container.do_expensive_check       = do_expensive_check;

  experimental::graph_properties_t graph_props{.is_symmetric = false, .is_multigraph = false};
  graph_container.graph_props = graph_props;

  graph_container.graph_type = graphTypeEnum::graph_t;
}

void populate_graph_container_legacy(graph_container_t& graph_container,
                                     graphTypeEnum legacyType,
                                     raft::handle_t const& handle,
                                     void* offsets,
                                     void* indices,
                                     void* weights,
                                     numberTypeEnum offsetType,
                                     numberTypeEnum indexType,
                                     numberTypeEnum weightType,
                                     size_t num_global_vertices,
                                     size_t num_global_edges,
                                     int* local_vertices,
                                     int* local_edges,
                                     int* local_offsets)
{
  CUGRAPH_EXPECTS(graph_container.graph_type == graphTypeEnum::null,
                  "populate_graph_container() can only be called on an empty container.");

  // FIXME: This is soon-to-be legacy code left in place until the new graph_t
  // class is supported everywhere else. Remove everything down to the comment
  // line after the return stmnt.
  // Keep new code below return stmnt enabled to ensure it builds.
  if (weightType == numberTypeEnum::floatType) {
    switch (legacyType) {
      case graphTypeEnum::LegacyCSR: {
        graph_container.graph_ptr_union.GraphCSRViewFloatPtr =
          std::make_unique<GraphCSRView<int, int, float>>(reinterpret_cast<int*>(offsets),
                                                          reinterpret_cast<int*>(indices),
                                                          reinterpret_cast<float*>(weights),
                                                          num_global_vertices,
                                                          num_global_edges);
        graph_container.graph_type = graphTypeEnum::GraphCSRViewFloat;
        (graph_container.graph_ptr_union.GraphCSRViewFloatPtr)
          ->set_local_data(local_vertices, local_edges, local_offsets);
        (graph_container.graph_ptr_union.GraphCSRViewFloatPtr)
          ->set_handle(const_cast<raft::handle_t*>(&handle));
      } break;
      case graphTypeEnum::LegacyCSC: {
        graph_container.graph_ptr_union.GraphCSCViewFloatPtr =
          std::make_unique<GraphCSCView<int, int, float>>(reinterpret_cast<int*>(offsets),
                                                          reinterpret_cast<int*>(indices),
                                                          reinterpret_cast<float*>(weights),
                                                          num_global_vertices,
                                                          num_global_edges);
        graph_container.graph_type = graphTypeEnum::GraphCSCViewFloat;
        (graph_container.graph_ptr_union.GraphCSCViewFloatPtr)
          ->set_local_data(local_vertices, local_edges, local_offsets);
        (graph_container.graph_ptr_union.GraphCSCViewFloatPtr)
          ->set_handle(const_cast<raft::handle_t*>(&handle));
      } break;
      case graphTypeEnum::LegacyCOO: {
        graph_container.graph_ptr_union.GraphCOOViewFloatPtr =
          std::make_unique<GraphCOOView<int, int, float>>(reinterpret_cast<int*>(offsets),
                                                          reinterpret_cast<int*>(indices),
                                                          reinterpret_cast<float*>(weights),
                                                          num_global_vertices,
                                                          num_global_edges);
        graph_container.graph_type = graphTypeEnum::GraphCOOViewFloat;
        (graph_container.graph_ptr_union.GraphCOOViewFloatPtr)
          ->set_local_data(local_vertices, local_edges, local_offsets);
        (graph_container.graph_ptr_union.GraphCOOViewFloatPtr)
          ->set_handle(const_cast<raft::handle_t*>(&handle));
      } break;
      default: CUGRAPH_FAIL("unsupported graphTypeEnum value"); break;
    }

  } else {
    switch (legacyType) {
      case graphTypeEnum::LegacyCSR: {
        graph_container.graph_ptr_union.GraphCSRViewDoublePtr =
          std::make_unique<GraphCSRView<int, int, double>>(reinterpret_cast<int*>(offsets),
                                                           reinterpret_cast<int*>(indices),
                                                           reinterpret_cast<double*>(weights),
                                                           num_global_vertices,
                                                           num_global_edges);
        graph_container.graph_type = graphTypeEnum::GraphCSRViewDouble;
        (graph_container.graph_ptr_union.GraphCSRViewDoublePtr)
          ->set_local_data(local_vertices, local_edges, local_offsets);
        (graph_container.graph_ptr_union.GraphCSRViewDoublePtr)
          ->set_handle(const_cast<raft::handle_t*>(&handle));
      } break;
      case graphTypeEnum::LegacyCSC: {
        graph_container.graph_ptr_union.GraphCSCViewDoublePtr =
          std::make_unique<GraphCSCView<int, int, double>>(reinterpret_cast<int*>(offsets),
                                                           reinterpret_cast<int*>(indices),
                                                           reinterpret_cast<double*>(weights),
                                                           num_global_vertices,
                                                           num_global_edges);
        graph_container.graph_type = graphTypeEnum::GraphCSCViewDouble;
        (graph_container.graph_ptr_union.GraphCSCViewDoublePtr)
          ->set_local_data(local_vertices, local_edges, local_offsets);
        (graph_container.graph_ptr_union.GraphCSCViewDoublePtr)
          ->set_handle(const_cast<raft::handle_t*>(&handle));
      } break;
      case graphTypeEnum::LegacyCOO: {
        graph_container.graph_ptr_union.GraphCOOViewDoublePtr =
          std::make_unique<GraphCOOView<int, int, double>>(reinterpret_cast<int*>(offsets),
                                                           reinterpret_cast<int*>(indices),
                                                           reinterpret_cast<double*>(weights),
                                                           num_global_vertices,
                                                           num_global_edges);
        graph_container.graph_type = graphTypeEnum::GraphCOOViewDouble;
        (graph_container.graph_ptr_union.GraphCOOViewDoublePtr)
          ->set_local_data(local_vertices, local_edges, local_offsets);
        (graph_container.graph_ptr_union.GraphCOOViewDoublePtr)
          ->set_handle(const_cast<raft::handle_t*>(&handle));
      } break;
      default: CUGRAPH_FAIL("unsupported graphTypeEnum value"); break;
    }
  }
  return;
}

////////////////////////////////////////////////////////////////////////////////

namespace detail {
template <typename graph_view_t, typename weight_t>
std::pair<size_t, weight_t> call_louvain(raft::handle_t const& handle,
                                         graph_view_t const& graph_view,
                                         void* identifiers,
                                         void* parts,
                                         size_t max_level,
                                         weight_t resolution)
{
  thrust::copy(  // rmm::exec_policy(handle.get_stream())->on(handle.get_stream()),
    thrust::device,
    thrust::make_counting_iterator(graph_view.get_local_vertex_first()),
    thrust::make_counting_iterator(graph_view.get_local_vertex_last()),
    reinterpret_cast<typename graph_view_t::vertex_type*>(identifiers));

  return louvain(handle,
                 graph_view,
                 reinterpret_cast<typename graph_view_t::vertex_type*>(parts),
                 max_level,
                 static_cast<weight_t>(resolution));
}

}  // namespace detail

namespace detail {

// Final, fully-templatized call.
template <bool transposed,
          typename return_t,
          typename function_t,
          typename vertex_t,
          typename edge_t,
          typename weight_t,
          bool is_multi_gpu>
return_t call_function(raft::handle_t const& handle,
                       graph_container_t const& graph_container,
                       function_t function)
{
  auto graph =
    create_graph<vertex_t, edge_t, weight_t, transposed, is_multi_gpu>(handle, graph_container);

  return function(handle, graph->view());
}

// Makes another call based on vertex_t and edge_t
template <bool transposed,
          typename return_t,
          typename function_t,
          typename weight_t,
          bool is_multi_gpu>
return_t call_function(raft::handle_t const& handle,
                       graph_container_t const& graph_container,
                       function_t function)
{
  // Since only vertex/edge types (int32,int32), (int32,int64), and
  // (int64,int64) are being supported, explicitely check for those types and
  // ensure (int64,int32) is rejected as unsupported.
  if ((graph_container.vertexType == numberTypeEnum::int32Type) &&
      (graph_container.edgeType == numberTypeEnum::int32Type)) {
    return call_function<transposed,
                         return_t,
                         function_t,
                         int32_t,
                         int32_t,
                         weight_t,
                         is_multi_gpu>(handle, graph_container, function);
  } else if ((graph_container.vertexType == numberTypeEnum::int32Type) &&
             (graph_container.edgeType == numberTypeEnum::int64Type)) {
    return call_function<transposed,
                         return_t,
                         function_t,
                         int32_t,
                         int64_t,
                         weight_t,
                         is_multi_gpu>(handle, graph_container, function);
  } else if ((graph_container.vertexType == numberTypeEnum::int64Type) &&
             (graph_container.edgeType == numberTypeEnum::int64Type)) {
    return call_function<transposed,
                         return_t,
                         function_t,
                         int64_t,
                         int64_t,
                         weight_t,
                         is_multi_gpu>(handle, graph_container, function);
  } else {
    CUGRAPH_FAIL("vertexType/edgeType combination unsupported");
  }
}

// Makes another call based on weight_t
template <bool transposed, typename return_t, typename function_t, bool is_multi_gpu>
return_t call_function(raft::handle_t const& handle,
                       graph_container_t const& graph_container,
                       function_t function)
{
  if (graph_container.weightType == numberTypeEnum::floatType) {
    return call_function<transposed, return_t, function_t, float, transposed>(
      handle, graph_container, function);
  } else if (graph_container.weightType == numberTypeEnum::doubleType) {
    return call_function<transposed, return_t, function_t, double, transposed>(
      handle, graph_container, function);
  } else {
    CUGRAPH_FAIL("weightType unsupported");
  }
}

// Makes another call based on multi_gpu
template <bool transposed, typename return_t, typename function_t>
return_t call_function(raft::handle_t const& handle,
                       graph_container_t const& graph_container,
                       function_t function)
{
  if (graph_container.is_multi_gpu) {
    return call_function<transposed, return_t, function_t, true>(handle, graph_container, function);
  } else {
    return call_function<transposed, return_t, function_t, false>(
      handle, graph_container, function);
  }
}

// Initial call_function() call starts here.
// This makes another call based on transposed
template <typename return_t, typename function_t>
return_t call_function(raft::handle_t const& handle,
                       graph_container_t const& graph_container,
                       function_t function)
{
  if (graph_container.transposed) {
    return call_function<true, return_t, function_t>(handle, graph_container, function);
  } else {
    return call_function<false, return_t, function_t>(handle, graph_container, function);
  }
}

template <typename weight_t>
class louvain_functor {
 public:
  louvain_functor(void* identifiers, void* parts, size_t max_level, weight_t resolution)
    : identifiers_(identifiers), parts_(parts), max_level_(max_level), resolution_(resolution)
  {
  }

  template <typename graph_view_t>
  std::pair<size_t, weight_t> operator()(raft::handle_t const& handle,
                                         graph_view_t const& graph_view)
  {
    return cugraph::louvain(handle,
                            graph_view,
                            reinterpret_cast<typename graph_view_t::vertex_type*>(parts_),
                            max_level_,
                            resolution_);
  }

 private:
  void* identifiers_;  // FIXME: this will be used in a future PR
  void* parts_;
  size_t max_level_;
  weight_t resolution_;
};

}  // namespace detail

// Wrapper for calling Louvain using a graph container
template <typename weight_t>
std::pair<size_t, weight_t> call_louvain(raft::handle_t const& handle,
                                         graph_container_t const& graph_container,
                                         void* identifiers,
                                         void* parts,
                                         size_t max_level,
                                         weight_t resolution)
{
  // LEGACY PATH - remove when migration to graph_t types complete
  if (graph_container.graph_type == graphTypeEnum::GraphCSRViewFloat) {
    graph_container.graph_ptr_union.GraphCSRViewFloatPtr->get_vertex_identifiers(
      static_cast<int32_t*>(identifiers));
    return louvain(handle,
                   *(graph_container.graph_ptr_union.GraphCSRViewFloatPtr),
                   reinterpret_cast<int32_t*>(parts),
                   max_level,
                   static_cast<float>(resolution));
  } else if (graph_container.graph_type == graphTypeEnum::GraphCSRViewDouble) {
    graph_container.graph_ptr_union.GraphCSRViewDoublePtr->get_vertex_identifiers(
      static_cast<int32_t*>(identifiers));
    return louvain(handle,
                   *(graph_container.graph_ptr_union.GraphCSRViewDoublePtr),
                   reinterpret_cast<int32_t*>(parts),
                   max_level,
                   static_cast<double>(resolution));
  }

  // NON-LEGACY PATH
  detail::louvain_functor<weight_t> functor{identifiers, parts, max_level, resolution};

  return detail::call_function<false, std::pair<size_t, weight_t>>(
    handle, graph_container, functor);
}

<<<<<<< HEAD
// Wrapper for calling Pagerank through a graph container
template <typename vertex_t, typename weight_t>
void call_pagerank(raft::handle_t const& handle,
                   graph_container_t const& graph_container,
                   vertex_t* identifiers,
                   weight_t* p_pagerank,
                   vertex_t personalization_subset_size,
                   vertex_t* personalization_subset,
                   weight_t* personalization_values,
                   double alpha,
                   double tolerance,
                   int64_t max_iter,
                   bool has_guess)
{
  if (graph_container.graph_type == graphTypeEnum::GraphCSCViewFloat) {
    pagerank(handle,
             *(graph_container.graph_ptr_union.GraphCSCViewFloatPtr),
             reinterpret_cast<float*>(p_pagerank),
             static_cast<int32_t>(personalization_subset_size),
             reinterpret_cast<int32_t*>(personalization_subset),
             reinterpret_cast<float*>(personalization_values),
             alpha,
             tolerance,
             max_iter,
             has_guess);
    graph_container.graph_ptr_union.GraphCSCViewFloatPtr->get_vertex_identifiers(
      reinterpret_cast<int32_t*>(identifiers));
  } else if (graph_container.graph_type == graphTypeEnum::GraphCSCViewDouble) {
    pagerank(handle,
             *(graph_container.graph_ptr_union.GraphCSCViewDoublePtr),
             reinterpret_cast<double*>(p_pagerank),
             static_cast<int32_t>(personalization_subset_size),
             reinterpret_cast<int32_t*>(personalization_subset),
             reinterpret_cast<double*>(personalization_values),
             alpha,
             tolerance,
             max_iter,
             has_guess);
    graph_container.graph_ptr_union.GraphCSCViewDoublePtr->get_vertex_identifiers(
      reinterpret_cast<int32_t*>(identifiers));
  } else if (graph_container.graph_type == graphTypeEnum::graph_t) {
    if (graph_container.edgeType == numberTypeEnum::int32Type) {
      auto graph =
        detail::create_graph<int32_t, int32_t, weight_t, true, true>(handle, graph_container);
      cugraph::experimental::pagerank(handle,
                                      graph->view(),
                                      static_cast<weight_t*>(nullptr),
                                      reinterpret_cast<int32_t*>(personalization_subset),
                                      reinterpret_cast<weight_t*>(personalization_values),
                                      static_cast<int32_t>(personalization_subset_size),
                                      reinterpret_cast<weight_t*>(p_pagerank),
                                      static_cast<weight_t>(alpha),
                                      static_cast<weight_t>(tolerance),
                                      max_iter,
                                      has_guess,
                                      false);
    } else if (graph_container.edgeType == numberTypeEnum::int64Type) {
      auto graph =
        detail::create_graph<vertex_t, int64_t, weight_t, true, true>(handle, graph_container);
      cugraph::experimental::pagerank(handle,
                                      graph->view(),
                                      static_cast<weight_t*>(nullptr),
                                      reinterpret_cast<vertex_t*>(personalization_subset),
                                      reinterpret_cast<weight_t*>(personalization_values),
                                      static_cast<vertex_t>(personalization_subset_size),
                                      reinterpret_cast<weight_t*>(p_pagerank),
                                      static_cast<weight_t>(alpha),
                                      static_cast<weight_t>(tolerance),
                                      max_iter,
                                      has_guess,
                                      false);
    } else {
      CUGRAPH_FAIL("vertexType/edgeType combination unsupported");
    }
  }
}

=======
>>>>>>> 125b0d6b
// Wrapper for calling BFS through a graph container
template <typename vertex_t, typename weight_t>
void call_bfs(raft::handle_t const& handle,
              graph_container_t const& graph_container,
              vertex_t* identifiers,
              vertex_t* distances,
              vertex_t* predecessors,
              double* sp_counters,
              const vertex_t start_vertex,
              bool directed)
{
  if (graph_container.graph_type == graphTypeEnum::GraphCSRViewFloat) {
    graph_container.graph_ptr_union.GraphCSRViewFloatPtr->get_vertex_identifiers(
      static_cast<int32_t*>(identifiers));
    bfs(handle,
        *(graph_container.graph_ptr_union.GraphCSRViewFloatPtr),
        distances,
        predecessors,
        sp_counters,
        start_vertex,
        directed);
  } else if (graph_container.graph_type == graphTypeEnum::GraphCSRViewDouble) {
    graph_container.graph_ptr_union.GraphCSRViewDoublePtr->get_vertex_identifiers(
      static_cast<int32_t*>(identifiers));
    bfs(handle,
        *(graph_container.graph_ptr_union.GraphCSRViewDoublePtr),
        distances,
        predecessors,
        sp_counters,
        start_vertex,
        directed);
  } else if (graph_container.graph_type == graphTypeEnum::graph_t) {
    if (graph_container.edgeType == numberTypeEnum::int32Type) {
      auto graph =
        detail::create_graph<int32_t, int32_t, weight_t, false, true>(handle, graph_container);
      cugraph::experimental::bfs(handle, graph->view(), distances, predecessors, start_vertex);
    } else if (graph_container.edgeType == numberTypeEnum::int64Type) {
      auto graph =
        detail::create_graph<vertex_t, int64_t, weight_t, false, true>(handle, graph_container);
      cugraph::experimental::bfs(handle, graph->view(), distances, predecessors, start_vertex);
    } else {
      CUGRAPH_FAIL("vertexType/edgeType combination unsupported");
    }
  }
}

// Wrapper for calling SSSP through a graph container
template <typename vertex_t, typename weight_t>
void call_sssp(raft::handle_t const& handle,
               graph_container_t const& graph_container,
               vertex_t* identifiers,
               weight_t* distances,
               vertex_t* predecessors,
               const vertex_t source_vertex)
{
  if (graph_container.graph_type == graphTypeEnum::GraphCSRViewFloat) {
    graph_container.graph_ptr_union.GraphCSRViewFloatPtr->get_vertex_identifiers(
      static_cast<int32_t*>(identifiers));
    sssp(  // handle, TODO: clarify: no raft_handle_t? why?
      *(graph_container.graph_ptr_union.GraphCSRViewFloatPtr),
      reinterpret_cast<float*>(distances),
      predecessors,
      source_vertex);
  } else if (graph_container.graph_type == graphTypeEnum::GraphCSRViewDouble) {
    graph_container.graph_ptr_union.GraphCSRViewDoublePtr->get_vertex_identifiers(
      static_cast<int32_t*>(identifiers));
    sssp(  // handle, TODO: clarify: no raft_handle_t? why?
      *(graph_container.graph_ptr_union.GraphCSRViewDoublePtr),
      reinterpret_cast<double*>(distances),
      predecessors,
      source_vertex);
  } else if (graph_container.graph_type == graphTypeEnum::graph_t) {
    if (graph_container.edgeType == numberTypeEnum::int32Type) {
      auto graph =
        detail::create_graph<int32_t, int32_t, weight_t, false, true>(handle, graph_container);
      cugraph::experimental::sssp(handle, graph->view(), distances, predecessors, source_vertex);
    } else if (graph_container.edgeType == numberTypeEnum::int64Type) {
      auto graph =
        detail::create_graph<vertex_t, int64_t, weight_t, false, true>(handle, graph_container);
      cugraph::experimental::sssp(handle, graph->view(), distances, predecessors, source_vertex);
    } else {
      CUGRAPH_FAIL("vertexType/edgeType combination unsupported");
    }
  }
}

// Explicit instantiations
template std::pair<size_t, float> call_louvain(raft::handle_t const& handle,
                                               graph_container_t const& graph_container,
                                               void* identifiers,
                                               void* parts,
                                               size_t max_level,
                                               float resolution);

template std::pair<size_t, double> call_louvain(raft::handle_t const& handle,
                                                graph_container_t const& graph_container,
                                                void* identifiers,
                                                void* parts,
                                                size_t max_level,
                                                double resolution);

template void call_pagerank(raft::handle_t const& handle,
                            graph_container_t const& graph_container,
                            int* identifiers,
                            float* p_pagerank,
                            int32_t personalization_subset_size,
                            int32_t* personalization_subset,
                            float* personalization_values,
                            double alpha,
                            double tolerance,
                            int64_t max_iter,
                            bool has_guess);

template void call_pagerank(raft::handle_t const& handle,
                            graph_container_t const& graph_container,
                            int* identifiers,
                            double* p_pagerank,
                            int32_t personalization_subset_size,
                            int32_t* personalization_subset,
                            double* personalization_values,
                            double alpha,
                            double tolerance,
                            int64_t max_iter,
                            bool has_guess);

template void call_pagerank(raft::handle_t const& handle,
                            graph_container_t const& graph_container,
                            int64_t* identifiers,
                            float* p_pagerank,
                            int64_t personalization_subset_size,
                            int64_t* personalization_subset,
                            float* personalization_values,
                            double alpha,
                            double tolerance,
                            int64_t max_iter,
                            bool has_guess);

template void call_pagerank(raft::handle_t const& handle,
                            graph_container_t const& graph_container,
                            int64_t* identifiers,
                            double* p_pagerank,
                            int64_t personalization_subset_size,
                            int64_t* personalization_subset,
                            double* personalization_values,
                            double alpha,
                            double tolerance,
                            int64_t max_iter,
                            bool has_guess);
                            
template void call_bfs<int32_t, float>(raft::handle_t const& handle,
                                       graph_container_t const& graph_container,
                                       int32_t* identifiers,
                                       int32_t* distances,
                                       int32_t* predecessors,
                                       double* sp_counters,
                                       const int32_t start_vertex,
                                       bool directed);

template void call_bfs<int32_t, double>(raft::handle_t const& handle,
                                        graph_container_t const& graph_container,
                                        int32_t* identifiers,
                                        int32_t* distances,
                                        int32_t* predecessors,
                                        double* sp_counters,
                                        const int32_t start_vertex,
                                        bool directed);

template void call_sssp(raft::handle_t const& handle,
                        graph_container_t const& graph_container,
                        int32_t* identifiers,
                        float* distances,
                        int32_t* predecessors,
                        const int32_t source_vertex);

template void call_sssp(raft::handle_t const& handle,
                        graph_container_t const& graph_container,
                        int32_t* identifiers,
                        double* distances,
                        int32_t* predecessors,
                        const int32_t source_vertex);

}  // namespace cython
}  // namespace cugraph<|MERGE_RESOLUTION|>--- conflicted
+++ resolved
@@ -476,7 +476,6 @@
     handle, graph_container, functor);
 }
 
-<<<<<<< HEAD
 // Wrapper for calling Pagerank through a graph container
 template <typename vertex_t, typename weight_t>
 void call_pagerank(raft::handle_t const& handle,
@@ -554,8 +553,6 @@
   }
 }
 
-=======
->>>>>>> 125b0d6b
 // Wrapper for calling BFS through a graph container
 template <typename vertex_t, typename weight_t>
 void call_bfs(raft::handle_t const& handle,
