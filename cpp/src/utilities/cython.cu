--- conflicted
+++ resolved
@@ -629,7 +629,15 @@
   }
 }
 
+// Helper for setting up subcommunicators
+void init_subcomms(raft::handle_t& handle, size_t row_comm_size)
+{
+  partition_2d::subcomm_factory_t<partition_2d::key_naming_t, int> subcomm_factory(handle,
+                                                                                   row_comm_size);
+}
+
 // Explicit instantiations
+
 template std::pair<size_t, float> call_louvain(raft::handle_t const& handle,
                                                graph_container_t const& graph_container,
                                                void* identifiers,
@@ -644,7 +652,6 @@
                                                 size_t max_level,
                                                 double resolution);
 
-<<<<<<< HEAD
 template void call_pagerank(raft::handle_t const& handle,
                             graph_container_t const& graph_container,
                             int* identifiers,
@@ -724,14 +731,6 @@
                         double* distances,
                         int32_t* predecessors,
                         const int32_t source_vertex);
-=======
-// Helper for setting up subcommunicators
-void init_subcomms(raft::handle_t& handle, size_t row_comm_size)
-{
-  partition_2d::subcomm_factory_t<partition_2d::key_naming_t, int> subcomm_factory(handle,
-                                                                                   row_comm_size);
-}
->>>>>>> 5ff3f19b
 
 }  // namespace cython
 }  // namespace cugraph