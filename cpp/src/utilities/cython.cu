/*
 * Copyright (c) 2020, NVIDIA CORPORATION.
 *
 * Licensed under the Apache License, Version 2.0 (the "License");
 * you may not use this file except in compliance with the License.
 * You may obtain a copy of the License at
 *
 *     http://www.apache.org/licenses/LICENSE-2.0
 *
 * Unless required by applicable law or agreed to in writing, software
 * distributed under the License is distributed on an "AS IS" BASIS,
 * WITHOUT WARRANTIES OR CONDITIONS OF ANY KIND, either express or implied.
 * See the License for the specific language governing permissions and
 * limitations under the License.
 */

#include <algorithms.hpp>
#include <experimental/graph_view.hpp>
#include <graph.hpp>
#include <partition_manager.hpp>
#include <raft/handle.hpp>
#include <utilities/cython.hpp>
#include <utilities/error.hpp>

#include <rmm/thrust_rmm_allocator.h>
#include <thrust/copy.h>
#include <thrust/iterator/counting_iterator.h>

namespace cugraph {
namespace cython {

namespace detail {

// FIXME: Add description of this function
template <typename vertex_t,
          typename edge_t,
          typename weight_t,
          bool transposed,
          bool multi_gpu,
          std::enable_if_t<multi_gpu>* = nullptr>
std::unique_ptr<experimental::graph_t<vertex_t, edge_t, weight_t, transposed, multi_gpu>>
create_graph(raft::handle_t const& handle, graph_container_t const& graph_container)
{
  std::vector<experimental::edgelist_t<vertex_t, edge_t, weight_t>> edgelist(
    {{reinterpret_cast<vertex_t*>(graph_container.src_vertices),
      reinterpret_cast<vertex_t*>(graph_container.dst_vertices),
      reinterpret_cast<weight_t*>(graph_container.weights),
      static_cast<edge_t>(graph_container.num_partition_edges)}});

  std::vector<vertex_t> partition_offsets_vector(
    reinterpret_cast<vertex_t*>(graph_container.vertex_partition_offsets),
    reinterpret_cast<vertex_t*>(graph_container.vertex_partition_offsets) +
      (graph_container.row_comm_size * graph_container.col_comm_size) + 1);

  experimental::partition_t<vertex_t> partition(partition_offsets_vector,
<<<<<<< HEAD
                                                graph_container.hypergraph_partitioned,
                                                graph_container.row_comm_size,
                                                graph_container.col_comm_size,
                                                graph_container.row_comm_rank,
                                                graph_container.col_comm_rank);
=======
                                           graph_container.hypergraph_partitioned,
                                           graph_container.row_comm_size,
                                           graph_container.col_comm_size,
                                           graph_container.row_comm_rank,
                                           graph_container.col_comm_rank);
>>>>>>> 761f7aa8

  return std::make_unique<experimental::graph_t<vertex_t, edge_t, weight_t, transposed, multi_gpu>>(
    handle,
    edgelist,
    partition,
    static_cast<vertex_t>(graph_container.num_global_vertices),
    static_cast<edge_t>(graph_container.num_global_edges),
    graph_container.graph_props,
    // FIXME:  This currently fails if sorted_by_degree is true...
    //graph_container.sorted_by_degree,
    false,
    graph_container.do_expensive_check);
}

template <typename vertex_t,
          typename edge_t,
          typename weight_t,
          bool transposed,
          bool multi_gpu,
          std::enable_if_t<!multi_gpu>* = nullptr>
std::unique_ptr<experimental::graph_t<vertex_t, edge_t, weight_t, transposed, multi_gpu>>
create_graph(raft::handle_t const& handle, graph_container_t const& graph_container)
{
  experimental::edgelist_t<vertex_t, edge_t, weight_t> edgelist{
    reinterpret_cast<vertex_t*>(graph_container.src_vertices),
    reinterpret_cast<vertex_t*>(graph_container.dst_vertices),
    reinterpret_cast<weight_t*>(graph_container.weights),
    static_cast<edge_t>(graph_container.num_partition_edges)};

  return std::make_unique<experimental::graph_t<vertex_t, edge_t, weight_t, transposed, multi_gpu>>(
    handle,
    edgelist,
    static_cast<vertex_t>(graph_container.num_global_vertices),
    graph_container.graph_props,
    graph_container.sorted_by_degree,
    graph_container.do_expensive_check);
}

}  // namespace detail

// Populates a graph_container_t with a pointer to a new graph object and sets
// the meta-data accordingly.  The graph container owns the pointer and it is
// assumed it will delete it on destruction.
void populate_graph_container(graph_container_t& graph_container,
                              raft::handle_t& handle,
                              void* src_vertices,
                              void* dst_vertices,
                              void* weights,
                              void* vertex_partition_offsets,
                              numberTypeEnum vertexType,
                              numberTypeEnum edgeType,
                              numberTypeEnum weightType,
                              size_t num_partition_edges,
                              size_t num_global_vertices,
                              size_t num_global_edges,
                              size_t row_comm_size,  // pcols
                              size_t col_comm_size,  // prows
                              bool sorted_by_degree,
                              bool transposed,
                              bool multi_gpu)
{
  CUGRAPH_EXPECTS(graph_container.graph_type == graphTypeEnum::null,
                  "populate_graph_container() can only be called on an empty container.");

  bool do_expensive_check{false};
  bool hypergraph_partitioned{false};

  // FIXME: Consider setting up the subcomms right after initializing comms, no
  // need to delay to this point.
  // Setup the subcommunicators needed for this partition on the handle.
  partition_2d::subcomm_factory_t<partition_2d::key_naming_t, int> subcomm_factory(handle,
                                                                                   row_comm_size);
  // FIXME: once the subcomms are set up earlier (outside this function), remove
  // the row/col_comm_size params and retrieve them from the handle (commented
  // out lines below)
  auto& row_comm           = handle.get_subcomm(cugraph::partition_2d::key_naming_t().row_name());
  auto const row_comm_rank = row_comm.get_rank();
  // auto const row_comm_size = row_comm.get_size(); // pcols
  auto& col_comm           = handle.get_subcomm(cugraph::partition_2d::key_naming_t().col_name());
  auto const col_comm_rank = col_comm.get_rank();
  // auto const col_comm_size = col_comm.get_size(); // prows

  graph_container.vertex_partition_offsets = vertex_partition_offsets;
  graph_container.src_vertices             = src_vertices;
  graph_container.dst_vertices             = dst_vertices;
  graph_container.weights                  = weights;
  graph_container.num_partition_edges      = num_partition_edges;
  graph_container.num_global_vertices      = num_global_vertices;
  graph_container.num_global_edges         = num_global_edges;
  graph_container.vertexType               = vertexType;
  graph_container.edgeType                 = edgeType;
  graph_container.weightType               = weightType;
  graph_container.transposed               = transposed;
  graph_container.is_multi_gpu             = multi_gpu;
  graph_container.hypergraph_partitioned   = hypergraph_partitioned;
  graph_container.row_comm_size            = row_comm_size;
  graph_container.col_comm_size            = col_comm_size;
  graph_container.row_comm_rank            = row_comm_rank;
  graph_container.col_comm_rank            = col_comm_rank;
  graph_container.sorted_by_degree         = sorted_by_degree;
  graph_container.do_expensive_check       = do_expensive_check;

  experimental::graph_properties_t graph_props{.is_symmetric = false, .is_multigraph = false};
  graph_container.graph_props = graph_props;

  graph_container.graph_type = graphTypeEnum::graph_t;
}

void populate_graph_container_legacy(graph_container_t& graph_container,
                                     graphTypeEnum legacyType,
                                     raft::handle_t const& handle,
                                     void* offsets,
                                     void* indices,
                                     void* weights,
                                     numberTypeEnum offsetType,
                                     numberTypeEnum indexType,
                                     numberTypeEnum weightType,
                                     size_t num_global_vertices,
                                     size_t num_global_edges,
                                     int* local_vertices,
                                     int* local_edges,
                                     int* local_offsets)
{
  CUGRAPH_EXPECTS(graph_container.graph_type == graphTypeEnum::null,
                  "populate_graph_container() can only be called on an empty container.");

  // FIXME: This is soon-to-be legacy code left in place until the new graph_t
  // class is supported everywhere else. Remove everything down to the comment
  // line after the return stmnt.
  // Keep new code below return stmnt enabled to ensure it builds.
  if (weightType == numberTypeEnum::floatType) {
    switch (legacyType) {
      case graphTypeEnum::LegacyCSR: {
        graph_container.graph_ptr_union.GraphCSRViewFloatPtr =
          std::make_unique<GraphCSRView<int, int, float>>(reinterpret_cast<int*>(offsets),
                                                          reinterpret_cast<int*>(indices),
                                                          reinterpret_cast<float*>(weights),
                                                          num_global_vertices,
                                                          num_global_edges);
        graph_container.graph_type = graphTypeEnum::GraphCSRViewFloat;
        (graph_container.graph_ptr_union.GraphCSRViewFloatPtr)
          ->set_local_data(local_vertices, local_edges, local_offsets);
        (graph_container.graph_ptr_union.GraphCSRViewFloatPtr)
          ->set_handle(const_cast<raft::handle_t*>(&handle));
      } break;
      case graphTypeEnum::LegacyCSC: {
        graph_container.graph_ptr_union.GraphCSCViewFloatPtr =
          std::make_unique<GraphCSCView<int, int, float>>(reinterpret_cast<int*>(offsets),
                                                          reinterpret_cast<int*>(indices),
                                                          reinterpret_cast<float*>(weights),
                                                          num_global_vertices,
                                                          num_global_edges);
        graph_container.graph_type = graphTypeEnum::GraphCSCViewFloat;
        (graph_container.graph_ptr_union.GraphCSCViewFloatPtr)
          ->set_local_data(local_vertices, local_edges, local_offsets);
        (graph_container.graph_ptr_union.GraphCSCViewFloatPtr)
          ->set_handle(const_cast<raft::handle_t*>(&handle));
      } break;
      case graphTypeEnum::LegacyCOO: {
        graph_container.graph_ptr_union.GraphCOOViewFloatPtr =
          std::make_unique<GraphCOOView<int, int, float>>(reinterpret_cast<int*>(offsets),
                                                          reinterpret_cast<int*>(indices),
                                                          reinterpret_cast<float*>(weights),
                                                          num_global_vertices,
                                                          num_global_edges);
        graph_container.graph_type = graphTypeEnum::GraphCOOViewFloat;
        (graph_container.graph_ptr_union.GraphCOOViewFloatPtr)
          ->set_local_data(local_vertices, local_edges, local_offsets);
        (graph_container.graph_ptr_union.GraphCOOViewFloatPtr)
          ->set_handle(const_cast<raft::handle_t*>(&handle));
      } break;
      default: CUGRAPH_FAIL("unsupported graphTypeEnum value"); break;
    }

  } else {
    switch (legacyType) {
      case graphTypeEnum::LegacyCSR: {
        graph_container.graph_ptr_union.GraphCSRViewDoublePtr =
          std::make_unique<GraphCSRView<int, int, double>>(reinterpret_cast<int*>(offsets),
                                                           reinterpret_cast<int*>(indices),
                                                           reinterpret_cast<double*>(weights),
                                                           num_global_vertices,
                                                           num_global_edges);
        graph_container.graph_type = graphTypeEnum::GraphCSRViewDouble;
        (graph_container.graph_ptr_union.GraphCSRViewDoublePtr)
          ->set_local_data(local_vertices, local_edges, local_offsets);
        (graph_container.graph_ptr_union.GraphCSRViewDoublePtr)
          ->set_handle(const_cast<raft::handle_t*>(&handle));
      } break;
      case graphTypeEnum::LegacyCSC: {
        graph_container.graph_ptr_union.GraphCSCViewDoublePtr =
          std::make_unique<GraphCSCView<int, int, double>>(reinterpret_cast<int*>(offsets),
                                                           reinterpret_cast<int*>(indices),
                                                           reinterpret_cast<double*>(weights),
                                                           num_global_vertices,
                                                           num_global_edges);
        graph_container.graph_type = graphTypeEnum::GraphCSCViewDouble;
        (graph_container.graph_ptr_union.GraphCSCViewDoublePtr)
          ->set_local_data(local_vertices, local_edges, local_offsets);
        (graph_container.graph_ptr_union.GraphCSCViewDoublePtr)
          ->set_handle(const_cast<raft::handle_t*>(&handle));
      } break;
      case graphTypeEnum::LegacyCOO: {
        graph_container.graph_ptr_union.GraphCOOViewDoublePtr =
          std::make_unique<GraphCOOView<int, int, double>>(reinterpret_cast<int*>(offsets),
                                                           reinterpret_cast<int*>(indices),
                                                           reinterpret_cast<double*>(weights),
                                                           num_global_vertices,
                                                           num_global_edges);
        graph_container.graph_type = graphTypeEnum::GraphCOOViewDouble;
        (graph_container.graph_ptr_union.GraphCOOViewDoublePtr)
          ->set_local_data(local_vertices, local_edges, local_offsets);
        (graph_container.graph_ptr_union.GraphCOOViewDoublePtr)
          ->set_handle(const_cast<raft::handle_t*>(&handle));
      } break;
      default: CUGRAPH_FAIL("unsupported graphTypeEnum value"); break;
    }
  }
  return;
}

////////////////////////////////////////////////////////////////////////////////

namespace detail {
template <typename graph_view_t, typename weight_t>
std::pair<size_t, weight_t> call_louvain(raft::handle_t const& handle,
                                         graph_view_t const& graph_view,
                                         void* identifiers,
                                         void* parts,
                                         size_t max_level,
                                         weight_t resolution)
{
  thrust::copy(  // rmm::exec_policy(handle.get_stream())->on(handle.get_stream()),
    thrust::device,
    thrust::make_counting_iterator(graph_view.get_local_vertex_first()),
    thrust::make_counting_iterator(graph_view.get_local_vertex_last()),
    reinterpret_cast<typename graph_view_t::vertex_type*>(identifiers));

  return louvain(handle,
                 graph_view,
                 reinterpret_cast<typename graph_view_t::vertex_type*>(parts),
                 max_level,
                 resolution);
}

}  // namespace detail

namespace detail {

// Final, fully-templatized call.
template <bool transposed,
          typename return_t,
          typename function_t,
          typename vertex_t,
          typename edge_t,
          typename weight_t,
          bool is_multi_gpu>
return_t call_function(raft::handle_t const& handle,
                       graph_container_t const& graph_container,
                       function_t function)
{
  auto graph =
    create_graph<vertex_t, edge_t, weight_t, transposed, is_multi_gpu>(handle, graph_container);

  return function(handle, graph->view());
}

// Makes another call based on vertex_t and edge_t
template <bool transposed,
          typename return_t,
          typename function_t,
          typename weight_t,
          bool is_multi_gpu>
return_t call_function(raft::handle_t const& handle,
                       graph_container_t const& graph_container,
                       function_t function)
{
  // Since only vertex/edge types (int32,int32), (int32,int64), and
  // (int64,int64) are being supported, explicitely check for those types and
  // ensure (int64,int32) is rejected as unsupported.
  if ((graph_container.vertexType == numberTypeEnum::int32Type) &&
      (graph_container.edgeType == numberTypeEnum::int32Type)) {
    return call_function<transposed,
                         return_t,
                         function_t,
                         int32_t,
                         int32_t,
                         weight_t,
                         is_multi_gpu>(handle, graph_container, function);
  } else if ((graph_container.vertexType == numberTypeEnum::int32Type) &&
             (graph_container.edgeType == numberTypeEnum::int64Type)) {
    return call_function<transposed,
                         return_t,
                         function_t,
                         int32_t,
                         int64_t,
                         weight_t,
                         is_multi_gpu>(handle, graph_container, function);
  } else if ((graph_container.vertexType == numberTypeEnum::int64Type) &&
             (graph_container.edgeType == numberTypeEnum::int64Type)) {
    return call_function<transposed,
                         return_t,
                         function_t,
                         int64_t,
                         int64_t,
                         weight_t,
                         is_multi_gpu>(handle, graph_container, function);
  } else {
    CUGRAPH_FAIL("vertexType/edgeType combination unsupported");
  }
}

// Makes another call based on weight_t
template <bool transposed, typename return_t, typename function_t, bool is_multi_gpu>
return_t call_function(raft::handle_t const& handle,
                       graph_container_t const& graph_container,
                       function_t function)
{
  if (graph_container.weightType == numberTypeEnum::floatType) {
    return call_function<transposed, return_t, function_t, float, is_multi_gpu>(
      handle, graph_container, function);
  } else if (graph_container.weightType == numberTypeEnum::doubleType) {
    return call_function<transposed, return_t, function_t, double, is_multi_gpu>(
      handle, graph_container, function);
  } else {
    CUGRAPH_FAIL("weightType unsupported");
  }
}

// Makes another call based on multi_gpu
template <bool transposed, typename return_t, typename function_t>
return_t call_function(raft::handle_t const& handle,
                       graph_container_t const& graph_container,
                       function_t function)
{
  if (graph_container.is_multi_gpu) {
    return call_function<transposed, return_t, function_t, true>(handle, graph_container, function);
  } else {
    return call_function<transposed, return_t, function_t, false>(
      handle, graph_container, function);
  }
}

// Initial call_function() call starts here.
// This makes another call based on transposed
template <typename return_t, typename function_t>
return_t call_function(raft::handle_t const& handle,
                       graph_container_t const& graph_container,
                       function_t function)
{
  if (graph_container.transposed) {
    return call_function<true, return_t, function_t>(handle, graph_container, function);
  } else {
    return call_function<false, return_t, function_t>(handle, graph_container, function);
  }
}

template <typename weight_t>
class louvain_functor {
 public:
  louvain_functor(void* identifiers, void* parts, size_t max_level, weight_t resolution)
    : identifiers_(identifiers), parts_(parts), max_level_(max_level), resolution_(resolution)
  {
  }

  template <typename graph_view_t>
  std::pair<size_t, weight_t> operator()(raft::handle_t const& handle,
                                         graph_view_t const& graph_view)
  {
    return cugraph::louvain(handle,
                            graph_view,
                            reinterpret_cast<typename graph_view_t::vertex_type*>(parts_),
                            max_level_,
                            resolution_);
  }

 private:
  void* identifiers_;  // FIXME: this will be used in a future PR
  void* parts_;
  size_t max_level_;
  weight_t resolution_;
};

}  // namespace detail

// Wrapper for calling Louvain using a graph container
template <typename weight_t>
std::pair<size_t, weight_t> call_louvain(raft::handle_t const& handle,
                                         graph_container_t const& graph_container,
                                         void* identifiers,
                                         void* parts,
                                         size_t max_level,
                                         weight_t resolution)
{
  // LEGACY PATH - remove when migration to graph_t types complete
  if (graph_container.graph_type == graphTypeEnum::GraphCSRViewFloat) {
    graph_container.graph_ptr_union.GraphCSRViewFloatPtr->get_vertex_identifiers(
      static_cast<int32_t*>(identifiers));
    return louvain(handle,
                   *(graph_container.graph_ptr_union.GraphCSRViewFloatPtr),
                   reinterpret_cast<int32_t*>(parts),
                   max_level,
                   static_cast<float>(resolution));
  } else if (graph_container.graph_type == graphTypeEnum::GraphCSRViewDouble) {
    graph_container.graph_ptr_union.GraphCSRViewDoublePtr->get_vertex_identifiers(
      static_cast<int32_t*>(identifiers));
    return louvain(handle,
                   *(graph_container.graph_ptr_union.GraphCSRViewDoublePtr),
                   reinterpret_cast<int32_t*>(parts),
                   max_level,
                   static_cast<double>(resolution));
  }

  // NON-LEGACY PATH
  detail::louvain_functor<weight_t> functor{identifiers, parts, max_level, resolution};

  return detail::call_function<false, std::pair<size_t, weight_t>>(
    handle, graph_container, functor);
}

// Wrapper for calling Pagerank through a graph container
template <typename vertex_t, typename weight_t>
void call_pagerank(raft::handle_t const& handle,
                   graph_container_t const& graph_container,
                   vertex_t* identifiers,
                   weight_t* p_pagerank,
                   vertex_t personalization_subset_size,
                   vertex_t* personalization_subset,
                   weight_t* personalization_values,
                   double alpha,
                   double tolerance,
                   int64_t max_iter,
                   bool has_guess)
{
  if (graph_container.graph_type == graphTypeEnum::GraphCSCViewFloat) {
    pagerank(handle,
             *(graph_container.graph_ptr_union.GraphCSCViewFloatPtr),
             reinterpret_cast<float*>(p_pagerank),
             personalization_subset_size,
             personalization_subset,
             reinterpret_cast<float*>(personalization_values),
             alpha,
             tolerance,
             max_iter,
             has_guess);
    graph_container.graph_ptr_union.GraphCSCViewFloatPtr->get_vertex_identifiers(
      static_cast<int32_t*>(identifiers));
  } else if (graph_container.graph_type == graphTypeEnum::GraphCSCViewDouble) {
    pagerank(handle,
             *(graph_container.graph_ptr_union.GraphCSCViewDoublePtr),
             reinterpret_cast<double*>(p_pagerank),
             personalization_subset_size,
             personalization_subset,
             reinterpret_cast<double*>(personalization_values),
             alpha,
             tolerance,
             max_iter,
             has_guess);
    graph_container.graph_ptr_union.GraphCSCViewDoublePtr->get_vertex_identifiers(
      static_cast<int32_t*>(identifiers));
  } else if (graph_container.graph_type == graphTypeEnum::graph_t) {
  if ((graph_container.vertexType == numberTypeEnum::int32Type) &&
      (graph_container.edgeType == numberTypeEnum::int32Type)) {
        auto graph = detail::create_graph<int32_t, int32_t, weight_t, true, true>(handle, graph_container);
        cugraph::experimental::pagerank(handle,
             graph->view(),
             static_cast<weight_t*>(nullptr),
             personalization_subset,
             reinterpret_cast<weight_t*>(personalization_values),
             personalization_subset_size,
             reinterpret_cast<weight_t*>(p_pagerank),
             static_cast<weight_t>(alpha),
             static_cast<weight_t>(tolerance),
             max_iter,
             has_guess,
             false);
  } else if ((graph_container.vertexType == numberTypeEnum::int32Type) &&
             (graph_container.edgeType == numberTypeEnum::int64Type)) {
        auto graph = detail::create_graph<int32_t, int64_t, weight_t, true, true>(handle, graph_container);
        cugraph::experimental::pagerank(handle,
             graph->view(),
             static_cast<weight_t*>(nullptr),
             personalization_subset,
             reinterpret_cast<weight_t*>(personalization_values),
             personalization_subset_size,
             reinterpret_cast<weight_t*>(p_pagerank),
             static_cast<weight_t>(alpha),
             static_cast<weight_t>(tolerance),
             max_iter,
             has_guess,
             false);  
  /*} else if ((graph_container.vertexType == numberTypeEnum::int64Type) &&
             (graph_container.edgeType == numberTypeEnum::int64Type)) {
        auto graph = detail::create_graph<int64_t, int64_t, weight_t, true, true>(handle, graph_container);
        cugraph::experimental::pagerank(handle,
             graph->view(),
             static_cast<weight_t*>(nullptr),
             personalization_subset,
             reinterpret_cast<weight_t*>(personalization_values),
             personalization_subset_size,
             reinterpret_cast<weight_t*>(p_pagerank),
             static_cast<weight_t>(alpha),
             static_cast<weight_t>(tolerance),
             max_iter,
             has_guess,
             false);*/  
  } else {
    CUGRAPH_FAIL("vertexType/edgeType combination unsupported");
  }
  }
}


// Explicit instantiations
template std::pair<size_t, float> call_louvain(raft::handle_t const& handle,
                                               graph_container_t const& graph_container,
                                               void* identifiers,
                                               void* parts,
                                               size_t max_level,
                                               float resolution);

template std::pair<size_t, double> call_louvain(raft::handle_t const& handle,
                                                graph_container_t const& graph_container,
                                                void* identifiers,
                                                void* parts,
                                                size_t max_level,
                                                double resolution);

template void call_pagerank(raft::handle_t const& handle,
                            graph_container_t const& graph_container,
                            int* identifiers,
                            float* p_pagerank,
                            int32_t personalization_subset_size,
                            int32_t* personalization_subset,
                            float* personalization_values,
                            double alpha,
                            double tolerance,
                            int64_t max_iter,
                            bool has_guess);

template void call_pagerank(raft::handle_t const& handle,
                            graph_container_t const& graph_container,
                            int* identifiers,
                            double* p_pagerank,
                            int32_t personalization_subset_size,
                            int32_t* personalization_subset,
                            double* personalization_values,
                            double alpha,
                            double tolerance,
                            int64_t max_iter,
                            bool has_guess);
}  // namespace cython
}  // namespace cugraph<|MERGE_RESOLUTION|>--- conflicted
+++ resolved
@@ -53,19 +53,11 @@
       (graph_container.row_comm_size * graph_container.col_comm_size) + 1);
 
   experimental::partition_t<vertex_t> partition(partition_offsets_vector,
-<<<<<<< HEAD
                                                 graph_container.hypergraph_partitioned,
                                                 graph_container.row_comm_size,
                                                 graph_container.col_comm_size,
                                                 graph_container.row_comm_rank,
                                                 graph_container.col_comm_rank);
-=======
-                                           graph_container.hypergraph_partitioned,
-                                           graph_container.row_comm_size,
-                                           graph_container.col_comm_size,
-                                           graph_container.row_comm_rank,
-                                           graph_container.col_comm_rank);
->>>>>>> 761f7aa8
 
   return std::make_unique<experimental::graph_t<vertex_t, edge_t, weight_t, transposed, multi_gpu>>(
     handle,
