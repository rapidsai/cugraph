/*
 * Copyright (c) 2020, NVIDIA CORPORATION.
 *
 * Licensed under the Apache License, Version 2.0 (the "License");
 * you may not use this file except in compliance with the License.
 * You may obtain a copy of the License at
 *
 *     http://www.apache.org/licenses/LICENSE-2.0
 *
 * Unless required by applicable law or agreed to in writing, software
 * distributed under the License is distributed on an "AS IS" BASIS,
 * WITHOUT WARRANTIES OR CONDITIONS OF ANY KIND, either express or implied.
 * See the License for the specific language governing permissions and
 * limitations under the License.
 */

#include <algorithms.hpp>
#include <experimental/graph_view.hpp>
#include <graph.hpp>
#include <partition_manager.hpp>
#include <raft/handle.hpp>
#include <utilities/cython.hpp>
#include <utilities/error.hpp>

#include <rmm/thrust_rmm_allocator.h>
#include <thrust/copy.h>
#include <thrust/iterator/counting_iterator.h>

#include <experimental/shuffle2.cuh>

namespace cugraph {
namespace cython {

namespace detail {

// FIXME: Add description of this function
template <typename vertex_t,
          typename edge_t,
          typename weight_t,
          bool transposed,
          bool multi_gpu,
          std::enable_if_t<multi_gpu>* = nullptr>
std::unique_ptr<experimental::graph_t<vertex_t, edge_t, weight_t, transposed, multi_gpu>>
create_graph(raft::handle_t const& handle, graph_container_t const& graph_container)
{
  std::vector<experimental::edgelist_t<vertex_t, edge_t, weight_t>> edgelist(
    {{reinterpret_cast<vertex_t*>(graph_container.src_vertices),
      reinterpret_cast<vertex_t*>(graph_container.dst_vertices),
      reinterpret_cast<weight_t*>(graph_container.weights),
      static_cast<edge_t>(graph_container.num_partition_edges)}});

  std::vector<vertex_t> partition_offsets_vector(
    reinterpret_cast<vertex_t*>(graph_container.vertex_partition_offsets),
    reinterpret_cast<vertex_t*>(graph_container.vertex_partition_offsets) +
      (graph_container.row_comm_size * graph_container.col_comm_size) + 1);

  experimental::partition_t<vertex_t> partition(partition_offsets_vector,
                                                graph_container.hypergraph_partitioned,
                                                graph_container.row_comm_size,
                                                graph_container.col_comm_size,
                                                graph_container.row_comm_rank,
                                                graph_container.col_comm_rank);

  return std::make_unique<experimental::graph_t<vertex_t, edge_t, weight_t, transposed, multi_gpu>>(
    handle,
    edgelist,
    partition,
    static_cast<vertex_t>(graph_container.num_global_vertices),
    static_cast<edge_t>(graph_container.num_global_edges),
    graph_container.graph_props,
    // FIXME:  This currently fails if sorted_by_degree is true...
    // graph_container.sorted_by_degree,
    false,
    graph_container.do_expensive_check);
}

template <typename vertex_t,
          typename edge_t,
          typename weight_t,
          bool transposed,
          bool multi_gpu,
          std::enable_if_t<!multi_gpu>* = nullptr>
std::unique_ptr<experimental::graph_t<vertex_t, edge_t, weight_t, transposed, multi_gpu>>
create_graph(raft::handle_t const& handle, graph_container_t const& graph_container)
{
  experimental::edgelist_t<vertex_t, edge_t, weight_t> edgelist{
    reinterpret_cast<vertex_t*>(graph_container.src_vertices),
    reinterpret_cast<vertex_t*>(graph_container.dst_vertices),
    reinterpret_cast<weight_t*>(graph_container.weights),
    static_cast<edge_t>(graph_container.num_partition_edges)};

  return std::make_unique<experimental::graph_t<vertex_t, edge_t, weight_t, transposed, multi_gpu>>(
    handle,
    edgelist,
    static_cast<vertex_t>(graph_container.num_global_vertices),
    graph_container.graph_props,
    graph_container.sorted_by_degree,
    graph_container.do_expensive_check);
}

}  // namespace detail

// Populates a graph_container_t with a pointer to a new graph object and sets
// the meta-data accordingly.  The graph container owns the pointer and it is
// assumed it will delete it on destruction.
void populate_graph_container(graph_container_t& graph_container,
                              raft::handle_t& handle,
                              void* src_vertices,
                              void* dst_vertices,
                              void* weights,
                              void* vertex_partition_offsets,
                              numberTypeEnum vertexType,
                              numberTypeEnum edgeType,
                              numberTypeEnum weightType,
                              size_t num_partition_edges,
                              size_t num_global_vertices,
                              size_t num_global_edges,
                              size_t row_comm_size,  // pcols
                              size_t col_comm_size,  // prows
                              bool sorted_by_degree,
                              bool transposed,
                              bool multi_gpu)
{
  CUGRAPH_EXPECTS(graph_container.graph_type == graphTypeEnum::null,
                  "populate_graph_container() can only be called on an empty container.");

  bool do_expensive_check{false};
  bool hypergraph_partitioned{false};

  // FIXME: Consider setting up the subcomms right after initializing comms, no
  // need to delay to this point.
  // Setup the subcommunicators needed for this partition on the handle.
  partition_2d::subcomm_factory_t<partition_2d::key_naming_t, int> subcomm_factory(handle,
                                                                                   row_comm_size);
  // FIXME: once the subcomms are set up earlier (outside this function), remove
  // the row/col_comm_size params and retrieve them from the handle (commented
  // out lines below)
  auto& row_comm           = handle.get_subcomm(cugraph::partition_2d::key_naming_t().row_name());
  auto const row_comm_rank = row_comm.get_rank();
  // auto const row_comm_size = row_comm.get_size(); // pcols
  auto& col_comm           = handle.get_subcomm(cugraph::partition_2d::key_naming_t().col_name());
  auto const col_comm_rank = col_comm.get_rank();
  // auto const col_comm_size = col_comm.get_size(); // prows

  graph_container.vertex_partition_offsets = vertex_partition_offsets;
  graph_container.src_vertices             = src_vertices;
  graph_container.dst_vertices             = dst_vertices;
  graph_container.weights                  = weights;
  graph_container.num_partition_edges      = num_partition_edges;
  graph_container.num_global_vertices      = num_global_vertices;
  graph_container.num_global_edges         = num_global_edges;
  graph_container.vertexType               = vertexType;
  graph_container.edgeType                 = edgeType;
  graph_container.weightType               = weightType;
  graph_container.transposed               = transposed;
  graph_container.is_multi_gpu             = multi_gpu;
  graph_container.hypergraph_partitioned   = hypergraph_partitioned;
  graph_container.row_comm_size            = row_comm_size;
  graph_container.col_comm_size            = col_comm_size;
  graph_container.row_comm_rank            = row_comm_rank;
  graph_container.col_comm_rank            = col_comm_rank;
  graph_container.sorted_by_degree         = sorted_by_degree;
  graph_container.do_expensive_check       = do_expensive_check;

  experimental::graph_properties_t graph_props{.is_symmetric = false, .is_multigraph = false};
  graph_container.graph_props = graph_props;

  graph_container.graph_type = graphTypeEnum::graph_t;
}

void populate_graph_container_legacy(graph_container_t& graph_container,
                                     graphTypeEnum legacyType,
                                     raft::handle_t const& handle,
                                     void* offsets,
                                     void* indices,
                                     void* weights,
                                     numberTypeEnum offsetType,
                                     numberTypeEnum indexType,
                                     numberTypeEnum weightType,
                                     size_t num_global_vertices,
                                     size_t num_global_edges,
                                     int* local_vertices,
                                     int* local_edges,
                                     int* local_offsets)
{
  CUGRAPH_EXPECTS(graph_container.graph_type == graphTypeEnum::null,
                  "populate_graph_container() can only be called on an empty container.");

  // FIXME: This is soon-to-be legacy code left in place until the new graph_t
  // class is supported everywhere else. Remove everything down to the comment
  // line after the return stmnt.
  // Keep new code below return stmnt enabled to ensure it builds.
  if (weightType == numberTypeEnum::floatType) {
    switch (legacyType) {
      case graphTypeEnum::LegacyCSR: {
        graph_container.graph_ptr_union.GraphCSRViewFloatPtr =
          std::make_unique<GraphCSRView<int, int, float>>(reinterpret_cast<int*>(offsets),
                                                          reinterpret_cast<int*>(indices),
                                                          reinterpret_cast<float*>(weights),
                                                          num_global_vertices,
                                                          num_global_edges);
        graph_container.graph_type = graphTypeEnum::GraphCSRViewFloat;
        (graph_container.graph_ptr_union.GraphCSRViewFloatPtr)
          ->set_local_data(local_vertices, local_edges, local_offsets);
        (graph_container.graph_ptr_union.GraphCSRViewFloatPtr)
          ->set_handle(const_cast<raft::handle_t*>(&handle));
      } break;
      case graphTypeEnum::LegacyCSC: {
        graph_container.graph_ptr_union.GraphCSCViewFloatPtr =
          std::make_unique<GraphCSCView<int, int, float>>(reinterpret_cast<int*>(offsets),
                                                          reinterpret_cast<int*>(indices),
                                                          reinterpret_cast<float*>(weights),
                                                          num_global_vertices,
                                                          num_global_edges);
        graph_container.graph_type = graphTypeEnum::GraphCSCViewFloat;
        (graph_container.graph_ptr_union.GraphCSCViewFloatPtr)
          ->set_local_data(local_vertices, local_edges, local_offsets);
        (graph_container.graph_ptr_union.GraphCSCViewFloatPtr)
          ->set_handle(const_cast<raft::handle_t*>(&handle));
      } break;
      case graphTypeEnum::LegacyCOO: {
        graph_container.graph_ptr_union.GraphCOOViewFloatPtr =
          std::make_unique<GraphCOOView<int, int, float>>(reinterpret_cast<int*>(offsets),
                                                          reinterpret_cast<int*>(indices),
                                                          reinterpret_cast<float*>(weights),
                                                          num_global_vertices,
                                                          num_global_edges);
        graph_container.graph_type = graphTypeEnum::GraphCOOViewFloat;
        (graph_container.graph_ptr_union.GraphCOOViewFloatPtr)
          ->set_local_data(local_vertices, local_edges, local_offsets);
        (graph_container.graph_ptr_union.GraphCOOViewFloatPtr)
          ->set_handle(const_cast<raft::handle_t*>(&handle));
      } break;
      default: CUGRAPH_FAIL("unsupported graphTypeEnum value"); break;
    }

  } else {
    switch (legacyType) {
      case graphTypeEnum::LegacyCSR: {
        graph_container.graph_ptr_union.GraphCSRViewDoublePtr =
          std::make_unique<GraphCSRView<int, int, double>>(reinterpret_cast<int*>(offsets),
                                                           reinterpret_cast<int*>(indices),
                                                           reinterpret_cast<double*>(weights),
                                                           num_global_vertices,
                                                           num_global_edges);
        graph_container.graph_type = graphTypeEnum::GraphCSRViewDouble;
        (graph_container.graph_ptr_union.GraphCSRViewDoublePtr)
          ->set_local_data(local_vertices, local_edges, local_offsets);
        (graph_container.graph_ptr_union.GraphCSRViewDoublePtr)
          ->set_handle(const_cast<raft::handle_t*>(&handle));
      } break;
      case graphTypeEnum::LegacyCSC: {
        graph_container.graph_ptr_union.GraphCSCViewDoublePtr =
          std::make_unique<GraphCSCView<int, int, double>>(reinterpret_cast<int*>(offsets),
                                                           reinterpret_cast<int*>(indices),
                                                           reinterpret_cast<double*>(weights),
                                                           num_global_vertices,
                                                           num_global_edges);
        graph_container.graph_type = graphTypeEnum::GraphCSCViewDouble;
        (graph_container.graph_ptr_union.GraphCSCViewDoublePtr)
          ->set_local_data(local_vertices, local_edges, local_offsets);
        (graph_container.graph_ptr_union.GraphCSCViewDoublePtr)
          ->set_handle(const_cast<raft::handle_t*>(&handle));
      } break;
      case graphTypeEnum::LegacyCOO: {
        graph_container.graph_ptr_union.GraphCOOViewDoublePtr =
          std::make_unique<GraphCOOView<int, int, double>>(reinterpret_cast<int*>(offsets),
                                                           reinterpret_cast<int*>(indices),
                                                           reinterpret_cast<double*>(weights),
                                                           num_global_vertices,
                                                           num_global_edges);
        graph_container.graph_type = graphTypeEnum::GraphCOOViewDouble;
        (graph_container.graph_ptr_union.GraphCOOViewDoublePtr)
          ->set_local_data(local_vertices, local_edges, local_offsets);
        (graph_container.graph_ptr_union.GraphCOOViewDoublePtr)
          ->set_handle(const_cast<raft::handle_t*>(&handle));
      } break;
      default: CUGRAPH_FAIL("unsupported graphTypeEnum value"); break;
    }
  }
  return;
}

////////////////////////////////////////////////////////////////////////////////

namespace detail {
template <typename graph_view_t, typename weight_t>
std::pair<size_t, weight_t> call_louvain(raft::handle_t const& handle,
                                         graph_view_t const& graph_view,
                                         void* identifiers,
                                         void* parts,
                                         size_t max_level,
                                         weight_t resolution)
{
  thrust::copy(  // rmm::exec_policy(handle.get_stream())->on(handle.get_stream()),
    thrust::device,
    thrust::make_counting_iterator(graph_view.get_local_vertex_first()),
    thrust::make_counting_iterator(graph_view.get_local_vertex_last()),
    reinterpret_cast<typename graph_view_t::vertex_type*>(identifiers));

  return louvain(handle,
                 graph_view,
                 reinterpret_cast<typename graph_view_t::vertex_type*>(parts),
                 max_level,
                 resolution);
}

}  // namespace detail

namespace detail {

// Final, fully-templatized call.
template <bool transposed,
          typename return_t,
          typename function_t,
          typename vertex_t,
          typename edge_t,
          typename weight_t,
          bool is_multi_gpu>
return_t call_function(raft::handle_t const& handle,
                       graph_container_t const& graph_container,
                       function_t function)
{
  auto graph =
    create_graph<vertex_t, edge_t, weight_t, transposed, is_multi_gpu>(handle, graph_container);

  return function(handle, graph->view());
}

// Makes another call based on vertex_t and edge_t
template <bool transposed,
          typename return_t,
          typename function_t,
          typename weight_t,
          bool is_multi_gpu>
return_t call_function(raft::handle_t const& handle,
                       graph_container_t const& graph_container,
                       function_t function)
{
  // Since only vertex/edge types (int32,int32), (int32,int64), and
  // (int64,int64) are being supported, explicitely check for those types and
  // ensure (int64,int32) is rejected as unsupported.
  if ((graph_container.vertexType == numberTypeEnum::int32Type) &&
      (graph_container.edgeType == numberTypeEnum::int32Type)) {
    return call_function<transposed,
                         return_t,
                         function_t,
                         int32_t,
                         int32_t,
                         weight_t,
                         is_multi_gpu>(handle, graph_container, function);
  } else if ((graph_container.vertexType == numberTypeEnum::int32Type) &&
             (graph_container.edgeType == numberTypeEnum::int64Type)) {
    return call_function<transposed,
                         return_t,
                         function_t,
                         int32_t,
                         int64_t,
                         weight_t,
                         is_multi_gpu>(handle, graph_container, function);
  } else if ((graph_container.vertexType == numberTypeEnum::int64Type) &&
             (graph_container.edgeType == numberTypeEnum::int64Type)) {
    return call_function<transposed,
                         return_t,
                         function_t,
                         int64_t,
                         int64_t,
                         weight_t,
                         is_multi_gpu>(handle, graph_container, function);
  } else {
    CUGRAPH_FAIL("vertexType/edgeType combination unsupported");
  }
}

// Makes another call based on weight_t
template <bool transposed, typename return_t, typename function_t, bool is_multi_gpu>
return_t call_function(raft::handle_t const& handle,
                       graph_container_t const& graph_container,
                       function_t function)
{
  if (graph_container.weightType == numberTypeEnum::floatType) {
    return call_function<transposed, return_t, function_t, float, is_multi_gpu>(
      handle, graph_container, function);
  } else if (graph_container.weightType == numberTypeEnum::doubleType) {
    return call_function<transposed, return_t, function_t, double, is_multi_gpu>(
      handle, graph_container, function);
  } else {
    CUGRAPH_FAIL("weightType unsupported");
  }
}

// Makes another call based on multi_gpu
template <bool transposed, typename return_t, typename function_t>
return_t call_function(raft::handle_t const& handle,
                       graph_container_t const& graph_container,
                       function_t function)
{
  if (graph_container.is_multi_gpu) {
    return call_function<transposed, return_t, function_t, true>(handle, graph_container, function);
  } else {
    return call_function<transposed, return_t, function_t, false>(
      handle, graph_container, function);
  }
}

// Initial call_function() call starts here.
// This makes another call based on transposed
template <typename return_t, typename function_t>
return_t call_function(raft::handle_t const& handle,
                       graph_container_t const& graph_container,
                       function_t function)
{
  if (graph_container.transposed) {
    return call_function<true, return_t, function_t>(handle, graph_container, function);
  } else {
    return call_function<false, return_t, function_t>(handle, graph_container, function);
  }
}

template <typename weight_t>
class louvain_functor {
 public:
  louvain_functor(void* identifiers, void* parts, size_t max_level, weight_t resolution)
    : identifiers_(identifiers), parts_(parts), max_level_(max_level), resolution_(resolution)
  {
  }

  template <typename graph_view_t>
  std::pair<size_t, weight_t> operator()(raft::handle_t const& handle,
                                         graph_view_t const& graph_view)
  {
#if 0
    return cugraph::louvain(handle,
                            graph_view,
                            reinterpret_cast<typename graph_view_t::vertex_type*>(parts_),
                            max_level_,
                            resolution_);
#else
    std::pair<size_t, weight_t> ret;

    auto& communicator = handle.get_comms();
    int const rank     = communicator.get_rank();

    std::vector<int> received_data((communicator.get_size() - 1), -1);
    std::vector<raft::comms::request_t> requests;
    requests.resize(2 * (communicator.get_size() - 1));
    int request_idx = 0;
    // post receives
    for (int r = 0; r < communicator.get_size(); ++r) {
      if (r != rank) {
        communicator.irecv(
          received_data.data() + request_idx, 1, r, 0, requests.data() + request_idx);
        ++request_idx;
      }
    }

    for (int r = 0; r < communicator.get_size(); ++r) {
      if (r != rank) {
        communicator.isend(&rank, 1, r, 0, requests.data() + request_idx);
        ++request_idx;
      }
    }

    communicator.waitall(requests.size(), requests.data());
    communicator.barrier();

    if (communicator.get_rank() == 0) { std::cout << "=========================" << std::endl; }

    for (int printrank = 0; printrank < communicator.get_size(); ++printrank) {
      if (communicator.get_rank() == printrank) {
        std::cout << "Rank " << communicator.get_rank() << " received: [";
        for (size_t i = 0; i < received_data.size(); i++) {
          auto rec = received_data[i];
          std::cout << rec;
          // if (rec == -1) ret = false;
          communicator.barrier();
          if (i < received_data.size() - 1) std::cout << ", ";
        }
        std::cout << "]" << std::endl;
      }

      communicator.barrier();
    }

    if (communicator.get_rank() == 0) std::cout << "=========================" << std::endl;

    std::vector<int> h_test_v{{1, 2, 3}};

    std::transform(
      h_test_v.begin(), h_test_v.end(), h_test_v.begin(), [rank](auto p) { return p + 10 * rank; });

    rmm::device_vector<int> test_v(h_test_v);

#if 0
    rmm::device_vector<int> result_v;
    std::vector<int> h_result_v;

    if (rank == 0) {
      raft::comms::request_t my_request;

      result_v.resize(6);
      h_result_v.resize(6);

      printf("rank = %d, recv_pos = 3, recv_count = 3\n", rank);

      h_result_v[0] = h_test_v[0];
      h_result_v[1] = h_test_v[1];
      h_result_v[2] = h_test_v[2];

      communicator.irecv(h_result_v.data() + 3,
                         3,
                         1,
                         0,
                         &my_request);

      communicator.waitall(1, &my_request);
      communicator.barrier();

      printf("rank %d, after comms, test_v = (%d, %d, %d, %d, %d, %d)\n",
             rank, (int) h_result_v[0], (int) h_result_v[1], (int) h_result_v[2],
             (int) h_result_v[3], (int) h_result_v[4], (int) h_result_v[5]);
    } else {
      raft::comms::request_t my_request;

      printf("rank = %d, send_pos = 3, send_count = 3\n", rank);

      communicator.isend(h_test_v.data(), 3, 0, 0, &my_request);

      communicator.waitall(1, &my_request);
      communicator.barrier();
    }

    thrust::copy(h_result_v.begin(), h_result_v.end(), result_v.begin());
    test_v = result_v;
#else
    printf("rank %d, before comms, test_v = (%d, %d, %d)\n",
           rank,
           (int)test_v[0],
           (int)test_v[1],
           (int)test_v[2]);

    test_v = experimental::variable_shuffle<true, int>(
      handle,
      3,
      test_v.begin(),
      thrust::make_transform_iterator(thrust::make_counting_iterator(0),
                                      [] __device__(auto i) { return i % 2; }));
#endif

    if (test_v.size() == 0)
      printf("rank %d, test_v size = 0\n", rank);
    else
      printf("rank %d, after comms, test_v = (%d, %d, %d, %d, %d, %d)\n",
             rank,
             (int)test_v[0],
             (int)test_v[1],
             (int)test_v[2],
             (int)test_v[3],
             (int)test_v[4],
             (int)test_v[5]);

    return ret;
#endif
  }

 private:
  void* identifiers_;  // FIXME: this will be used in a future PR
  void* parts_;
  size_t max_level_;
  weight_t resolution_;
};

}  // namespace detail

// Wrapper for calling Louvain using a graph container
template <typename weight_t>
std::pair<size_t, weight_t> call_louvain(raft::handle_t const& handle,
                                         graph_container_t const& graph_container,
                                         void* identifiers,
                                         void* parts,
                                         size_t max_level,
                                         weight_t resolution)
{
  // LEGACY PATH - remove when migration to graph_t types complete
  if (graph_container.graph_type == graphTypeEnum::GraphCSRViewFloat) {
    graph_container.graph_ptr_union.GraphCSRViewFloatPtr->get_vertex_identifiers(
      static_cast<int32_t*>(identifiers));
    return louvain(handle,
                   *(graph_container.graph_ptr_union.GraphCSRViewFloatPtr),
                   reinterpret_cast<int32_t*>(parts),
                   max_level,
                   static_cast<float>(resolution));
  } else if (graph_container.graph_type == graphTypeEnum::GraphCSRViewDouble) {
    graph_container.graph_ptr_union.GraphCSRViewDoublePtr->get_vertex_identifiers(
      static_cast<int32_t*>(identifiers));
    return louvain(handle,
                   *(graph_container.graph_ptr_union.GraphCSRViewDoublePtr),
                   reinterpret_cast<int32_t*>(parts),
                   max_level,
                   static_cast<double>(resolution));
  }

  // NON-LEGACY PATH
  detail::louvain_functor<weight_t> functor{identifiers, parts, max_level, resolution};

  return detail::call_function<false, std::pair<size_t, weight_t>>(
    handle, graph_container, functor);
}

// Wrapper for calling Pagerank through a graph container
template <typename vertex_t, typename weight_t>
void call_pagerank(raft::handle_t const& handle,
                   graph_container_t const& graph_container,
                   vertex_t* identifiers,
                   weight_t* p_pagerank,
                   vertex_t personalization_subset_size,
                   vertex_t* personalization_subset,
                   weight_t* personalization_values,
                   double alpha,
                   double tolerance,
                   int64_t max_iter,
                   bool has_guess)
{
  if (graph_container.graph_type == graphTypeEnum::GraphCSCViewFloat) {
    pagerank(handle,
             *(graph_container.graph_ptr_union.GraphCSCViewFloatPtr),
             reinterpret_cast<float*>(p_pagerank),
             static_cast<int32_t>(personalization_subset_size),
             reinterpret_cast<int32_t*>(personalization_subset),
             reinterpret_cast<float*>(personalization_values),
             alpha,
             tolerance,
             max_iter,
             has_guess);
    graph_container.graph_ptr_union.GraphCSCViewFloatPtr->get_vertex_identifiers(
      reinterpret_cast<int32_t*>(identifiers));
  } else if (graph_container.graph_type == graphTypeEnum::GraphCSCViewDouble) {
    pagerank(handle,
             *(graph_container.graph_ptr_union.GraphCSCViewDoublePtr),
             reinterpret_cast<double*>(p_pagerank),
             static_cast<int32_t>(personalization_subset_size),
             reinterpret_cast<int32_t*>(personalization_subset),
             reinterpret_cast<double*>(personalization_values),
             alpha,
             tolerance,
             max_iter,
             has_guess);
    graph_container.graph_ptr_union.GraphCSCViewDoublePtr->get_vertex_identifiers(
      reinterpret_cast<int32_t*>(identifiers));
  } else if (graph_container.graph_type == graphTypeEnum::graph_t) {
<<<<<<< HEAD
    if ((graph_container.vertexType == numberTypeEnum::int32Type) &&
        (graph_container.edgeType == numberTypeEnum::int32Type)) {
=======
    if (graph_container.edgeType == numberTypeEnum::int32Type) {
>>>>>>> 2b4e16b7
      auto graph =
        detail::create_graph<int32_t, int32_t, weight_t, true, true>(handle, graph_container);
      cugraph::experimental::pagerank(handle,
                                      graph->view(),
                                      static_cast<weight_t*>(nullptr),
<<<<<<< HEAD
                                      personalization_subset,
                                      reinterpret_cast<weight_t*>(personalization_values),
                                      personalization_subset_size,
=======
                                      reinterpret_cast<int32_t*>(personalization_subset),
                                      reinterpret_cast<weight_t*>(personalization_values),
                                      static_cast<int32_t>(personalization_subset_size),
>>>>>>> 2b4e16b7
                                      reinterpret_cast<weight_t*>(p_pagerank),
                                      static_cast<weight_t>(alpha),
                                      static_cast<weight_t>(tolerance),
                                      max_iter,
                                      has_guess,
                                      false);
<<<<<<< HEAD
    } else if ((graph_container.vertexType == numberTypeEnum::int32Type) &&
               (graph_container.edgeType == numberTypeEnum::int64Type)) {
      auto graph =
        detail::create_graph<int32_t, int64_t, weight_t, true, true>(handle, graph_container);
      cugraph::experimental::pagerank(handle,
                                      graph->view(),
                                      static_cast<weight_t*>(nullptr),
                                      personalization_subset,
                                      reinterpret_cast<weight_t*>(personalization_values),
                                      personalization_subset_size,
=======
    } else if (graph_container.edgeType == numberTypeEnum::int64Type) {
      auto graph =
        detail::create_graph<vertex_t, int64_t, weight_t, true, true>(handle, graph_container);
      cugraph::experimental::pagerank(handle,
                                      graph->view(),
                                      static_cast<weight_t*>(nullptr),
                                      reinterpret_cast<vertex_t*>(personalization_subset),
                                      reinterpret_cast<weight_t*>(personalization_values),
                                      static_cast<vertex_t>(personalization_subset_size),
>>>>>>> 2b4e16b7
                                      reinterpret_cast<weight_t*>(p_pagerank),
                                      static_cast<weight_t>(alpha),
                                      static_cast<weight_t>(tolerance),
                                      max_iter,
                                      has_guess,
                                      false);
<<<<<<< HEAD
      /*} else if ((graph_container.vertexType == numberTypeEnum::int64Type) &&
                 (graph_container.edgeType == numberTypeEnum::int64Type)) {
            auto graph = detail::create_graph<int64_t, int64_t, weight_t, true, true>(handle,
         graph_container); cugraph::experimental::pagerank(handle, graph->view(),
                 static_cast<weight_t*>(nullptr),
                 personalization_subset,
                 reinterpret_cast<weight_t*>(personalization_values),
                 personalization_subset_size,
                 reinterpret_cast<weight_t*>(p_pagerank),
                 static_cast<weight_t>(alpha),
                 static_cast<weight_t>(tolerance),
                 max_iter,
                 has_guess,
                 false);*/
=======
>>>>>>> 2b4e16b7
    } else {
      CUGRAPH_FAIL("vertexType/edgeType combination unsupported");
    }
  }
}

// Explicit instantiations
template std::pair<size_t, float> call_louvain(raft::handle_t const& handle,
                                               graph_container_t const& graph_container,
                                               void* identifiers,
                                               void* parts,
                                               size_t max_level,
                                               float resolution);

template std::pair<size_t, double> call_louvain(raft::handle_t const& handle,
                                                graph_container_t const& graph_container,
                                                void* identifiers,
                                                void* parts,
                                                size_t max_level,
                                                double resolution);

template void call_pagerank(raft::handle_t const& handle,
                            graph_container_t const& graph_container,
                            int* identifiers,
                            float* p_pagerank,
                            int32_t personalization_subset_size,
                            int32_t* personalization_subset,
                            float* personalization_values,
                            double alpha,
                            double tolerance,
                            int64_t max_iter,
                            bool has_guess);

template void call_pagerank(raft::handle_t const& handle,
                            graph_container_t const& graph_container,
                            int* identifiers,
                            double* p_pagerank,
                            int32_t personalization_subset_size,
                            int32_t* personalization_subset,
                            double* personalization_values,
                            double alpha,
                            double tolerance,
                            int64_t max_iter,
                            bool has_guess);

template void call_pagerank(raft::handle_t const& handle,
                            graph_container_t const& graph_container,
                            int64_t* identifiers,
                            float* p_pagerank,
                            int64_t personalization_subset_size,
                            int64_t* personalization_subset,
                            float* personalization_values,
                            double alpha,
                            double tolerance,
                            int64_t max_iter,
                            bool has_guess);

template void call_pagerank(raft::handle_t const& handle,
                            graph_container_t const& graph_container,
                            int64_t* identifiers,
                            double* p_pagerank,
                            int64_t personalization_subset_size,
                            int64_t* personalization_subset,
                            double* personalization_values,
                            double alpha,
                            double tolerance,
                            int64_t max_iter,
                            bool has_guess);
}  // namespace cython
}  // namespace cugraph<|MERGE_RESOLUTION|>--- conflicted
+++ resolved
@@ -648,44 +648,21 @@
     graph_container.graph_ptr_union.GraphCSCViewDoublePtr->get_vertex_identifiers(
       reinterpret_cast<int32_t*>(identifiers));
   } else if (graph_container.graph_type == graphTypeEnum::graph_t) {
-<<<<<<< HEAD
-    if ((graph_container.vertexType == numberTypeEnum::int32Type) &&
-        (graph_container.edgeType == numberTypeEnum::int32Type)) {
-=======
     if (graph_container.edgeType == numberTypeEnum::int32Type) {
->>>>>>> 2b4e16b7
       auto graph =
         detail::create_graph<int32_t, int32_t, weight_t, true, true>(handle, graph_container);
       cugraph::experimental::pagerank(handle,
                                       graph->view(),
                                       static_cast<weight_t*>(nullptr),
-<<<<<<< HEAD
-                                      personalization_subset,
-                                      reinterpret_cast<weight_t*>(personalization_values),
-                                      personalization_subset_size,
-=======
                                       reinterpret_cast<int32_t*>(personalization_subset),
                                       reinterpret_cast<weight_t*>(personalization_values),
                                       static_cast<int32_t>(personalization_subset_size),
->>>>>>> 2b4e16b7
                                       reinterpret_cast<weight_t*>(p_pagerank),
                                       static_cast<weight_t>(alpha),
                                       static_cast<weight_t>(tolerance),
                                       max_iter,
                                       has_guess,
                                       false);
-<<<<<<< HEAD
-    } else if ((graph_container.vertexType == numberTypeEnum::int32Type) &&
-               (graph_container.edgeType == numberTypeEnum::int64Type)) {
-      auto graph =
-        detail::create_graph<int32_t, int64_t, weight_t, true, true>(handle, graph_container);
-      cugraph::experimental::pagerank(handle,
-                                      graph->view(),
-                                      static_cast<weight_t*>(nullptr),
-                                      personalization_subset,
-                                      reinterpret_cast<weight_t*>(personalization_values),
-                                      personalization_subset_size,
-=======
     } else if (graph_container.edgeType == numberTypeEnum::int64Type) {
       auto graph =
         detail::create_graph<vertex_t, int64_t, weight_t, true, true>(handle, graph_container);
@@ -695,30 +672,12 @@
                                       reinterpret_cast<vertex_t*>(personalization_subset),
                                       reinterpret_cast<weight_t*>(personalization_values),
                                       static_cast<vertex_t>(personalization_subset_size),
->>>>>>> 2b4e16b7
                                       reinterpret_cast<weight_t*>(p_pagerank),
                                       static_cast<weight_t>(alpha),
                                       static_cast<weight_t>(tolerance),
                                       max_iter,
                                       has_guess,
                                       false);
-<<<<<<< HEAD
-      /*} else if ((graph_container.vertexType == numberTypeEnum::int64Type) &&
-                 (graph_container.edgeType == numberTypeEnum::int64Type)) {
-            auto graph = detail::create_graph<int64_t, int64_t, weight_t, true, true>(handle,
-         graph_container); cugraph::experimental::pagerank(handle, graph->view(),
-                 static_cast<weight_t*>(nullptr),
-                 personalization_subset,
-                 reinterpret_cast<weight_t*>(personalization_values),
-                 personalization_subset_size,
-                 reinterpret_cast<weight_t*>(p_pagerank),
-                 static_cast<weight_t>(alpha),
-                 static_cast<weight_t>(tolerance),
-                 max_iter,
-                 has_guess,
-                 false);*/
-=======
->>>>>>> 2b4e16b7
     } else {
       CUGRAPH_FAIL("vertexType/edgeType combination unsupported");
     }
