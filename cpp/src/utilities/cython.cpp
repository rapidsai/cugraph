/*
 * Copyright (c) 2020, NVIDIA CORPORATION.
 *
 * Licensed under the Apache License, Version 2.0 (the "License");
 * you may not use this file except in compliance with the License.
 * You may obtain a copy of the License at
 *
 *     http://www.apache.org/licenses/LICENSE-2.0
 *
 * Unless required by applicable law or agreed to in writing, software
 * distributed under the License is distributed on an "AS IS" BASIS,
 * WITHOUT WARRANTIES OR CONDITIONS OF ANY KIND, either express or implied.
 * See the License for the specific language governing permissions and
 * limitations under the License.
 */

#include <algorithms.hpp>
#include <experimental/graph_view.hpp>
#include <graph.hpp>
#include <partition_manager.hpp>
#include <raft/handle.hpp>
#include <utilities/cython.hpp>
#include <utilities/error.hpp>

namespace cugraph {
namespace cython {

// Populates a graph_container_t with a pointer to a new graph object and sets
// the meta-data accordingly.  The graph container owns the pointer and it is
// assumed it will delete it on destruction.
void populate_graph_container(graph_container_t& graph_container,
                              raft::handle_t& handle,
                              void* src_vertices,
                              void* dst_vertices,
                              void* weights,
                              void* vertex_partition_offsets,
                              numberTypeEnum vertexType,
                              numberTypeEnum edgeType,
                              numberTypeEnum weightType,
                              int num_partition_edges,
                              int num_global_vertices,
                              int num_global_edges,
                              int partition_row_size,  // pcols
                              int partition_col_size,  // prows
                              bool transposed,
                              bool multi_gpu)
{
  CUGRAPH_EXPECTS(graph_container.graph_ptr_type == graphTypeEnum::null,
                  "populate_graph_container() can only be called on an empty container.");

  bool do_expensive_check{false};
  bool hypergraph_partitioned{false};

  raft::comms::comms_t const& communicator = handle.get_comms();
  int const rank = communicator.get_rank();
  int partition_row_rank = rank / partition_row_size;
  int partition_col_rank  = rank % partition_row_size;

  // Setup the subcommunicators needed for this partition on the handle
  partition_2d::subcomm_factory_t<partition_2d::key_naming_t, int>
    subcomm_factory(handle, partition_row_size);

  // Copy the contents of the vertex_partition_offsets (host array) to a vector
  // as needed by the partition_t ctor.
  int* vertex_partition_offsets_array = reinterpret_cast<int*>(vertex_partition_offsets);
  std::vector<int> vertex_partition_offsets_vect;  // vertex_t

  for (int32_t i=0; i<((partition_row_size * partition_col_size)+1); ++i) {
     vertex_partition_offsets_vect.push_back(vertex_partition_offsets_array[i]);
     std::cout<<"VPO"<<i<<": "<<vertex_partition_offsets_vect[i]<<std::endl;
  }
  std::cout<<"num_partition_edges: "<<num_partition_edges<<std::endl;
  std::cout<<partition_row_size<<","<<partition_col_size<<","<<partition_row_rank<<","<<partition_col_rank<<std::endl;

  experimental::partition_t<int> partition(vertex_partition_offsets_vect,
                                           hypergraph_partitioned,
                                           partition_row_size,
                                           partition_col_size,
                                           partition_row_rank,
                                           partition_col_rank);

  experimental::graph_properties_t graph_props{.is_symmetric = false, .is_multigraph = false};

  auto src_vertices_array = reinterpret_cast<int*>(src_vertices);
  auto dst_vertices_array = reinterpret_cast<int*>(dst_vertices);

  if (multi_gpu) {

     bool sorted_by_global_degree_within_vertex_partition{false};

     if (weightType == numberTypeEnum::floatType) {
       // vector of 1 representing the indivdual partition for this worker
       std::vector<experimental::edgelist_t<int, int, float>> edge_lists;
       edge_lists.push_back(experimental::edgelist_t<int, int, float>{src_vertices_array, dst_vertices_array,
                reinterpret_cast<float*>(weights), num_partition_edges});
       auto g = new experimental::graph_t<int, int, float, false, true>(
         handle,
         edge_lists,
         partition,
         num_global_vertices,
         num_global_edges,
         graph_props,
         sorted_by_global_degree_within_vertex_partition,
         do_expensive_check);

      graph_container.graph_ptr_union.graph_t_float_mg_ptr =
        std::unique_ptr<experimental::graph_t<int, int, float, false, true>>(g);
      graph_container.graph_ptr_type = graphTypeEnum::graph_t_float_mg;

    } else {
       std::vector<experimental::edgelist_t<int, int, double>> edge_lists;
       edge_lists.push_back(experimental::edgelist_t<int, int, double>{src_vertices_array, dst_vertices_array,
                reinterpret_cast<double*>(weights), num_partition_edges});
       auto g = new experimental::graph_t<int, int, double, false, true>(
         handle,
         edge_lists,
         partition,
         num_global_vertices,
         num_global_edges,
         graph_props,
         sorted_by_global_degree_within_vertex_partition,
         do_expensive_check);

      graph_container.graph_ptr_union.graph_t_double_mg_ptr =
        std::unique_ptr<experimental::graph_t<int, int, double, false, true>>(g);
      graph_container.graph_ptr_type = graphTypeEnum::graph_t_double_mg;
    }

  } else {
     bool sorted_by_degree{false};

     if (weightType == numberTypeEnum::floatType) {
       experimental::edgelist_t<int, int, float> edge_list{src_vertices_array, dst_vertices_array,
             reinterpret_cast<float*>(weights), num_partition_edges};
       auto g = new experimental::graph_t<int, int, float, false, false>(
         handle,
         edge_list,
         num_global_vertices,
         graph_props,
         sorted_by_degree,
         do_expensive_check);

      graph_container.graph_ptr_union.graph_t_float_ptr =
        std::unique_ptr<experimental::graph_t<int, int, float, false, false>>(g);
      graph_container.graph_ptr_type = graphTypeEnum::graph_t_float;

    } else {
       experimental::edgelist_t<int, int, double> edge_list{src_vertices_array, dst_vertices_array,
             reinterpret_cast<double*>(weights), num_partition_edges};
       auto g = new experimental::graph_t<int, int, double, false, false>(
         handle,
         edge_list,
         num_global_vertices,
         graph_props,
         sorted_by_degree,
         do_expensive_check);

      graph_container.graph_ptr_union.graph_t_double_ptr =
        std::unique_ptr<experimental::graph_t<int, int, double, false, false>>(g);
      graph_container.graph_ptr_type = graphTypeEnum::graph_t_double;
    }
  }
}


void populate_graph_container_legacy(graph_container_t& graph_container,
                                     legacyGraphTypeEnum legacyType,
                                     raft::handle_t const& handle,
                                     void* offsets,
                                     void* indices,
                                     void* weights,
                                     numberTypeEnum offsetType,
                                     numberTypeEnum indexType,
                                     numberTypeEnum weightType,
                                     int num_global_vertices,
                                     int num_global_edges,
                                     int* local_vertices,
                                     int* local_edges,
                                     int* local_offsets)
{
  CUGRAPH_EXPECTS(graph_container.graph_ptr_type == graphTypeEnum::null,
                  "populate_graph_container() can only be called on an empty container.");

  // FIXME: This is soon-to-be legacy code left in place until the new graph_t
  // class is supported everywhere else. Remove everything down to the comment
  // line after the return stmnt.
  // Keep new code below return stmnt enabled to ensure it builds.
  if (weightType == numberTypeEnum::floatType) {
    switch (legacyType) {
      case legacyGraphTypeEnum::CSR: {
        graph_container.graph_ptr_union.GraphCSRViewFloatPtr =
          std::make_unique<GraphCSRView<int, int, float>>(reinterpret_cast<int*>(offsets),
                                                          reinterpret_cast<int*>(indices),
                                                          reinterpret_cast<float*>(weights),
                                                          num_global_vertices,
                                                          num_global_edges);
        graph_container.graph_ptr_type = graphTypeEnum::GraphCSRViewFloat;
        (graph_container.graph_ptr_union.GraphCSRViewFloatPtr)
          ->set_local_data(local_vertices, local_edges, local_offsets);
        (graph_container.graph_ptr_union.GraphCSRViewFloatPtr)
          ->set_handle(const_cast<raft::handle_t*>(&handle));
      } break;
      case legacyGraphTypeEnum::CSC: {
        graph_container.graph_ptr_union.GraphCSCViewFloatPtr =
          std::make_unique<GraphCSCView<int, int, float>>(reinterpret_cast<int*>(offsets),
                                                          reinterpret_cast<int*>(indices),
                                                          reinterpret_cast<float*>(weights),
                                                          num_global_vertices,
                                                          num_global_edges);
        graph_container.graph_ptr_type = graphTypeEnum::GraphCSCViewFloat;
        (graph_container.graph_ptr_union.GraphCSCViewFloatPtr)
          ->set_local_data(local_vertices, local_edges, local_offsets);
        (graph_container.graph_ptr_union.GraphCSCViewFloatPtr)
          ->set_handle(const_cast<raft::handle_t*>(&handle));
      } break;
      case legacyGraphTypeEnum::COO: {
        graph_container.graph_ptr_union.GraphCOOViewFloatPtr =
          std::make_unique<GraphCOOView<int, int, float>>(reinterpret_cast<int*>(offsets),
                                                          reinterpret_cast<int*>(indices),
                                                          reinterpret_cast<float*>(weights),
                                                          num_global_vertices,
                                                          num_global_edges);
        graph_container.graph_ptr_type = graphTypeEnum::GraphCOOViewFloat;
        (graph_container.graph_ptr_union.GraphCOOViewFloatPtr)
          ->set_local_data(local_vertices, local_edges, local_offsets);
        (graph_container.graph_ptr_union.GraphCOOViewFloatPtr)
          ->set_handle(const_cast<raft::handle_t*>(&handle));
      } break;
    }

  } else {
    switch (legacyType) {
      case legacyGraphTypeEnum::CSR: {
        graph_container.graph_ptr_union.GraphCSRViewDoublePtr =
          std::make_unique<GraphCSRView<int, int, double>>(reinterpret_cast<int*>(offsets),
                                                           reinterpret_cast<int*>(indices),
                                                           reinterpret_cast<double*>(weights),
                                                           num_global_vertices,
                                                           num_global_edges);
        graph_container.graph_ptr_type = graphTypeEnum::GraphCSRViewDouble;
        (graph_container.graph_ptr_union.GraphCSRViewDoublePtr)
          ->set_local_data(local_vertices, local_edges, local_offsets);
        (graph_container.graph_ptr_union.GraphCSRViewDoublePtr)
          ->set_handle(const_cast<raft::handle_t*>(&handle));
      } break;
      case legacyGraphTypeEnum::CSC: {
        graph_container.graph_ptr_union.GraphCSCViewDoublePtr =
          std::make_unique<GraphCSCView<int, int, double>>(reinterpret_cast<int*>(offsets),
                                                           reinterpret_cast<int*>(indices),
                                                           reinterpret_cast<double*>(weights),
                                                           num_global_vertices,
                                                           num_global_edges);
        graph_container.graph_ptr_type = graphTypeEnum::GraphCSCViewDouble;
        (graph_container.graph_ptr_union.GraphCSCViewDoublePtr)
          ->set_local_data(local_vertices, local_edges, local_offsets);
        (graph_container.graph_ptr_union.GraphCSCViewDoublePtr)
          ->set_handle(const_cast<raft::handle_t*>(&handle));
      } break;
      case legacyGraphTypeEnum::COO: {
        graph_container.graph_ptr_union.GraphCOOViewDoublePtr =
          std::make_unique<GraphCOOView<int, int, double>>(reinterpret_cast<int*>(offsets),
                                                           reinterpret_cast<int*>(indices),
                                                           reinterpret_cast<double*>(weights),
                                                           num_global_vertices,
                                                           num_global_edges);
        graph_container.graph_ptr_type = graphTypeEnum::GraphCOOViewDouble;
        (graph_container.graph_ptr_union.GraphCOOViewDoublePtr)
          ->set_local_data(local_vertices, local_edges, local_offsets);
        (graph_container.graph_ptr_union.GraphCOOViewDoublePtr)
          ->set_handle(const_cast<raft::handle_t*>(&handle));
      } break;
    }
  }
  return;
}


////////////////////////////////////////////////////////////////////////////////

// Wrapper for calling Louvain using a graph container
template <typename weight_t>
std::pair<size_t, weight_t> call_louvain(raft::handle_t const& handle,
                                         graph_container_t const& graph_container,
                                         void* identifiers,
                                         void* parts,
                                         size_t max_level,
                                         weight_t resolution)
{
  std::pair<size_t, weight_t> results;

  // FIXME: the only graph types currently in the container have ints for
  // vertex_t and edge_t types. In the future, additional types for vertices and
  // edges will be available, and when that happens, additional castings will be
  // needed for the 'parts' arg in particular. For now, it is hardcoded to int.
  if (graph_container.graph_ptr_type == graphTypeEnum::graph_t_float_mg) {
    results = louvain(handle,
                      graph_container.graph_ptr_union.graph_t_float_mg_ptr->view(),
                      reinterpret_cast<int*>(parts),
                      max_level,
                      static_cast<float>(resolution));

  } else if (graph_container.graph_ptr_type == graphTypeEnum::graph_t_double_mg) {
    results = louvain(handle,
                      graph_container.graph_ptr_union.graph_t_double_mg_ptr->view(),
                      reinterpret_cast<int*>(parts),
                      max_level,
                      static_cast<double>(resolution));
  } else if (graph_container.graph_ptr_type == graphTypeEnum::GraphCSRViewFloat) {
     //     if (graph_container.graph_ptr_type == graphTypeEnum::GraphCSRViewFloat) {
    graph_container.graph_ptr_union.GraphCSCViewFloatPtr->get_vertex_identifiers(
      static_cast<int32_t*>(identifiers));
    results = louvain(handle,
                      *(graph_container.graph_ptr_union.GraphCSRViewFloatPtr),
                      reinterpret_cast<int*>(parts),
                      max_level,
<<<<<<< HEAD
                      resolution);
  } else {
=======
                      static_cast<float>(resolution));
  } else if (graph_container.graph_ptr_type == graphTypeEnum::GraphCSRViewDouble) {
    graph_container.graph_ptr_union.GraphCSCViewDoublePtr->get_vertex_identifiers(
      static_cast<int32_t*>(identifiers));
>>>>>>> 9c998ec4
    results = louvain(handle,
                      *(graph_container.graph_ptr_union.GraphCSRViewDoublePtr),
                      reinterpret_cast<int*>(parts),
                      max_level,
                      resolution);
  }

  return results;
}


// Explicit instantiations
template std::pair<size_t, float> call_louvain(raft::handle_t const& handle,
                                               graph_container_t const& graph_container,
                                               void* identifiers,
                                               void* parts,
                                               size_t max_level,
                                               float resolution);

template std::pair<size_t, double> call_louvain(raft::handle_t const& handle,
                                                graph_container_t const& graph_container,
                                                void* identifiers,
                                                void* parts,
                                                size_t max_level,
                                                double resolution);


}  // namespace cython
}  // namespace cugraph<|MERGE_RESOLUTION|>--- conflicted
+++ resolved
@@ -313,15 +313,10 @@
                       *(graph_container.graph_ptr_union.GraphCSRViewFloatPtr),
                       reinterpret_cast<int*>(parts),
                       max_level,
-<<<<<<< HEAD
                       resolution);
-  } else {
-=======
-                      static_cast<float>(resolution));
   } else if (graph_container.graph_ptr_type == graphTypeEnum::GraphCSRViewDouble) {
     graph_container.graph_ptr_union.GraphCSCViewDoublePtr->get_vertex_identifiers(
       static_cast<int32_t*>(identifiers));
->>>>>>> 9c998ec4
     results = louvain(handle,
                       *(graph_container.graph_ptr_union.GraphCSRViewDoublePtr),
                       reinterpret_cast<int*>(parts),
