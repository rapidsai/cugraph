--- conflicted
+++ resolved
@@ -476,12 +476,8 @@
                   std::optional<rmm::device_uvector<edge_t>>&& edge_ids,
                   std::optional<rmm::device_uvector<edge_type_t>>&& edge_types,
                   std::optional<rmm::device_uvector<edge_time_t>>&& edge_start_times,
-<<<<<<< HEAD
-                  std::optional<rmm::device_uvector<edge_time_t>>&& edge_end_times)
-=======
                   std::optional<rmm::device_uvector<edge_time_t>>&& edge_end_times,
                   bool store_transposed)
->>>>>>> c959469f
 {
   auto& comm                 = handle.get_comms();
   auto const comm_size       = comm.get_size();
