--- conflicted
+++ resolved
@@ -75,9 +75,6 @@
     element_size += sizeof(size_t);
   }
 
-<<<<<<< HEAD
-  if (edge_property_count > 1) { element_size = sizeof(vertex_t) * 2 + sizeof(size_t); }
-
   auto mem_frugal_threshold = std::numeric_limits<size_t>::max();
   if (!large_buffer_type) {
     auto total_global_mem = handle.get_device_properties().totalGlobalMem;
@@ -89,16 +86,6 @@
     mem_frugal_threshold =
       static_cast<size_t>(static_cast<double>(total_global_mem / element_size) * mem_frugal_ratio);
   }
-=======
-  auto total_global_mem = handle.get_device_properties().totalGlobalMem;
-  auto constexpr mem_frugal_ratio =
-    0.05;  // if the expected temporary buffer size exceeds the mem_frugal_ratio of the
-           // total_global_mem, switch to the memory frugal approach (thrust::sort is used to
-           // group-by by default, and thrust::sort requires temporary buffer comparable to the
-           // input data size)
-  auto mem_frugal_threshold =
-    static_cast<size_t>(static_cast<double>(total_global_mem / element_size) * mem_frugal_ratio);
->>>>>>> 052da9c9
 
   auto mem_frugal_flag =
     host_scalar_allreduce(comm,
