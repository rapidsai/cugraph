--- conflicted
+++ resolved
@@ -294,20 +294,8 @@
                                          major_first, major_last, minor_first, minor_last}) == 0,
                       "Invalid API parameter: edgelists[] have out-of-range values.");
     }
-<<<<<<< HEAD
-    std::cout<<"DONE CHECKING OOR"<<std::endl;
-
-    this->get_handle_ptr()->get_comms().allreduce(&number_of_local_edges_sum,
-                                                  &number_of_local_edges_sum,
-                                                  1,
-                                                  raft::comms::op_t::SUM,
-                                                  default_stream);
-    std::cout<<"DONE CHECKING AR"<<std::endl;
-
-=======
     number_of_local_edges_sum =
       host_scalar_allreduce(comm, number_of_local_edges_sum, default_stream);
->>>>>>> 1f58e1a0
     CUGRAPH_EXPECTS(number_of_local_edges_sum == this->get_number_of_edges(),
                     "Invalid API parameter: the sum of local edges doe counts not match with "
                     "number_of_local_edges.");
@@ -315,11 +303,9 @@
     CUGRAPH_EXPECTS(
       partition.get_vertex_partition_last(comm_size - 1) == number_of_vertices,
       "Invalid API parameter: vertex partition should cover [0, number_of_vertices).");
-std::cout<<"DONE DOING EC 1/3"<<std::endl;
   }
 
   // convert edge list (COO) to compressed sparse format (CSR or CSC)
-std::cout<<"CONVERTING COO"<<std::endl;
 
   adj_matrix_partition_offsets_.reserve(edgelists.size());
   adj_matrix_partition_indices_.reserve(edgelists.size());
