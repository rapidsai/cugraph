--- conflicted
+++ resolved
@@ -132,11 +132,7 @@
         reduce_op::any<vertex_t>(),
         distances,
         thrust::make_zip_iterator(thrust::make_tuple(distances, predecessor_first)),
-<<<<<<< HEAD
-        [depth] __device__(auto v_val, auto pushed_val) {
-=======
         [depth] __device__(auto v, auto v_val, auto pushed_val) {
->>>>>>> 23151675
           return (v_val == invalid_distance)
                    ? thrust::optional<
                        thrust::tuple<size_t, thrust::tuple<vertex_t, vertex_t>>>{thrust::make_tuple(
