--- conflicted
+++ resolved
@@ -14,18 +14,6 @@
  * limitations under the License.
  */
 
-<<<<<<< HEAD
-#include <algorithms.hpp>
-#include <experimental/graph_view.hpp>
-#include <iostream>
-#include <patterns/count_if_v.cuh>
-#include <patterns/reduce_op.cuh>
-#include <patterns/update_frontier_v_push_if_out_nbr.cuh>
-#include <patterns/vertex_frontier.cuh>
-
-#include <utilities/error.hpp>
-#include <vertex_partition_device.cuh>
-=======
 #include <cugraph/algorithms.hpp>
 #include <cugraph/experimental/graph_view.hpp>
 #include <cugraph/prims/reduce_op.cuh>
@@ -33,8 +21,6 @@
 #include <cugraph/prims/vertex_frontier.cuh>
 #include <cugraph/utilities/error.hpp>
 #include <cugraph/vertex_partition_device_view.cuh>
->>>>>>> 1a636029
-
 #include <rmm/thrust_rmm_allocator.h>
 #include <raft/handle.hpp>
 
@@ -220,20 +206,12 @@
 }  // namespace detail
 
 template <typename vertex_t, typename edge_t, typename weight_t, bool multi_gpu>
-<<<<<<< HEAD
 void bfs(raft::handle_t const &handle,
          graph_view_t<vertex_t, edge_t, weight_t, false, multi_gpu> const &graph_view,
          vertex_t *distances,
          vertex_t *predecessors,
          vertex_t *sources,
          size_t n_sources,
-=======
-void bfs(raft::handle_t const& handle,
-         graph_view_t<vertex_t, edge_t, weight_t, false, multi_gpu> const& graph_view,
-         vertex_t* distances,
-         vertex_t* predecessors,
-         vertex_t source_vertex,
->>>>>>> 1a636029
          bool direction_optimizing,
          vertex_t depth_limit,
          bool do_expensive_check)
@@ -263,218 +241,122 @@
 
 // explicit instantiation
 
-<<<<<<< HEAD
 template void bfs(raft::handle_t const &handle,
                   graph_view_t<int32_t, int32_t, float, false, true> const &graph_view,
                   int32_t *distances,
                   int32_t *predecessors,
                   int32_t *sources,
                   size_t n_sources,
-=======
-template void bfs(raft::handle_t const& handle,
-                  graph_view_t<int32_t, int32_t, float, false, true> const& graph_view,
-                  int32_t* distances,
-                  int32_t* predecessors,
-                  int32_t source_vertex,
->>>>>>> 1a636029
-                  bool direction_optimizing,
-                  int32_t depth_limit,
-                  bool do_expensive_check);
-
-<<<<<<< HEAD
+                  bool direction_optimizing,
+                  int32_t depth_limit,
+                  bool do_expensive_check);
+
 template void bfs(raft::handle_t const &handle,
                   graph_view_t<int32_t, int32_t, double, false, true> const &graph_view,
                   int32_t *distances,
                   int32_t *predecessors,
                   int32_t *sources,
                   size_t n_sources,
-=======
-template void bfs(raft::handle_t const& handle,
-                  graph_view_t<int32_t, int32_t, double, false, true> const& graph_view,
-                  int32_t* distances,
-                  int32_t* predecessors,
-                  int32_t source_vertex,
->>>>>>> 1a636029
-                  bool direction_optimizing,
-                  int32_t depth_limit,
-                  bool do_expensive_check);
-
-<<<<<<< HEAD
+                  bool direction_optimizing,
+                  int32_t depth_limit,
+                  bool do_expensive_check);
+
 template void bfs(raft::handle_t const &handle,
                   graph_view_t<int32_t, int64_t, float, false, true> const &graph_view,
                   int32_t *distances,
                   int32_t *predecessors,
                   int32_t *sources,
                   size_t n_sources,
-=======
-template void bfs(raft::handle_t const& handle,
-                  graph_view_t<int32_t, int64_t, float, false, true> const& graph_view,
-                  int32_t* distances,
-                  int32_t* predecessors,
-                  int32_t source_vertex,
->>>>>>> 1a636029
-                  bool direction_optimizing,
-                  int32_t depth_limit,
-                  bool do_expensive_check);
-
-<<<<<<< HEAD
+                  bool direction_optimizing,
+                  int32_t depth_limit,
+                  bool do_expensive_check);
+
 template void bfs(raft::handle_t const &handle,
                   graph_view_t<int32_t, int64_t, double, false, true> const &graph_view,
                   int32_t *distances,
                   int32_t *predecessors,
                   int32_t *sources,
                   size_t n_sources,
-=======
-template void bfs(raft::handle_t const& handle,
-                  graph_view_t<int32_t, int64_t, double, false, true> const& graph_view,
-                  int32_t* distances,
-                  int32_t* predecessors,
-                  int32_t source_vertex,
->>>>>>> 1a636029
-                  bool direction_optimizing,
-                  int32_t depth_limit,
-                  bool do_expensive_check);
-
-<<<<<<< HEAD
+                  bool direction_optimizing,
+                  int32_t depth_limit,
+                  bool do_expensive_check);
+
 template void bfs(raft::handle_t const &handle,
                   graph_view_t<int64_t, int64_t, float, false, true> const &graph_view,
                   int64_t *distances,
                   int64_t *predecessors,
                   int64_t *sources,
                   size_t n_sources,
-=======
-template void bfs(raft::handle_t const& handle,
-                  graph_view_t<int64_t, int64_t, float, false, true> const& graph_view,
-                  int64_t* distances,
-                  int64_t* predecessors,
-                  int64_t source_vertex,
->>>>>>> 1a636029
                   bool direction_optimizing,
                   int64_t depth_limit,
                   bool do_expensive_check);
 
-<<<<<<< HEAD
 template void bfs(raft::handle_t const &handle,
                   graph_view_t<int64_t, int64_t, double, false, true> const &graph_view,
                   int64_t *distances,
                   int64_t *predecessors,
                   int64_t *sources,
                   size_t n_sources,
-=======
-template void bfs(raft::handle_t const& handle,
-                  graph_view_t<int64_t, int64_t, double, false, true> const& graph_view,
-                  int64_t* distances,
-                  int64_t* predecessors,
-                  int64_t source_vertex,
->>>>>>> 1a636029
                   bool direction_optimizing,
                   int64_t depth_limit,
                   bool do_expensive_check);
 
-<<<<<<< HEAD
 template void bfs(raft::handle_t const &handle,
                   graph_view_t<int32_t, int32_t, float, false, false> const &graph_view,
                   int32_t *distances,
                   int32_t *predecessors,
                   int32_t *sources,
                   size_t n_sources,
-=======
-template void bfs(raft::handle_t const& handle,
-                  graph_view_t<int32_t, int32_t, float, false, false> const& graph_view,
-                  int32_t* distances,
-                  int32_t* predecessors,
-                  int32_t source_vertex,
->>>>>>> 1a636029
-                  bool direction_optimizing,
-                  int32_t depth_limit,
-                  bool do_expensive_check);
-
-<<<<<<< HEAD
+                  bool direction_optimizing,
+                  int32_t depth_limit,
+                  bool do_expensive_check);
+
 template void bfs(raft::handle_t const &handle,
                   graph_view_t<int32_t, int32_t, double, false, false> const &graph_view,
                   int32_t *distances,
                   int32_t *predecessors,
                   int32_t *sources,
                   size_t n_sources,
-=======
-template void bfs(raft::handle_t const& handle,
-                  graph_view_t<int32_t, int32_t, double, false, false> const& graph_view,
-                  int32_t* distances,
-                  int32_t* predecessors,
-                  int32_t source_vertex,
->>>>>>> 1a636029
-                  bool direction_optimizing,
-                  int32_t depth_limit,
-                  bool do_expensive_check);
-
-<<<<<<< HEAD
+                  bool direction_optimizing,
+                  int32_t depth_limit,
+                  bool do_expensive_check);
+
 template void bfs(raft::handle_t const &handle,
                   graph_view_t<int32_t, int64_t, float, false, false> const &graph_view,
                   int32_t *distances,
                   int32_t *predecessors,
                   int32_t *sources,
                   size_t n_sources,
-=======
-template void bfs(raft::handle_t const& handle,
-                  graph_view_t<int32_t, int64_t, float, false, false> const& graph_view,
-                  int32_t* distances,
-                  int32_t* predecessors,
-                  int32_t source_vertex,
->>>>>>> 1a636029
-                  bool direction_optimizing,
-                  int32_t depth_limit,
-                  bool do_expensive_check);
-
-<<<<<<< HEAD
+                  bool direction_optimizing,
+                  int32_t depth_limit,
+                  bool do_expensive_check);
+
 template void bfs(raft::handle_t const &handle,
                   graph_view_t<int32_t, int64_t, double, false, false> const &graph_view,
                   int32_t *distances,
                   int32_t *predecessors,
                   int32_t *sources,
                   size_t n_sources,
-=======
-template void bfs(raft::handle_t const& handle,
-                  graph_view_t<int32_t, int64_t, double, false, false> const& graph_view,
-                  int32_t* distances,
-                  int32_t* predecessors,
-                  int32_t source_vertex,
->>>>>>> 1a636029
-                  bool direction_optimizing,
-                  int32_t depth_limit,
-                  bool do_expensive_check);
-
-<<<<<<< HEAD
+                  bool direction_optimizing,
+                  int32_t depth_limit,
+                  bool do_expensive_check);
+
 template void bfs(raft::handle_t const &handle,
                   graph_view_t<int64_t, int64_t, float, false, false> const &graph_view,
                   int64_t *distances,
                   int64_t *predecessors,
                   int64_t *sources,
                   size_t n_sources,
-=======
-template void bfs(raft::handle_t const& handle,
-                  graph_view_t<int64_t, int64_t, float, false, false> const& graph_view,
-                  int64_t* distances,
-                  int64_t* predecessors,
-                  int64_t source_vertex,
->>>>>>> 1a636029
                   bool direction_optimizing,
                   int64_t depth_limit,
                   bool do_expensive_check);
 
-<<<<<<< HEAD
 template void bfs(raft::handle_t const &handle,
                   graph_view_t<int64_t, int64_t, double, false, false> const &graph_view,
                   int64_t *distances,
                   int64_t *predecessors,
                   int64_t *sources,
                   size_t n_sources,
-=======
-template void bfs(raft::handle_t const& handle,
-                  graph_view_t<int64_t, int64_t, double, false, false> const& graph_view,
-                  int64_t* distances,
-                  int64_t* predecessors,
-                  int64_t source_vertex,
->>>>>>> 1a636029
                   bool direction_optimizing,
                   int64_t depth_limit,
                   bool do_expensive_check);
