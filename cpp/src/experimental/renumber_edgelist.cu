--- conflicted
+++ resolved
@@ -745,11 +745,8 @@
   int32_t num_edgelist_edges,
   bool do_expensive_check);
 
-<<<<<<< HEAD
-=======
 // instantiations for <vertex_t == int32_t, edge_t == int64_t>
 //
->>>>>>> 039b8575
 template std::tuple<rmm::device_uvector<int32_t>, partition_t<int32_t>, int32_t, int64_t>
 renumber_edgelist<int32_t, int64_t, true>(raft::handle_t const& handle,
                                           int32_t* edgelist_major_vertices /* [INOUT] */,
@@ -784,11 +781,8 @@
   int64_t num_edgelist_edges,
   bool do_expensive_check);
 
-<<<<<<< HEAD
-=======
 // instantiations for <vertex_t == int64_t, edge_t == int64_t>
 //
->>>>>>> 039b8575
 template std::tuple<rmm::device_uvector<int64_t>, partition_t<int64_t>, int64_t, int64_t>
 renumber_edgelist<int64_t, int64_t, true>(raft::handle_t const& handle,
                                           int64_t* edgelist_major_vertices /* [INOUT] */,
