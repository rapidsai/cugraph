--- conflicted
+++ resolved
@@ -544,12 +544,8 @@
 
   for (size_t i = 0; i < edgelist_major_vertices.size(); ++i) {
     rmm::device_uvector<vertex_t> renumber_map_major_labels(
-<<<<<<< HEAD
-      col_comm_rank == i ? vertex_t{0} : partition.get_matrix_partition_major_size(i),
-=======
       col_comm_rank == static_cast<int>(i) ? vertex_t{0}
                                            : partition.get_matrix_partition_major_size(i),
->>>>>>> 3df52a27
       handle.get_stream());
     device_bcast(col_comm,
                  renumber_map_labels.data(),
@@ -562,27 +558,18 @@
       handle.get_stream()));  // cuco::static_map currently does not take stream
 
     cuco::static_map<vertex_t, vertex_t> renumber_map{
-<<<<<<< HEAD
-      static_cast<size_t>(static_cast<double>(partition.get_matrix_partition_major_size(i)) /
-                          load_factor),
-=======
       // FIXME: std::max(..., ...) as a temporary workaround for
       // https://github.com/NVIDIA/cuCollections/issues/72 and
       // https://github.com/NVIDIA/cuCollections/issues/73
       std::max(static_cast<size_t>(
                  static_cast<double>(partition.get_matrix_partition_major_size(i)) / load_factor),
                static_cast<size_t>(partition.get_matrix_partition_major_size(i)) + 1),
->>>>>>> 3df52a27
       invalid_vertex_id<vertex_t>::value,
       invalid_vertex_id<vertex_t>::value};
     auto pair_first = thrust::make_transform_iterator(
       thrust::make_zip_iterator(thrust::make_tuple(
-<<<<<<< HEAD
-        col_comm_rank == i ? renumber_map_labels.begin() : renumber_map_major_labels.begin(),
-=======
         col_comm_rank == static_cast<int>(i) ? renumber_map_labels.begin()
                                              : renumber_map_major_labels.begin(),
->>>>>>> 3df52a27
         thrust::make_counting_iterator(partition.get_matrix_partition_major_first(i)))),
       [] __device__(auto val) {
         return thrust::make_pair(thrust::get<0>(val), thrust::get<1>(val));
@@ -613,16 +600,12 @@
       handle.get_stream()));  // cuco::static_map currently does not take stream
 
     cuco::static_map<vertex_t, vertex_t> renumber_map{
-<<<<<<< HEAD
-      static_cast<size_t>(static_cast<double>(renumber_map_minor_labels.size()) / load_factor),
-=======
       // FIXME: std::max(..., ...) as a temporary workaround for
       // https://github.com/NVIDIA/cuCollections/issues/72 and
       // https://github.com/NVIDIA/cuCollections/issues/73
       std::max(
         static_cast<size_t>(static_cast<double>(renumber_map_minor_labels.size()) / load_factor),
         renumber_map_minor_labels.size() + 1),
->>>>>>> 3df52a27
       invalid_vertex_id<vertex_t>::value,
       invalid_vertex_id<vertex_t>::value};
     auto pair_first = thrust::make_transform_iterator(
