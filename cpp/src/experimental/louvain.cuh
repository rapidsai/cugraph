/*
 * Copyright (c) 2020, NVIDIA CORPORATION.
 *
 * Licensed under the Apache License, Version 2.0 (the "License");
 * you may not use this file except in compliance with the License.
 * You may obtain a copy of the License at
 *
 *     http://www.apache.org/licenses/LICENSE-2.0
 *
 * Unless required by applicable law or agreed to in writing, software
 * distributed under the License is distributed on an "AS IS" BASIS,
 * WITHOUT WARRANTIES OR CONDITIONS OF ANY KIND, either express or implied.
 * See the License for the specific language governing permissions and
 * limitations under the License.
 */
#pragma once

#include <thrust/binary_search.h>

#include <experimental/graph.hpp>

#include <rmm/thrust_rmm_allocator.h>
#include <compute_partition.cuh>
#include <cuco/static_map.cuh>
#include <experimental/shuffle.cuh>
#include <utilities/comm_utils.cuh>
#include <utilities/graph_utils.cuh>

#include <raft/device_atomics.cuh>

#include <patterns/copy_to_adj_matrix_row_col.cuh>
#include <patterns/copy_v_transform_reduce_in_out_nbr.cuh>
#include <patterns/transform_reduce_e.cuh>
#include <patterns/transform_reduce_v.cuh>

//#define TIMING
<<<<<<< HEAD
#define DEBUG 1
=======
//#define DEBUG
>>>>>>> f4bd8772

#ifdef TIMING
#include <utilities/high_res_timer.hpp>
#endif

namespace cugraph {
namespace experimental {

//
// TODO: Delete these print_v functions after debugging is finished
//
template <typename T>
void print_v(const char *label, rmm::device_vector<T> const &vector_v)
{
  std::cout << label << "(" << vector_v.size() << "): ";
  thrust::copy(vector_v.begin(), vector_v.end(), std::ostream_iterator<T>(std::cout, " "));
  std::cout << std::endl;
}

void print_v(const char *label, const int32_t *ptr, int32_t size)
{
  printf("%s(%d): ", label, size);
  thrust::for_each_n(
    rmm::exec_policy(0)->on(0), thrust::make_counting_iterator(0), 1, [ptr, size] __device__(auto) {
      for (int32_t i = 0; i < size; ++i) printf("%d ", ptr[i]);
    });

  printf("\n");
}

void print_v(const char *label, const int64_t *ptr, int32_t size)
{
  printf("%s(%d): ", label, size);
  thrust::for_each_n(
    rmm::exec_policy(0)->on(0), thrust::make_counting_iterator(0), 1, [ptr, size] __device__(auto) {
      for (int32_t i = 0; i < size; ++i) printf("%ld ", ptr[i]);
    });

  printf("\n");
}

void print_v(const char *label, const float *ptr, int32_t size)
{
  printf("%s(%d): ", label, size);
  thrust::for_each_n(
    rmm::exec_policy(0)->on(0), thrust::make_counting_iterator(0), 1, [ptr, size] __device__(auto) {
      for (int32_t i = 0; i < size; ++i) printf("%g ", ptr[i]);
    });

  printf("\n");
}

void print_v(const char *label, const double *ptr, int32_t size)
{
  printf("%s(%d): ", label, size);
  thrust::for_each_n(
    rmm::exec_policy(0)->on(0), thrust::make_counting_iterator(0), 1, [ptr, size] __device__(auto) {
      for (int32_t i = 0; i < size; ++i) printf("%g ", ptr[i]);
    });

  printf("\n");
}

namespace detail {

template <typename data_t>
struct create_cuco_pair_t {
  cuco::pair_type<data_t, data_t> __device__ operator()(data_t data)
  {
    cuco::pair_type<data_t, data_t> tmp;
    tmp.first  = data;
    tmp.second = data_t{0};
    return tmp;
  }
};

//
// These classes should allow cuco::static_map to generate hash tables of
// different configurations.
//

//
//  Compare edges based on src[e] and dst[e] matching
//
template <typename data_t, typename sentinel_t>
class src_dst_equality_comparator_t {
 public:
  src_dst_equality_comparator_t(rmm::device_vector<data_t> const &src,
                                rmm::device_vector<data_t> const &dst,
                                sentinel_t sentinel_value)
    : d_src_{src.data().get()}, d_dst_{dst.data().get()}, sentinel_value_(sentinel_value)
  {
  }

  src_dst_equality_comparator_t(data_t const *d_src, data_t const *d_dst, sentinel_t sentinel_value)
    : d_src_{d_src}, d_dst_{d_dst}, sentinel_value_(sentinel_value)
  {
  }

  template <typename idx_type>
  __device__ bool operator()(idx_type lhs_index, idx_type rhs_index) const noexcept
  {
    return (lhs_index != sentinel_value_) && (rhs_index != sentinel_value_) &&
           (d_src_[lhs_index] == d_src_[rhs_index]) && (d_dst_[lhs_index] == d_dst_[rhs_index]);
  }

 private:
  data_t const *d_src_;
  data_t const *d_dst_;
  sentinel_t sentinel_value_;
};

//
//  Hash edges based src[e] and dst[e]
//
template <typename data_t>
class src_dst_hasher_t {
 public:
  src_dst_hasher_t(rmm::device_vector<data_t> const &src, rmm::device_vector<data_t> const &dst)
    : d_src_{src.data().get()}, d_dst_{dst.data().get()}
  {
  }

  src_dst_hasher_t(data_t const *d_src, data_t const *d_dst) : d_src_{d_src}, d_dst_{d_dst} {}

  template <typename idx_type>
  __device__ auto operator()(idx_type index) const
  {
    cuco::detail::MurmurHash3_32<data_t> hasher;

    auto h_src = hasher(d_src_[index]);
    auto h_dst = hasher(d_dst_[index]);

    /*
     * Combine the source hash and the dest hash into a single hash value
     *
     * Taken from the Boost hash_combine function
     * https://www.boost.org/doc/libs/1_35_0/doc/html/boost/hash_combine_id241013.html
     */
    h_src ^= h_dst + 0x9e3779b9 + (h_src << 6) + (h_src >> 2);

    return h_src;
  }

 private:
  data_t const *d_src_;
  data_t const *d_dst_;
};

//
//  Compare edges based on src[e] and cluster[dst[e]] matching
//
template <typename data_t, typename sentinel_t>
class src_cluster_equality_comparator_t {
 public:
  src_cluster_equality_comparator_t(rmm::device_vector<data_t> const &src,
                                    rmm::device_vector<data_t> const &dst,
                                    rmm::device_vector<data_t> const &dst_cluster_cache,
                                    data_t base_dst_id,
                                    sentinel_t sentinel_value)
    : d_src_{src.data().get()},
      d_dst_{dst.data().get()},
      d_dst_cluster_{dst_cluster_cache.data().get()},
      base_dst_id_(base_dst_id),
      sentinel_value_(sentinel_value)
  {
  }

  src_cluster_equality_comparator_t(data_t const *d_src,
                                    data_t const *d_dst,
                                    data_t const *d_dst_cluster_cache,
                                    data_t base_dst_id,
                                    sentinel_t sentinel_value)
    : d_src_{d_src},
      d_dst_{d_dst},
      d_dst_cluster_{d_dst_cluster_cache},
      base_dst_id_(base_dst_id),
      sentinel_value_(sentinel_value)
  {
  }

  __device__ bool operator()(sentinel_t lhs_index, sentinel_t rhs_index) const noexcept
  {
    return (lhs_index != sentinel_value_) && (rhs_index != sentinel_value_) &&
           (d_src_[lhs_index] == d_src_[rhs_index]) &&
           (d_dst_cluster_[d_dst_[lhs_index] - base_dst_id_] ==
            d_dst_cluster_[d_dst_[rhs_index] - base_dst_id_]);
  }

 private:
  data_t const *d_src_;
  data_t const *d_dst_;
  data_t const *d_dst_cluster_;
  data_t base_dst_id_;
  sentinel_t sentinel_value_;
};

//
//  Hash edges based src[e] and cluster[dst[e]]
//
template <typename data_t>
class src_cluster_hasher_t {
 public:
  src_cluster_hasher_t(rmm::device_vector<data_t> const &src,
                       rmm::device_vector<data_t> const &dst,
                       rmm::device_vector<data_t> const &dst_cluster_cache,
                       data_t base_dst_id)
    : d_src_{src.data().get()},
      d_dst_{dst.data().get()},
      d_dst_cluster_{dst_cluster_cache.data().get()},
      base_dst_id_(base_dst_id)
  {
  }

  src_cluster_hasher_t(data_t const *d_src,
                       data_t const *d_dst,
                       data_t const *d_dst_cluster_cache,
                       data_t base_dst_id)
    : d_src_{d_src}, d_dst_{d_dst}, d_dst_cluster_{d_dst_cluster_cache}, base_dst_id_(base_dst_id)
  {
  }

  template <typename idx_type>
  __device__ auto operator()(idx_type index) const
  {
    cuco::detail::MurmurHash3_32<data_t> hasher;

    auto h_src     = hasher(d_src_[index]);
    auto h_cluster = hasher(d_dst_cluster_[d_dst_[index] - base_dst_id_]);

    /*
     * Combine the source hash and the cluster hash into a single hash value
     *
     * Taken from the Boost hash_combine function
     * https://www.boost.org/doc/libs/1_35_0/doc/html/boost/hash_combine_id241013.html
     */
    h_src ^= h_cluster + 0x9e3779b9 + (h_src << 6) + (h_src >> 2);

    return h_src;
  }

 private:
  data_t const *d_src_;
  data_t const *d_dst_;
  data_t const *d_dst_cluster_;
  data_t base_dst_id_;
};

//
// Skip edges where src[e] == dst[e]
//
template <typename data_t>
class skip_edge_t {
 public:
  skip_edge_t(rmm::device_vector<data_t> const &src, rmm::device_vector<data_t> const &dst)
    : d_src_{src.data().get()}, d_dst_{dst.data().get()}
  {
  }

  skip_edge_t(data_t const *src, data_t const *dst) : d_src_{src}, d_dst_{dst} {}

  template <typename idx_type>
  __device__ auto operator()(idx_type index) const
  {
    return d_src_[index] == d_dst_[index];
  }

 private:
  data_t const *d_src_;
  data_t const *d_dst_;
};

template <typename vertex_t, typename data_t>
struct lookup_by_vertex_id {
 public:
  lookup_by_vertex_id(data_t const *d_array, vertex_t const *d_vertices, vertex_t base_vertex_id)
    : d_array_(d_array), d_vertices_(d_vertices), base_vertex_id_(base_vertex_id)
  {
  }

  template <typename edge_t>
  data_t operator() __device__(edge_t edge_id) const
  {
    return d_array_[d_vertices_[edge_id] - base_vertex_id_];
  }

 private:
  data_t const *d_array_;
  vertex_t const *d_vertices_;
  vertex_t base_vertex_id_;
};

template <typename vector_t, typename iterator_t, typename function_t>
vector_t remove_elements_from_vector(vector_t const &input_v,
                                     iterator_t iterator_begin,
                                     iterator_t iterator_end,
                                     function_t function,
                                     cudaStream_t stream)
{
  vector_t temp_v(input_v.size());

  auto last = thrust::copy_if(
    rmm::exec_policy(stream)->on(stream), iterator_begin, iterator_end, temp_v.begin(), function);

  temp_v.resize(thrust::distance(temp_v.begin(), last));

  return temp_v;
}

template <typename vector_t, typename function_t>
vector_t remove_elements_from_vector(vector_t const &input_v,
                                     function_t function,
                                     cudaStream_t stream)
{
  return remove_elements_from_vector(input_v, input_v.begin(), input_v.end(), function, stream);
}

// FIXME:  This should be a generic utility.  The one in cython.cu
//         is very close to this
template <typename vertex_t,
          typename edge_t,
          typename weight_t,
          bool transposed,
          bool multi_gpu,
          typename view_t,
          std::enable_if_t<multi_gpu> * = nullptr>
std::unique_ptr<experimental::graph_t<vertex_t, edge_t, weight_t, transposed, multi_gpu>>
create_graph(raft::handle_t const &handle,
             rmm::device_vector<vertex_t> const &src_v,
             rmm::device_vector<vertex_t> const &dst_v,
             rmm::device_vector<weight_t> const &weight_v,
             std::size_t num_local_verts,
             experimental::graph_properties_t graph_props,
             view_t const &view)
{
  std::vector<experimental::edgelist_t<vertex_t, edge_t, weight_t>> edgelist(
    {{src_v.data().get(),
      dst_v.data().get(),
      weight_v.data().get(),
      static_cast<edge_t>(src_v.size())}});

  return std::make_unique<experimental::graph_t<vertex_t, edge_t, weight_t, transposed, multi_gpu>>(
    handle,
    edgelist,
    view.get_partition(),
    num_local_verts,
    src_v.size(),
    graph_props,
    false,
    false);
}

template <typename vertex_t,
          typename edge_t,
          typename weight_t,
          bool transposed,
          bool multi_gpu,
          typename view_t,
          std::enable_if_t<!multi_gpu> * = nullptr>
std::unique_ptr<experimental::graph_t<vertex_t, edge_t, weight_t, transposed, multi_gpu>>
create_graph(raft::handle_t const &handle,
             rmm::device_vector<vertex_t> const &src_v,
             rmm::device_vector<vertex_t> const &dst_v,
             rmm::device_vector<weight_t> const &weight_v,
             std::size_t num_local_verts,
             experimental::graph_properties_t graph_props,
             view_t const &view)
{
  experimental::edgelist_t<vertex_t, edge_t, weight_t> edgelist{
    src_v.data().get(),
    dst_v.data().get(),
    weight_v.data().get(),
    static_cast<vertex_t>(src_v.size())};

  return std::make_unique<experimental::graph_t<vertex_t, edge_t, weight_t, transposed, multi_gpu>>(
    handle, edgelist, num_local_verts, graph_props, false, false);
}

}  // namespace detail

//
// FIXME:  Ultimately, this would be cleaner and more efficient if we did the following:
//
//   1) Create an object that does a single level Louvain computation on an input graph
//      (no graph contraction)
//   2) Create an object that does graph contraction
//   3) Create Louvain to use these objects in sequence to compute the aggregate result.
//
//  In MNMG-world, the graph contraction step is going to create another graph that likely
//  fits efficiently in a smaller number of GPUs (eventually one).  Decomposing the algorithm
//  as above would allow us to eventually run the single GPU version of single level Louvain
//  on the contracted graphs - which should be more efficient.
//
// FIXME: We should return the dendogram and let the python layer clean it up (or have a
//  separate C++ function to flatten the dendogram).  There are customers that might
//  like the dendogram and the implementation would be a bit cleaner if we did the
//  collapsing as a separate step
//
template <typename graph_view_type>
class Louvain {
 public:
  using graph_view_t = graph_view_type;
  using vertex_t     = typename graph_view_t::vertex_type;
  using edge_t       = typename graph_view_t::edge_type;
  using weight_t     = typename graph_view_t::weight_type;
  using graph_t      = experimental::graph_t<vertex_t,
                                        edge_t,
                                        weight_t,
                                        graph_view_t::is_adj_matrix_transposed,
                                        graph_view_t::is_multi_gpu>;

  Louvain(raft::handle_t const &handle, graph_view_t const &graph_view)
    :
#ifdef TIMING
      hr_timer_(),
#endif
      handle_(handle),
      current_graph_view_(graph_view),
      compute_partition_(graph_view),
      local_num_vertices_(graph_view.get_number_of_local_vertices()),
      local_num_rows_(graph_view.get_number_of_local_adj_matrix_partition_rows()),
      local_num_cols_(graph_view.get_number_of_local_adj_matrix_partition_cols()),
      local_num_edges_(graph_view.get_number_of_edges()),
      vertex_weights_v_(graph_view.get_number_of_local_vertices()),
      cluster_weights_v_(graph_view.get_number_of_local_vertices()),
      cluster_v_(graph_view.get_number_of_local_vertices()),
      number_of_vertices_(graph_view.get_number_of_local_vertices()),
      stream_(handle.get_stream())
  {
    if (graph_view_t::is_multi_gpu) {
      rank_               = handle.get_comms().get_rank();
      base_vertex_id_     = graph_view.get_local_vertex_first();
      base_src_vertex_id_ = graph_view.get_local_adj_matrix_partition_row_first(0);
      base_dst_vertex_id_ = graph_view.get_local_adj_matrix_partition_col_first(0);

      raft::copy(&local_num_edges_,
                 graph_view.offsets() + graph_view.get_local_adj_matrix_partition_row_last(0) -
                   graph_view.get_local_adj_matrix_partition_row_first(0),
                 1,
                 stream_);

      CUDA_TRY(cudaStreamSynchronize(stream_));
    }

    src_indices_v_.resize(local_num_edges_);

    cugraph::detail::offsets_to_indices(
      current_graph_view_.offsets(), local_num_rows_, src_indices_v_.data().get());

    if (base_src_vertex_id_ > 0) {
      thrust::transform(rmm::exec_policy(stream_)->on(stream_),
                        src_indices_v_.begin(),
                        src_indices_v_.end(),
                        thrust::make_constant_iterator(base_src_vertex_id_),
                        src_indices_v_.begin(),
                        thrust::plus<vertex_t>());
    }

#if DEBUG > 1
    barrier("constructor");
    sleep(rank_);
    printf("rank = %d, local_num_edges = %d\n", rank_, (int)local_num_edges_);
    print_v("src_indices_v", src_indices_v_);
    print_v("indices", graph_view.indices(), local_num_edges_);
#endif
  }

  virtual std::pair<size_t, weight_t> operator()(vertex_t *d_cluster_vec,
                                                 size_t max_level,
                                                 weight_t resolution)
  {
    size_t num_level{0};

#if DEBUG > 1
    if (rank_ == 0) std::cout << "rank: " << rank_ << " entering louvain" << std::endl;
#endif

    weight_t total_edge_weight;
    total_edge_weight = experimental::transform_reduce_e(
      handle_,
      current_graph_view_,
      thrust::make_constant_iterator(0),
      thrust::make_constant_iterator(0),
      [] __device__(auto, auto, weight_t wt, auto, auto) { return wt; },
      weight_t{0});

    weight_t best_modularity = weight_t{-1};

#if DEBUG > 1
    if (rank_ == 0)
      std::cout << "rank: " << rank_ << " total_edge_weight = " << total_edge_weight << std::endl;
#endif

    //
    //  Initialize every cluster to reference each vertex to itself
    //
    thrust::sequence(rmm::exec_policy(stream_)->on(stream_),
                     cluster_v_.begin(),
                     cluster_v_.end(),
                     base_vertex_id_);
    thrust::copy(
      rmm::exec_policy(stream_)->on(stream_), cluster_v_.begin(), cluster_v_.end(), d_cluster_vec);

    while (num_level < max_level) {
      compute_vertex_and_cluster_weights();

      weight_t new_Q = update_clustering(total_edge_weight, resolution);

#if DEBUG > 1
      if (rank_ == 0) std::cout << "new_Q = " << new_Q << std::endl;
#endif

      if (new_Q <= best_modularity) { break; }

      best_modularity = new_Q;

      shrink_graph(d_cluster_vec);

      num_level++;
    }

    timer_display(std::cout);

#if DEBUG > 1
    print_v("resulting cluster", d_cluster_vec, number_of_vertices_);
#endif

    return std::make_pair(num_level, best_modularity);
  }

 protected:
  void timer_start(std::string const &region)
  {
#ifdef TIMING
    if (rank_ == 0) hr_timer_.start(region);
#endif
  }

  void timer_stop(cudaStream_t stream)
  {
#ifdef TIMING
    if (rank_ == 0) {
      CUDA_TRY(cudaStreamSynchronize(stream));
      hr_timer_.stop();
    }
#endif
  }

  void timer_display(std::ostream &os)
  {
#ifdef TIMING
    if (rank_ == 0) hr_timer_.display(os);
#endif
  }

  void barrier(std::string const name)
  {
    if (graph_t::is_multi_gpu) {
      handle_.get_comms().barrier();
#if DEBUG > 0
      if (rank_ == 0) std::cout << "reached barrier " << name << std::endl;
#endif
    }
  }

 public:
  weight_t modularity(weight_t total_edge_weight, weight_t resolution)
  {
#if DEBUG > 0
    barrier("compute modularity");
    sleep(rank_);
    printf("rank = %d\n", rank_);
    print_v("offsets", current_graph_view_.offsets(), local_num_vertices_);
    print_v("new graph... src_indices", src_indices_v_);
    print_v("indices", current_graph_view_.indices(), local_num_edges_);
    print_v("cluster_weights_v_", cluster_weights_v_);
#endif

    weight_t sum_degree_squared = experimental::transform_reduce_v(
      handle_,
      current_graph_view_,
      cluster_weights_v_.begin(),
      [] __device__(weight_t p) { return p * p; },
      weight_t{0});

    weight_t sum_internal = experimental::transform_reduce_e(
      handle_,
      current_graph_view_,
      src_cluster_cache_v_.begin(),
      dst_cluster_cache_v_.begin(),
      [] __device__(auto src, auto dst, weight_t wt, auto src_cluster, auto nbr_cluster) {
	printf("sum_internal %d(%d), %d(%d): %g returns %g\n", (int) src, (int) src_cluster, (int) dst, (int) nbr_cluster, wt,
	       (src_cluster == nbr_cluster) ? wt : weight_t{0});
	if (src_cluster == nbr_cluster) {
          return wt;
        } else {
          return weight_t{0};
        }
      },
      weight_t{0});

    weight_t Q = sum_internal / total_edge_weight -
                 (resolution * sum_degree_squared) / (total_edge_weight * total_edge_weight);

#if DEBUG > 0
    if (rank_ == 0) {
      CHECK_CUDA(stream_);
      sleep(rank_);
      std::cout << "sum_degree_squared = " << sum_degree_squared << std::endl;
      std::cout << "sum_internal = " << sum_internal << std::endl;
      std::cout << "** Q = " << Q << std::endl;

      print_v("weights", vertex_weights_v_);
      print_v("src_cluster_cache", src_cluster_cache_v_);
      print_v("dst_cluster_cache", dst_cluster_cache_v_);
    }
#endif

    return Q;
  }

  void compute_vertex_and_cluster_weights()
  {
    timer_start("compute_vertex_and_cluster_weights");

#if DEBUG > 1
    barrier("compute_vertex_and_cluster_weights begin");
    sleep(rank_);
    std::cout << "rank = " << rank_ << std::endl;
    print_v("vertex_weights_v_", vertex_weights_v_);
    print_v("cluster_weights_v_", cluster_weights_v_);
#endif

    experimental::copy_v_transform_reduce_out_nbr(
      handle_,
      current_graph_view_,
      thrust::make_constant_iterator(0),
      thrust::make_constant_iterator(0),
      [] __device__(auto src, auto, auto wt, auto, auto) { return wt; },
      weight_t{0},
      vertex_weights_v_.begin());

#if DEBUG > 1
    CUDA_TRY(cudaStreamSynchronize(stream_));
    barrier("after copy_v_transform_reduce_out_nbr");
    sleep(rank_);
    printf("rank = %d\n", rank_);
    print_v("vertex_weights", vertex_weights_v_);
    print_v("cluster_weights", cluster_weights_v_);
    barrier("after copy_v_transform_reduce_out_nbr 2");
#endif

    thrust::copy(rmm::exec_policy(stream_)->on(stream_),
                 vertex_weights_v_.begin(),
                 vertex_weights_v_.end(),
                 cluster_weights_v_.begin());

    cache_vertex_properties(
      vertex_weights_v_, src_vertex_weights_cache_v_, dst_vertex_weights_cache_v_);

    cache_vertex_properties(
      cluster_weights_v_, src_cluster_weights_cache_v_, dst_cluster_weights_cache_v_);

#if DEBUG > 1
    barrier("compute_vertex_and_cluster_weights");
    sleep(rank_);
    std::cout << "rank = " << rank_ << std::endl;
    print_v("vertex_weights_v_", vertex_weights_v_);
    print_v("cluster_weights_v_", cluster_weights_v_);
#endif

    timer_stop(stream_);
  }

  //
  // FIXME:  Consider returning d_src_cache and d_dst_cache
  //         (as a pair).  This would be a nice optimization
  //         for single GPU, as we wouldn't need to make 3 copies
  //         of the data, could return a pair of device pointers to
  //         local_input_v.
  //
  template <typename T>
  void cache_vertex_properties(rmm::device_vector<T> const &local_input_v,
                               rmm::device_vector<T> &src_cache_v,
                               rmm::device_vector<T> &dst_cache_v,
                               bool src = true,
                               bool dst = true)
  {
    if (src) {
      src_cache_v.resize(current_graph_view_.get_number_of_local_adj_matrix_partition_rows());
<<<<<<< HEAD
      copy_to_adj_matrix_row(
        handle_, current_graph_view_, local_input_v.begin(), src_cache_v.begin());
    }

    if (dst) {
      dst_cache_v.resize(current_graph_view_.get_number_of_local_adj_matrix_partition_cols());
=======
      CUDA_TRY(cudaStreamSynchronize(stream_));
      copy_to_adj_matrix_row(
        handle_, current_graph_view_, local_input_v.begin(), src_cache_v.begin());
      CUDA_TRY(cudaStreamSynchronize(stream_));
    }

    if (dst) {
      CUDA_TRY(cudaStreamSynchronize(stream_));
      dst_cache_v.resize(current_graph_view_.get_number_of_local_adj_matrix_partition_cols());
      CUDA_TRY(cudaStreamSynchronize(stream_));
>>>>>>> f4bd8772
      copy_to_adj_matrix_col(
        handle_, current_graph_view_, local_input_v.begin(), dst_cache_v.begin());
    }
  }

  //
  // TODO CHECK:  Should be correct, calls other functions.
  //              Does populate src_cluster_cache_v, dst_cluster_cache_v_ multiple
  //              times and will update cluster_v_ if a better clustering is
  //              identified
  //
  virtual weight_t update_clustering(weight_t total_edge_weight, weight_t resolution)
  {
    timer_start("update_clustering");

    rmm::device_vector<vertex_t> next_cluster_v(cluster_v_);

    cache_vertex_properties(next_cluster_v, src_cluster_cache_v_, dst_cluster_cache_v_);

#if DEBUG > 1
    barrier("update_clustering, cache_vertex_properties");
    sleep(rank_);
    print_v("next_cluster_v", next_cluster_v);
    print_v("src_cluster_cache_v_", src_cluster_cache_v_);
    print_v("dst_cluster_cache_v_", dst_cluster_cache_v_);
#endif

    weight_t new_Q = modularity(total_edge_weight, resolution);
    weight_t cur_Q = new_Q - 1;

#if DEBUG > 1
    std::cout << "update_clustering, new_Q = " << new_Q << std::endl;
#endif

    // To avoid the potential of having two vertices swap clusters
    // we will only allow vertices to move up (true) or down (false)
    // during each iteration of the loop
    bool up_down = true;

    while (new_Q > (cur_Q + 0.0001)) {
      cur_Q = new_Q;

      update_by_delta_modularity(total_edge_weight, resolution, next_cluster_v, up_down);

      up_down = !up_down;

      cache_vertex_properties(next_cluster_v, src_cluster_cache_v_, dst_cluster_cache_v_);

      new_Q = modularity(total_edge_weight, resolution);

#if DEBUG > 0
      if (rank_ == 0) std::cout << "new_Q = " << new_Q << std::endl;
#endif

      if (new_Q > cur_Q) {
        thrust::copy(rmm::exec_policy(stream_)->on(stream_),
                     next_cluster_v.begin(),
                     next_cluster_v.end(),
                     cluster_v_.begin());
      }
    }

    // cache the final clustering locally on each cpu
    cache_vertex_properties(cluster_v_, src_cluster_cache_v_, dst_cluster_cache_v_);

    timer_stop(stream_);
    return cur_Q;
  }

  //
  // TODO CHECK:  This is the big one to debug in MNMG
  //
  void update_by_delta_modularity(weight_t total_edge_weight,
                                  weight_t resolution,
                                  rmm::device_vector<vertex_t> &next_cluster_v,
                                  bool up_down)
  {
    rmm::device_vector<weight_t> old_cluster_sum_v(local_num_vertices_);
    rmm::device_vector<weight_t> src_old_cluster_sum_cache_v;

#if DEBUG > 1
    barrier("update_by_delta_modularity");
    print_v("src_cluster_cache", src_cluster_cache_v_);
    print_v("dst_cluster_cache", dst_cluster_cache_v_);
#endif

    experimental::copy_v_transform_reduce_out_nbr(
      handle_,
      current_graph_view_,
      src_cluster_cache_v_.begin(),
      dst_cluster_cache_v_.begin(),
      [] __device__(auto src, auto dst, auto wt, auto src_cluster, auto nbr_cluster) {
        if ((src != dst) && (src_cluster == nbr_cluster)) {
          return wt;
        } else
          return weight_t{0};
      },
      weight_t{0},
      old_cluster_sum_v.begin());

    cache_vertex_properties(
      old_cluster_sum_v, src_old_cluster_sum_cache_v, empty_cache_weight_v_, true, false);

#if DEBUG > 1
    print_v("dst_cluster_cache", dst_cluster_cache_v_);
    print_v("d_weights", current_graph_view_.weights(), local_num_edges_);
#endif

    detail::src_cluster_equality_comparator_t<vertex_t, edge_t> compare(
      src_indices_v_.data().get(),
      current_graph_view_.indices(),
      dst_cluster_cache_v_.data().get(),
      base_dst_vertex_id_,
      std::numeric_limits<edge_t>::max());
    detail::src_cluster_hasher_t<vertex_t> hasher(src_indices_v_.data().get(),
                                                  current_graph_view_.indices(),
                                                  dst_cluster_cache_v_.data().get(),
                                                  base_dst_vertex_id_);
    detail::skip_edge_t<vertex_t> skip_edge(src_indices_v_.data().get(),
                                            current_graph_view_.indices());

    //
    //  Group edges that lead from same source to same neighboring cluster together
    //  local_cluster_edge_ids_v will contain edge ids of unique pairs of (src,nbr_cluster).
    //  If multiple edges exist, one edge id will be chosen (by a parallel race).
    //  nbr_weights_v will contain the combined weight of all of the edges that connect
    //  that pair.
    //
    rmm::device_vector<edge_t> local_cluster_edge_ids_v;
    rmm::device_vector<weight_t> nbr_weights_v;

    //
    //  Perform this combining on the local edges
    //
    std::tie(local_cluster_edge_ids_v, nbr_weights_v) = combine_local_src_nbr_cluster_weights(
      hasher, compare, skip_edge, current_graph_view_.weights(), local_num_edges_);

#if DEBUG > 1
    sleep(rank_);
    print_v("local_cluster_edge_ids", local_cluster_edge_ids_v);
    print_v("src_indices", src_indices_v_);
    print_v("dst_indices", current_graph_view_.indices(), local_num_edges_);
    print_v("nbr_weights", nbr_weights_v);
    print_v("cluster", cluster_v_);
#endif

    //
    //  In order to compute delta_Q for a given src/nbr_cluster pair, I need the following
    //  information:
    //       src
    //       old_cluster - the cluster that src is currently assigned to
    //       nbr_cluster
    //       sum of edges going to new cluster
    //       vertex weight of the src vertex
    //       sum of edges going to old cluster
    //       cluster_weights of old cluster
    //       cluster_weights of nbr_cluster
    //
    //  Each GPU has locally cached:
    //       The sum of edges going to the old cluster (computed from
    //           experimental::copy_v_transform_reduce_out_nbr call above.
    //       old_cluster
    //       nbr_cluster
    //       vertex weight of src vertex
    //       partial sum of edges going to the new cluster (in nbr_weights)
    //
    //  So the plan is to take the tuple:
    //      (src, old_cluster, src_vertex_weight, old_cluster_sum, nbr_cluster, nbr_weights)
    //  and shuffle it around the cluster so that they arrive at the GPU where the pair
    //  (old_cluster, new_cluster) would be assigned.  Then we can aggregate this information
    //  and compute the delta_Q values.
    //

    //
    //  Define the communication pattern, we're going to send detail
    //  for edge i to the GPU that is responsible for the vertex
    //  pair (cluster[src[i]], cluster[dst[i]])
    //
    auto communication_schedule = thrust::make_transform_iterator(
      local_cluster_edge_ids_v.begin(),
      [d_edge_device_view = compute_partition_.edge_device_view(),
       d_src_indices      = src_indices_v_.data().get(),
       d_src_cluster      = src_cluster_cache_v_.data().get(),
       d_dst_indices      = current_graph_view_.indices(),
       d_dst_cluster      = dst_cluster_cache_v_.data().get(),
       base_src_vertex_id = base_src_vertex_id_,
       base_dst_vertex_id = base_dst_vertex_id_] __device__(edge_t edge_id) {
        return d_edge_device_view(d_src_cluster[d_src_indices[edge_id] - base_src_vertex_id],
                                  d_dst_cluster[d_dst_indices[edge_id] - base_dst_vertex_id]);
      });

    // FIXME:  This should really be a variable_shuffle of a tuple, for time
    //         reasons I'm just doing 6 independent shuffles.
    //
#if DEBUG > 1
    print_v("old_cluster_sum_v", src_old_cluster_sum_cache_v);

    if (rank_ == 0) {
      printf("rank %d, new_edge_size = %d... ocs_v\n", rank_, (int)local_cluster_edge_ids_v.size());
    }
#endif

    rmm::device_vector<weight_t> ocs_v = variable_shuffle<graph_view_t::is_multi_gpu, weight_t>(
      handle_,
      local_cluster_edge_ids_v.size(),
      thrust::make_transform_iterator(
        local_cluster_edge_ids_v.begin(),
        detail::lookup_by_vertex_id<vertex_t, weight_t>(src_old_cluster_sum_cache_v.data().get(),
                                                        src_indices_v_.data().get(),
                                                        base_src_vertex_id_)),
      communication_schedule);

#if DEBUG > 1
    print_v("ocs_v", ocs_v);
#endif

    rmm::device_vector<vertex_t> src_cluster_v =
      variable_shuffle<graph_view_t::is_multi_gpu, vertex_t>(
        handle_,
        local_cluster_edge_ids_v.size(),
        thrust::make_transform_iterator(
          local_cluster_edge_ids_v.begin(),
          detail::lookup_by_vertex_id<vertex_t, vertex_t>(
            src_cluster_cache_v_.data().get(), src_indices_v_.data().get(), base_src_vertex_id_)),
        communication_schedule);

    rmm::device_vector<weight_t> src_vertex_weight_v =
      variable_shuffle<graph_view_t::is_multi_gpu, weight_t>(
        handle_,
        local_cluster_edge_ids_v.size(),
        thrust::make_transform_iterator(
          local_cluster_edge_ids_v.begin(),
          detail::lookup_by_vertex_id<vertex_t, weight_t>(src_vertex_weights_cache_v_.data().get(),
                                                          src_indices_v_.data().get(),
                                                          base_src_vertex_id_)),
        communication_schedule);

    rmm::device_vector<vertex_t> src_v = variable_shuffle<graph_view_t::is_multi_gpu, vertex_t>(
      handle_,
      local_cluster_edge_ids_v.size(),
      thrust::make_permutation_iterator(src_indices_v_.begin(), local_cluster_edge_ids_v.begin()),
      communication_schedule);

    rmm::device_vector<vertex_t> nbr_cluster_v =
      variable_shuffle<graph_view_t::is_multi_gpu, vertex_t>(
        handle_,
        local_cluster_edge_ids_v.size(),
        thrust::make_transform_iterator(
          local_cluster_edge_ids_v.begin(),
          detail::lookup_by_vertex_id<vertex_t, vertex_t>(
            dst_cluster_cache_v_.data().get(), current_graph_view_.indices(), base_dst_vertex_id_)),
        communication_schedule);

    nbr_weights_v = variable_shuffle<graph_view_t::is_multi_gpu, weight_t>(
      handle_, nbr_weights_v.size(), nbr_weights_v.begin(), communication_schedule);

#if DEBUG > 1
    barrier("compute delta_Q");
    sleep(rank_);
    print_v("src", src_v);
    print_v("src_cluster", src_cluster_v);
    print_v("src_vertex_weight", src_vertex_weight_v);
    print_v("nbr_cluster", nbr_cluster_v);
    print_v("nbr_weights", nbr_weights_v);
    print_v("ocs_v", ocs_v);
#endif

    //
    //  At this point, src_v, nbr_cluster_v and nbr_weights_v have been
    //  shuffled to the correct GPU.  We can now compute the final
    //  value of delta_Q for each neigboring cluster
    //
    //  Again, we'll combine edges that connect the same source to the same
    //  neighboring cluster and sum their weights.
    //
    detail::src_dst_equality_comparator_t<vertex_t, vertex_t> compare2(
      src_v, nbr_cluster_v, std::numeric_limits<vertex_t>::max());
    detail::src_dst_hasher_t<vertex_t> hasher2(src_v, nbr_cluster_v);

    auto skip_edge2 = [] __device__(auto) { return false; };

    std::tie(local_cluster_edge_ids_v, nbr_weights_v) = combine_local_src_nbr_cluster_weights(
      hasher2, compare2, skip_edge2, nbr_weights_v.data().get(), src_v.size());

#if DEBUG > 1
    print_v("local_cluster_edge_ids", local_cluster_edge_ids_v);
    print_v("nbr_weights", nbr_weights_v);
#endif

    //
    //  Now local_cluster_edge_ids_v contains the edge ids of the src id/dest
    //  cluster id pairs, and nbr_weights_v contains the weight of edges
    //  going to that cluster id
    //
    //  Now we can compute (locally) each delta_Q value
    //
#if DEBUG > 1
    barrier("compute delta_Q");
    sleep(rank_);
    print_v("nbr_weights", nbr_weights_v);
    print_v("src_cluster_weights", src_cluster_weights_cache_v_);
    print_v("dst_cluster_weights", dst_cluster_weights_cache_v_);
#endif

    auto iter = thrust::make_zip_iterator(
      thrust::make_tuple(local_cluster_edge_ids_v.begin(), nbr_weights_v.begin()));

    thrust::transform(rmm::exec_policy(stream_)->on(stream_),
                      iter,
                      iter + local_cluster_edge_ids_v.size(),
                      nbr_weights_v.begin(),
                      [total_edge_weight,
                       resolution,
                       d_src                 = src_v.data().get(),
                       d_src_cluster         = src_cluster_v.data().get(),
                       d_nbr_cluster         = nbr_cluster_v.data().get(),
                       d_src_vertex_weights  = src_vertex_weight_v.data().get(),
                       d_src_cluster_weights = src_cluster_weights_cache_v_.data().get(),
                       d_dst_cluster_weights = dst_cluster_weights_cache_v_.data().get(),
                       d_ocs                 = ocs_v.data().get(),
                       base_src_vertex_id    = base_src_vertex_id_,
                       base_dst_vertex_id    = base_dst_vertex_id_] __device__(auto tuple) {
                        edge_t edge_id = thrust::get<0>(tuple);
                        vertex_t nbr_cluster     = d_nbr_cluster[edge_id];
                        weight_t new_cluster_sum = thrust::get<1>(tuple);
                        vertex_t old_cluster     = d_src_cluster[edge_id];
                        weight_t k_k             = d_src_vertex_weights[edge_id];
                        weight_t old_cluster_sum = d_ocs[edge_id];

                        weight_t a_old = d_src_cluster_weights[old_cluster - base_src_vertex_id];
                        weight_t a_new = d_dst_cluster_weights[nbr_cluster - base_dst_vertex_id];

#if DEBUG > 1
                        vertex_t src = d_src[edge_id];

                        weight_t res =
                          2 * (((new_cluster_sum - old_cluster_sum) / total_edge_weight) -
                               resolution * (a_new * k_k - a_old * k_k + k_k * k_k) /
                                 (total_edge_weight * total_edge_weight));

                        // if (res > 0) {
                        printf(
                          "  (%d, %d, %g) ncs = %g, ocs = %g, a_new = %g, k_k = %g, a_old = "
                          "%g, "
                          "total_edge_weight = %g, oc = %d\n",
                          (int)src,
                          (int)nbr_cluster,
                          res,
                          new_cluster_sum,
                          old_cluster_sum,
                          a_new,
                          k_k,
                          a_old,
                          total_edge_weight,
                          (int)old_cluster);
      //}
#endif

                        return 2 * (((new_cluster_sum - old_cluster_sum) / total_edge_weight) -
                                    resolution * (a_new * k_k - a_old * k_k + k_k * k_k) /
                                      (total_edge_weight * total_edge_weight));
                      });

    //
    //  Pick the largest delta_Q value for each vertex on this gpu.
    //  Then we will shuffle back to the gpu by vertex id
    //
    rmm::device_vector<vertex_t> final_src_v(local_cluster_edge_ids_v.size());
    rmm::device_vector<vertex_t> final_nbr_cluster_v(local_cluster_edge_ids_v.size());
    rmm::device_vector<weight_t> final_nbr_weights_v(local_cluster_edge_ids_v.size());

#if DEBUG > 1
    barrier("before copy_if");
    sleep(rank_);
    printf("before copy_if, rank_ = %d\n", rank_);
    print_v("src_v", src_v);
    print_v("nbr_cluster_v", nbr_cluster_v);
    print_v("nbr_weights_v", nbr_weights_v);
    print_v("local_cluster_edge_ids_v", local_cluster_edge_ids_v);
#endif

    auto final_input_iter = thrust::make_zip_iterator(thrust::make_tuple(
      thrust::make_permutation_iterator(src_v.begin(), local_cluster_edge_ids_v.begin()),
      thrust::make_permutation_iterator(nbr_cluster_v.begin(), local_cluster_edge_ids_v.begin()),
      nbr_weights_v.begin()));

    auto final_output_iter = thrust::make_zip_iterator(thrust::make_tuple(
      final_src_v.begin(), final_nbr_cluster_v.begin(), final_nbr_weights_v.begin()));

    auto final_output_pos = thrust::copy_if(rmm::exec_policy(stream_)->on(stream_),
					    final_input_iter,
					    final_input_iter + local_cluster_edge_ids_v.size(),
					    final_output_iter,
					    [] __device__(auto p) {
					      return (thrust::get<2>(p) > weight_t{0});
					    });

    final_src_v.resize(thrust::distance(final_output_iter, final_output_pos));
    final_nbr_cluster_v.resize(thrust::distance(final_output_iter, final_output_pos));
    final_nbr_weights_v.resize(thrust::distance(final_output_iter, final_output_pos));

#if DEBUG > 1
    barrier("before sort");
    sleep(rank_);
    printf("before sort, rank_ = %d\n", rank_);
    print_v("final_src_v", final_src_v);
    print_v("final_nbr_cluster_v", final_nbr_cluster_v);
    print_v("final_nbr_weights_v", final_nbr_weights_v);
#endif

    //
    // Sort the results, pick the largest version
    //
    thrust::sort(rmm::exec_policy(stream_)->on(stream_),
                 thrust::make_zip_iterator(thrust::make_tuple(
                   final_src_v.begin(), final_nbr_weights_v.begin(), final_nbr_cluster_v.begin())),
                 thrust::make_zip_iterator(thrust::make_tuple(
                   final_src_v.end(), final_nbr_weights_v.end(), final_nbr_cluster_v.begin())),
                 [] __device__(auto left, auto right) {
                   if (thrust::get<0>(left) < thrust::get<0>(right)) return true;
                   if (thrust::get<0>(left) > thrust::get<0>(right)) return false;
                   if (thrust::get<1>(left) > thrust::get<1>(right)) return true;
                   if (thrust::get<1>(left) < thrust::get<1>(right)) return false;
                   return (thrust::get<2>(left) < thrust::get<2>(right));
                 });

    //
    //  Now that we're sorted the first entry for each src value is the largest.
    //
    local_cluster_edge_ids_v.resize(final_src_v.size());

    thrust::transform(rmm::exec_policy(stream_)->on(stream_),
                      thrust::make_counting_iterator<edge_t>(0),
                      thrust::make_counting_iterator<edge_t>(final_src_v.size()),
                      local_cluster_edge_ids_v.begin(),
                      [sentinel = std::numeric_limits<edge_t>::max(),
                       d_src    = final_src_v.data().get()] __device__(edge_t edge_id) {
			if (edge_id == 0) { return edge_id; }

			if (d_src[edge_id - 1] != d_src[edge_id]) { return edge_id; }

                        return sentinel;
                      });

#if DEBUG > 1
    print_v("before remove local_cluster_edge_ids_v", local_cluster_edge_ids_v);
#endif

    local_cluster_edge_ids_v = detail::remove_elements_from_vector(
      local_cluster_edge_ids_v,
      [sentinel = std::numeric_limits<edge_t>::max()] __device__(auto edge_id) {
        return (edge_id != sentinel);
      },
      stream_);

#if DEBUG > 1
    CUDA_TRY(cudaStreamSynchronize(stream_));
    barrier("about to shuffle final_*");
    sleep(rank_);
    printf("rank = %d\n", rank_);
    print_v("final_src_v", final_src_v);
    print_v("final_nbr_cluster_v", final_nbr_cluster_v);
    print_v("final_nbr_weights_v", final_nbr_weights_v);
    print_v("local_cluster_edge_ids_v", local_cluster_edge_ids_v);
#endif

    final_nbr_cluster_v = variable_shuffle<graph_view_t::is_multi_gpu, vertex_t>(
      handle_,
      local_cluster_edge_ids_v.size(),
      thrust::make_permutation_iterator(final_nbr_cluster_v.begin(),
                                        local_cluster_edge_ids_v.begin()),
      thrust::make_transform_iterator(
        thrust::make_permutation_iterator(final_src_v.begin(), local_cluster_edge_ids_v.begin()),
        [d_vertex_device_view = compute_partition_.vertex_device_view()] __device__(vertex_t v) {
          return d_vertex_device_view(v);
        }));

    final_nbr_weights_v = variable_shuffle<graph_view_t::is_multi_gpu, weight_t>(
      handle_,
      local_cluster_edge_ids_v.size(),
      thrust::make_permutation_iterator(final_nbr_weights_v.begin(),
                                        local_cluster_edge_ids_v.begin()),
      thrust::make_transform_iterator(
        thrust::make_permutation_iterator(final_src_v.begin(), local_cluster_edge_ids_v.begin()),
        [d_vertex_device_view = compute_partition_.vertex_device_view()] __device__(vertex_t v) {
          return d_vertex_device_view(v);
        }));

    final_src_v = variable_shuffle<graph_view_t::is_multi_gpu, vertex_t>(
      handle_,
      local_cluster_edge_ids_v.size(),
      thrust::make_permutation_iterator(final_src_v.begin(), local_cluster_edge_ids_v.begin()),
      thrust::make_transform_iterator(
        thrust::make_permutation_iterator(final_src_v.begin(), local_cluster_edge_ids_v.begin()),
        [d_vertex_device_view = compute_partition_.vertex_device_view()] __device__(vertex_t v) {
          return d_vertex_device_view(v);
        }));

#if DEBUG > 1
    print_v("final_src_v", final_src_v);
    print_v("final_nbr_cluster_v", final_nbr_cluster_v);
    print_v("final_nbr_weights_v", final_nbr_weights_v);
#endif

    //
    //  At this point...
    //     final_src_v contains the source indices
    //     final_nbr_cluster_v contains the neighboring clusters
    //     final_nbr_weights_v contains delta_Q for moving src to the neighboring
    //
    //  They have been shuffled to the gpus responsible for their source vertex
    //
    //  FIXME:  Think about how this should work.
    //          I think Leiden is broken.  I don't think that the code we have
    //          actually does anything.  For now I'm going to ignore Leiden in
    //          MNMG, we can reconsider this later.
    //
    //  If we ignore Leiden, I'd like to think about whether the reduction
    //  should occur now...
    //

    //
    // Sort the results, pick the largest version
    //
    thrust::sort(rmm::exec_policy(stream_)->on(stream_),
                 thrust::make_zip_iterator(thrust::make_tuple(
                   final_src_v.begin(), final_nbr_weights_v.begin(), final_nbr_cluster_v.begin())),
                 thrust::make_zip_iterator(thrust::make_tuple(
                   final_src_v.end(), final_nbr_weights_v.end(), final_nbr_cluster_v.begin())),
                 [] __device__(auto left, auto right) {
                   if (thrust::get<0>(left) < thrust::get<0>(right)) return true;
                   if (thrust::get<0>(left) > thrust::get<0>(right)) return false;
                   if (thrust::get<1>(left) > thrust::get<1>(right)) return true;
                   if (thrust::get<1>(left) < thrust::get<1>(right)) return false;
                   return (thrust::get<2>(left) < thrust::get<2>(right));
                 });

    //
    //  Now that we're sorted (ascending), the last entry for each src value is the largest.
    //
    local_cluster_edge_ids_v.resize(final_src_v.size());

    thrust::transform(rmm::exec_policy(stream_)->on(stream_),
                      thrust::make_counting_iterator<edge_t>(0),
                      thrust::make_counting_iterator<edge_t>(final_src_v.size()),
                      local_cluster_edge_ids_v.begin(),
                      [sentinel = std::numeric_limits<edge_t>::max(),
                       d_src    = final_src_v.data().get()] __device__(edge_t edge_id) {
                        if (edge_id == 0) { return edge_id; }

                        if (d_src[edge_id - 1] != d_src[edge_id]) { return edge_id; }

                        return sentinel;
                      });

    local_cluster_edge_ids_v = detail::remove_elements_from_vector(
      local_cluster_edge_ids_v,
      [sentinel = std::numeric_limits<edge_t>::max()] __device__(auto edge_id) {
        return (edge_id != sentinel);
      },
      stream_);

#if DEBUG > 1
    barrier("after sort");
    sleep(rank_);
    printf("after sort, rank = %d\n", rank_);
    print_v("final_src_v", final_src_v);
    print_v("final_nbr_cluster_v", final_nbr_cluster_v);
    print_v("final_nbr_weights_v", final_nbr_weights_v);
    print_v("local_cluster_edge_ids_v", local_cluster_edge_ids_v);
#endif

    rmm::device_vector<weight_t> cluster_increase_v(final_src_v.size());
    rmm::device_vector<weight_t> cluster_decrease_v(final_src_v.size());
    rmm::device_vector<vertex_t> old_cluster_v(final_src_v.size());

    //
    //   Then we can, on each gpu, do a local assignment for all of the
    //   vertices assigned to that gpu using the up_down logic
    //
    local_cluster_edge_ids_v = detail::remove_elements_from_vector(
      local_cluster_edge_ids_v,
      local_cluster_edge_ids_v.begin(),
      local_cluster_edge_ids_v.end(),
      [d_final_src         = final_src_v.data().get(),
       d_final_nbr_cluster = final_nbr_cluster_v.data().get(),
       d_final_nbr_weights = final_nbr_weights_v.data().get(),
       d_cluster_increase  = cluster_increase_v.data().get(),
       d_cluster_decrease  = cluster_decrease_v.data().get(),
       d_vertex_weights    = src_vertex_weights_cache_v_.data().get(),
       d_next_cluster      = next_cluster_v.data().get(),
       d_old_cluster       = old_cluster_v.data().get(),
       base_vertex_id      = base_vertex_id_,
       base_src_vertex_id  = base_src_vertex_id_,
       up_down] __device__(edge_t idx) {
        vertex_t src         = d_final_src[idx];
        vertex_t new_cluster = d_final_nbr_cluster[idx];
        vertex_t old_cluster = d_next_cluster[src - base_vertex_id];
        weight_t src_weight  = d_vertex_weights[src - base_src_vertex_id];

        if (d_final_nbr_weights[idx] <= weight_t{0}) return false;
        if (new_cluster == old_cluster) return false;
        if ((new_cluster > old_cluster) != up_down) return false;

#if DEBUG > 1
        printf("edge %d, moving vertex %d from cluster %d to cluster %d, src_weight = %g\n",
               (int)idx,
               (int)src,
               (int)old_cluster,
               (int)new_cluster,
	       src_weight);
#endif
        d_next_cluster[src - base_vertex_id] = new_cluster;
        d_cluster_increase[idx]              = src_weight;
        d_cluster_decrease[idx]              = src_weight;
        d_old_cluster[idx]                   = old_cluster;
        return true;
      },
      stream_);

#if DEBUG > 1
    barrier("after move...");
    sleep(rank_);
    printf("after move, rank = %d\n", rank_);
    print_v("local_cluster_edge_ids_v", local_cluster_edge_ids_v);
    print_v("cluster_increase_v", cluster_increase_v);
    print_v("cluster_decrease_v", cluster_decrease_v);
    print_v("final_nbr_cluster_v", final_nbr_cluster_v);
    print_v("old_cluster_v", old_cluster_v);
#endif

    cluster_increase_v = variable_shuffle<graph_view_t::is_multi_gpu, weight_t>(
      handle_,
      local_cluster_edge_ids_v.size(),
      thrust::make_permutation_iterator(cluster_increase_v.begin(),
                                        local_cluster_edge_ids_v.begin()),
      thrust::make_transform_iterator(
        thrust::make_permutation_iterator(final_nbr_cluster_v.begin(),
                                          local_cluster_edge_ids_v.begin()),
        [d_vertex_device_view = compute_partition_.vertex_device_view()] __device__(vertex_t v) {
          return d_vertex_device_view(v);
        }));

    final_nbr_cluster_v = variable_shuffle<graph_view_t::is_multi_gpu, vertex_t>(
      handle_,
      local_cluster_edge_ids_v.size(),
      thrust::make_permutation_iterator(final_nbr_cluster_v.begin(),
                                        local_cluster_edge_ids_v.begin()),
      thrust::make_transform_iterator(
        thrust::make_permutation_iterator(final_nbr_cluster_v.begin(),
                                          local_cluster_edge_ids_v.begin()),
        [d_vertex_device_view = compute_partition_.vertex_device_view()] __device__(vertex_t v) {
          return d_vertex_device_view(v);
        }));

    cluster_decrease_v = variable_shuffle<graph_view_t::is_multi_gpu, weight_t>(
      handle_,
      local_cluster_edge_ids_v.size(),
      thrust::make_permutation_iterator(cluster_decrease_v.begin(),
                                        local_cluster_edge_ids_v.begin()),
      thrust::make_transform_iterator(
        thrust::make_permutation_iterator(old_cluster_v.begin(), local_cluster_edge_ids_v.begin()),
        [d_vertex_device_view = compute_partition_.vertex_device_view()] __device__(vertex_t v) {
          return d_vertex_device_view(v);
        }));

    old_cluster_v = variable_shuffle<graph_view_t::is_multi_gpu, vertex_t>(
      handle_,
      local_cluster_edge_ids_v.size(),
      thrust::make_permutation_iterator(old_cluster_v.begin(), local_cluster_edge_ids_v.begin()),
      thrust::make_transform_iterator(
        thrust::make_permutation_iterator(old_cluster_v.begin(), local_cluster_edge_ids_v.begin()),
        [d_vertex_device_view = compute_partition_.vertex_device_view()] __device__(vertex_t v) {
          return d_vertex_device_view(v);
        }));

#if DEBUG > 1
    barrier("before updating cluster weights");
    sleep(rank_);
    printf("after shuffle, rank = %d\n", rank_);
    print_v("next_cluster", next_cluster_v);
    print_v("cluster_weights", cluster_weights_v_);
    print_v("final_nbr_cluster_v", final_nbr_cluster_v);
    print_v("cluster_increase_v", cluster_increase_v);
    print_v("old_cluster_v", old_cluster_v);
    print_v("cluster_decrease_v", cluster_decrease_v);
    printf("addresses:  next_cluster(%p), cluster_weights(%p), final_nbr_cluster_v(%p), cluster_increase_v(%p), old_cluster_v(%p), cluster_decrease_v(%p)\n",
	   next_cluster_v.data().get(),
	   cluster_weights_v_.data().get(),
	   final_nbr_cluster_v.data().get(),
	   cluster_increase_v.data().get(),
	   old_cluster_v.data().get(),
	   cluster_increase_v.data().get());
#endif

    thrust::for_each(rmm::exec_policy(stream_)->on(stream_),
                     thrust::make_zip_iterator(
                       thrust::make_tuple(final_nbr_cluster_v.begin(), cluster_increase_v.begin())),
                     thrust::make_zip_iterator(
                       thrust::make_tuple(final_nbr_cluster_v.end(), cluster_increase_v.end())),
                     [d_cluster_weights = cluster_weights_v_.data().get(),
                      base_vertex_id    = base_vertex_id_] __device__(auto p) {
                       vertex_t cluster_id = thrust::get<0>(p);
                       weight_t weight     = thrust::get<1>(p);

#if DEBUG > 1
		       printf("adding %g to cluster %d (current value %g) base = %d\n", weight, (int) cluster_id, d_cluster_weights[cluster_id-base_vertex_id], (int) base_vertex_id);
#endif

                       atomicAdd(d_cluster_weights + cluster_id - base_vertex_id, weight);
                     });

    thrust::for_each(
      rmm::exec_policy(stream_)->on(stream_),
      thrust::make_zip_iterator(
        thrust::make_tuple(old_cluster_v.begin(), cluster_decrease_v.begin())),
      thrust::make_zip_iterator(thrust::make_tuple(old_cluster_v.end(), cluster_decrease_v.end())),
      [d_cluster_weights = cluster_weights_v_.data().get(),
       base_vertex_id    = base_vertex_id_] __device__(auto p) {
        vertex_t cluster_id = thrust::get<0>(p);
        weight_t weight     = thrust::get<1>(p);

#if DEBUG > 1
	printf("subtracting %g from cluster %d (current value %g) base = %d\n", weight, (int) cluster_id, d_cluster_weights[cluster_id-base_vertex_id], (int) base_vertex_id);
#endif

        atomicAdd(d_cluster_weights + cluster_id - base_vertex_id, -weight);
      });

#if DEBUG > 1
    barrier("after updating cluster weights");
    sleep(rank_);
    print_v("next_cluster", next_cluster_v);
    print_v("cluster_weights", cluster_weights_v_);
#endif

    cache_vertex_properties(
      cluster_weights_v_, src_cluster_weights_cache_v_, dst_cluster_weights_cache_v_);
  }

  template <typename hash_t, typename compare_t, typename skip_edge_t, typename count_t>
  std::pair<rmm::device_vector<count_t>, rmm::device_vector<weight_t>>
  combine_local_src_nbr_cluster_weights(hash_t hasher,
                                        compare_t compare,
                                        skip_edge_t skip_edge,
                                        weight_t const *d_weights,
                                        count_t num_weights)
  {
    rmm::device_vector<count_t> relevant_edges_v;
    rmm::device_vector<weight_t> relevant_edge_weights_v;

    if (num_weights > 0) {
      std::size_t capacity{static_cast<std::size_t>(num_weights / 0.7)};

      cuco::static_map<count_t, count_t> hash_map(
        capacity, std::numeric_limits<count_t>::max(), count_t{0});
      detail::create_cuco_pair_t<count_t> create_cuco_pair;

      CUDA_TRY(cudaStreamSynchronize(stream_));

      hash_map.insert(thrust::make_transform_iterator(thrust::make_counting_iterator<count_t>(0),
                                                      create_cuco_pair),
                      thrust::make_transform_iterator(
                        thrust::make_counting_iterator<count_t>(num_weights), create_cuco_pair),
                      hasher,
                      compare);

      CUDA_TRY(cudaStreamSynchronize(stream_));

      relevant_edges_v.resize(num_weights);

      relevant_edges_v = detail::remove_elements_from_vector(
        relevant_edges_v,
        thrust::make_counting_iterator<count_t>(0),
        thrust::make_counting_iterator<count_t>(num_weights),
        [d_hash_map = hash_map.get_device_view(), hasher, compare] __device__(count_t idx) {
          auto pos = d_hash_map.find(idx, hasher, compare);
          return (pos->first == idx);
        },
        stream_);

#if DEBUG > 1
      print_v("relevant edges", relevant_edges_v);
#endif

      thrust::for_each_n(
        rmm::exec_policy(stream_)->on(stream_),
        thrust::make_counting_iterator<count_t>(0),
        relevant_edges_v.size(),
        [d_hash_map = hash_map.get_device_view(),
         hasher,
         compare,
         d_relevant_edges = relevant_edges_v.data().get()] __device__(count_t idx) mutable {
          count_t edge_id = d_relevant_edges[idx];
          auto pos        = d_hash_map.find(edge_id, hasher, compare);
          pos->second.store(idx);
        });

      relevant_edge_weights_v.resize(relevant_edges_v.size());
      thrust::fill(rmm::exec_policy(stream_)->on(stream_),
                   relevant_edge_weights_v.begin(),
                   relevant_edge_weights_v.end(),
                   weight_t{0});

      thrust::for_each_n(
        rmm::exec_policy(stream_)->on(stream_),
        thrust::make_counting_iterator<count_t>(0),
        num_weights,
        [d_hash_map = hash_map.get_device_view(),
         hasher,
         compare,
         skip_edge,
         d_relevant_edge_weights = relevant_edge_weights_v.data().get(),
         d_weights] __device__(count_t idx) {
          if (!skip_edge(idx)) {
            auto pos = d_hash_map.find(idx, hasher, compare);
            if (pos != d_hash_map.end()) {
              atomicAdd(d_relevant_edge_weights + pos->second.load(cuda::std::memory_order_relaxed),
                        d_weights[idx]);
            }
          }
        });

#if DEBUG > 1
      print_v("relevant edge weights", relevant_edge_weights_v);
#endif
    }

    return std::make_pair(relevant_edges_v, relevant_edge_weights_v);
  }

  //
  // TODO CHECK:  Should be OK, calls other functions to do most of the work.
  //              Reinitializes cluster_v_ at the end which leaves the
  //              cached values as old, but they are refreshed before the next
  //              code references them.
  //
  void shrink_graph(vertex_t *d_cluster_vec)
  {
    timer_start("shrinking graph");

    std::size_t capacity{static_cast<std::size_t>((local_num_rows_ + local_num_cols_) / 0.7)};

    cuco::static_map<vertex_t, vertex_t> hash_map(
      capacity, std::numeric_limits<vertex_t>::max(), std::numeric_limits<vertex_t>::max());

#if DEBUG > 0
    barrier("in shrink_graph");
#endif

    // renumber the clusters to the range 0..(num_clusters-1)
    vertex_t num_clusters = renumber_clusters(hash_map);

    renumber_result(hash_map, d_cluster_vec, num_clusters);

    // shrink our graph to represent the graph of supervertices
    generate_supervertices_graph(hash_map, num_clusters);

    // assign each new vertex to its own cluster
    //  MNMG:  This can be done locally with no communication required
    thrust::sequence(rmm::exec_policy(stream_)->on(stream_),
                     cluster_v_.begin(),
                     cluster_v_.end(),
                     base_vertex_id_);

    timer_stop(stream_);
  }

  //
  // TODO CHECK:  There's another check indicator inside this function.
  //              Seems OK, although should be carefully examined
  //
  vertex_t renumber_clusters(cuco::static_map<vertex_t, vertex_t> &hash_map)
  {
    rmm::device_vector<vertex_t> cluster_inverse_v(local_num_vertices_, vertex_t{0});

#if DEBUG > 0
    barrier("renumber_clusters 1");
    sleep(rank_);
    printf("rank = %d\n", rank_);
    print_v("src_indices", src_indices_v_);
    print_v("dst_indices", current_graph_view_.indices(), src_indices_v_.size());
    print_v("weights", current_graph_view_.weights(), src_indices_v_.size());
#endif

    //
    // FIXME:  Faster to iterate from graph_.get_vertex_partition_first()
    //         to graph_.get_vertex_partition_last()?  That would potentially
    //         result in adding a cluster that isn't used on this GPU,
    //         although I don't think it would break the result in any way.
    //
    //         This would also eliminate this use of src_indices_v_.
    //
    auto it_src = thrust::make_transform_iterator(
      src_indices_v_.begin(),
      [base_src_vertex_id  = base_src_vertex_id_,
       d_src_cluster_cache = src_cluster_cache_v_.data().get()] __device__(auto idx) {
        return detail::create_cuco_pair_t<vertex_t>()(
          d_src_cluster_cache[idx - base_src_vertex_id]);
      });

    auto it_dst = thrust::make_transform_iterator(
      current_graph_view_.indices(),
      [base_dst_vertex_id  = base_dst_vertex_id_,
       d_dst_cluster_cache = dst_cluster_cache_v_.data().get()] __device__(auto idx) {
        return detail::create_cuco_pair_t<vertex_t>()(
          d_dst_cluster_cache[idx - base_dst_vertex_id]);
      });

    hash_map.insert(it_src, it_src + local_num_edges_);
    hash_map.insert(it_dst, it_dst + local_num_edges_);

#if DEBUG > 1
    barrier("insert pairs complete");
#endif

    // Now I need to get the keys into an array and shuffle them
    rmm::device_vector<vertex_t> used_cluster_ids_v(hash_map.get_size());

    auto transform_iter = thrust::make_transform_iterator(
      thrust::make_counting_iterator<std::size_t>(0),
      [d_hash_map = hash_map.get_device_view()] __device__(std::size_t idx) {
        return d_hash_map.begin_slot()[idx].first.load();
      });

    used_cluster_ids_v = detail::remove_elements_from_vector(
      used_cluster_ids_v,
      transform_iter,
      transform_iter + hash_map.get_capacity(),
      [vmax = std::numeric_limits<vertex_t>::max()] __device__(vertex_t cluster) {
        return cluster != vmax;
      },
      stream_);

#if DEBUG > 1
    sleep(rank_);
    print_v("used_cluster_ids", used_cluster_ids_v);
#endif

    auto partition_cluster_ids_iter = thrust::make_transform_iterator(
      used_cluster_ids_v.begin(),
      [d_vertex_device_view = compute_partition_.vertex_device_view()] __device__(vertex_t v) {
        return d_vertex_device_view(v);
      });

    //
    //   TODO CHECK:  This logic seems right, but need to be tested carefully in MNMG
    //
    rmm::device_vector<std::size_t> original_gpus_v;
    rmm::device_vector<vertex_t> my_cluster_ids_v =
      variable_shuffle<graph_view_t::is_multi_gpu, vertex_t>(
        handle_, used_cluster_ids_v.size(), used_cluster_ids_v.begin(), partition_cluster_ids_iter);

    if (graph_view_t::is_multi_gpu) {
      original_gpus_v = variable_shuffle<graph_view_t::is_multi_gpu, std::size_t>(
        handle_,
        used_cluster_ids_v.size(),
        thrust::make_constant_iterator<std::size_t>(rank_),
        partition_cluster_ids_iter);
    }

#if DEBUG > 1
    sleep(rank_);
    print_v("after shuffle, my_cluster_ids_v", my_cluster_ids_v);
    print_v("original_gpus_v", original_gpus_v);
#endif

    //
    //   Now my_cluster_ids contains the cluster ids that this gpu is
    //   responsible for. I'm going to set cluster_inverse_v to one
    //   for each cluster in this list.
    //
    thrust::for_each(
      rmm::exec_policy(stream_)->on(stream_),
      my_cluster_ids_v.begin(),
      my_cluster_ids_v.end(),
      [base_vertex_id    = base_vertex_id_,
       d_cluster_inverse = cluster_inverse_v.data().get()] __device__(vertex_t cluster) {
        d_cluster_inverse[cluster - base_vertex_id] = 1;
      });

    rmm::device_vector<vertex_t> my_cluster_ids_deduped_v = detail::remove_elements_from_vector(
      my_cluster_ids_v,
      thrust::make_counting_iterator<size_t>(0),
      thrust::make_counting_iterator<size_t>(cluster_inverse_v.size()),
      [d_cluster_inverse = cluster_inverse_v.data().get()] __device__(auto idx) {
        return d_cluster_inverse[idx] == 1;
      },
      stream_);

#if DEBUG > 1
    sleep(rank_);
    print_v("my_cluster_ids_deduped", my_cluster_ids_deduped_v);
#endif

    //
    //  Need to gather everything to be able to compute base addresses
    //
    vertex_t base_address{0};

    if (graph_view_t::is_multi_gpu) {
      int num_gpus{1};
      rmm::device_vector<std::size_t> sizes_v(num_gpus + 1, my_cluster_ids_deduped_v.size());

      handle_.get_comms().allgather(
        sizes_v.data().get() + num_gpus, sizes_v.data().get(), num_gpus, stream_);

      base_address = thrust::reduce(rmm::exec_policy(stream_)->on(stream_),
                                    sizes_v.begin(),
                                    sizes_v.begin() + rank_,
                                    vertex_t{0});

#if DEBUG > 1
      printf("rank = %d, base_address = %d\n", (int)rank_, (int)base_address);
#endif
    }

    //
    //  Now let's update cluster_inverse_v to contain
    //  the mapping of old cluster id to new vertex id
    //
    thrust::fill(
      cluster_inverse_v.begin(), cluster_inverse_v.end(), std::numeric_limits<vertex_t>::max());

    thrust::for_each_n(rmm::exec_policy(stream_)->on(stream_),
                       thrust::make_counting_iterator<std::size_t>(0),
                       my_cluster_ids_deduped_v.size(),
                       [base_address,
                        d_my_cluster_ids_deduped = my_cluster_ids_deduped_v.data().get(),
                        d_cluster_inverse = cluster_inverse_v.data().get()] __device__(auto idx) {
                         d_cluster_inverse[d_my_cluster_ids_deduped[idx]] = idx + base_address;
                       });

#if DEBUG > 1
    print_v("d_cluster_inverse", cluster_inverse_v);
#endif

    //
    //  Now I need to shuffle back to original gpus the
    //  subset of my mapping that is required
    //
    rmm::device_vector<vertex_t> new_vertex_ids_v =
      variable_shuffle<graph_view_t::is_multi_gpu, vertex_t>(
        handle_,
        my_cluster_ids_v.size(),
        thrust::make_transform_iterator(my_cluster_ids_v.begin(),
                                        [d_cluster_inverse = cluster_inverse_v.data().get(),
                                         base_vertex_id    = base_vertex_id_] __device__(auto v) {
                                          return d_cluster_inverse[v - base_vertex_id];
                                        }),
        original_gpus_v.begin());

    if (graph_view_t::is_multi_gpu) {
      my_cluster_ids_v = variable_shuffle<graph_view_t::is_multi_gpu, vertex_t>(
        handle_, my_cluster_ids_v.size(), my_cluster_ids_v.begin(), original_gpus_v.begin());
    }

#if DEBUG > 0
    sleep(rank_);
    printf("rank = %d\n", rank_);
    print_v("my_cluster_ids", my_cluster_ids_v);
    print_v("new_vertex_ids", new_vertex_ids_v);
#endif

    //
    //  Now update the hash map with the new vertex id
    //
    thrust::for_each_n(rmm::exec_policy(stream_)->on(stream_),
                       thrust::make_zip_iterator(
                         thrust::make_tuple(my_cluster_ids_v.begin(), new_vertex_ids_v.begin())),
                       my_cluster_ids_v.size(),
                       [d_hash_map = hash_map.get_device_view()] __device__(auto p) mutable {
                         auto pos = d_hash_map.find(thrust::get<0>(p));
                         pos->second.store(thrust::get<1>(p));
                       });

    //
    //  At this point we have a renumbered COO that is
    //  improperly distributed around the cluster, which
    //  will be fixed by generate_supervertices_graph
    //
    if (graph_t::is_multi_gpu) {
      return host_scalar_allreduce(
        handle_.get_comms(), static_cast<vertex_t>(my_cluster_ids_deduped_v.size()), stream_);
    } else {
      return static_cast<vertex_t>(my_cluster_ids_deduped_v.size());
    }
  }

  //
  // TODO CHECK:  Multi-gpu implementation needs to be verified.
  //
  void renumber_result(cuco::static_map<vertex_t, vertex_t> const &hash_map,
                       vertex_t *d_cluster_vec,
                       vertex_t num_clusters)
  {
#if DEBUG > 1
    barrier("renumber_result 1");

    sleep(rank_);
    printf("rank = %d\n", rank_);
    print_v("d_cluster_vec", d_cluster_vec, number_of_vertices_);

    barrier("renumber_result 2");
#endif

    if (graph_view_t::is_multi_gpu) {
      //
      // FIXME: Perhaps there's a general purpose function hidden here...
      //        Given a set of vertex_t values, and a distributed set of
      //        vertex properties, go to the proper node and retrieve
      //        the vertex properties and return them to this gpu.
      //
      std::size_t capacity{static_cast<std::size_t>((local_num_vertices_) / 0.7)};
      cuco::static_map<vertex_t, vertex_t> result_hash_map(
        capacity, std::numeric_limits<vertex_t>::max(), std::numeric_limits<vertex_t>::max());

      auto cluster_iter = thrust::make_transform_iterator(d_cluster_vec, [] __device__(vertex_t c) {
        return detail::create_cuco_pair_t<vertex_t>()(c);
      });

      result_hash_map.insert(cluster_iter, cluster_iter + local_num_vertices_);

      // TODO:  extract_unique_keys???
      rmm::device_vector<vertex_t> used_cluster_ids_v(result_hash_map.get_size());

      auto transform_iter = thrust::make_transform_iterator(
        thrust::make_counting_iterator<std::size_t>(0),
        [d_result_hash_map = result_hash_map.get_device_view()] __device__(std::size_t idx) {
          return d_result_hash_map.begin_slot()[idx].first.load();
        });

      used_cluster_ids_v = detail::remove_elements_from_vector(
        used_cluster_ids_v,
        transform_iter,
        transform_iter + result_hash_map.get_capacity(),
        [vmax = std::numeric_limits<vertex_t>::max()] __device__(vertex_t cluster) {
          return cluster != vmax;
        },
        stream_);

      auto partition_cluster_ids_iter = thrust::make_transform_iterator(
        used_cluster_ids_v.begin(),
        [d_vertex_device_view = compute_partition_.vertex_device_view()] __device__(vertex_t v) {
          return d_vertex_device_view(v);
        });

#if DEBUG > 1
      sleep(rank_);
      printf("rank = %d\n", rank_);
      print_v("used_cluster_ids", used_cluster_ids_v);
      barrier("renumber_result 3");
#endif

      //
      //   TODO CHECK:  This logic seems right, but need to be tested carefully in MNMG
      //
      rmm::device_vector<vertex_t> old_cluster_ids_v =
        variable_shuffle<graph_view_t::is_multi_gpu, vertex_t>(handle_,
                                                               used_cluster_ids_v.size(),
                                                               used_cluster_ids_v.begin(),
                                                               partition_cluster_ids_iter);

      rmm::device_vector<std::size_t> original_gpus_v =
        variable_shuffle<graph_view_t::is_multi_gpu, std::size_t>(
          handle_,
          used_cluster_ids_v.size(),
          thrust::make_constant_iterator<std::size_t>(rank_),
          partition_cluster_ids_iter);

#if DEBUG > 1
      sleep(rank_);
      printf("rank = %d\n", rank_);
      print_v("old_cluster_ids", old_cluster_ids_v);
      print_v("original_gpus_v", original_gpus_v);
      print_v("cluster_v_", cluster_v_);
      barrier("renumber_result 4");
#endif

      // Now each GPU has old cluster ids, let's compute new cluster ids
      rmm::device_vector<vertex_t> new_cluster_ids_v(old_cluster_ids_v.size());

      thrust::transform(rmm::exec_policy(stream_)->on(stream_),
                        old_cluster_ids_v.begin(),
                        old_cluster_ids_v.end(),
                        new_cluster_ids_v.begin(),
                        [base_vertex_id = base_vertex_id_,
                         d_cluster      = cluster_v_.data().get(),
                         d_hash_map = hash_map.get_device_view()] __device__(vertex_t cluster_id) {
                          vertex_t c = d_cluster[cluster_id - base_vertex_id];
                          auto pos   = d_hash_map.find(c);
                          return pos->second.load();
                        });

      // Shuffle everything back
      old_cluster_ids_v = variable_shuffle<graph_view_t::is_multi_gpu, vertex_t>(
        handle_, old_cluster_ids_v.size(), old_cluster_ids_v.begin(), original_gpus_v.begin());
      new_cluster_ids_v = variable_shuffle<graph_view_t::is_multi_gpu, vertex_t>(
        handle_, new_cluster_ids_v.size(), new_cluster_ids_v.begin(), original_gpus_v.begin());

#if DEBUG > 1
      sleep(rank_);
      printf("rank = %d\n", rank_);
      print_v("old_cluster_ids", old_cluster_ids_v);
      print_v("new_cluster_ids", new_cluster_ids_v);
      barrier("renumber_result 5");
#endif

      // Update result_hash_map
      thrust::for_each_n(
        rmm::exec_policy(stream_)->on(stream_),
        thrust::make_zip_iterator(
          thrust::make_tuple(old_cluster_ids_v.begin(), new_cluster_ids_v.begin())),
        old_cluster_ids_v.size(),
        [d_result_hash_map = result_hash_map.get_device_view()] __device__(auto pair) mutable {
          auto pos = d_result_hash_map.find(thrust::get<0>(pair));
          pos->second.store(thrust::get<1>(pair));
        });

      thrust::transform(
        rmm::exec_policy(stream_)->on(stream_),
        d_cluster_vec,
        d_cluster_vec + number_of_vertices_,
        d_cluster_vec,
        [d_result_hash_map = result_hash_map.get_device_view()] __device__(vertex_t c) {
          auto pos = d_result_hash_map.find(c);
          return pos->second.load();
        });

    } else {
      thrust::transform(rmm::exec_policy(stream_)->on(stream_),
                        d_cluster_vec,
                        d_cluster_vec + number_of_vertices_,
                        d_cluster_vec,
                        [d_hash_map    = hash_map.get_device_view(),
                         d_dst_cluster = dst_cluster_cache_v_.data()] __device__(vertex_t v) {
                          vertex_t c = d_dst_cluster[v];
                          auto pos   = d_hash_map.find(c);
                          return pos->second.load();
                        });
    }

#if DEBUG > 1
    printf("rank = %d\n", rank_);
    print_v("d_cluster_vec", d_cluster_vec, number_of_vertices_);
#endif
  }

  //
  // TODO CHECK:  Multi-gpu implementation needs compile!
  //
  void generate_supervertices_graph(cuco::static_map<vertex_t, vertex_t> const &hash_map,
                                    vertex_t num_clusters)
  {
#if DEBUG > 0
    barrier("generate_supervertices_graph");
#endif

    rmm::device_vector<vertex_t> new_src_v(local_num_edges_);
    rmm::device_vector<vertex_t> new_dst_v(local_num_edges_);
    rmm::device_vector<weight_t> new_weight_v(current_graph_view_.weights(),
                                              current_graph_view_.weights() + local_num_edges_);

#if DEBUG > 0
    sleep(rank_);
    printf("rank = %d\n", rank_);
    print_v("src_indices_v", src_indices_v_);
    print_v("dst_indices", current_graph_view_.indices(), local_num_edges_);
    print_v("weights", current_graph_view_.weights(), local_num_edges_);
    print_v("src_cluster_cache_v", src_cluster_cache_v_);
    print_v("dst_cluster_cache_v", dst_cluster_cache_v_);
    barrier("generate supervertices 1");
#endif

    thrust::transform(rmm::exec_policy(stream_)->on(stream_),
                      src_indices_v_.begin(),
                      src_indices_v_.end(),
                      new_src_v.begin(),
                      [base_src_vertex_id = base_src_vertex_id_,
                       d_src_cluster      = src_cluster_cache_v_.data().get(),
                       d_hash_map         = hash_map.get_device_view()] __device__(vertex_t v) {
                        vertex_t c = d_src_cluster[v - base_src_vertex_id];
                        auto pos   = d_hash_map.find(c);
                        return pos->second.load();
                      });

    thrust::transform(rmm::exec_policy(stream_)->on(stream_),
                      current_graph_view_.indices(),
                      current_graph_view_.indices() + local_num_edges_,
                      new_dst_v.begin(),
                      [base_dst_vertex_id = base_dst_vertex_id_,
                       d_dst_cluster      = dst_cluster_cache_v_.data().get(),
                       d_hash_map         = hash_map.get_device_view()] __device__(vertex_t v) {
                        vertex_t c = d_dst_cluster[v - base_dst_vertex_id];
                        auto pos   = d_hash_map.find(c);
                        return pos->second.load();
                      });

#if DEBUG > 1
    barrier("computed new_src");
    sleep(rank_);
    print_v("new_src", new_src_v);
    print_v("new_dst", new_dst_v);
    print_v("new_weight", new_weight_v);
#endif

    // Combine common edges on local gpu
    std::tie(new_src_v, new_dst_v, new_weight_v) =
      combine_local_edges(new_src_v, new_dst_v, new_weight_v);

#if DEBUG > 1
    barrier("after combine_local_edges");
    sleep(rank_);
    print_v("new_src", new_src_v);
    print_v("new_dst", new_dst_v);
    print_v("new_weight", new_weight_v);
#endif

    if (graph_view_t::is_multi_gpu) {
      //
      // Shuffle the data to the proper GPU
      //   FIXME:  This needs some performance exploration.  It is
      //           possible (likely?) that the shrunken graph is
      //           more dense than the original graph.  Perhaps that
      //           changes the dynamic of partitioning efficiently.
      //
      // For now, we're going to keep the partitioning the same,
      // but because we've renumbered to lower numbers, fewer
      // partitions will actually have data.
      //
      rmm::device_vector<int> partition_v(new_src_v.size());

      thrust::transform(
        rmm::exec_policy(stream_)->on(stream_),
        thrust::make_zip_iterator(thrust::make_tuple(new_src_v.begin(), new_dst_v.begin())),
        thrust::make_zip_iterator(thrust::make_tuple(new_src_v.end(), new_dst_v.end())),
        partition_v.begin(),
        [d_edge_device_view = compute_partition_.edge_device_view()] __device__(
          thrust::tuple<vertex_t, vertex_t> tuple) {
          return d_edge_device_view(thrust::get<0>(tuple), thrust::get<1>(tuple));
        });

#if DEBUG > 1
      barrier("generate_supervertices, before shuffle");
      sleep(rank_);
      print_v("partition_v", partition_v);
      print_v("new_src_v", new_src_v);
      print_v("new_dst_v", new_dst_v);
      print_v("new_weight_v", new_weight_v);
#endif

      new_src_v = variable_shuffle<graph_view_t::is_multi_gpu, vertex_t>(
        handle_, partition_v.size(), new_src_v.begin(), partition_v.begin());

      new_dst_v = variable_shuffle<graph_view_t::is_multi_gpu, vertex_t>(
        handle_, partition_v.size(), new_dst_v.begin(), partition_v.begin());

      new_weight_v = variable_shuffle<graph_view_t::is_multi_gpu, weight_t>(
        handle_, partition_v.size(), new_weight_v.begin(), partition_v.begin());

#if DEBUG > 1
      sleep(rank_);
      printf("after shuffle\n");
      print_v("partition_v", partition_v);
      print_v("new_src_v", new_src_v);
      print_v("new_dst_v", new_dst_v);
      print_v("new_weight_v", new_weight_v);
#endif

      //
      //  Now everything is on the correct node, again combine like edges
      //
      std::tie(new_src_v, new_dst_v, new_weight_v) =
        combine_local_edges(new_src_v, new_dst_v, new_weight_v);
    }

    //
    //  Now I have a COO of the new graph, distributed according to the
    //  original clustering (eventually this likely fits on one GPU and
    //  everything else is empty).
    //
#if DEBUG > 1
    barrier("about to create_graph");
    sleep(rank_);
    std::cout << rank_ << " make new graph, num_edges = " << new_src_v.size() << std::endl;
    print_v("new_src", new_src_v);
    print_v("new_dst", new_dst_v);
    print_v("new_weight", new_weight_v);
#endif

    // TODO:  What's the local num vertices?

    current_graph_ =
      detail::create_graph<vertex_t,
                           edge_t,
                           weight_t,
                           graph_t::is_adj_matrix_transposed,
                           graph_t::is_multi_gpu>(handle_,
                                                  new_src_v,
                                                  new_dst_v,
                                                  new_weight_v,
                                                  num_clusters,
                                                  experimental::graph_properties_t{true, true},
                                                  current_graph_view_);

    current_graph_view_ = current_graph_->view();

    src_indices_v_.resize(new_src_v.size());

    local_num_vertices_ = current_graph_view_.get_number_of_local_vertices();
    local_num_rows_     = current_graph_view_.get_number_of_local_adj_matrix_partition_rows();
    local_num_cols_     = current_graph_view_.get_number_of_local_adj_matrix_partition_cols();
    local_num_edges_    = new_src_v.size();

    cugraph::detail::offsets_to_indices(
      current_graph_view_.offsets(), local_num_rows_, src_indices_v_.data().get());

    CHECK_CUDA(stream_);

#if DEBUG > 0
    barrier("after create_graph");
    sleep(rank_);
    printf("rank = %d, nverts = %d, nedges = %d, nrows = %d, ncols = %d\n",
           rank_,
           local_num_vertices_,
           local_num_edges_,
           local_num_rows_,
           local_num_cols_);
    print_v("offsets", current_graph_view_.offsets(), local_num_vertices_);
    print_v("new graph... src_indices", src_indices_v_);
    print_v("indices", current_graph_view_.indices(), local_num_edges_);
    print_v("weights", current_graph_view_.weights(), local_num_edges_);

    barrier("back to louvain");
#endif
  }

  //
  // TODO CHECK:  This function is single GPU only
  //
  std::
    tuple<rmm::device_vector<vertex_t>, rmm::device_vector<vertex_t>, rmm::device_vector<weight_t>>
    combine_local_edges(rmm::device_vector<vertex_t> &src_v,
                        rmm::device_vector<vertex_t> &dst_v,
                        rmm::device_vector<weight_t> &weight_v)
  {
    thrust::stable_sort_by_key(
      rmm::exec_policy(stream_)->on(stream_),
      dst_v.begin(),
      dst_v.end(),
      thrust::make_zip_iterator(thrust::make_tuple(src_v.begin(), weight_v.begin())));
    thrust::stable_sort_by_key(
      rmm::exec_policy(stream_)->on(stream_),
      src_v.begin(),
      src_v.end(),
      thrust::make_zip_iterator(thrust::make_tuple(dst_v.begin(), weight_v.begin())));

#if DEBUG > 1
    barrier("combine_local_edges: after sort");
    sleep(rank_);
    print_v("src_v", src_v);
    print_v("dst_v", dst_v);
    print_v("weight_v", weight_v);
#endif

    rmm::device_vector<vertex_t> combined_src_v(src_v.size());
    rmm::device_vector<vertex_t> combined_dst_v(src_v.size());
    rmm::device_vector<weight_t> combined_weight_v(src_v.size());

    //
    //  Now we reduce by key to combine the weights of duplicate
    //  edges.
    //
    auto start = thrust::make_zip_iterator(thrust::make_tuple(src_v.begin(), dst_v.begin()));
    auto new_start =
      thrust::make_zip_iterator(thrust::make_tuple(combined_src_v.begin(), combined_dst_v.begin()));
    auto new_end = thrust::reduce_by_key(rmm::exec_policy(stream_)->on(stream_),
                                         start,
                                         start + src_v.size(),
                                         weight_v.begin(),
                                         new_start,
                                         combined_weight_v.begin(),
                                         thrust::equal_to<thrust::tuple<vertex_t, vertex_t>>(),
                                         thrust::plus<weight_t>());

    auto num_edges = thrust::distance(new_start, new_end.first);

    combined_src_v.resize(num_edges);
    combined_dst_v.resize(num_edges);
    combined_weight_v.resize(num_edges);

#if DEBUG > 1
    barrier("combine_local_edges: after reduce_by_key");
    sleep(rank_);
    print_v("combined_src_v", combined_src_v);
    print_v("combined_dst_v", combined_dst_v);
    print_v("combined_weight_v", combined_weight_v);
#endif

    return std::make_tuple(combined_src_v, combined_dst_v, combined_weight_v);
  }

 protected:
  raft::handle_t const &handle_;
  cudaStream_t stream_;

  vertex_t number_of_vertices_;
  vertex_t base_vertex_id_{0};
  vertex_t base_src_vertex_id_{0};
  vertex_t base_dst_vertex_id_{0};
  int rank_{0};

  vertex_t local_num_vertices_;
  vertex_t local_num_rows_;
  vertex_t local_num_cols_;
  edge_t local_num_edges_;

  //
  //  Copy of graph
  //
  std::unique_ptr<graph_t> current_graph_{};
  graph_view_t current_graph_view_;

  //
  //  For partitioning
  //
  detail::compute_partition_t<graph_view_t> compute_partition_;

  rmm::device_vector<vertex_t> src_indices_v_;

  //
  //  Weights and clustering across iterations of algorithm
  //
  rmm::device_vector<weight_t> vertex_weights_v_;
  rmm::device_vector<weight_t> src_vertex_weights_cache_v_{};
  rmm::device_vector<weight_t> dst_vertex_weights_cache_v_{};

  rmm::device_vector<weight_t> cluster_weights_v_;
  rmm::device_vector<weight_t> src_cluster_weights_cache_v_{};
  rmm::device_vector<weight_t> dst_cluster_weights_cache_v_{};

  rmm::device_vector<vertex_t> cluster_v_;
  rmm::device_vector<vertex_t> src_cluster_cache_v_{};
  rmm::device_vector<vertex_t> dst_cluster_cache_v_{};

  rmm::device_vector<weight_t> empty_cache_weight_v_{};

#ifdef TIMING
  HighResTimer hr_timer_;
#endif
};  // namespace experimental

}  // namespace experimental
}  // namespace cugraph<|MERGE_RESOLUTION|>--- conflicted
+++ resolved
@@ -34,11 +34,7 @@
 #include <patterns/transform_reduce_v.cuh>
 
 //#define TIMING
-<<<<<<< HEAD
-#define DEBUG 1
-=======
-//#define DEBUG
->>>>>>> f4bd8772
+//#define DEBUG 1
 
 #ifdef TIMING
 #include <utilities/high_res_timer.hpp>
@@ -729,25 +725,12 @@
   {
     if (src) {
       src_cache_v.resize(current_graph_view_.get_number_of_local_adj_matrix_partition_rows());
-<<<<<<< HEAD
       copy_to_adj_matrix_row(
         handle_, current_graph_view_, local_input_v.begin(), src_cache_v.begin());
     }
 
     if (dst) {
       dst_cache_v.resize(current_graph_view_.get_number_of_local_adj_matrix_partition_cols());
-=======
-      CUDA_TRY(cudaStreamSynchronize(stream_));
-      copy_to_adj_matrix_row(
-        handle_, current_graph_view_, local_input_v.begin(), src_cache_v.begin());
-      CUDA_TRY(cudaStreamSynchronize(stream_));
-    }
-
-    if (dst) {
-      CUDA_TRY(cudaStreamSynchronize(stream_));
-      dst_cache_v.resize(current_graph_view_.get_number_of_local_adj_matrix_partition_cols());
-      CUDA_TRY(cudaStreamSynchronize(stream_));
->>>>>>> f4bd8772
       copy_to_adj_matrix_col(
         handle_, current_graph_view_, local_input_v.begin(), dst_cache_v.begin());
     }
