/*
 * Copyright (c) 2020-2022, NVIDIA CORPORATION.
 *
 * Licensed under the Apache License, Version 2.0 (the "License");
 * you may not use this file except in compliance with the License.
 * You may obtain a copy of the License at
 *
 *     http://www.apache.org/licenses/LICENSE-2.0
 *
 * Unless required by applicable law or agreed to in writing, software
 * distributed under the License is distributed on an "AS IS" BASIS,
 * WITHOUT WARRANTIES OR CONDITIONS OF ANY KIND, either express or implied.
 * See the License for the specific language governing permissions and
 * limitations under the License.
 */
#pragma once

#include <prims/reduce_v.cuh>
#include <prims/transform_reduce_v_frontier_outgoing_e_by_dst.cuh>
#include <prims/update_edge_src_dst_property.cuh>
#include <prims/update_v_frontier.cuh>
#include <prims/vertex_frontier.cuh>

#include <cugraph/algorithms.hpp>
#include <cugraph/edge_src_dst_property.hpp>
#include <cugraph/graph_view.hpp>
#include <cugraph/utilities/error.hpp>

#include <raft/handle.hpp>

#include <thrust/copy.h>
#include <thrust/distance.h>
#include <thrust/for_each.h>
#include <thrust/functional.h>
#include <thrust/iterator/counting_iterator.h>
#include <thrust/iterator/transform_iterator.h>
#include <thrust/iterator/zip_iterator.h>
#include <thrust/optional.h>
#include <thrust/partition.h>
#include <thrust/reduce.h>
#include <thrust/remove.h>
#include <thrust/transform.h>
#include <thrust/tuple.h>

#include <cstddef>

namespace cugraph {

namespace {

// a workaround for cudaErrorInvalidDeviceFunction error when device lambda is used
template <typename vertex_t, typename edge_t>
struct v_to_core_number_t {
  edge_t const* core_numbers{nullptr};
  vertex_t v_first{0};

  __device__ edge_t operator()(vertex_t v) const { return core_numbers[v - v_first]; }
};

// a workaround for cudaErrorInvalidDeviceFunction error when device lambda is used
template <typename edge_t>
struct mult_degree_by_two_t {
  __device__ edge_t operator()(edge_t d) const { return d * edge_t{2}; }
};

}  // namespace

template <typename vertex_t, typename edge_t, typename weight_t, bool multi_gpu>
void core_number(raft::handle_t const& handle,
                 graph_view_t<vertex_t, edge_t, weight_t, false, multi_gpu> const& graph_view,
                 edge_t* core_numbers,
                 k_core_degree_type_t degree_type,
                 size_t k_first,
                 size_t k_last,
                 bool do_expensive_check)
{
  // check input arguments.

  CUGRAPH_EXPECTS(graph_view.is_symmetric(),
                  "Invalid input argument: core_number currently supports only undirected graphs.");
  CUGRAPH_EXPECTS(!graph_view.is_multigraph(),
                  "Invalid input argument: core_number currently does not support multi-graphs.");
  CUGRAPH_EXPECTS((degree_type == k_core_degree_type_t::IN) ||
                    (degree_type == k_core_degree_type_t::OUT) ||
                    (degree_type == k_core_degree_type_t::INOUT),
                  "Invalid input argument: degree_type should be IN, OUT, or INOUT.");
  CUGRAPH_EXPECTS(k_first <= k_last, "Invalid input argument: k_first <= k_last.");

  if (do_expensive_check) {
    CUGRAPH_EXPECTS(graph_view.count_self_loops(handle) == 0,
                    "Invalid input argument: graph_view has self-loops.");
  }

  // initialize core_numbers to degrees

  if (graph_view.is_symmetric()) {  // in-degree == out-degree
    auto out_degrees = graph_view.compute_out_degrees(handle);
    if ((degree_type == k_core_degree_type_t::IN) || (degree_type == k_core_degree_type_t::OUT)) {
      thrust::copy(
        handle.get_thrust_policy(), out_degrees.begin(), out_degrees.end(), core_numbers);
    } else {
      auto inout_degree_first =
        thrust::make_transform_iterator(out_degrees.begin(), mult_degree_by_two_t<edge_t>{});
      thrust::copy(handle.get_thrust_policy(),
                   inout_degree_first,
                   inout_degree_first + out_degrees.size(),
                   core_numbers);
    }
  } else {
    if (degree_type == k_core_degree_type_t::IN) {
      auto in_degrees = graph_view.compute_in_degrees(handle);
      thrust::copy(handle.get_thrust_policy(), in_degrees.begin(), in_degrees.end(), core_numbers);
    } else if (degree_type == k_core_degree_type_t::OUT) {
      auto out_degrees = graph_view.compute_out_degrees(handle);
      thrust::copy(
        handle.get_thrust_policy(), out_degrees.begin(), out_degrees.end(), core_numbers);
    } else {
      auto in_degrees  = graph_view.compute_in_degrees(handle);
      auto out_degrees = graph_view.compute_out_degrees(handle);
      auto degree_pair_first =
        thrust::make_zip_iterator(thrust::make_tuple(in_degrees.begin(), out_degrees.begin()));
      thrust::transform(handle.get_thrust_policy(),
                        degree_pair_first,
                        degree_pair_first + in_degrees.size(),
                        core_numbers,
                        [] __device__(auto p) { return thrust::get<0>(p) + thrust::get<1>(p); });
    }
  }

  // remove 0 degree vertices (as they already belong to 0-core and they don't affect core numbers)
  // and clip core numbers of the "less than k_first degree" vertices to 0

  rmm::device_uvector<vertex_t> remaining_vertices(graph_view.local_vertex_partition_range_size(),
                                                   handle.get_stream());
  remaining_vertices.resize(
    thrust::distance(
      remaining_vertices.begin(),
      thrust::copy_if(
        handle.get_thrust_policy(),
        thrust::make_counting_iterator(graph_view.local_vertex_partition_range_first()),
        thrust::make_counting_iterator(graph_view.local_vertex_partition_range_last()),
        remaining_vertices.begin(),
        [core_numbers, v_first = graph_view.local_vertex_partition_range_first()] __device__(
          auto v) { return core_numbers[v - v_first] > edge_t{0}; })),
    handle.get_stream());

  if (k_first > 1) {
    thrust::for_each(
      handle.get_thrust_policy(),
      remaining_vertices.begin(),
      remaining_vertices.end(),
      [k_first, core_numbers, v_first = graph_view.local_vertex_partition_range_first()] __device__(
        auto v) {
        if (core_numbers[v - v_first] < k_first) { core_numbers[v - v_first] = edge_t{0}; }
      });
  }

  // start iteration

  constexpr size_t bucket_idx_cur  = 0;
  constexpr size_t bucket_idx_next = 1;
  constexpr size_t num_buckets     = 2;

  vertex_frontier_t<vertex_t, void, multi_gpu, true> vertex_frontier(handle, num_buckets);

  edge_dst_property_t<graph_view_t<vertex_t, edge_t, weight_t, false, multi_gpu>, edge_t>
    dst_core_numbers(handle, graph_view);
  update_edge_dst_property(handle, graph_view, core_numbers, dst_core_numbers);

  auto k = std::max(k_first, size_t{2});  // degree 0|1 vertices belong to 0|1-core
  if (graph_view.is_symmetric() && (degree_type == k_core_degree_type_t::INOUT) &&
      ((k % 2) == 1)) {  // core numbers are always even numbers if symmetric and INOUT
    ++k;
  }
  while (k <= k_last) {
    size_t aggregate_num_remaining_vertices{0};
    if constexpr (multi_gpu) {
      auto& comm                       = handle.get_comms();
      aggregate_num_remaining_vertices = host_scalar_allreduce(
        comm, remaining_vertices.size(), raft::comms::op_t::SUM, handle.get_stream());
    } else {
      aggregate_num_remaining_vertices = remaining_vertices.size();
    }
    if (aggregate_num_remaining_vertices == 0) { break; }

    // FIXME: scanning the remaining vertices can add significant overhead if the number of distinct
    // core numbers in [k_first, std::min(max_degree, k_last)] is large and there are many high core
    // number vertices (so the number of remaining vertices remains large for many iterations). Need
    // more tuning (e.g. Possibly use a logarithmic binning) if we encounter such use cases.
    auto less_than_k_first = thrust::stable_partition(
      handle.get_thrust_policy(),
      remaining_vertices.begin(),
      remaining_vertices.end(),
      [core_numbers, k, v_first = graph_view.local_vertex_partition_range_first()] __device__(
        auto v) { return core_numbers[v - v_first] >= k; });
    vertex_frontier.bucket(bucket_idx_cur).insert(less_than_k_first, remaining_vertices.end());
    remaining_vertices.resize(thrust::distance(remaining_vertices.begin(), less_than_k_first),
                              handle.get_stream());

    auto delta = (graph_view.is_symmetric() && (degree_type == k_core_degree_type_t::INOUT))
                   ? edge_t{2}
                   : edge_t{1};
    if (vertex_frontier.bucket(bucket_idx_cur).aggregate_size() > 0) {
      do {
        // FIXME: If most vertices have core numbers less than k, (dst_val >= k) will be mostly
        // false leading to too many unnecessary edge traversals (this is especially problematic if
        // the number of distinct core numbers in [k_first, std::min(max_degree, k_last)] is large).
        // There are two potential solutions: 1) extract a sub-graph and work on the sub-graph & 2)
        // mask-out/delete edges.
        if (graph_view.is_symmetric() || ((degree_type == k_core_degree_type_t::IN) ||
                                          (degree_type == k_core_degree_type_t::INOUT))) {
          auto [new_frontier_vertex_buffer, delta_buffer] =
            transform_reduce_v_frontier_outgoing_e_by_dst(
              handle,
              graph_view,
<<<<<<< HEAD
              vertex_frontier.bucket(bucket_idx_cur),
              dummy_property_t<vertex_t>{}.device_view(),
              dst_core_numbers.device_view(),
=======
              vertex_frontier,
              bucket_idx_cur,
              edge_src_dummy_property_t{}.view(),
              dst_core_numbers.view(),
>>>>>>> 73e66a1e
              [k, delta] __device__(vertex_t src, vertex_t dst, auto, auto dst_val) {
                return dst_val >= k ? thrust::optional<edge_t>{delta} : thrust::nullopt;
              },
              reduce_op::plus<edge_t>());

          update_v_frontier(
            handle,
            graph_view,
            std::move(new_frontier_vertex_buffer),
            std::move(delta_buffer),
            vertex_frontier,
            std::vector<size_t>{bucket_idx_next},
            core_numbers,
            core_numbers,
            [k_first,
             k,
             delta,
             v_first =
               graph_view.local_vertex_partition_range_first()] __device__(auto v,
                                                                           auto v_val,
                                                                           auto pushed_val) {
              auto new_core_number = v_val >= pushed_val ? v_val - pushed_val : edge_t{0};
              new_core_number      = new_core_number < (k - delta) ? (k - delta) : new_core_number;
              new_core_number      = new_core_number < k_first ? edge_t{0} : new_core_number;
              return thrust::make_tuple(thrust::optional<size_t>{bucket_idx_next},
                                        thrust::optional<edge_t>{new_core_number});
            });
        }

        if (!graph_view.is_symmetric() && ((degree_type == k_core_degree_type_t::OUT) ||
                                           (degree_type == k_core_degree_type_t::INOUT))) {
          // FIXME: we can create a transposed copy of the input graph (note that currently,
          // transpose works only on graph_t (and does not work on graph_view_t)).
          CUGRAPH_FAIL("unimplemented.");
        }

        update_edge_dst_property(handle,
                                 graph_view,
                                 vertex_frontier.bucket(bucket_idx_next).begin(),
                                 vertex_frontier.bucket(bucket_idx_next).end(),
                                 core_numbers,
                                 dst_core_numbers);

        vertex_frontier.bucket(bucket_idx_next)
          .resize(static_cast<size_t>(thrust::distance(
            vertex_frontier.bucket(bucket_idx_next).begin(),
            thrust::remove_if(
              handle.get_thrust_policy(),
              vertex_frontier.bucket(bucket_idx_next).begin(),
              vertex_frontier.bucket(bucket_idx_next).end(),
              [core_numbers,
               k,
               v_first = graph_view.local_vertex_partition_range_first()] __device__(auto v) {
                return core_numbers[v - v_first] >= k;
              }))));
        vertex_frontier.bucket(bucket_idx_next).shrink_to_fit();

        vertex_frontier.bucket(bucket_idx_cur).clear();
        vertex_frontier.bucket(bucket_idx_cur).shrink_to_fit();
        vertex_frontier.swap_buckets(bucket_idx_cur, bucket_idx_next);
      } while (vertex_frontier.bucket(bucket_idx_cur).aggregate_size() > 0);

      // FIXME: scanning the remaining vertices can add significant overhead if the number of
      // distinct core numbers in [k_first, std::min(max_degree, k_last)] is large and there are
      // many high core number vertices (so the number of remaining vertices remains large for many
      // iterations). Need more tuning (e.g. Possibly use a logarithmic binning) if we encounter
      // such use cases.
      remaining_vertices.resize(
        thrust::distance(
          remaining_vertices.begin(),
          thrust::remove_if(
            handle.get_thrust_policy(),
            remaining_vertices.begin(),
            remaining_vertices.end(),
            [core_numbers, k, v_first = graph_view.local_vertex_partition_range_first()] __device__(
              auto v) { return core_numbers[v - v_first] < k; })),
        handle.get_stream());
      k += delta;
    } else {
      auto remaining_vertex_core_number_first = thrust::make_transform_iterator(
        remaining_vertices.begin(),
        v_to_core_number_t<vertex_t, edge_t>{core_numbers,
                                             graph_view.local_vertex_partition_range_first()});
      auto min_core_number =
        thrust::reduce(handle.get_thrust_policy(),
                       remaining_vertex_core_number_first,
                       remaining_vertex_core_number_first + remaining_vertices.size(),
                       std::numeric_limits<edge_t>::max(),
                       thrust::minimum<edge_t>{});
      if constexpr (multi_gpu) {
        min_core_number = host_scalar_allreduce(
          handle.get_comms(), min_core_number, raft::comms::op_t::MIN, handle.get_stream());
      }
      k = std::max(k + delta, static_cast<size_t>(min_core_number + edge_t{delta}));
    }
  }
}

}  // namespace cugraph<|MERGE_RESOLUTION|>--- conflicted
+++ resolved
@@ -213,16 +213,9 @@
             transform_reduce_v_frontier_outgoing_e_by_dst(
               handle,
               graph_view,
-<<<<<<< HEAD
               vertex_frontier.bucket(bucket_idx_cur),
-              dummy_property_t<vertex_t>{}.device_view(),
-              dst_core_numbers.device_view(),
-=======
-              vertex_frontier,
-              bucket_idx_cur,
               edge_src_dummy_property_t{}.view(),
               dst_core_numbers.view(),
->>>>>>> 73e66a1e
               [k, delta] __device__(vertex_t src, vertex_t dst, auto, auto dst_val) {
                 return dst_val >= k ? thrust::optional<edge_t>{delta} : thrust::nullopt;
               },
