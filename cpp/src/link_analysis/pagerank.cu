--- conflicted
+++ resolved
@@ -157,21 +157,13 @@
     CUGRAPH_EXPECTS(sum > 0.0,
                     "Invalid input argument: sum of the PageRank initial "
                     "guess values should be positive.");
-<<<<<<< HEAD
     thrust::transform(handle.get_thrust_policy(),
-=======
-    thrust::transform(rmm::exec_policy(handle.get_stream()),
->>>>>>> 80a34592
                       pageranks,
                       pageranks + pull_graph_view.get_number_of_local_vertices(),
                       pageranks,
                       [sum] __device__(auto val) { return val / sum; });
   } else {
-<<<<<<< HEAD
     thrust::fill(handle.get_thrust_policy(),
-=======
-    thrust::fill(rmm::exec_policy(handle.get_stream()),
->>>>>>> 80a34592
                  pageranks,
                  pageranks + pull_graph_view.get_number_of_local_vertices(),
                  result_t{1.0} / static_cast<result_t>(num_vertices));
@@ -200,11 +192,7 @@
     pull_graph_view.get_number_of_local_adj_matrix_partition_rows(), handle.get_stream());
   size_t iter{0};
   while (true) {
-<<<<<<< HEAD
     thrust::copy(handle.get_thrust_policy(),
-=======
-    thrust::copy(rmm::exec_policy(handle.get_stream()),
->>>>>>> 80a34592
                  pageranks,
                  pageranks + pull_graph_view.get_number_of_local_vertices(),
                  old_pageranks.data());
@@ -223,11 +211,7 @@
       },
       result_t{0.0});
 
-<<<<<<< HEAD
     thrust::transform(handle.get_thrust_policy(),
-=======
-    thrust::transform(rmm::exec_policy(handle.get_stream()),
->>>>>>> 80a34592
                       vertex_val_first,
                       vertex_val_first + pull_graph_view.get_number_of_local_vertices(),
                       pageranks,
@@ -263,11 +247,7 @@
       auto val_first = thrust::make_zip_iterator(
         thrust::make_tuple(*personalization_vertices, *personalization_values));
       thrust::for_each(
-<<<<<<< HEAD
         handle.get_thrust_policy(),
-=======
-        rmm::exec_policy(handle.get_stream()),
->>>>>>> 80a34592
         val_first,
         val_first + *personalization_vector_size,
         [vertex_partition, pageranks, dangling_sum, personalization_sum, alpha] __device__(
