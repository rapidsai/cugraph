--- conflicted
+++ resolved
@@ -518,17 +518,11 @@
 
   CUGRAPH_EXPECTS(first != nullptr, "Invalid API parameter");
   CUGRAPH_EXPECTS(first->data != nullptr, "Invalid API parameter");
-<<<<<<< HEAD
   //CUGRAPH_EXPECTS(!first->valid, "Column must be valid");
 
   CUGRAPH_EXPECTS(second != nullptr, "Invalid API parameter");
   CUGRAPH_EXPECTS(second->data != nullptr, "Invalid API parameter");
   //CUGRAPH_EXPECTS(!second->valid, "Column must be valid");
-=======
-
-  CUGRAPH_EXPECTS(second != nullptr, "Invalid API parameter");
-  CUGRAPH_EXPECTS(second->data != nullptr, "Invalid API parameter");
->>>>>>> cfceb0dd
 
   bool weighted = (weights != nullptr);
 
