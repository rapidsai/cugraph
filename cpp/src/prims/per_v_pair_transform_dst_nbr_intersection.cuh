--- conflicted
+++ resolved
@@ -408,18 +408,15 @@
 
       // FIXME: better restrict detail::nbr_intersection input vertex pairs to a single edge
       // partition? This may provide additional performance improvement opportunities???
+
       auto chunk_vertex_pair_first = thrust::make_transform_iterator(
         chunk_vertex_pair_index_first,
-<<<<<<< HEAD
-        detail::indirection_t<VertexPairIterator>{vertex_pair_first});
+        detail::indirection_t<size_t, VertexPairIterator>{vertex_pair_first});
+
       auto [intersection_offsets,
             intersection_indices,
             r_nbr_intersection_properties0,
             r_nbr_intersection_properties1] =
-=======
-        detail::indirection_t<size_t, VertexPairIterator>{vertex_pair_first});
-      auto [intersection_offsets, intersection_indices] =
->>>>>>> 59b0eb70
         detail::nbr_intersection(handle,
                                  graph_view,
                                  edge_value_input,
@@ -429,45 +426,47 @@
                                  do_expensive_check);
 
       if constexpr (!std::is_same_v<edge_property_value_t, thrust::nullopt_t>) {
-        auto& comm           = handle.get_comms();
-        auto const comm_rank = comm.get_rank();
-        auto const comm_size = comm.get_size();
-
-        if (DEBUG_CODE)
-          for (int k = 0; k < comm_size; k++) {
-            comm.barrier();
-            if (comm_rank == k) {
-              std::cout << "Rank :" << comm_rank << " partition index:" << i << std::endl;
-              RAFT_CUDA_TRY(cudaDeviceSynchronize());
-
-              raft::print_device_vector("intersection_offsets",
-                                        intersection_offsets.data(),
-                                        intersection_offsets.size(),
-                                        std::cout);
-
-              raft::print_device_vector("intersection_indices",
-                                        intersection_indices.data(),
-                                        intersection_indices.size(),
-                                        std::cout);
-
-              // if constexpr (!std::is_same_v<edge_property_value_t, thrust::nullopt_t>) {
-              if (r_nbr_intersection_properties0) {
-                raft::print_device_vector("r_nbr_intersection_properties0",
-                                          r_nbr_intersection_properties0->data(),
-                                          r_nbr_intersection_properties0->size(),
+        if (GraphViewType::is_multi_gpu) {
+          auto& comm           = handle.get_comms();
+          auto const comm_rank = comm.get_rank();
+          auto const comm_size = comm.get_size();
+
+          if (DEBUG_CODE)
+            for (int k = 0; k < comm_size; k++) {
+              comm.barrier();
+              if (comm_rank == k) {
+                std::cout << "Rank :" << comm_rank << " partition index:" << i << std::endl;
+                RAFT_CUDA_TRY(cudaDeviceSynchronize());
+
+                raft::print_device_vector("intersection_offsets",
+                                          intersection_offsets.data(),
+                                          intersection_offsets.size(),
                                           std::cout);
+
+                raft::print_device_vector("intersection_indices",
+                                          intersection_indices.data(),
+                                          intersection_indices.size(),
+                                          std::cout);
+
+                // if constexpr (!std::is_same_v<edge_property_value_t, thrust::nullopt_t>) {
+                if (r_nbr_intersection_properties0) {
+                  raft::print_device_vector("r_nbr_intersection_properties0",
+                                            r_nbr_intersection_properties0->data(),
+                                            r_nbr_intersection_properties0->size(),
+                                            std::cout);
+                }
+                if (r_nbr_intersection_properties1) {
+                  raft::print_device_vector("r_nbr_intersection_properties1",
+                                            r_nbr_intersection_properties1->data(),
+                                            r_nbr_intersection_properties1->size(),
+                                            std::cout);
+                }
+
+                std::cout << "------------------" << std::endl;
               }
-              if (r_nbr_intersection_properties1) {
-                raft::print_device_vector("r_nbr_intersection_properties1",
-                                          r_nbr_intersection_properties1->data(),
-                                          r_nbr_intersection_properties1->size(),
-                                          std::cout);
-              }
-
-              std::cout << "------------------" << std::endl;
+              comm.barrier();
             }
-            comm.barrier();
-          }
+        }
       }
 
       if (unique_vertices) {
