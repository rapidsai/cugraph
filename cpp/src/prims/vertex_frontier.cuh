--- conflicted
+++ resolved
@@ -227,12 +227,7 @@
 {
   using vertex_t = typename thrust::iterator_traits<OutputVertexIterator>::value_type;
 
-<<<<<<< HEAD
-  //assert((comm.get_rank() != root) ||
-  //       (bitmap.size() >= packed_bool_size(vertex_range_last - vertex_ragne_first)));
-=======
   assert((bitmap.size() >= packed_bool_size(vertex_range_last - vertex_range_first)));
->>>>>>> d7564afa
   detail::copy_if_nosync(thrust::make_counting_iterator(vertex_range_first),
                          thrust::make_counting_iterator(vertex_range_last),
                          thrust::make_transform_iterator(
