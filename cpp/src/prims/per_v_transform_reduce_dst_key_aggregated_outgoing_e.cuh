--- conflicted
+++ resolved
@@ -270,80 +270,21 @@
   using edge_partition_src_input_device_view_t = std::conditional_t<
     std::is_same_v<typename EdgeSrcValueInputWrapper::value_type, thrust::nullopt_t>,
     detail::edge_partition_endpoint_dummy_property_device_view_t<vertex_t>,
-<<<<<<< HEAD
-    std::conditional_t<GraphViewType::is_storage_transposed,
-                       detail::edge_partition_endpoint_property_device_view_t<
-                         vertex_t,
-                         typename EdgeSrcValueInputWrapper::value_type const>,
-                       detail::edge_partition_endpoint_property_device_view_t<
-                         vertex_t,
-                         typename EdgeSrcValueInputWrapper::value_type const>>>;
-  using edge_partition_dst_key_device_view_t =
-    std::conditional_t<GraphViewType::is_storage_transposed,
-                       detail::edge_partition_endpoint_property_device_view_t<
-                         vertex_t,
-                         typename EdgeDstKeyInputWrapper::value_type const>,
-                       detail::edge_partition_endpoint_property_device_view_t<
-                         vertex_t,
-                         typename EdgeDstKeyInputWrapper::value_type const>>;
-
-  double constexpr load_factor = 0.7;
-
-  if (do_expensive_check) {
-    rmm::device_uvector<vertex_t> keys(thrust::distance(map_unique_key_first, map_unique_key_last),
-                                       handle.get_stream());
-    thrust::copy(
-      handle.get_thrust_policy(), map_unique_key_first, map_unique_key_last, keys.begin());
-    thrust::sort(handle.get_thrust_policy(), keys.begin(), keys.end());
-    auto has_duplicates =
-      (thrust::unique(handle.get_thrust_policy(), keys.begin(), keys.end()) != keys.end());
-
-    if constexpr (GraphViewType::is_multi_gpu) {
-      auto& comm           = handle.get_comms();
-      auto const comm_size = comm.get_size();
-      auto const comm_rank = comm.get_rank();
-
-      auto num_invalid_keys = thrust::count_if(
-        handle.get_thrust_policy(),
-        map_unique_key_first,
-        map_unique_key_last,
-        [comm_rank,
-         key_func = detail::compute_gpu_id_from_ext_vertex_t<vertex_t>{
-           comm_size}] __device__(auto key) { return key_func(key) != comm_rank; });
-      num_invalid_keys =
-        host_scalar_allreduce(comm, num_invalid_keys, raft::comms::op_t::SUM, handle.get_stream());
-      CUGRAPH_EXPECTS(
-        num_invalid_keys == 0,
-        "Invalid input argument: map (unique key, value) pairs should be pre-shuffled.");
-
-      has_duplicates =
-        host_scalar_allreduce(
-          comm, has_duplicates ? int{1} : int{0}, raft::comms::op_t::MAX, handle.get_stream()) ==
-            int{1}
-          ? true
-          : false;
-    }
-
-    CUGRAPH_EXPECTS(has_duplicates == false,
-                    "Invalid input argument: there are duplicates in [map_unique_key_first, "
-                    "map_unique_key_last).");
-=======
     detail::edge_partition_endpoint_property_device_view_t<
       vertex_t,
-      typename EdgeSrcValueInputWrapper::value_iterator>>;
+      typename EdgeSrcValueInputWrapper::value_type const>>;
   using edge_partition_dst_key_device_view_t =
     detail::edge_partition_endpoint_property_device_view_t<
       vertex_t,
-      typename EdgeDstKeyInputWrapper::value_iterator>;
+      typename EdgeDstKeyInputWrapper::value_type const>;
   using edge_partition_e_input_device_view_t = std::conditional_t<
     std::is_same_v<typename EdgeValueInputWrapper::value_type, thrust::nullopt_t>,
     detail::edge_partition_edge_dummy_property_device_view_t<vertex_t>,
     detail::edge_partition_edge_property_device_view_t<
       edge_t,
-      typename EdgeValueInputWrapper::value_iterator>>;
+      typename EdgeValueInputWrapper::value_type const>>;
 
   if (do_expensive_check) { /* currently, nothing to do */
->>>>>>> be94c329
   }
 
   auto total_global_mem = handle.get_device_properties().totalGlobalMem;
@@ -807,8 +748,8 @@
       tmp_majors.begin(), tmp_minor_keys.begin(), tmp_key_aggregated_edge_values.begin()));
     auto major_value_map_device_view =
       (GraphViewType::is_multi_gpu && edge_src_value_input.keys())
-        ? thrust::make_optional<detail::kv_binary_search_store_device_view_t<decltype(
-            multi_gpu_major_value_map_ptr->view())>>(multi_gpu_major_value_map_ptr->view())
+        ? thrust::make_optional<detail::kv_binary_search_store_device_view_t<
+            decltype(multi_gpu_major_value_map_ptr->view())>>(multi_gpu_major_value_map_ptr->view())
         : thrust::nullopt;
     std::conditional_t<KVStoreViewType::binary_search,
                        detail::kv_binary_search_store_device_view_t<KVStoreViewType>,
