--- conflicted
+++ resolved
@@ -33,1056 +33,6 @@
 
 namespace cugraph {
 
-<<<<<<< HEAD
-namespace detail {
-
-int32_t constexpr update_v_frontier_from_outgoing_e_kernel_block_size = 512;
-
-template <typename key_t,
-          typename payload_t,
-          typename vertex_t,
-          typename src_value_t,
-          typename dst_value_t,
-          typename e_value_t,
-          typename EdgeOp>
-struct transform_reduce_v_frontier_call_e_op_t {
-  EdgeOp e_op{};
-
-  __device__ cuda::std::optional<
-    std::conditional_t<!std::is_same_v<key_t, void> && !std::is_same_v<payload_t, void>,
-                       thrust::tuple<key_t, payload_t>,
-                       std::conditional_t<!std::is_same_v<key_t, void>, key_t, payload_t>>>
-  operator()(key_t key, vertex_t dst, src_value_t sv, dst_value_t dv, e_value_t ev) const
-  {
-    auto e_op_result = e_op(key, dst, sv, dv, ev);
-    if (e_op_result.has_value()) {
-      auto reduce_by = dst;
-      if constexpr (std::is_same_v<key_t, vertex_t> && std::is_same_v<payload_t, void>) {
-        return reduce_by;
-      } else if constexpr (std::is_same_v<key_t, vertex_t> && !std::is_same_v<payload_t, void>) {
-        return thrust::make_tuple(reduce_by, *e_op_result);
-      } else if constexpr (!std::is_same_v<key_t, vertex_t> && std::is_same_v<payload_t, void>) {
-        return thrust::make_tuple(reduce_by, *e_op_result);
-      } else {
-        return thrust::make_tuple(thrust::make_tuple(reduce_by, thrust::get<0>(*e_op_result)),
-                                  thrust::get<1>(*e_op_result));
-      }
-    } else {
-      return cuda::std::nullopt;
-    }
-  }
-};
-
-template <typename InputKeyIterator, typename key_t>
-struct update_keep_flag_t {
-  using input_key_t =
-    typename thrust::iterator_traits<InputKeyIterator>::value_type;  // uint32_t (compressed) or
-                                                                     // key_t (i.e. vertex_t)
-
-  raft::device_span<uint32_t> bitmap{};
-  raft::device_span<uint32_t> keep_flags{};
-  key_t v_range_first{};
-  InputKeyIterator input_key_first{};
-  cuda::std::optional<input_key_t> invalid_input_key{};
-
-  __device__ void operator()(size_t i) const
-  {
-    auto v = *(input_key_first + i);
-    if (invalid_input_key && (v == *invalid_input_key)) {
-      return;  // just discard
-    }
-    input_key_t v_offset{};
-    if constexpr ((sizeof(key_t) == 8) && std::is_same_v<input_key_t, uint32_t>) {
-      v_offset = v;
-    } else {
-      v_offset = v - v_range_first;
-    }
-    cuda::atomic_ref<uint32_t, cuda::thread_scope_device> bitmap_word(
-      bitmap[packed_bool_offset(v_offset)]);
-    auto old = bitmap_word.fetch_or(packed_bool_mask(v_offset), cuda::std::memory_order_relaxed);
-    if ((old & packed_bool_mask(v_offset)) == packed_bool_empty_mask()) {
-      cuda::atomic_ref<uint32_t, cuda::thread_scope_device> keep_flag_word(
-        keep_flags[packed_bool_offset(i)]);
-      keep_flag_word.fetch_or(packed_bool_mask(i), cuda::std::memory_order_relaxed);
-    }
-  }
-};
-
-template <typename priority_t, typename vertex_t, typename payload_t>
-std::tuple<rmm::device_uvector<vertex_t>, optional_dataframe_buffer_type_t<payload_t>>
-filter_buffer_elements(
-  raft::handle_t const& handle,
-  rmm::device_uvector<vertex_t>&&
-    unique_v_buffer,  // assumes that buffer elements are locally reduced first and unique
-  optional_dataframe_buffer_type_t<payload_t>&& payload_buffer,
-  raft::device_span<vertex_t const> vertex_partition_range_offsets,  // size = major_comm_size + 1
-  vertex_t allreduce_count_per_rank,
-  int subgroup_size)
-{
-  auto& major_comm           = handle.get_subcomm(cugraph::partition_manager::major_comm_name());
-  auto const major_comm_rank = major_comm.get_rank();
-  auto const major_comm_size = major_comm.get_size();
-
-  rmm::device_uvector<priority_t> priorities(allreduce_count_per_rank * major_comm_size,
-                                             handle.get_stream());
-  thrust::fill(handle.get_thrust_policy(),
-               priorities.begin(),
-               priorities.end(),
-               std::numeric_limits<priority_t>::max());
-  thrust::for_each(
-    handle.get_thrust_policy(),
-    unique_v_buffer.begin(),
-    unique_v_buffer.end(),
-    [offsets    = vertex_partition_range_offsets,
-     priorities = raft::device_span<priority_t>(priorities.data(), priorities.size()),
-     allreduce_count_per_rank,
-     subgroup_size,
-     major_comm_rank,
-     major_comm_size] __device__(auto v) {
-      auto root =
-        thrust::distance(offsets.begin() + 1,
-                         thrust::upper_bound(thrust::seq, offsets.begin() + 1, offsets.end(), v));
-      auto v_offset = v - offsets[root];
-      if (v_offset < allreduce_count_per_rank) {
-        priorities[allreduce_count_per_rank * root + v_offset] =
-          rank_to_priority<vertex_t, priority_t>(
-            major_comm_rank, root, subgroup_size, major_comm_size, v_offset);
-      }
-    });
-  device_allreduce(major_comm,
-                   priorities.data(),
-                   priorities.data(),
-                   priorities.size(),
-                   raft::comms::op_t::MIN,
-                   handle.get_stream());
-  if constexpr (std::is_same_v<payload_t, void>) {
-    unique_v_buffer.resize(
-      thrust::distance(
-        unique_v_buffer.begin(),
-        thrust::remove_if(
-          handle.get_thrust_policy(),
-          unique_v_buffer.begin(),
-          unique_v_buffer.end(),
-          unique_v_buffer.begin(),
-          [offsets    = vertex_partition_range_offsets,
-           priorities = raft::device_span<priority_t const>(priorities.data(), priorities.size()),
-           allreduce_count_per_rank,
-           subgroup_size,
-           major_comm_rank,
-           major_comm_size] __device__(auto v) {
-            auto root = thrust::distance(
-              offsets.begin() + 1,
-              thrust::upper_bound(thrust::seq, offsets.begin() + 1, offsets.end(), v));
-            auto v_offset = v - offsets[root];
-            if (v_offset < allreduce_count_per_rank) {
-              auto selected_rank = priority_to_rank<vertex_t, priority_t>(
-                priorities[allreduce_count_per_rank * root + v_offset],
-                root,
-                subgroup_size,
-                major_comm_size,
-                v_offset);
-              return major_comm_rank != selected_rank;
-            } else {
-              return false;
-            }
-          })),
-      handle.get_stream());
-  } else {
-    auto kv_pair_first = thrust::make_zip_iterator(unique_v_buffer.begin(),
-                                                   get_dataframe_buffer_begin(payload_buffer));
-    unique_v_buffer.resize(
-      thrust::distance(
-        kv_pair_first,
-        thrust::remove_if(
-          handle.get_thrust_policy(),
-          kv_pair_first,
-          kv_pair_first + unique_v_buffer.size(),
-          unique_v_buffer.begin(),
-          [offsets    = vertex_partition_range_offsets,
-           priorities = raft::device_span<priority_t const>(priorities.data(), priorities.size()),
-           allreduce_count_per_rank,
-           subgroup_size,
-           major_comm_rank,
-           major_comm_size] __device__(auto v) {
-            auto root = thrust::distance(
-              offsets.begin() + 1,
-              thrust::upper_bound(thrust::seq, offsets.begin() + 1, offsets.end(), v));
-            auto v_offset = v - offsets[root];
-            if (v_offset < allreduce_count_per_rank) {
-              auto selected_rank = priority_to_rank<vertex_t, priority_t>(
-                priorities[allreduce_count_per_rank * root + v_offset],
-                root,
-                subgroup_size,
-                major_comm_size,
-                v_offset);
-              return major_comm_rank != selected_rank;
-            } else {
-              return false;
-            }
-          })),
-      handle.get_stream());
-    resize_dataframe_buffer(payload_buffer, unique_v_buffer.size(), handle.get_stream());
-  }
-
-  return std::make_tuple(std::move(unique_v_buffer), std::move(payload_buffer));
-}
-
-template <typename input_key_t /* uint32_t if 64 bit vertex IDs are compressed to 32 bit offsets,
-                                  otherwise input_key_t == output_key_t */
-          ,
-          typename key_t,
-          typename payload_t,
-          typename ReduceOp>
-std::tuple<dataframe_buffer_type_t<key_t>, optional_dataframe_buffer_type_t<payload_t>>
-sort_and_reduce_buffer_elements(
-  raft::handle_t const& handle,
-  dataframe_buffer_type_t<input_key_t>&& key_buffer,
-  optional_dataframe_buffer_type_t<payload_t>&& payload_buffer,
-  ReduceOp reduce_op,
-  std::conditional_t<std::is_integral_v<key_t>, std::tuple<key_t, key_t>, std::byte /* dummy */>
-    vertex_range,
-  std::optional<input_key_t> invalid_key /* drop (key, (payload)) pairs with invalid key */)
-{
-  constexpr bool compressed =
-    std::is_integral_v<key_t> && (sizeof(key_t) == 8) &&
-    std::is_same_v<input_key_t, uint32_t>;  // we currently compress only when key_t is an integral
-                                            // type (i.e. vertex_t)
-  static_assert(compressed || std::is_same_v<input_key_t, key_t>);
-
-  if constexpr (std::is_integral_v<key_t> &&
-                (std::is_same_v<payload_t, void> ||
-                 std::is_same_v<ReduceOp,
-                                reduce_op::any<typename ReduceOp::value_type>>)) {  // try to use
-                                                                                    // bitmap for
-                                                                                    // filtering
-    key_t range_size = std::get<1>(vertex_range) - std::get<0>(vertex_range);
-    if (static_cast<double>(size_dataframe_buffer(key_buffer)) >=
-        static_cast<double>(range_size) *
-          0.125 /* tuning parameter */) {  // use bitmap for filtering
-      rmm::device_uvector<uint32_t> bitmap(packed_bool_size(range_size), handle.get_stream());
-      rmm::device_uvector<uint32_t> keep_flags(packed_bool_size(size_dataframe_buffer(key_buffer)),
-                                               handle.get_stream());
-      thrust::fill(
-        handle.get_thrust_policy(), bitmap.begin(), bitmap.end(), packed_bool_empty_mask());
-      thrust::fill(
-        handle.get_thrust_policy(), keep_flags.begin(), keep_flags.end(), packed_bool_empty_mask());
-      thrust::for_each(handle.get_thrust_policy(),
-                       thrust::make_counting_iterator(size_t{0}),
-                       thrust::make_counting_iterator(size_dataframe_buffer(key_buffer)),
-                       update_keep_flag_t<decltype(get_dataframe_buffer_begin(key_buffer)), key_t>{
-                         raft::device_span<uint32_t>(bitmap.data(), bitmap.size()),
-                         raft::device_span<uint32_t>(keep_flags.data(), keep_flags.size()),
-                         std::get<0>(vertex_range),
-                         get_dataframe_buffer_begin(key_buffer),
-                         to_thrust_optional(invalid_key)});
-      auto stencil_first = thrust::make_transform_iterator(
-        thrust::make_counting_iterator(size_t{0}),
-        cuda::proclaim_return_type<bool>(
-          [keep_flags = raft::device_span<uint32_t const>(keep_flags.data(),
-                                                          keep_flags.size())] __device__(size_t i) {
-            return (keep_flags[packed_bool_offset(i)] & packed_bool_mask(i)) !=
-                   packed_bool_empty_mask();
-          }));
-      if constexpr (std::is_same_v<payload_t, void>) {
-        resize_dataframe_buffer(
-          key_buffer,
-          thrust::distance(get_dataframe_buffer_begin(key_buffer),
-                           thrust::remove_if(handle.get_thrust_policy(),
-                                             get_dataframe_buffer_begin(key_buffer),
-                                             get_dataframe_buffer_end(key_buffer),
-                                             stencil_first,
-                                             is_not_equal_t<bool>{true})),
-          handle.get_stream());
-        shrink_to_fit_dataframe_buffer(key_buffer, handle.get_stream());
-        thrust::sort(handle.get_thrust_policy(),
-                     get_dataframe_buffer_begin(key_buffer),
-                     get_dataframe_buffer_end(key_buffer));
-      } else {
-        static_assert(std::is_same_v<ReduceOp, reduce_op::any<typename ReduceOp::value_type>>);
-        auto pair_first = thrust::make_zip_iterator(get_dataframe_buffer_begin(key_buffer),
-                                                    get_dataframe_buffer_begin(payload_buffer));
-        resize_dataframe_buffer(
-          key_buffer,
-          thrust::distance(pair_first,
-                           thrust::remove_if(handle.get_thrust_policy(),
-                                             pair_first,
-                                             pair_first + size_dataframe_buffer(key_buffer),
-                                             stencil_first,
-                                             is_not_equal_t<bool>{true})),
-          handle.get_stream());
-        resize_dataframe_buffer(
-          payload_buffer, size_dataframe_buffer(key_buffer), handle.get_stream());
-        shrink_to_fit_dataframe_buffer(key_buffer, handle.get_stream());
-        shrink_to_fit_dataframe_buffer(payload_buffer, handle.get_stream());
-        thrust::sort_by_key(handle.get_thrust_policy(),
-                            get_dataframe_buffer_begin(key_buffer),
-                            get_dataframe_buffer_end(key_buffer),
-                            get_dataframe_buffer_begin(payload_buffer));
-      }
-
-      if constexpr (compressed) {
-        rmm::device_uvector<key_t> output_key_buffer(key_buffer.size(), handle.get_stream());
-        thrust::transform(handle.get_thrust_policy(),
-                          key_buffer.begin(),
-                          key_buffer.end(),
-                          output_key_buffer.begin(),
-                          cuda::proclaim_return_type<key_t>(
-                            [v_first = std::get<0>(vertex_range)] __device__(uint32_t v_offset) {
-                              return static_cast<key_t>(v_first + v_offset);
-                            }));
-        return std::make_tuple(std::move(output_key_buffer), std::move(payload_buffer));
-      } else {
-        return std::make_tuple(std::move(key_buffer), std::move(payload_buffer));
-      }
-    }
-  }
-
-  if constexpr (std::is_same_v<payload_t, void>) {
-    thrust::sort(handle.get_thrust_policy(),
-                 get_dataframe_buffer_begin(key_buffer),
-                 get_dataframe_buffer_end(key_buffer));
-  } else {
-    thrust::sort_by_key(handle.get_thrust_policy(),
-                        get_dataframe_buffer_begin(key_buffer),
-                        get_dataframe_buffer_end(key_buffer),
-                        get_optional_dataframe_buffer_begin<payload_t>(payload_buffer));
-  }
-
-  auto output_key_buffer = allocate_dataframe_buffer<key_t>(0, handle.get_stream());
-  if constexpr (std::is_same_v<payload_t, void>) {
-    if constexpr (compressed) {
-      resize_dataframe_buffer(
-        output_key_buffer, size_dataframe_buffer(key_buffer), handle.get_stream());
-      auto input_key_first = thrust::make_transform_iterator(
-        get_dataframe_buffer_begin(key_buffer),
-        cuda::proclaim_return_type<key_t>(
-          [v_first = std::get<0>(vertex_range)] __device__(auto v_offset) {
-            return static_cast<key_t>(v_first + v_offset);
-          }));
-      resize_dataframe_buffer(
-        output_key_buffer,
-        thrust::distance(
-          get_dataframe_buffer_begin(output_key_buffer),
-          thrust::copy_if(handle.get_thrust_policy(),
-                          input_key_first,
-                          input_key_first + size_dataframe_buffer(key_buffer),
-                          thrust::make_counting_iterator(size_t{0}),
-                          get_dataframe_buffer_begin(output_key_buffer),
-                          cuda::proclaim_return_type<bool>(
-                            [key_first   = get_dataframe_buffer_begin(key_buffer),
-                             invalid_key = to_thrust_optional(invalid_key)] __device__(size_t i) {
-                              auto key = *(key_first + i);
-                              if (invalid_key && (key == *invalid_key)) {
-                                return false;
-                              } else if ((i != 0) && (key == *(key_first + (i - 1)))) {
-                                return false;
-                              } else {
-                                return true;
-                              }
-                            }))),
-        handle.get_stream());
-    } else {
-      resize_dataframe_buffer(
-        key_buffer,
-        thrust::distance(
-          get_dataframe_buffer_begin(key_buffer),
-          thrust::remove_if(handle.get_thrust_policy(),
-                            get_dataframe_buffer_begin(key_buffer),
-                            get_dataframe_buffer_end(key_buffer),
-                            thrust::make_counting_iterator(size_t{0}),
-                            cuda::proclaim_return_type<bool>(
-                              [key_first   = get_dataframe_buffer_begin(key_buffer),
-                               invalid_key = to_thrust_optional(invalid_key)] __device__(size_t i) {
-                                auto key = *(key_first + i);
-                                if (invalid_key && (key == *invalid_key)) {
-                                  return true;
-                                } else if ((i != 0) && (key == *(key_first + (i - 1)))) {
-                                  return true;
-                                } else {
-                                  return false;
-                                }
-                              }))),
-        handle.get_stream());
-      output_key_buffer = std::move(key_buffer);
-    }
-    shrink_to_fit_dataframe_buffer(output_key_buffer, handle.get_stream());
-  } else if constexpr (std::is_same_v<ReduceOp, reduce_op::any<typename ReduceOp::value_type>>) {
-    if constexpr (compressed) {
-      resize_dataframe_buffer(
-        output_key_buffer, size_dataframe_buffer(key_buffer), handle.get_stream());
-      auto input_key_first = thrust::make_transform_iterator(
-        get_dataframe_buffer_begin(key_buffer),
-        cuda::proclaim_return_type<key_t>(
-          [v_first = std::get<0>(vertex_range)] __device__(auto v_offset) {
-            return static_cast<key_t>(v_first + v_offset);
-          }));
-      auto tmp_payload_buffer = allocate_dataframe_buffer<payload_t>(
-        size_dataframe_buffer(payload_buffer), handle.get_stream());
-      auto input_pair_first =
-        thrust::make_zip_iterator(input_key_first, get_dataframe_buffer_begin(payload_buffer));
-      auto output_pair_first =
-        thrust::make_zip_iterator(get_dataframe_buffer_begin(output_key_buffer),
-                                  get_dataframe_buffer_begin(tmp_payload_buffer));
-      resize_dataframe_buffer(
-        output_key_buffer,
-        thrust::distance(
-          output_pair_first,
-          thrust::copy_if(handle.get_thrust_policy(),
-                          input_pair_first,
-                          input_pair_first + size_dataframe_buffer(key_buffer),
-                          thrust::make_counting_iterator(size_t{0}),
-                          output_pair_first,
-                          cuda::proclaim_return_type<bool>(
-                            [key_first   = get_dataframe_buffer_begin(key_buffer),
-                             invalid_key = to_thrust_optional(invalid_key)] __device__(size_t i) {
-                              auto key = *(key_first + i);
-                              if (invalid_key && (key == *invalid_key)) {
-                                return false;
-                              } else if ((i != 0) && (key == *(key_first + (i - 1)))) {
-                                return false;
-                              } else {
-                                return true;
-                              }
-                            }))),
-        handle.get_stream());
-      resize_dataframe_buffer(
-        tmp_payload_buffer, size_dataframe_buffer(output_key_buffer), handle.get_stream());
-      payload_buffer = std::move(tmp_payload_buffer);
-    } else {
-      auto pair_first = thrust::make_zip_iterator(get_dataframe_buffer_begin(key_buffer),
-                                                  get_dataframe_buffer_begin(payload_buffer));
-      resize_dataframe_buffer(
-        key_buffer,
-        thrust::distance(
-          pair_first,
-          thrust::remove_if(handle.get_thrust_policy(),
-                            pair_first,
-                            pair_first + size_dataframe_buffer(key_buffer),
-                            thrust::make_counting_iterator(size_t{0}),
-                            cuda::proclaim_return_type<bool>(
-                              [key_first   = get_dataframe_buffer_begin(key_buffer),
-                               invalid_key = to_thrust_optional(invalid_key)] __device__(size_t i) {
-                                auto key = *(key_first + i);
-                                if (invalid_key && (key == *invalid_key)) {
-                                  return true;
-                                } else if ((i != 0) && (key == *(key_first + (i - 1)))) {
-                                  return true;
-                                } else {
-                                  return false;
-                                }
-                              }))),
-        handle.get_stream());
-      resize_dataframe_buffer(
-        payload_buffer, size_dataframe_buffer(key_buffer), handle.get_stream());
-      output_key_buffer = std::move(key_buffer);
-    }
-    shrink_to_fit_dataframe_buffer(output_key_buffer, handle.get_stream());
-    shrink_to_fit_dataframe_buffer(payload_buffer, handle.get_stream());
-  } else {
-    if (invalid_key) {
-      auto pair_first = thrust::make_zip_iterator(get_dataframe_buffer_begin(key_buffer),
-                                                  get_dataframe_buffer_begin(payload_buffer));
-      resize_dataframe_buffer(
-        key_buffer,
-        thrust::distance(pair_first,
-                         thrust::remove_if(handle.get_thrust_policy(),
-                                           pair_first,
-                                           pair_first + size_dataframe_buffer(key_buffer),
-                                           cuda::proclaim_return_type<bool>(
-                                             [invalid_key = *invalid_key] __device__(auto kv) {
-                                               auto key = thrust::get<0>(kv);
-                                               return key == invalid_key;
-                                             }))),
-        handle.get_stream());
-      resize_dataframe_buffer(
-        payload_buffer, size_dataframe_buffer(key_buffer), handle.get_stream());
-    }
-    auto num_uniques =
-      thrust::count_if(handle.get_thrust_policy(),
-                       thrust::make_counting_iterator(size_t{0}),
-                       thrust::make_counting_iterator(size_dataframe_buffer(key_buffer)),
-                       is_first_in_run_t<decltype(get_dataframe_buffer_begin(key_buffer))>{
-                         get_dataframe_buffer_begin(key_buffer)});
-
-    auto new_key_buffer = allocate_dataframe_buffer<key_t>(num_uniques, handle.get_stream());
-    auto new_payload_buffer =
-      allocate_dataframe_buffer<payload_t>(num_uniques, handle.get_stream());
-
-    if constexpr (compressed) {
-      auto input_key_first = thrust::make_transform_iterator(
-        get_dataframe_buffer_begin(key_buffer),
-        cuda::proclaim_return_type<key_t>(
-          [v_first = std::get<0>(vertex_range)] __device__(auto v_offset) {
-            return static_cast<key_t>(v_first + v_offset);
-          }));
-      thrust::reduce_by_key(handle.get_thrust_policy(),
-                            input_key_first,
-                            input_key_first + size_dataframe_buffer(key_buffer),
-                            get_optional_dataframe_buffer_begin<payload_t>(payload_buffer),
-                            get_dataframe_buffer_begin(new_key_buffer),
-                            get_dataframe_buffer_begin(new_payload_buffer),
-                            thrust::equal_to<key_t>(),
-                            reduce_op);
-    } else {
-      thrust::reduce_by_key(handle.get_thrust_policy(),
-                            get_dataframe_buffer_begin(key_buffer),
-                            get_dataframe_buffer_end(key_buffer),
-                            get_optional_dataframe_buffer_begin<payload_t>(payload_buffer),
-                            get_dataframe_buffer_begin(new_key_buffer),
-                            get_dataframe_buffer_begin(new_payload_buffer),
-                            thrust::equal_to<key_t>(),
-                            reduce_op);
-    }
-
-    output_key_buffer = std::move(new_key_buffer);
-    payload_buffer    = std::move(new_payload_buffer);
-  }
-
-  return std::make_tuple(std::move(output_key_buffer), std::move(payload_buffer));
-}
-
-template <typename GraphViewType,
-          typename KeyBucketType,
-          typename EdgeSrcValueInputWrapper,
-          typename EdgeDstValueInputWrapper,
-          typename EdgeValueInputWrapper,
-          typename EdgeOp,
-          typename ReduceOp>
-std::conditional_t<
-  !std::is_same_v<typename ReduceOp::value_type, void>,
-  std::tuple<decltype(allocate_dataframe_buffer<typename KeyBucketType::key_type>(
-               0, rmm::cuda_stream_view{})),
-             decltype(detail::allocate_optional_dataframe_buffer<typename ReduceOp::value_type>(
-               0, rmm::cuda_stream_view{}))>,
-  decltype(allocate_dataframe_buffer<typename KeyBucketType::key_type>(0, rmm::cuda_stream_view{}))>
-transform_reduce_v_frontier_outgoing_e_by_dst(raft::handle_t const& handle,
-                                              GraphViewType const& graph_view,
-                                              KeyBucketType const& frontier,
-                                              EdgeSrcValueInputWrapper edge_src_value_input,
-                                              EdgeDstValueInputWrapper edge_dst_value_input,
-                                              EdgeValueInputWrapper edge_value_input,
-                                              EdgeOp e_op,
-                                              ReduceOp reduce_op,
-                                              bool do_expensive_check = false)
-{
-  static_assert(!GraphViewType::is_storage_transposed,
-                "GraphViewType should support the push model.");
-
-  using vertex_t  = typename GraphViewType::vertex_type;
-  using edge_t    = typename GraphViewType::edge_type;
-  using key_t     = typename KeyBucketType::key_type;
-  using payload_t = typename ReduceOp::value_type;
-
-  if (do_expensive_check) {
-    // currently, nothing to do
-  }
-
-  // 1. fill the buffer
-
-  detail::transform_reduce_v_frontier_call_e_op_t<key_t,
-                                                  payload_t,
-                                                  vertex_t,
-                                                  typename EdgeSrcValueInputWrapper::value_type,
-                                                  typename EdgeDstValueInputWrapper::value_type,
-                                                  typename EdgeValueInputWrapper::value_type,
-                                                  EdgeOp>
-    e_op_wrapper{e_op};
-
-  auto [key_buffer, payload_buffer] =
-    detail::extract_transform_v_frontier_e<false, key_t, payload_t>(handle,
-                                                                    graph_view,
-                                                                    frontier,
-                                                                    edge_src_value_input,
-                                                                    edge_dst_value_input,
-                                                                    edge_value_input,
-                                                                    e_op_wrapper,
-                                                                    do_expensive_check);
-  // 2. reduce the buffer
-
-  std::vector<vertex_t> vertex_partition_range_offsets{};
-  if constexpr (GraphViewType::is_multi_gpu) {
-    auto& major_comm           = handle.get_subcomm(cugraph::partition_manager::major_comm_name());
-    auto const major_comm_rank = major_comm.get_rank();
-    auto const major_comm_size = major_comm.get_size();
-    auto& minor_comm           = handle.get_subcomm(cugraph::partition_manager::minor_comm_name());
-    auto const minor_comm_rank = minor_comm.get_rank();
-    auto const minor_comm_size = minor_comm.get_size();
-    vertex_partition_range_offsets = std::vector<vertex_t>(major_comm_size + 1);
-    for (int i = 0; i < major_comm_size; ++i) {
-      auto vertex_partition_id =
-        detail::compute_local_edge_partition_minor_range_vertex_partition_id_t{
-          major_comm_size, minor_comm_size, major_comm_rank, minor_comm_rank}(i);
-      vertex_partition_range_offsets[i] =
-        graph_view.vertex_partition_range_first(vertex_partition_id);
-    }
-    vertex_partition_range_offsets.back() = graph_view.local_edge_partition_dst_range_last();
-  } else {
-    vertex_partition_range_offsets =
-      std::vector<vertex_t>{graph_view.local_edge_partition_dst_range_first(),
-                            graph_view.local_edge_partition_dst_range_last()};
-  }
-  std::conditional_t<std::is_integral_v<key_t>, std::tuple<key_t, key_t>, std::byte /* dummy */>
-    vertex_range{};
-  if constexpr (std::is_integral_v<key_t>) {
-    vertex_range = std::make_tuple(vertex_partition_range_offsets.front(),
-                                   vertex_partition_range_offsets.back());
-  }
-  std::tie(key_buffer, payload_buffer) =
-    detail::sort_and_reduce_buffer_elements<key_t, key_t, payload_t, ReduceOp>(
-      handle,
-      std::move(key_buffer),
-      std::move(payload_buffer),
-      reduce_op,
-      vertex_range,
-      std::nullopt);
-  if constexpr (GraphViewType::is_multi_gpu) {
-    auto& major_comm           = handle.get_subcomm(cugraph::partition_manager::major_comm_name());
-    auto const major_comm_size = major_comm.get_size();
-    if (major_comm_size > 1) {
-      size_t local_key_buffer_size = size_dataframe_buffer(key_buffer);
-      auto avg_key_buffer_size =
-        host_scalar_allreduce(
-          major_comm, local_key_buffer_size, raft::comms::op_t::SUM, handle.get_stream()) /
-        major_comm_size;
-
-      rmm::device_uvector<vertex_t> d_vertex_partition_range_offsets(
-        vertex_partition_range_offsets.size(), handle.get_stream());
-      raft::update_device(d_vertex_partition_range_offsets.data(),
-                          vertex_partition_range_offsets.data(),
-                          vertex_partition_range_offsets.size(),
-                          handle.get_stream());
-
-      constexpr bool try_compression = (sizeof(vertex_t) == 8) && std::is_same_v<key_t, vertex_t>;
-      std::conditional_t<try_compression, vertex_t, std::byte /* dummy */>
-        max_vertex_partition_size{};
-      if constexpr (try_compression) {
-        for (int i = 0; i < major_comm_size; ++i) {
-          max_vertex_partition_size =
-            std::max(vertex_partition_range_offsets[i + 1] - vertex_partition_range_offsets[i],
-                     max_vertex_partition_size);
-        }
-      }
-
-      if constexpr (std::is_same_v<key_t, vertex_t> &&
-                    std::is_same_v<ReduceOp, reduce_op::any<typename ReduceOp::value_type>>) {
-        vertex_t min_vertex_partition_size = std::numeric_limits<vertex_t>::max();
-        for (int i = 0; i < major_comm_size; ++i) {
-          min_vertex_partition_size =
-            std::min(vertex_partition_range_offsets[i + 1] - vertex_partition_range_offsets[i],
-                     min_vertex_partition_size);
-        }
-
-        auto segment_offsets = graph_view.local_vertex_partition_segment_offsets();
-        auto& comm           = handle.get_comms();
-        auto const comm_size = comm.get_size();
-        if (segment_offsets &&
-            (static_cast<double>(avg_key_buffer_size) >
-             static_cast<double>(graph_view.number_of_vertices() / comm_size) *
-               double{0.2})) {  // duplicates expected for high in-degree vertices (and we assume
-                                // correlation between in-degrees & out-degrees)  // FIXME: we need
-                                // a better criterion
-          size_t key_size{0};
-          size_t payload_size{0};
-          if constexpr (try_compression) {
-            if (max_vertex_partition_size <= std::numeric_limits<uint32_t>::max()) {
-              key_size = sizeof(uint32_t);
-            } else {
-              key_size = sizeof(key_t);
-            }
-          } else {
-            if constexpr (std::is_arithmetic_v<key_t>) {
-              key_size = sizeof(key_t);
-            } else {
-              key_size = sum_thrust_tuple_element_sizes<key_t>();
-            }
-          }
-          if constexpr (!std::is_same_v<payload_t, void>) {
-            if constexpr (std::is_arithmetic_v<payload_t>) {
-              payload_size = sizeof(payload_t);
-            } else {
-              payload_size = sum_thrust_tuple_element_sizes<payload_t>();
-            }
-          }
-
-          int subgroup_size{};
-          int num_gpus_per_node{};
-          RAFT_CUDA_TRY(cudaGetDeviceCount(&num_gpus_per_node));
-          if (comm_size <= num_gpus_per_node) {
-            subgroup_size = major_comm_size;
-          } else {
-            auto& minor_comm = handle.get_subcomm(cugraph::partition_manager::minor_comm_name());
-            auto const minor_comm_size = minor_comm.get_size();
-            subgroup_size              = partition_manager::map_major_comm_to_gpu_row_comm
-                                           ? std::min(major_comm_size, num_gpus_per_node)
-                                           : std::max(num_gpus_per_node / minor_comm_size, int{1});
-          }
-
-          auto p2p_size_per_rank       = avg_key_buffer_size * (key_size + payload_size);
-          auto p2p_size_per_node       = p2p_size_per_rank * std::min(num_gpus_per_node, comm_size);
-          auto allreduce_size_per_node = p2p_size_per_node / 16 /* tuning parameter */;
-          auto allreduce_size_per_rank =
-            allreduce_size_per_node / (major_comm_size * (num_gpus_per_node / subgroup_size));
-
-          if (major_comm_size <= std::numeric_limits<uint8_t>::max()) {  // priority = uint8_t
-            std::tie(key_buffer, payload_buffer) =
-              filter_buffer_elements<uint8_t, key_t, payload_t>(
-                handle,
-                std::move(key_buffer),
-                std::move(payload_buffer),
-                raft::device_span<vertex_t const>(d_vertex_partition_range_offsets.data(),
-                                                  d_vertex_partition_range_offsets.size()),
-                std::min(static_cast<vertex_t>(allreduce_size_per_rank / sizeof(uint8_t)),
-                         min_vertex_partition_size),
-                subgroup_size);
-          } else {  // priority = uint32_t
-            std::tie(key_buffer, payload_buffer) =
-              filter_buffer_elements<uint32_t, key_t, payload_t>(
-                handle,
-                std::move(key_buffer),
-                std::move(payload_buffer),
-                raft::device_span<vertex_t const>(d_vertex_partition_range_offsets.data(),
-                                                  d_vertex_partition_range_offsets.size()),
-                std::min(static_cast<vertex_t>(allreduce_size_per_rank / sizeof(uint32_t)),
-                         min_vertex_partition_size),
-                subgroup_size);
-          }
-        }
-      }
-
-      rmm::device_uvector<edge_t> d_tx_buffer_last_boundaries(major_comm_size, handle.get_stream());
-      auto key_v_first =
-        thrust_tuple_get_or_identity<decltype(get_dataframe_buffer_begin(key_buffer)), 0>(
-          get_dataframe_buffer_begin(key_buffer));
-      thrust::lower_bound(handle.get_thrust_policy(),
-                          key_v_first,
-                          key_v_first + size_dataframe_buffer(key_buffer),
-                          d_vertex_partition_range_offsets.begin() + 1,
-                          d_vertex_partition_range_offsets.end(),
-                          d_tx_buffer_last_boundaries.begin());
-      std::conditional_t<try_compression,
-                         std::optional<rmm::device_uvector<uint32_t>>,
-                         std::byte /* dummy */>
-        compressed_v_buffer{};
-      if constexpr (try_compression) {
-        if (max_vertex_partition_size <= std::numeric_limits<uint32_t>::max()) {
-          compressed_v_buffer =
-            rmm::device_uvector<uint32_t>(size_dataframe_buffer(key_buffer), handle.get_stream());
-          thrust::transform(
-            handle.get_thrust_policy(),
-            get_dataframe_buffer_begin(key_buffer),
-            get_dataframe_buffer_end(key_buffer),
-            (*compressed_v_buffer).begin(),
-            cuda::proclaim_return_type<uint32_t>(
-              [firsts = raft::device_span<vertex_t const>(d_vertex_partition_range_offsets.data(),
-                                                          static_cast<size_t>(major_comm_size)),
-               lasts  = raft::device_span<vertex_t const>(
-                 d_vertex_partition_range_offsets.data() + 1,
-                 static_cast<size_t>(major_comm_size))] __device__(auto v) {
-                auto major_comm_rank = thrust::distance(
-                  lasts.begin(), thrust::upper_bound(thrust::seq, lasts.begin(), lasts.end(), v));
-                return static_cast<uint32_t>(v - firsts[major_comm_rank]);
-              }));
-          resize_dataframe_buffer(key_buffer, 0, handle.get_stream());
-          shrink_to_fit_dataframe_buffer(key_buffer, handle.get_stream());
-        }
-      }
-      std::vector<edge_t> h_tx_buffer_last_boundaries(d_tx_buffer_last_boundaries.size());
-      raft::update_host(h_tx_buffer_last_boundaries.data(),
-                        d_tx_buffer_last_boundaries.data(),
-                        d_tx_buffer_last_boundaries.size(),
-                        handle.get_stream());
-      handle.sync_stream();
-      std::vector<size_t> tx_counts(h_tx_buffer_last_boundaries.size());
-      std::adjacent_difference(
-        h_tx_buffer_last_boundaries.begin(), h_tx_buffer_last_boundaries.end(), tx_counts.begin());
-
-      size_t min_element_size{cache_line_size};
-      if constexpr (std::is_same_v<key_t, vertex_t>) {
-        if constexpr (try_compression) {
-          if (compressed_v_buffer) {
-            min_element_size = std::min(sizeof(uint32_t), min_element_size);
-          } else {
-            min_element_size = std::min(sizeof(key_t), min_element_size);
-          }
-        } else {
-          min_element_size = std::min(sizeof(key_t), min_element_size);
-        }
-      } else {
-        static_assert(is_thrust_tuple_of_arithmetic<key_t>::value);
-        min_element_size =
-          std::min(cugraph::min_thrust_tuple_element_sizes<key_t>(), min_element_size);
-      }
-      if constexpr (!std::is_same_v<payload_t, void>) {
-        if constexpr (std::is_arithmetic_v<payload_t>) {
-          min_element_size = std::min(sizeof(payload_t), min_element_size);
-        } else {
-          static_assert(is_thrust_tuple_of_arithmetic<payload_t>::value);
-          min_element_size =
-            std::min(cugraph::min_thrust_tuple_element_sizes<payload_t>(), min_element_size);
-        }
-      }
-      assert((cache_line_size % min_element_size) == 0);
-      auto alignment = cache_line_size / min_element_size;
-      std::optional<std::conditional_t<try_compression, std::variant<key_t, uint32_t>, key_t>>
-        invalid_key{std::nullopt};
-
-      if (avg_key_buffer_size >= alignment * size_t{128} /* 128 tuning parameter */) {
-        if constexpr (std::is_same_v<key_t, vertex_t>) {
-          if constexpr (try_compression) {
-            if (compressed_v_buffer) {
-              invalid_key = std::numeric_limits<uint32_t>::max();
-            } else {
-              invalid_key = invalid_vertex_id_v<vertex_t>;
-            }
-          } else {
-            invalid_key = invalid_vertex_id_v<vertex_t>;
-          }
-        } else {
-          invalid_key                  = key_t{};
-          thrust::get<0>(*invalid_key) = invalid_vertex_id_v<vertex_t>;
-        }
-
-        if constexpr (try_compression) {
-          if (compressed_v_buffer) {
-            auto rx_compressed_v_buffer =
-              allocate_dataframe_buffer<uint32_t>(size_t{0}, handle.get_stream());
-            std::tie(rx_compressed_v_buffer,
-                     std::ignore,
-                     std::ignore,
-                     std::ignore,
-                     std::ignore,
-                     std::ignore,
-                     std::ignore) =
-              shuffle_values(major_comm,
-                             get_dataframe_buffer_begin(*compressed_v_buffer),
-                             raft::host_span<size_t const>(tx_counts.data(), tx_counts.size()),
-                             alignment,
-                             std::make_optional(std::get<1>(*invalid_key)),
-                             handle.get_stream());
-            compressed_v_buffer = std::move(rx_compressed_v_buffer);
-          } else {
-            auto rx_key_buffer = allocate_dataframe_buffer<key_t>(size_t{0}, handle.get_stream());
-            std::tie(rx_key_buffer,
-                     std::ignore,
-                     std::ignore,
-                     std::ignore,
-                     std::ignore,
-                     std::ignore,
-                     std::ignore) =
-              shuffle_values(major_comm,
-                             get_dataframe_buffer_begin(key_buffer),
-                             raft::host_span<size_t const>(tx_counts.data(), tx_counts.size()),
-                             alignment,
-                             std::make_optional(std::get<0>(*invalid_key)),
-                             handle.get_stream());
-            key_buffer = std::move(rx_key_buffer);
-          }
-        } else {
-          auto rx_key_buffer = allocate_dataframe_buffer<key_t>(size_t{0}, handle.get_stream());
-          std::tie(rx_key_buffer,
-                   std::ignore,
-                   std::ignore,
-                   std::ignore,
-                   std::ignore,
-                   std::ignore,
-                   std::ignore) =
-            shuffle_values(major_comm,
-                           get_dataframe_buffer_begin(key_buffer),
-                           raft::host_span<size_t const>(tx_counts.data(), tx_counts.size()),
-                           alignment,
-                           invalid_key,
-                           handle.get_stream());
-          key_buffer = std::move(rx_key_buffer);
-        }
-        if constexpr (!std::is_same_v<payload_t, void>) {
-          auto rx_payload_buffer =
-            allocate_dataframe_buffer<payload_t>(size_t{0}, handle.get_stream());
-          std::tie(rx_payload_buffer,
-                   std::ignore,
-                   std::ignore,
-                   std::ignore,
-                   std::ignore,
-                   std::ignore,
-                   std::ignore) =
-            shuffle_values(major_comm,
-                           get_dataframe_buffer_begin(payload_buffer),
-                           raft::host_span<size_t const>(tx_counts.data(), tx_counts.size()),
-                           alignment,
-                           std::nullopt,
-                           handle.get_stream());
-          payload_buffer = std::move(rx_payload_buffer);
-        }
-      } else {
-        if constexpr (try_compression) {
-          if (compressed_v_buffer) {
-            auto rx_compressed_v_buffer =
-              allocate_dataframe_buffer<uint32_t>(size_t{0}, handle.get_stream());
-            std::tie(rx_compressed_v_buffer, std::ignore) =
-              shuffle_values(major_comm,
-                             get_dataframe_buffer_begin(*compressed_v_buffer),
-                             raft::host_span<size_t const>(tx_counts.data(), tx_counts.size()),
-                             handle.get_stream());
-            compressed_v_buffer = std::move(rx_compressed_v_buffer);
-          } else {
-            auto rx_key_buffer = allocate_dataframe_buffer<key_t>(size_t{0}, handle.get_stream());
-            std::tie(rx_key_buffer, std::ignore) =
-              shuffle_values(major_comm,
-                             get_dataframe_buffer_begin(key_buffer),
-                             raft::host_span<size_t const>(tx_counts.data(), tx_counts.size()),
-                             handle.get_stream());
-            key_buffer = std::move(rx_key_buffer);
-          }
-        } else {
-          auto rx_key_buffer = allocate_dataframe_buffer<key_t>(size_t{0}, handle.get_stream());
-          std::tie(rx_key_buffer, std::ignore) =
-            shuffle_values(major_comm,
-                           get_dataframe_buffer_begin(key_buffer),
-                           raft::host_span<size_t const>(tx_counts.data(), tx_counts.size()),
-                           handle.get_stream());
-          key_buffer = std::move(rx_key_buffer);
-        }
-
-        if constexpr (!std::is_same_v<payload_t, void>) {
-          auto rx_payload_buffer =
-            allocate_dataframe_buffer<payload_t>(size_t{0}, handle.get_stream());
-          std::tie(rx_payload_buffer, std::ignore) =
-            shuffle_values(major_comm,
-                           get_dataframe_buffer_begin(payload_buffer),
-                           raft::host_span<size_t const>(tx_counts.data(), tx_counts.size()),
-                           handle.get_stream());
-          payload_buffer = std::move(rx_payload_buffer);
-        }
-      }
-
-      if constexpr (std::is_integral_v<key_t>) {
-        vertex_range = std::make_tuple(graph_view.local_vertex_partition_range_first(),
-                                       graph_view.local_vertex_partition_range_last());
-      }
-      if constexpr (try_compression) {
-        if (compressed_v_buffer) {
-          std::tie(key_buffer, payload_buffer) =
-            detail::sort_and_reduce_buffer_elements<uint32_t, key_t, payload_t, ReduceOp>(
-              handle,
-              std::move(*compressed_v_buffer),
-              std::move(payload_buffer),
-              reduce_op,
-              vertex_range,
-              invalid_key ? std::make_optional(std::get<1>(*invalid_key)) : std::nullopt);
-        } else {
-          std::tie(key_buffer, payload_buffer) =
-            detail::sort_and_reduce_buffer_elements<key_t, key_t, payload_t, ReduceOp>(
-              handle,
-              std::move(key_buffer),
-              std::move(payload_buffer),
-              reduce_op,
-              vertex_range,
-              invalid_key ? std::make_optional(std::get<0>(*invalid_key)) : std::nullopt);
-        }
-      } else {
-        std::tie(key_buffer, payload_buffer) =
-          detail::sort_and_reduce_buffer_elements<key_t, key_t, payload_t, ReduceOp>(
-            handle,
-            std::move(key_buffer),
-            std::move(payload_buffer),
-            reduce_op,
-            vertex_range,
-            invalid_key);
-      }
-    }
-  }
-
-  if constexpr (!std::is_same_v<payload_t, void>) {
-    return std::make_tuple(std::move(key_buffer), std::move(payload_buffer));
-  } else {
-    return std::move(key_buffer);
-  }
-}
-
-}  // namespace detail
-
-template <typename GraphViewType, typename KeyBucketType>
-size_t compute_num_out_nbrs_from_frontier(raft::handle_t const& handle,
-                                          GraphViewType const& graph_view,
-                                          KeyBucketType const& frontier)
-{
-  static_assert(!GraphViewType::is_storage_transposed,
-                "GraphViewType should support the push model.");
-
-  using vertex_t = typename GraphViewType::vertex_type;
-  using edge_t   = typename GraphViewType::edge_type;
-  using key_t    = typename KeyBucketType::key_type;
-
-  size_t ret{0};
-
-  auto local_frontier_vertex_first =
-    thrust_tuple_get_or_identity<decltype(frontier.begin()), 0>(frontier.begin());
-
-  std::vector<size_t> local_frontier_sizes{};
-  if constexpr (GraphViewType::is_multi_gpu) {
-    auto& minor_comm     = handle.get_subcomm(cugraph::partition_manager::minor_comm_name());
-    local_frontier_sizes = host_scalar_allgather(minor_comm, frontier.size(), handle.get_stream());
-  } else {
-    local_frontier_sizes = std::vector<size_t>{static_cast<size_t>(frontier.size())};
-  }
-
-  auto edge_mask_view = graph_view.edge_mask_view();
-
-  for (size_t i = 0; i < graph_view.number_of_local_edge_partitions(); ++i) {
-    auto edge_partition =
-      edge_partition_device_view_t<vertex_t, edge_t, GraphViewType::is_multi_gpu>(
-        graph_view.local_edge_partition_view(i));
-    auto edge_partition_e_mask =
-      edge_mask_view
-        ? cuda::std::make_optional<
-            detail::edge_partition_edge_property_device_view_t<edge_t, uint32_t const*, bool>>(
-            *edge_mask_view, i)
-        : cuda::std::nullopt;
-
-    if constexpr (GraphViewType::is_multi_gpu) {
-      auto& minor_comm = handle.get_subcomm(cugraph::partition_manager::minor_comm_name());
-      auto const minor_comm_rank = minor_comm.get_rank();
-
-      rmm::device_uvector<vertex_t> edge_partition_frontier_vertices(local_frontier_sizes[i],
-                                                                     handle.get_stream());
-      device_bcast(minor_comm,
-                   local_frontier_vertex_first,
-                   edge_partition_frontier_vertices.data(),
-                   local_frontier_sizes[i],
-                   static_cast<int>(i),
-                   handle.get_stream());
-
-      if (edge_partition_e_mask) {
-        ret +=
-          edge_partition.compute_number_of_edges_with_mask((*edge_partition_e_mask).value_first(),
-                                                           edge_partition_frontier_vertices.begin(),
-                                                           edge_partition_frontier_vertices.end(),
-                                                           handle.get_stream());
-      } else {
-        ret += edge_partition.compute_number_of_edges(edge_partition_frontier_vertices.begin(),
-                                                      edge_partition_frontier_vertices.end(),
-                                                      handle.get_stream());
-      }
-    } else {
-      assert(i == 0);
-      if (edge_partition_e_mask) {
-        ret += edge_partition.compute_number_of_edges_with_mask(
-          (*edge_partition_e_mask).value_first(),
-          local_frontier_vertex_first,
-          local_frontier_vertex_first + frontier.size(),
-          handle.get_stream());
-      } else {
-        ret += edge_partition.compute_number_of_edges(local_frontier_vertex_first,
-                                                      local_frontier_vertex_first + frontier.size(),
-                                                      handle.get_stream());
-      }
-    }
-  }
-
-  return ret;
-}
-
-=======
->>>>>>> 81d426ca
 /**
  * @brief Iterate over outgoing edges from the current vertex frontier and reduce all edge functor
  * outputs by (tagged-)destination ID.
