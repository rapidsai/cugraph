/*
 * Copyright (c) 2020-2023, NVIDIA CORPORATION.
 *
 * Licensed under the Apache License, Version 2.0 (the "License");
 * you may not use this file except in compliance with the License.
 * You may obtain a copy of the License at
 *
 *     http://www.apache.org/licenses/LICENSE-2.0
 *
 * Unless required by applicable law or agreed to in writing, software
 * distributed under the License is distributed on an "AS IS" BASIS,
 * WITHOUT WARRANTIES OR CONDITIONS OF ANY KIND, either express or implied.
 * See the License for the specific language governing permissions and
 * limitations under the License.
 */
#pragma once

#include <detail/graph_partition_utils.cuh>
#include <prims/property_op_utils.cuh>

#include <cugraph/edge_partition_device_view.cuh>
#include <cugraph/edge_partition_endpoint_property_device_view.cuh>
#include <cugraph/edge_src_dst_property.hpp>
#include <cugraph/graph_view.hpp>
#include <cugraph/partition_manager.hpp>
#include <cugraph/utilities/dataframe_buffer.hpp>
#include <cugraph/utilities/error.hpp>
#include <cugraph/utilities/shuffle_comm.cuh>
#include <cugraph/utilities/thrust_tuple_utils.hpp>

#include <raft/core/handle.hpp>

#include <thrust/copy.h>
#include <thrust/count.h>
#include <thrust/iterator/counting_iterator.h>
#include <thrust/optional.h>
#include <thrust/reduce.h>
#include <thrust/sort.h>
#include <thrust/tuple.h>

#include <type_traits>

namespace cugraph {

namespace detail {

// FIXME: block size requires tuning
int32_t constexpr transform_reduce_e_by_src_dst_key_kernel_block_size = 128;

template <bool edge_partition_src_key,
          typename GraphViewType,
          typename EdgePartitionSrcValueInputWrapper,
          typename EdgePartitionDstValueInputWrapper,
          typename EdgePartitionEdgeValueInputWrapper,
          typename EdgePartitionSrcDstKeyInputWrapper,
          typename EdgeOp,
          typename ValueIterator>
__device__ void update_buffer_element(
  edge_partition_device_view_t<typename GraphViewType::vertex_type,
                               typename GraphViewType::edge_type,
                               GraphViewType::is_multi_gpu>& edge_partition,
  typename GraphViewType::vertex_type major,
  typename GraphViewType::vertex_type minor,
  typename GraphViewType::edge_type edge_offset,
  EdgePartitionSrcValueInputWrapper edge_partition_src_value_input,
  EdgePartitionDstValueInputWrapper edge_partition_dst_value_input,
  EdgePartitionEdgeValueInputWrapper edge_partition_e_value_input,
  EdgePartitionSrcDstKeyInputWrapper edge_partition_src_dst_key_input,
  EdgeOp e_op,
  typename GraphViewType::vertex_type* key,
  ValueIterator value)
{
  using vertex_t = typename GraphViewType::vertex_type;

  auto major_offset = edge_partition.major_offset_from_major_nocheck(major);
  auto minor_offset = edge_partition.minor_offset_from_minor_nocheck(minor);
  auto src          = GraphViewType::is_storage_transposed ? minor : major;
  auto dst          = GraphViewType::is_storage_transposed ? major : minor;
  auto src_offset   = GraphViewType::is_storage_transposed ? minor_offset : major_offset;
  auto dst_offset   = GraphViewType::is_storage_transposed ? major_offset : minor_offset;

  *key = edge_partition_src_dst_key_input.get(
    ((GraphViewType::is_storage_transposed != edge_partition_src_key) ? major_offset
                                                                      : minor_offset));
  *value = e_op(src,
                dst,
                edge_partition_src_value_input.get(src_offset),
                edge_partition_dst_value_input.get(dst_offset),
                edge_partition_e_value_input.get(edge_offset));
}

template <bool edge_partition_src_key,
          typename GraphViewType,
          typename EdgePartitionSrcValueInputWrapper,
          typename EdgePartitionDstValueInputWrapper,
          typename EdgePartitionEdgeValueInputWrapper,
          typename EdgePartitionSrcDstKeyInputWrapper,
          typename EdgeOp,
          typename ValueIterator>
__global__ void transform_reduce_by_src_dst_key_hypersparse(
  edge_partition_device_view_t<typename GraphViewType::vertex_type,
                               typename GraphViewType::edge_type,
                               GraphViewType::is_multi_gpu> edge_partition,
  EdgePartitionSrcValueInputWrapper edge_partition_src_value_input,
  EdgePartitionDstValueInputWrapper edge_partition_dst_value_input,
  EdgePartitionEdgeValueInputWrapper edge_partition_e_value_input,
  EdgePartitionSrcDstKeyInputWrapper edge_partition_src_dst_key_input,
  EdgeOp e_op,
  typename GraphViewType::vertex_type* keys,
  ValueIterator value_iter)
{
  using vertex_t = typename GraphViewType::vertex_type;
  using edge_t   = typename GraphViewType::edge_type;

  auto const tid          = threadIdx.x + blockIdx.x * blockDim.x;
  auto major_start_offset = static_cast<size_t>(*(edge_partition.major_hypersparse_first()) -
                                                edge_partition.major_range_first());
  auto idx                = static_cast<size_t>(tid);

  auto dcs_nzd_vertex_count = *(edge_partition.dcs_nzd_vertex_count());

  while (idx < static_cast<size_t>(dcs_nzd_vertex_count)) {
    auto major =
      *(edge_partition.major_from_major_hypersparse_idx_nocheck(static_cast<vertex_t>(idx)));
    auto major_idx =
      major_start_offset + idx;  // major_offset != major_idx in the hypersparse region
    vertex_t const* indices{nullptr};
    edge_t edge_offset{};
    edge_t local_degree{};
    thrust::tie(indices, edge_offset, local_degree) =
      edge_partition.local_edges(static_cast<vertex_t>(major_idx));
    auto local_offset = edge_partition.local_offset(major_idx);
    for (edge_t i = 0; i < local_degree; ++i) {
      update_buffer_element<edge_partition_src_key, GraphViewType>(edge_partition,
                                                                   major,
                                                                   indices[i],
                                                                   edge_offset + i,
                                                                   edge_partition_src_value_input,
                                                                   edge_partition_dst_value_input,
                                                                   edge_partition_e_value_input,
                                                                   edge_partition_src_dst_key_input,
                                                                   e_op,
                                                                   keys + local_offset + i,
                                                                   value_iter + local_offset + i);
    }

    idx += gridDim.x * blockDim.x;
  }
}

template <bool edge_partition_src_key,
          typename GraphViewType,
          typename EdgePartitionSrcValueInputWrapper,
          typename EdgePartitionDstValueInputWrapper,
          typename EdgePartitionEdgeValueInputWrapper,
          typename EdgePartitionSrcDstKeyInputWrapper,
          typename EdgeOp,
          typename ValueIterator>
__global__ void transform_reduce_by_src_dst_key_low_degree(
  edge_partition_device_view_t<typename GraphViewType::vertex_type,
                               typename GraphViewType::edge_type,
                               GraphViewType::is_multi_gpu> edge_partition,
  typename GraphViewType::vertex_type major_range_first,
  typename GraphViewType::vertex_type major_range_last,
  EdgePartitionSrcValueInputWrapper edge_partition_src_value_input,
  EdgePartitionDstValueInputWrapper edge_partition_dst_value_input,
  EdgePartitionEdgeValueInputWrapper edge_partition_e_value_input,
  EdgePartitionSrcDstKeyInputWrapper edge_partition_src_dst_key_input,
  EdgeOp e_op,
  typename GraphViewType::vertex_type* keys,
  ValueIterator value_iter)
{
  using vertex_t = typename GraphViewType::vertex_type;
  using edge_t   = typename GraphViewType::edge_type;

  auto const tid = threadIdx.x + blockIdx.x * blockDim.x;
  auto major_start_offset =
    static_cast<size_t>(major_range_first - edge_partition.major_range_first());
  auto idx = static_cast<size_t>(tid);

  while (idx < static_cast<size_t>(major_range_last - major_range_first)) {
    auto major_offset = major_start_offset + idx;
    auto major =
      edge_partition.major_from_major_offset_nocheck(static_cast<vertex_t>(major_offset));
    vertex_t const* indices{nullptr};
    edge_t edge_offset{};
    edge_t local_degree{};
    thrust::tie(indices, edge_offset, local_degree) =
      edge_partition.local_edges(static_cast<vertex_t>(major_offset));
    auto local_offset = edge_partition.local_offset(major_offset);
    for (edge_t i = 0; i < local_degree; ++i) {
      update_buffer_element<edge_partition_src_key, GraphViewType>(edge_partition,
                                                                   major,
                                                                   indices[i],
                                                                   edge_offset + i,
                                                                   edge_partition_src_value_input,
                                                                   edge_partition_dst_value_input,
                                                                   edge_partition_e_value_input,
                                                                   edge_partition_src_dst_key_input,
                                                                   e_op,
                                                                   keys + local_offset + i,
                                                                   value_iter + local_offset + i);
    }

    idx += gridDim.x * blockDim.x;
  }
}

template <bool edge_partition_src_key,
          typename GraphViewType,
          typename EdgePartitionSrcValueInputWrapper,
          typename EdgePartitionDstValueInputWrapper,
          typename EdgePartitionEdgeValueInputWrapper,
          typename EdgePartitionSrcDstKeyInputWrapper,
          typename EdgeOp,
          typename ValueIterator>
__global__ void transform_reduce_by_src_dst_key_mid_degree(
  edge_partition_device_view_t<typename GraphViewType::vertex_type,
                               typename GraphViewType::edge_type,
                               GraphViewType::is_multi_gpu> edge_partition,
  typename GraphViewType::vertex_type major_range_first,
  typename GraphViewType::vertex_type major_range_last,
  EdgePartitionSrcValueInputWrapper edge_partition_src_value_input,
  EdgePartitionDstValueInputWrapper edge_partition_dst_value_input,
  EdgePartitionEdgeValueInputWrapper edge_partition_e_value_input,
  EdgePartitionSrcDstKeyInputWrapper edge_partition_src_dst_key_input,
  EdgeOp e_op,
  typename GraphViewType::vertex_type* keys,
  ValueIterator value_iter)
{
  using vertex_t = typename GraphViewType::vertex_type;
  using edge_t   = typename GraphViewType::edge_type;

  auto const tid = threadIdx.x + blockIdx.x * blockDim.x;
  static_assert(transform_reduce_e_by_src_dst_key_kernel_block_size % raft::warp_size() == 0);
  auto const lane_id = tid % raft::warp_size();
  auto major_start_offset =
    static_cast<size_t>(major_range_first - edge_partition.major_range_first());
  size_t idx = static_cast<size_t>(tid / raft::warp_size());

  while (idx < static_cast<size_t>(major_range_last - major_range_first)) {
    auto major_offset = major_start_offset + idx;
    auto major =
      edge_partition.major_from_major_offset_nocheck(static_cast<vertex_t>(major_offset));
    vertex_t const* indices{nullptr};
    edge_t edge_offset{};
    edge_t local_degree{};
    thrust::tie(indices, edge_offset, local_degree) =
      edge_partition.local_edges(static_cast<vertex_t>(major_offset));
    auto local_offset = edge_partition.local_offset(major_offset);
    for (edge_t i = lane_id; i < local_degree; i += raft::warp_size()) {
      update_buffer_element<edge_partition_src_key, GraphViewType>(edge_partition,
                                                                   major,
                                                                   indices[i],
                                                                   edge_offset + i,
                                                                   edge_partition_src_value_input,
                                                                   edge_partition_dst_value_input,
                                                                   edge_partition_e_value_input,
                                                                   edge_partition_src_dst_key_input,
                                                                   e_op,
                                                                   keys + local_offset + i,
                                                                   value_iter + local_offset + i);
    }

    idx += gridDim.x * (blockDim.x / raft::warp_size());
  }
}

template <bool edge_partition_src_key,
          typename GraphViewType,
          typename EdgePartitionSrcValueInputWrapper,
          typename EdgePartitionDstValueInputWrapper,
          typename EdgePartitionEdgeValueInputWrapper,
          typename EdgePartitionSrcDstKeyInputWrapper,
          typename EdgeOp,
          typename ValueIterator>
__global__ void transform_reduce_by_src_dst_key_high_degree(
  edge_partition_device_view_t<typename GraphViewType::vertex_type,
                               typename GraphViewType::edge_type,
                               GraphViewType::is_multi_gpu> edge_partition,
  typename GraphViewType::vertex_type major_range_first,
  typename GraphViewType::vertex_type major_range_last,
  EdgePartitionSrcValueInputWrapper edge_partition_src_value_input,
  EdgePartitionDstValueInputWrapper edge_partition_dst_value_input,
  EdgePartitionEdgeValueInputWrapper edge_partition_e_value_input,
  EdgePartitionSrcDstKeyInputWrapper edge_partition_src_dst_key_input,
  EdgeOp e_op,
  typename GraphViewType::vertex_type* keys,
  ValueIterator value_iter)
{
  using vertex_t = typename GraphViewType::vertex_type;
  using edge_t   = typename GraphViewType::edge_type;

  auto major_start_offset =
    static_cast<size_t>(major_range_first - edge_partition.major_range_first());
  auto idx = static_cast<size_t>(blockIdx.x);

  while (idx < static_cast<size_t>(major_range_last - major_range_first)) {
    auto major_offset = major_start_offset + idx;
    auto major =
      edge_partition.major_from_major_offset_nocheck(static_cast<vertex_t>(major_offset));
    vertex_t const* indices{nullptr};
    edge_t edge_offset{};
    edge_t local_degree{};
    thrust::tie(indices, edge_offset, local_degree) =
      edge_partition.local_edges(static_cast<vertex_t>(major_offset));
    auto local_offset = edge_partition.local_offset(major_offset);
    for (edge_t i = threadIdx.x; i < local_degree; i += blockDim.x) {
      update_buffer_element<edge_partition_src_key, GraphViewType>(edge_partition,
                                                                   major,
                                                                   indices[i],
                                                                   edge_offset + i,
                                                                   edge_partition_src_value_input,
                                                                   edge_partition_dst_value_input,
                                                                   edge_partition_e_value_input,
                                                                   edge_partition_src_dst_key_input,
                                                                   e_op,
                                                                   keys + local_offset + i,
                                                                   value_iter + local_offset + i);
    }

    idx += gridDim.x;
  }
}

// FIXME: better derive value_t from BufferType
template <typename vertex_t, typename value_t, typename BufferType, typename ReduceOp>
std::tuple<rmm::device_uvector<vertex_t>, BufferType> reduce_to_unique_kv_pairs(
  rmm::device_uvector<vertex_t>&& keys,
  BufferType&& value_buffer,
  ReduceOp reduce_op,
  cudaStream_t stream)
{
  thrust::sort_by_key(
    rmm::exec_policy(stream), keys.begin(), keys.end(), get_dataframe_buffer_begin(value_buffer));
  auto num_uniques =
    thrust::count_if(rmm::exec_policy(stream),
                     thrust::make_counting_iterator(size_t{0}),
                     thrust::make_counting_iterator(keys.size()),
                     [keys = keys.data()] __device__(auto i) {
                       return ((i == 0) || (keys[i] != keys[i - 1])) ? true : false;
                     });

  rmm::device_uvector<vertex_t> unique_keys(num_uniques, stream);
  auto value_for_unique_key_buffer = allocate_dataframe_buffer<value_t>(unique_keys.size(), stream);
  thrust::reduce_by_key(rmm::exec_policy(stream),
                        keys.begin(),
                        keys.end(),
                        get_dataframe_buffer_begin(value_buffer),
                        unique_keys.begin(),
                        get_dataframe_buffer_begin(value_for_unique_key_buffer),
                        thrust::equal_to<vertex_t>{},
                        reduce_op);

  return std::make_tuple(std::move(unique_keys), std::move(value_for_unique_key_buffer));
}

template <bool edge_src_key,
          typename GraphViewType,
          typename EdgeSrcValueInputWrapper,
          typename EdgeDstValueInputWrapper,
          typename EdgeValueInputWrapper,
          typename EdgeSrcDstKeyInputWrapper,
          typename EdgeOp,
          typename ReduceOp,
          typename T>
std::tuple<rmm::device_uvector<typename GraphViewType::vertex_type>,
           decltype(allocate_dataframe_buffer<T>(0, cudaStream_t{nullptr}))>
transform_reduce_e_by_src_dst_key(raft::handle_t const& handle,
                                  GraphViewType const& graph_view,
                                  EdgeSrcValueInputWrapper edge_src_value_input,
                                  EdgeDstValueInputWrapper edge_dst_value_input,
                                  EdgeValueInputWrapper edge_value_input,
                                  EdgeSrcDstKeyInputWrapper edge_src_dst_key_input,
                                  EdgeOp e_op,
                                  T init,
                                  ReduceOp reduce_op)
{
  static_assert(is_arithmetic_or_thrust_tuple_of_arithmetic<T>::value);
  static_assert(std::is_same<typename EdgeSrcDstKeyInputWrapper::value_type,
                             typename GraphViewType::vertex_type>::value);

  using vertex_t = typename GraphViewType::vertex_type;
  using edge_t   = typename GraphViewType::edge_type;

  using edge_partition_src_input_device_view_t = std::conditional_t<
    std::is_same_v<typename EdgeSrcValueInputWrapper::value_type, thrust::nullopt_t>,
    detail::edge_partition_endpoint_dummy_property_device_view_t<vertex_t>,
<<<<<<< HEAD
    std::conditional_t<GraphViewType::is_storage_transposed,
                       detail::edge_partition_endpoint_property_device_view_t<
                         vertex_t,
                         typename EdgeSrcValueInputWrapper::value_type const>,
                       detail::edge_partition_endpoint_property_device_view_t<
                         vertex_t,
                         typename EdgeSrcValueInputWrapper::value_type const>>>;
  using edge_partition_dst_input_device_view_t = std::conditional_t<
    std::is_same_v<typename EdgeDstValueInputWrapper::value_type, thrust::nullopt_t>,
    detail::edge_partition_endpoint_dummy_property_device_view_t<vertex_t>,
    std::conditional_t<GraphViewType::is_storage_transposed,
                       detail::edge_partition_endpoint_property_device_view_t<
                         vertex_t,
                         typename EdgeDstValueInputWrapper::value_type const>,
                       detail::edge_partition_endpoint_property_device_view_t<
                         vertex_t,
                         typename EdgeDstValueInputWrapper::value_type const>>>;
  using edge_partition_src_dst_key_device_view_t =
    std::conditional_t<edge_src_key != GraphViewType::is_storage_transposed,
                       detail::edge_partition_endpoint_property_device_view_t<
                         vertex_t,
                         typename EdgeSrcDstKeyInputWrapper::value_type const>,
                       detail::edge_partition_endpoint_property_device_view_t<
                         vertex_t,
                         typename EdgeSrcDstKeyInputWrapper::value_type const>>;
=======
    detail::edge_partition_endpoint_property_device_view_t<
      vertex_t,
      typename EdgeSrcValueInputWrapper::value_iterator>>;
  using edge_partition_dst_input_device_view_t = std::conditional_t<
    std::is_same_v<typename EdgeDstValueInputWrapper::value_type, thrust::nullopt_t>,
    detail::edge_partition_endpoint_dummy_property_device_view_t<vertex_t>,
    detail::edge_partition_endpoint_property_device_view_t<
      vertex_t,
      typename EdgeDstValueInputWrapper::value_iterator>>;
  using edge_partition_e_input_device_view_t = std::conditional_t<
    std::is_same_v<typename EdgeValueInputWrapper::value_type, thrust::nullopt_t>,
    detail::edge_partition_edge_dummy_property_device_view_t<vertex_t>,
    detail::edge_partition_edge_property_device_view_t<
      edge_t,
      typename EdgeValueInputWrapper::value_iterator>>;
  using edge_partition_src_dst_key_device_view_t =
    detail::edge_partition_endpoint_property_device_view_t<
      vertex_t,
      typename EdgeSrcDstKeyInputWrapper::value_iterator>;
>>>>>>> be94c329

  rmm::device_uvector<vertex_t> keys(0, handle.get_stream());
  auto value_buffer = allocate_dataframe_buffer<T>(0, handle.get_stream());
  for (size_t i = 0; i < graph_view.number_of_local_edge_partitions(); ++i) {
    auto edge_partition =
      edge_partition_device_view_t<vertex_t, edge_t, GraphViewType::is_multi_gpu>(
        graph_view.local_edge_partition_view(i));

    auto num_edges = edge_partition.number_of_edges();

    rmm::device_uvector<vertex_t> tmp_keys(num_edges, handle.get_stream());
    auto tmp_value_buffer = allocate_dataframe_buffer<T>(tmp_keys.size(), handle.get_stream());

    if (num_edges > 0) {
      edge_partition_src_input_device_view_t edge_partition_src_value_input{};
      edge_partition_dst_input_device_view_t edge_partition_dst_value_input{};
      if constexpr (GraphViewType::is_storage_transposed) {
        edge_partition_src_value_input =
          edge_partition_src_input_device_view_t(edge_src_value_input);
        edge_partition_dst_value_input =
          edge_partition_dst_input_device_view_t(edge_dst_value_input, i);
      } else {
        edge_partition_src_value_input =
          edge_partition_src_input_device_view_t(edge_src_value_input, i);
        edge_partition_dst_value_input =
          edge_partition_dst_input_device_view_t(edge_dst_value_input);
      }
      auto edge_partition_e_value_input = edge_partition_e_input_device_view_t(edge_value_input, i);

      edge_partition_src_dst_key_device_view_t edge_partition_src_dst_key_input{};
      if constexpr (edge_src_key != GraphViewType::is_storage_transposed) {
        edge_partition_src_dst_key_input =
          edge_partition_src_dst_key_device_view_t(edge_src_dst_key_input, i);
      } else {
        edge_partition_src_dst_key_input =
          edge_partition_src_dst_key_device_view_t(edge_src_dst_key_input);
      }

      auto segment_offsets = graph_view.local_edge_partition_segment_offsets(i);
      if (segment_offsets) {
        // FIXME: we may further improve performance by 1) concurrently running kernels on different
        // segments; 2) individually tuning block sizes for different segments; and 3) adding one
        // more segment for very high degree vertices and running segmented reduction
        static_assert(detail::num_sparse_segments_per_vertex_partition == 3);
        if ((*segment_offsets)[1] > 0) {
          raft::grid_1d_block_t update_grid(
            (*segment_offsets)[1],
            detail::transform_reduce_e_by_src_dst_key_kernel_block_size,
            handle.get_device_properties().maxGridSize[0]);
          detail::transform_reduce_by_src_dst_key_high_degree<edge_src_key, GraphViewType>
            <<<update_grid.num_blocks, update_grid.block_size, 0, handle.get_stream()>>>(
              edge_partition,
              edge_partition.major_range_first(),
              edge_partition.major_range_first() + (*segment_offsets)[1],
              edge_partition_src_value_input,
              edge_partition_dst_value_input,
              edge_partition_e_value_input,
              edge_partition_src_dst_key_input,
              e_op,
              tmp_keys.data(),
              get_dataframe_buffer_begin(tmp_value_buffer));
        }
        if ((*segment_offsets)[2] - (*segment_offsets)[1] > 0) {
          raft::grid_1d_warp_t update_grid(
            (*segment_offsets)[2] - (*segment_offsets)[1],
            detail::transform_reduce_e_by_src_dst_key_kernel_block_size,
            handle.get_device_properties().maxGridSize[0]);
          detail::transform_reduce_by_src_dst_key_mid_degree<edge_src_key, GraphViewType>
            <<<update_grid.num_blocks, update_grid.block_size, 0, handle.get_stream()>>>(
              edge_partition,
              edge_partition.major_range_first() + (*segment_offsets)[1],
              edge_partition.major_range_first() + (*segment_offsets)[2],
              edge_partition_src_value_input,
              edge_partition_dst_value_input,
              edge_partition_e_value_input,
              edge_partition_src_dst_key_input,
              e_op,
              tmp_keys.data(),
              get_dataframe_buffer_begin(tmp_value_buffer));
        }
        if ((*segment_offsets)[3] - (*segment_offsets)[2] > 0) {
          raft::grid_1d_thread_t update_grid(
            (*segment_offsets)[3] - (*segment_offsets)[2],
            detail::transform_reduce_e_by_src_dst_key_kernel_block_size,
            handle.get_device_properties().maxGridSize[0]);
          detail::transform_reduce_by_src_dst_key_low_degree<edge_src_key, GraphViewType>
            <<<update_grid.num_blocks, update_grid.block_size, 0, handle.get_stream()>>>(
              edge_partition,
              edge_partition.major_range_first() + (*segment_offsets)[2],
              edge_partition.major_range_first() + (*segment_offsets)[3],
              edge_partition_src_value_input,
              edge_partition_dst_value_input,
              edge_partition_e_value_input,
              edge_partition_src_dst_key_input,
              e_op,
              tmp_keys.data(),
              get_dataframe_buffer_begin(tmp_value_buffer));
        }
        if (edge_partition.dcs_nzd_vertex_count() &&
            (*(edge_partition.dcs_nzd_vertex_count()) > 0)) {
          raft::grid_1d_thread_t update_grid(
            *(edge_partition.dcs_nzd_vertex_count()),
            detail::transform_reduce_e_by_src_dst_key_kernel_block_size,
            handle.get_device_properties().maxGridSize[0]);
          detail::transform_reduce_by_src_dst_key_hypersparse<edge_src_key, GraphViewType>
            <<<update_grid.num_blocks, update_grid.block_size, 0, handle.get_stream()>>>(
              edge_partition,
              edge_partition_src_value_input,
              edge_partition_dst_value_input,
              edge_partition_e_value_input,
              edge_partition_src_dst_key_input,
              e_op,
              tmp_keys.data(),
              get_dataframe_buffer_begin(tmp_value_buffer));
        }
      } else {
        raft::grid_1d_thread_t update_grid(
          edge_partition.major_range_size(),
          detail::transform_reduce_e_by_src_dst_key_kernel_block_size,
          handle.get_device_properties().maxGridSize[0]);

        detail::transform_reduce_by_src_dst_key_low_degree<edge_src_key, GraphViewType>
          <<<update_grid.num_blocks, update_grid.block_size, 0, handle.get_stream()>>>(
            edge_partition,
            edge_partition.major_range_first(),
            edge_partition.major_range_last(),
            edge_partition_src_value_input,
            edge_partition_dst_value_input,
            edge_partition_e_value_input,
            edge_partition_src_dst_key_input,
            e_op,
            tmp_keys.data(),
            get_dataframe_buffer_begin(tmp_value_buffer));
      }
    }
    std::tie(tmp_keys, tmp_value_buffer) = reduce_to_unique_kv_pairs<vertex_t, T>(
      std::move(tmp_keys), std::move(tmp_value_buffer), reduce_op, handle.get_stream());

    if (GraphViewType::is_multi_gpu) {
      auto& comm           = handle.get_comms();
      auto const comm_size = comm.get_size();
      auto& major_comm     = handle.get_subcomm(cugraph::partition_manager::major_comm_name());
      auto const major_comm_size = major_comm.get_size();
      auto& minor_comm = handle.get_subcomm(cugraph::partition_manager::minor_comm_name());
      auto const minor_comm_size = minor_comm.get_size();

      rmm::device_uvector<vertex_t> rx_unique_keys(0, handle.get_stream());
      auto rx_value_for_unique_key_buffer = allocate_dataframe_buffer<T>(0, handle.get_stream());
      std::tie(rx_unique_keys, rx_value_for_unique_key_buffer, std::ignore) =
        groupby_gpu_id_and_shuffle_kv_pairs(
          comm,
          tmp_keys.begin(),
          tmp_keys.end(),
          get_dataframe_buffer_begin(tmp_value_buffer),
          [key_func =
             detail::compute_gpu_id_from_ext_vertex_t<vertex_t>{
               comm_size, major_comm_size, minor_comm_size}] __device__(auto val) {
            return key_func(val);
          },
          handle.get_stream());

      std::tie(tmp_keys, tmp_value_buffer) =
        reduce_to_unique_kv_pairs<vertex_t, T>(std::move(rx_unique_keys),
                                               std::move(rx_value_for_unique_key_buffer),
                                               reduce_op,
                                               handle.get_stream());
    }

    auto cur_size = keys.size();
    if (cur_size == 0) {
      keys         = std::move(tmp_keys);
      value_buffer = std::move(tmp_value_buffer);
    } else {
      // FIXME: this can lead to frequent costly reallocation; we may be able to avoid this if we
      // can reserve address space to avoid expensive reallocation.
      // https://devblogs.nvidia.com/introducing-low-level-gpu-virtual-memory-management
      keys.resize(cur_size + tmp_keys.size(), handle.get_stream());
      resize_dataframe_buffer(value_buffer, keys.size(), handle.get_stream());

      auto execution_policy = handle.get_thrust_policy();
      thrust::copy(execution_policy, tmp_keys.begin(), tmp_keys.end(), keys.begin() + cur_size);
      thrust::copy(execution_policy,
                   get_dataframe_buffer_begin(tmp_value_buffer),
                   get_dataframe_buffer_begin(tmp_value_buffer) + tmp_keys.size(),
                   get_dataframe_buffer_begin(value_buffer) + cur_size);
    }
  }

  if (GraphViewType::is_multi_gpu) {
    std::tie(keys, value_buffer) = reduce_to_unique_kv_pairs<vertex_t, T>(
      std::move(keys), std::move(value_buffer), reduce_op, handle.get_stream());
  }

  // FIXME: add init

  return std::make_tuple(std::move(keys), std::move(value_buffer));
}

}  // namespace detail

/**
 * @brief Iterate over the entire set of edges and reduce @p edge_op outputs to (key, value) pairs.
 *
 * This function is inspired by thrust::transform_reduce() and thrust::reduce_by_key(). Keys for
 * edges are determined by the edge sources.
 *
 * @tparam GraphViewType Type of the passed non-owning graph object.
 * @tparam EdgeSrcValueInputWrapper Type of the wrapper for edge source property values.
 * @tparam EdgeDstValueInputWrapper Type of the wrapper for edge destination property values.
 * @tparam EdgeSrcKeyInputWrapper Type of the wrapper for edge source key values.
 * @tparam EdgeValueInputWrapper Type of the wrapper for edge property values.
 * @tparam EdgeOp Type of the quaternary (or quinary) edge operator.
 * @tparam T Type of the values in (key, value) pairs.
 * @param handle RAFT handle object to encapsulate resources (e.g. CUDA stream, communicator, and
 * handles to various CUDA libraries) to run graph algorithms.
 * @param graph_view Non-owning graph object.
 * @param edge_src_value_input Wrapper used to access source input property values (for the edge
 * sources assigned to this process in multi-GPU). Use either cugraph::edge_src_property_t::view()
 * (if @p e_op needs to access source property values) or cugraph::edge_src_dummy_property_t::view()
 * (if @p e_op does not access source property values). Use update_edge_src_property to fill the
 * wrapper.
 * @param edge_dst_value_input Wrapper used to access destination input property values (for the
 * edge destinations assigned to this process in multi-GPU). Use either
 * cugraph::edge_dst_property_t::view() (if @p e_op needs to access destination property values) or
 * cugraph::edge_dst_dummy_property_t::view() (if @p e_op does not access destination property
 * values). Use update_edge_dst_property to fill the wrapper.
 * @param edge_src_key_input Wrapper used to access source input ke values (for the edge sources
 * assigned to this process in multi-GPU). Use  cugraph::edge_src_property_t::view(). Use
 * update_edge_src_property to fill the wrapper.
 * @param edge_value_input Wrapper used to access edge input property values (for the edges assigned
 * to this process in multi-GPU). Use either cugraph::edge_property_t::view() (if @p e_op needs to
 * access edge property values) or cugraph::edge_dummy_property_t::view() (if @p e_op does not
 * access edge property values).
 * @param e_op Quinary operator takes edge source, edge destination, property values for the source,
 * destination, and edge and returns a value to be reduced to (source key, value) pairs.
 * @param init Initial value to be added to the value in each transform-reduced (source key, value)
 * pair.
 * @param reduce_op Binary operator that takes two input arguments and reduce the two values to one.
 * There are pre-defined reduction operators in src/prims/reduce_op.cuh. It is recommended to use
 * the pre-defined reduction operators whenever possible as the current (and future) implementations
 * of graph primitives may check whether @p ReduceOp is a known type (or has known member variables)
 * to take a more optimized code path. See the documentation in the reduce_op.cuh file for
 * instructions on writing custom reduction operators.
 * @param do_expensive_check A flag to run expensive checks for input arguments (if set to `true`).
 * @return std::tuple Tuple of rmm::device_uvector<typename GraphView::vertex_type> and
 * rmm::device_uvector<T> (if T is arithmetic scalar) or a tuple of rmm::device_uvector objects (if
 * T is a thrust::tuple type of arithmetic scalar types, one rmm::device_uvector object per scalar
 * type).
 */
template <typename GraphViewType,
          typename EdgeSrcValueInputWrapper,
          typename EdgeDstValueInputWrapper,
          typename EdgeValueInputWrapper,
          typename EdgeSrcKeyInputWrapper,
          typename EdgeOp,
          typename ReduceOp,
          typename T>
auto transform_reduce_e_by_src_key(raft::handle_t const& handle,
                                   GraphViewType const& graph_view,
                                   EdgeSrcValueInputWrapper edge_src_value_input,
                                   EdgeDstValueInputWrapper edge_dst_value_input,
                                   EdgeValueInputWrapper edge_value_input,
                                   EdgeSrcKeyInputWrapper edge_src_key_input,
                                   EdgeOp e_op,
                                   T init,
                                   ReduceOp reduce_op,
                                   bool do_expensive_check = false)
{
  static_assert(is_arithmetic_or_thrust_tuple_of_arithmetic<T>::value);
  static_assert(std::is_same<typename EdgeSrcKeyInputWrapper::value_type,
                             typename GraphViewType::vertex_type>::value);
  static_assert(ReduceOp::pure_function, "ReduceOp should be a pure function.");

  if (do_expensive_check) {
    // currently, nothing to do
  }

  return detail::transform_reduce_e_by_src_dst_key<true>(handle,
                                                         graph_view,
                                                         edge_src_value_input,
                                                         edge_dst_value_input,
                                                         edge_value_input,
                                                         edge_src_key_input,
                                                         e_op,
                                                         init,
                                                         reduce_op);
}

/**
 * @brief Iterate over the entire set of edges and reduce @p edge_op outputs to (key, value) pairs.
 *
 * This function is inspired by thrust::transform_reduce() and thrust::reduce_by_key(). Keys for
 * edges are determined by the edge destinations.
 *
 * @tparam GraphViewType Type of the passed non-owning graph object.
 * @tparam EdgeSrcValueInputWrapper Type of the wrapper for edge source property values.
 * @tparam EdgeDstValueInputWrapper Type of the wrapper for edge destination property values.
 * @tparam EdgeDstKeyInputWrapper Type of the wrapper for edge destination key values.
 * @tparam EdgeValueInputWrapper Type of the wrapper for edge property values.
 * @tparam EdgeOp Type of the quaternary (or quinary) edge operator.
 * @tparam T Type of the values in (key, value) pairs.
 * @param handle RAFT handle object to encapsulate resources (e.g. CUDA stream, communicator, and
 * handles to various CUDA libraries) to run graph algorithms.
 * @param graph_view Non-owning graph object.
 * @param edge_src_value_input Wrapper used to access source input property values (for the edge
 * sources assigned to this process in multi-GPU). Use either cugraph::edge_src_property_t::view()
 * (if @p e_op needs to access source property values) or cugraph::edge_src_dummy_property_t::view()
 * (if @p e_op does not access source property values). Use update_edge_src_property to fill the
 * wrapper.
 * @param edge_dst_value_input Wrapper used to access destination input property values (for the
 * edge destinations assigned to this process in multi-GPU). Use either
 * cugraph::edge_dst_property_t::view() (if @p e_op needs to access destination property values) or
 * cugraph::edge_dst_dummy_property_t::view() (if @p e_op does not access destination property
 * values). Use update_edge_dst_property to fill the wrapper.
 * @param edge_partition_dst_key_input Wrapper used to access destination input key values (for the
 * edge destinations assigned to this process in multi-GPU). Use
 * cugraph::edge_dst_property_t::view(). Use update_edge_dst_property to fill the wrapper.
 * @param edge_value_input Wrapper used to access edge input property values (for the edges assigned
 * to this process in multi-GPU). Use either cugraph::edge_property_t::view() (if @p e_op needs to
 * access edge property values) or cugraph::edge_dummy_property_t::view() (if @p e_op does not
 * access edge property values).
 * @param e_op Quinary operator takes edge source, edge destination, property values for the source,
 * destination, and edge and returns a value to be reduced to (destination key, value) pairs.
 * @param init Initial value to be added to the value in each transform-reduced (destination key,
 * value) pair.
 * @param reduce_op Binary operator that takes two input arguments and reduce the two values to one.
 * There are pre-defined reduction operators in src/prims/reduce_op.cuh. It is recommended to use
 * the pre-defined reduction operators whenever possible as the current (and future) implementations
 * of graph primitives may check whether @p ReduceOp is a known type (or has known member variables)
 * to take a more optimized code path. See the documentation in the reduce_op.cuh file for
 * instructions on writing custom reduction operators.
 * @param do_expensive_check A flag to run expensive checks for input arguments (if set to `true`).
 * @return std::tuple Tuple of rmm::device_uvector<typename GraphView::vertex_type> and
 * rmm::device_uvector<T> (if T is arithmetic scalar) or a tuple of rmm::device_uvector objects (if
 * T is a thrust::tuple type of arithmetic scalar types, one rmm::device_uvector object per scalar
 * type).
 */
template <typename GraphViewType,
          typename EdgeSrcValueInputWrapper,
          typename EdgeDstValueInputWrapper,
          typename EdgeValueInputWrapper,
          typename EdgeDstKeyInputWrapper,
          typename EdgeOp,
          typename ReduceOp,
          typename T>
auto transform_reduce_e_by_dst_key(raft::handle_t const& handle,
                                   GraphViewType const& graph_view,
                                   EdgeSrcValueInputWrapper edge_src_value_input,
                                   EdgeDstValueInputWrapper edge_dst_value_input,
                                   EdgeValueInputWrapper edge_value_input,
                                   EdgeDstKeyInputWrapper edge_dst_key_input,
                                   EdgeOp e_op,
                                   T init,
                                   ReduceOp reduce_op,
                                   bool do_expensive_check = false)
{
  static_assert(is_arithmetic_or_thrust_tuple_of_arithmetic<T>::value);
  static_assert(std::is_same<typename EdgeDstKeyInputWrapper::value_type,
                             typename GraphViewType::vertex_type>::value);
  static_assert(ReduceOp::pure_function, "ReduceOp should be a pure function.");

  if (do_expensive_check) {
    // currently, nothing to do
  }

  return detail::transform_reduce_e_by_src_dst_key<false>(handle,
                                                          graph_view,
                                                          edge_src_value_input,
                                                          edge_dst_value_input,
                                                          edge_value_input,
                                                          edge_dst_key_input,
                                                          e_op,
                                                          init,
                                                          reduce_op);
}

}  // namespace cugraph<|MERGE_RESOLUTION|>--- conflicted
+++ resolved
@@ -386,53 +386,25 @@
   using edge_partition_src_input_device_view_t = std::conditional_t<
     std::is_same_v<typename EdgeSrcValueInputWrapper::value_type, thrust::nullopt_t>,
     detail::edge_partition_endpoint_dummy_property_device_view_t<vertex_t>,
-<<<<<<< HEAD
-    std::conditional_t<GraphViewType::is_storage_transposed,
-                       detail::edge_partition_endpoint_property_device_view_t<
-                         vertex_t,
-                         typename EdgeSrcValueInputWrapper::value_type const>,
-                       detail::edge_partition_endpoint_property_device_view_t<
-                         vertex_t,
-                         typename EdgeSrcValueInputWrapper::value_type const>>>;
-  using edge_partition_dst_input_device_view_t = std::conditional_t<
-    std::is_same_v<typename EdgeDstValueInputWrapper::value_type, thrust::nullopt_t>,
-    detail::edge_partition_endpoint_dummy_property_device_view_t<vertex_t>,
-    std::conditional_t<GraphViewType::is_storage_transposed,
-                       detail::edge_partition_endpoint_property_device_view_t<
-                         vertex_t,
-                         typename EdgeDstValueInputWrapper::value_type const>,
-                       detail::edge_partition_endpoint_property_device_view_t<
-                         vertex_t,
-                         typename EdgeDstValueInputWrapper::value_type const>>>;
-  using edge_partition_src_dst_key_device_view_t =
-    std::conditional_t<edge_src_key != GraphViewType::is_storage_transposed,
-                       detail::edge_partition_endpoint_property_device_view_t<
-                         vertex_t,
-                         typename EdgeSrcDstKeyInputWrapper::value_type const>,
-                       detail::edge_partition_endpoint_property_device_view_t<
-                         vertex_t,
-                         typename EdgeSrcDstKeyInputWrapper::value_type const>>;
-=======
     detail::edge_partition_endpoint_property_device_view_t<
       vertex_t,
-      typename EdgeSrcValueInputWrapper::value_iterator>>;
+      typename EdgeSrcValueInputWrapper::value_type const>>;
   using edge_partition_dst_input_device_view_t = std::conditional_t<
     std::is_same_v<typename EdgeDstValueInputWrapper::value_type, thrust::nullopt_t>,
     detail::edge_partition_endpoint_dummy_property_device_view_t<vertex_t>,
     detail::edge_partition_endpoint_property_device_view_t<
       vertex_t,
-      typename EdgeDstValueInputWrapper::value_iterator>>;
+      typename EdgeDstValueInputWrapper::value_type const>>;
   using edge_partition_e_input_device_view_t = std::conditional_t<
     std::is_same_v<typename EdgeValueInputWrapper::value_type, thrust::nullopt_t>,
     detail::edge_partition_edge_dummy_property_device_view_t<vertex_t>,
     detail::edge_partition_edge_property_device_view_t<
       edge_t,
-      typename EdgeValueInputWrapper::value_iterator>>;
+      typename EdgeValueInputWrapper::value_type const>>;
   using edge_partition_src_dst_key_device_view_t =
     detail::edge_partition_endpoint_property_device_view_t<
       vertex_t,
-      typename EdgeSrcDstKeyInputWrapper::value_iterator>;
->>>>>>> be94c329
+      typename EdgeSrcDstKeyInputWrapper::value_type const>;
 
   rmm::device_uvector<vertex_t> keys(0, handle.get_stream());
   auto value_buffer = allocate_dataframe_buffer<T>(0, handle.get_stream());
