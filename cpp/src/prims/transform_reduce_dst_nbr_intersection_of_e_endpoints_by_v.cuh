/*
 * Copyright (c) 2022-2023, NVIDIA CORPORATION.
 *
 * Licensed under the Apache License, Version 2.0 (the "License");
 * you may not use this file except in compliance with the License.
 * You may obtain a copy of the License at
 *
 *     http://www.apache.org/licenses/LICENSE-2.0
 *
 * Unless required by applicable law or agreed to in writing, software
 * distributed under the License is distributed on an "AS IS" BASIS,
 * WITHOUT WARRANTIES OR CONDITIONS OF ANY KIND, either express or implied.
 * See the License for the specific language governing permissions and
 * limitations under the License.
 */
#pragma once

#include <detail/graph_partition_utils.cuh>
#include <prims/detail/nbr_intersection.cuh>
#include <prims/property_op_utils.cuh>

#include <cugraph/edge_partition_device_view.cuh>
#include <cugraph/edge_partition_endpoint_property_device_view.cuh>
#include <cugraph/edge_src_dst_property.hpp>
#include <cugraph/graph_view.hpp>
#include <cugraph/utilities/device_functors.cuh>
#include <cugraph/utilities/error.hpp>
#include <cugraph/utilities/mask_utils.cuh>

#include <raft/core/handle.hpp>
#include <rmm/exec_policy.hpp>

#include <thrust/binary_search.h>
#include <thrust/copy.h>
#include <thrust/count.h>
#include <thrust/execution_policy.h>
#include <thrust/fill.h>
#include <thrust/for_each.h>
#include <thrust/functional.h>
#include <thrust/iterator/counting_iterator.h>
#include <thrust/iterator/iterator_traits.h>
#include <thrust/iterator/zip_iterator.h>
#include <thrust/merge.h>
#include <thrust/optional.h>
#include <thrust/reduce.h>
#include <thrust/sort.h>
#include <thrust/tabulate.h>
#include <thrust/tuple.h>

#include <type_traits>

namespace cugraph {

namespace detail {

template <typename vertex_t>
struct compute_chunk_id_t {
  size_t num_chunks{};

  __device__ int operator()(thrust::tuple<vertex_t, vertex_t> tup) const
  {
    return static_cast<int>(thrust::get<1>(tup) % num_chunks);
  }
};

template <typename GraphViewType,
          typename EdgePartitionSrcValueInputWrapper,
          typename EdgePartitionDstValueInputWrapper,
          typename EdgeValueInputIterator,
          typename IntersectionOp,
          typename VertexPairIterator>
struct call_intersection_op_t {
  edge_partition_device_view_t<typename GraphViewType::vertex_type,
                               typename GraphViewType::edge_type,
                               GraphViewType::is_multi_gpu>
    edge_partition{};
  EdgePartitionSrcValueInputWrapper edge_partition_src_value_input{};
  EdgePartitionDstValueInputWrapper edge_partition_dst_value_input{};
  IntersectionOp intersection_op{};
  size_t const* nbr_offsets{nullptr};
  typename GraphViewType::vertex_type const* nbr_indices{nullptr};
  EdgeValueInputIterator nbr_intersection_properties0{nullptr};
  EdgeValueInputIterator nbr_intersection_properties1{nullptr};
  VertexPairIterator major_minor_pair_first{};

  __device__ auto operator()(size_t i) const
  {
    auto pair         = *(major_minor_pair_first + i);
    auto major        = thrust::get<0>(pair);
    auto minor        = thrust::get<1>(pair);
    auto major_offset = edge_partition.major_offset_from_major_nocheck(major);
    auto minor_offset = edge_partition.minor_offset_from_minor_nocheck(minor);
    auto src          = GraphViewType::is_storage_transposed ? minor : major;
    auto dst          = GraphViewType::is_storage_transposed ? major : minor;
    auto src_offset   = GraphViewType::is_storage_transposed ? minor_offset : major_offset;
    auto dst_offset   = GraphViewType::is_storage_transposed ? major_offset : minor_offset;
    auto intersection = raft::device_span<typename GraphViewType::vertex_type const>(
      nbr_indices + nbr_offsets[i], nbr_indices + nbr_offsets[i + 1]);
    return intersection_op(src,
                           dst,
                           edge_partition_src_value_input.get(src_offset),
                           edge_partition_dst_value_input.get(dst_offset),
                           intersection);
  }
};

// FIXME: better move this elsewhere for reuse
template <typename vertex_t, typename ValueBuffer>
std::tuple<rmm::device_uvector<vertex_t>, ValueBuffer> sort_and_reduce_by_vertices(
  raft::handle_t const& handle,
  rmm::device_uvector<vertex_t>&& vertices,
  ValueBuffer&& value_buffer)
{
  using value_t = typename thrust::iterator_traits<decltype(get_dataframe_buffer_begin(
    value_buffer))>::value_type;

  thrust::sort_by_key(handle.get_thrust_policy(),
                      vertices.begin(),
                      vertices.end(),
                      get_dataframe_buffer_begin(value_buffer));
  auto num_uniques = thrust::count_if(handle.get_thrust_policy(),
                                      thrust::make_counting_iterator(size_t{0}),
                                      thrust::make_counting_iterator(vertices.size()),
                                      detail::is_first_in_run_t<vertex_t const*>{vertices.data()});
  rmm::device_uvector<vertex_t> reduced_vertices(num_uniques, handle.get_stream());
  auto reduced_value_buffer = allocate_dataframe_buffer<value_t>(num_uniques, handle.get_stream());
  thrust::reduce_by_key(handle.get_thrust_policy(),
                        vertices.begin(),
                        vertices.end(),
                        get_dataframe_buffer_begin(value_buffer),
                        reduced_vertices.begin(),
                        get_dataframe_buffer_begin(reduced_value_buffer));

  vertices.resize(size_t{0}, handle.get_stream());
  resize_dataframe_buffer(value_buffer, size_t{0}, handle.get_stream());
  vertices.shrink_to_fit(handle.get_stream());
  shrink_to_fit_dataframe_buffer(value_buffer, handle.get_stream());

  return std::make_tuple(std::move(reduced_vertices), std::move(reduced_value_buffer));
}

template <typename vertex_t, typename ValueIterator>
struct segmented_fill_t {
  size_t const* segment_offsets{nullptr};
  ValueIterator fill_value_first{};
  ValueIterator output_value_first{};

  __device__ void operator()(size_t i) const
  {
    auto value = *(fill_value_first + i);
    // FIXME: this can lead to thread-divergence with a mix of segment sizes (better optimize if
    // this becomes a performance bottleneck)
    thrust::fill(thrust::seq,
                 output_value_first + segment_offsets[i],
                 output_value_first + segment_offsets[i + 1],
                 value);
  }
};

template <typename vertex_t, typename VertexValueOutputIterator>
struct accumulate_vertex_property_t {
  using value_type = typename thrust::iterator_traits<VertexValueOutputIterator>::value_type;

  vertex_t local_vertex_partition_range_first{};
  VertexValueOutputIterator vertex_value_output_first{};
  property_op<value_type, thrust::plus> vertex_property_add{};

  __device__ void operator()(thrust::tuple<vertex_t, value_type> pair) const
  {
    auto v        = thrust::get<0>(pair);
    auto val      = thrust::get<1>(pair);
    auto v_offset = v - local_vertex_partition_range_first;
    *(vertex_value_output_first + v_offset) =
      vertex_property_add(*(vertex_value_output_first + v_offset), val);
  }
};

}  // namespace detail

/**
 * @brief Iterate over each edge and apply a functor to the common destination neighbor list of the
 * edge endpoints, reduce the functor output values per-vertex.
 *
 * Iterate over every edge; intersect destination neighbor lists of source vertex & destination
 * vertex; invoke a user-provided functor per intersection, and reduce the functor output
 * values (thrust::tuple of three values having the same type: one for source, one for destination,
 * and one for every vertex in the intersection) per-vertex. We may add
 * transform_reduce_triplet_of_dst_nbr_intersection_of_e_endpoints_by_v in the future to allow
 * emitting different values for different vertices in the intersection of edge endpoints. This
 * function is inspired by thrust::transform_reduce().
 *
 * @tparam GraphViewType Type of the passed non-owning graph object.
 * @tparam EdgeSrcValueInputWrapper Type of the wrapper for edge source property values.
 * @tparam EdgeDstValueInputWrapper Type of the wrapper for edge destination property values.
 * @tparam IntersectionOp Type of the quinary per intersection operator.
 * @tparam T Type of the initial value for per-vertex reduction.
 * @tparam VertexValueOutputIterator Type of the iterator for vertex output property variables.
 * @param handle RAFT handle object to encapsulate resources (e.g. CUDA stream, communicator, and
 * handles to various CUDA libraries) to run graph algorithms.
 * @param graph_view Non-owning graph object.
 * @param edge_src_value_input Wrapper used to access source input property values (for the edge
 * sources assigned to this process in multi-GPU). Use either cugraph::edge_src_property_t::view()
 * (if @p e_op needs to access source property values) or cugraph::edge_src_dummy_property_t::view()
 * (if @p e_op does not access source property values). Use update_edge_src_property to fill the
 * wrapper.
 * @param edge_dst_value_input Wrapper used to access destination input property values (for the
 * edge destinations assigned to this process in multi-GPU). Use either
 * cugraph::edge_dst_property_t::view() (if @p e_op needs to access destination property values) or
 * cugraph::edge_dst_dummy_property_t::view() (if @p e_op does not access destination property
 * values). Use update_edge_dst_property to fill the wrapper.
 * @param intersection_op quinary operator takes edge source, edge destination, property values for
 * the source, property values for the destination, and a list of vertices in the intersection of
 * edge source & destination vertices' destination neighbors and returns a thrust::tuple of three
 * values: one value per source vertex, one value for destination vertex, and one value for every
 * vertex in the intersection.
 * @param init Initial value to be added to the reduced @p intersection_op return values for each
 * vertex.
 * @param vertex_value_output_first Iterator pointing to the vertex property variables for the
 * first (inclusive) vertex (assigned to this process in multi-GPU). `vertex_value_output_last`
 * (exclusive) is deduced as @p vertex_value_output_first + @p
 * graph_view.local_vertex_partition_range_size().
 * @param A flag to run expensive checks for input arguments (if set to `true`).
 */
template <typename GraphViewType,
          typename EdgeSrcValueInputWrapper,
          typename EdgeDstValueInputWrapper,
          typename IntersectionOp,
          typename T,
          typename VertexValueOutputIterator>
void transform_reduce_dst_nbr_intersection_of_e_endpoints_by_v(
  raft::handle_t const& handle,
  GraphViewType const& graph_view,
  EdgeSrcValueInputWrapper edge_src_value_input,
  EdgeDstValueInputWrapper edge_dst_value_input,
  IntersectionOp intersection_op,
  T init,
  VertexValueOutputIterator vertex_value_output_first,
  bool do_expensive_check = false)
{
  static_assert(
    std::is_same_v<typename thrust::iterator_traits<VertexValueOutputIterator>::value_type, T>);

  using vertex_t = typename GraphViewType::vertex_type;
  using edge_t   = typename GraphViewType::edge_type;
  using weight_t = float;  // dummy

  using edge_partition_src_input_device_view_t = std::conditional_t<
    std::is_same_v<typename EdgeSrcValueInputWrapper::value_type, thrust::nullopt_t>,
    detail::edge_partition_endpoint_dummy_property_device_view_t<vertex_t>,
    detail::edge_partition_endpoint_property_device_view_t<
      vertex_t,
      typename EdgeSrcValueInputWrapper::value_iterator,
      typename EdgeSrcValueInputWrapper::value_type>>;
  using edge_partition_dst_input_device_view_t = std::conditional_t<
    std::is_same_v<typename EdgeDstValueInputWrapper::value_type, thrust::nullopt_t>,
    detail::edge_partition_endpoint_dummy_property_device_view_t<vertex_t>,
    detail::edge_partition_endpoint_property_device_view_t<
      vertex_t,
      typename EdgeDstValueInputWrapper::value_iterator,
      typename EdgeDstValueInputWrapper::value_type>>;

  CUGRAPH_EXPECTS(!graph_view.has_edge_mask(), "unimplemented.");

  if (do_expensive_check) {
    // currently, nothing to do.
  }

  thrust::fill(handle.get_thrust_policy(),
               vertex_value_output_first,
               vertex_value_output_first + graph_view.local_vertex_partition_range_size(),
               init);

  auto edge_mask_view = graph_view.edge_mask_view();
  for (size_t i = 0; i < graph_view.number_of_local_edge_partitions(); ++i) {
    auto edge_partition =
      edge_partition_device_view_t<vertex_t, edge_t, GraphViewType::is_multi_gpu>(
        graph_view.local_edge_partition_view(i));
    auto edge_partition_edge_mask =
      edge_mask_view
        ? std::make_optional<
            detail::edge_partition_edge_property_device_view_t<edge_t, uint32_t const*, bool>>(
            *edge_mask_view, i)
        : std::nullopt;

    edge_partition_src_input_device_view_t edge_partition_src_value_input{};
    edge_partition_dst_input_device_view_t edge_partition_dst_value_input{};
    if constexpr (GraphViewType::is_storage_transposed) {
      edge_partition_src_value_input = edge_partition_src_input_device_view_t(edge_src_value_input);
      edge_partition_dst_value_input =
        edge_partition_dst_input_device_view_t(edge_dst_value_input, i);
    } else {
      edge_partition_src_value_input =
        edge_partition_src_input_device_view_t(edge_src_value_input, i);
      edge_partition_dst_value_input = edge_partition_dst_input_device_view_t(edge_dst_value_input);
    }

    rmm::device_uvector<vertex_t> majors(
      edge_partition_edge_mask
        ? detail::count_set_bits(
            handle, (*edge_partition_edge_mask).value_first(), edge_partition.number_of_edges())
        : static_cast<size_t>(edge_partition.number_of_edges()),
      handle.get_stream());
    rmm::device_uvector<vertex_t> minors(majors.size(), handle.get_stream());

    auto segment_offsets = graph_view.local_edge_partition_segment_offsets(i);
    detail::decompress_edge_partition_to_edgelist<vertex_t,
                                                  edge_t,
                                                  weight_t,
<<<<<<< HEAD
                                                  GraphViewType::is_multi_gpu>(
      handle,
      edge_partition,
      std::nullopt,
      edge_partition_edge_mask,
      raft::device_span<vertex_t>(majors.data(), majors.size()),
      raft::device_span<vertex_t>(minors.data(), minors.size()),
      std::nullopt,
      segment_offsets);
=======
                                                  GraphViewType::is_multi_gpu>(handle,
                                                                               edge_partition,
                                                                               std::nullopt,
                                                                               std::nullopt,
                                                                               majors.data(),
                                                                               minors.data(),
                                                                               std::nullopt,
                                                                               std::nullopt,
                                                                               segment_offsets);
>>>>>>> e55c131e

    auto vertex_pair_first =
      thrust::make_zip_iterator(thrust::make_tuple(majors.begin(), minors.begin()));

    // FIXME: Peak memory requirement is also dependent on the average minimum degree of the input
    // vertex pairs. We may need a more sophisticated mechanism to set max_chunk_size considering
    // vertex degrees. to limit memory footprint ((1 << 15) is a tuning parameter)
    auto max_chunk_size =
      static_cast<size_t>(handle.get_device_properties().multiProcessorCount) * (1 << 15);
    auto max_num_chunks = (majors.size() + max_chunk_size - 1) / max_chunk_size;
    if constexpr (GraphViewType::is_multi_gpu) {
      max_num_chunks = host_scalar_allreduce(
        handle.get_comms(), max_num_chunks, raft::comms::op_t::MAX, handle.get_stream());
    }

    std::vector<size_t> h_chunk_sizes(max_num_chunks);
    if (h_chunk_sizes.size() > size_t{1}) {
      auto d_chunk_sizes = groupby_and_count(vertex_pair_first,
                                             vertex_pair_first + majors.size(),
                                             detail::compute_chunk_id_t<vertex_t>{max_num_chunks},
                                             static_cast<int>(max_num_chunks),
                                             std::numeric_limits<size_t>::max(),
                                             handle.get_stream());
      raft::update_host(
        h_chunk_sizes.data(), d_chunk_sizes.data(), d_chunk_sizes.size(), handle.get_stream());
      handle.sync_stream();
    } else if (h_chunk_sizes.size() == size_t{1}) {
      h_chunk_sizes[0] = majors.size();
    }

    auto chunk_vertex_pair_first = vertex_pair_first;
    for (size_t j = 0; j < h_chunk_sizes.size(); ++j) {
      auto this_chunk_size = h_chunk_sizes[j];

      thrust::sort(
        handle.get_thrust_policy(),
        chunk_vertex_pair_first,
        chunk_vertex_pair_first + this_chunk_size);  // detail::nbr_intersection() requires the
                                                     // input vertex pairs to be sorted.

      auto [intersection_offsets, intersection_indices] =
        detail::nbr_intersection(handle,
                                 graph_view,
                                 cugraph::edge_dummy_property_t{}.view(),
                                 chunk_vertex_pair_first,
                                 chunk_vertex_pair_first + this_chunk_size,
                                 std::array<bool, 2>{true, true},
                                 do_expensive_check);

      auto src_value_buffer = allocate_dataframe_buffer<T>(this_chunk_size, handle.get_stream());
      auto dst_value_buffer = allocate_dataframe_buffer<T>(this_chunk_size, handle.get_stream());
      auto intersection_value_buffer =
        allocate_dataframe_buffer<T>(this_chunk_size, handle.get_stream());

      auto triplet_first = thrust::make_zip_iterator(
        thrust::make_tuple(get_dataframe_buffer_begin(src_value_buffer),
                           get_dataframe_buffer_begin(dst_value_buffer),
                           get_dataframe_buffer_begin(intersection_value_buffer)));
      thrust::tabulate(handle.get_thrust_policy(),
                       triplet_first,
                       triplet_first + this_chunk_size,
                       detail::call_intersection_op_t<GraphViewType,
                                                      edge_partition_src_input_device_view_t,
                                                      edge_partition_dst_input_device_view_t,
                                                      std::nullptr_t,
                                                      IntersectionOp,
                                                      decltype(chunk_vertex_pair_first)>{
                         edge_partition,
                         edge_partition_src_value_input,
                         edge_partition_dst_value_input,
                         intersection_op,
                         intersection_offsets.data(),
                         intersection_indices.data(),
                         nullptr,
                         nullptr,
                         chunk_vertex_pair_first});

      rmm::device_uvector<vertex_t> endpoint_vertices(size_t{0}, handle.get_stream());
      auto endpoint_value_buffer = allocate_dataframe_buffer<T>(size_t{0}, handle.get_stream());
      {
        rmm::device_uvector<vertex_t> chunk_majors(this_chunk_size, handle.get_stream());
        rmm::device_uvector<vertex_t> chunk_minors(this_chunk_size, handle.get_stream());
        thrust::copy(handle.get_thrust_policy(),
                     chunk_vertex_pair_first,
                     chunk_vertex_pair_first + this_chunk_size,
                     thrust::make_zip_iterator(
                       thrust::make_tuple(chunk_majors.begin(), chunk_minors.begin())));

        auto [reduced_src_vertices, reduced_src_value_buffer] = detail::sort_and_reduce_by_vertices(
          handle,
          GraphViewType::is_storage_transposed ? std::move(chunk_minors) : std::move(chunk_majors),
          std::move(src_value_buffer));
        auto [reduced_dst_vertices, reduced_dst_value_buffer] = detail::sort_and_reduce_by_vertices(
          handle,
          GraphViewType::is_storage_transposed ? std::move(chunk_majors) : std::move(chunk_minors),
          std::move(dst_value_buffer));

        endpoint_vertices.resize(reduced_src_vertices.size() + reduced_dst_vertices.size(),
                                 handle.get_stream());
        resize_dataframe_buffer(
          endpoint_value_buffer, endpoint_vertices.size(), handle.get_stream());

        thrust::merge_by_key(handle.get_thrust_policy(),
                             reduced_src_vertices.begin(),
                             reduced_src_vertices.end(),
                             reduced_dst_vertices.begin(),
                             reduced_dst_vertices.end(),
                             get_dataframe_buffer_begin(reduced_src_value_buffer),
                             get_dataframe_buffer_begin(reduced_dst_value_buffer),
                             endpoint_vertices.begin(),
                             get_dataframe_buffer_begin(endpoint_value_buffer));
      }

      auto tmp_intersection_value_buffer =
        allocate_dataframe_buffer<T>(intersection_indices.size(), handle.get_stream());
      thrust::for_each(
        handle.get_thrust_policy(),
        thrust::make_counting_iterator(size_t{0}),
        thrust::make_counting_iterator(size_dataframe_buffer(intersection_value_buffer)),
        detail::segmented_fill_t<vertex_t,
                                 decltype(get_dataframe_buffer_begin(intersection_value_buffer))>{
          intersection_offsets.data(),
          get_dataframe_buffer_begin(intersection_value_buffer),
          get_dataframe_buffer_begin(tmp_intersection_value_buffer)});
      resize_dataframe_buffer(intersection_value_buffer, size_t{0}, handle.get_stream());
      shrink_to_fit_dataframe_buffer(intersection_value_buffer, handle.get_stream());

      auto [reduced_intersection_indices, reduced_intersection_value_buffer] =
        detail::sort_and_reduce_by_vertices(
          handle, std::move(intersection_indices), std::move(tmp_intersection_value_buffer));

      rmm::device_uvector<vertex_t> merged_vertices(
        endpoint_vertices.size() + reduced_intersection_indices.size(), handle.get_stream());
      auto merged_value_buffer =
        allocate_dataframe_buffer<T>(merged_vertices.size(), handle.get_stream());
      thrust::merge_by_key(handle.get_thrust_policy(),
                           endpoint_vertices.begin(),
                           endpoint_vertices.end(),
                           reduced_intersection_indices.begin(),
                           reduced_intersection_indices.end(),
                           get_dataframe_buffer_begin(endpoint_value_buffer),
                           get_dataframe_buffer_begin(reduced_intersection_value_buffer),
                           merged_vertices.begin(),
                           get_dataframe_buffer_begin(merged_value_buffer));

      endpoint_vertices.resize(size_t{0}, handle.get_stream());
      endpoint_vertices.shrink_to_fit(handle.get_stream());
      resize_dataframe_buffer(endpoint_value_buffer, size_t{0}, handle.get_stream());
      shrink_to_fit_dataframe_buffer(endpoint_value_buffer, handle.get_stream());
      reduced_intersection_indices.resize(size_t{0}, handle.get_stream());
      reduced_intersection_indices.shrink_to_fit(handle.get_stream());
      resize_dataframe_buffer(reduced_intersection_value_buffer, size_t{0}, handle.get_stream());
      shrink_to_fit_dataframe_buffer(reduced_intersection_value_buffer, handle.get_stream());

      auto num_uniques =
        thrust::count_if(handle.get_thrust_policy(),
                         thrust::make_counting_iterator(size_t{0}),
                         thrust::make_counting_iterator(merged_vertices.size()),
                         detail::is_first_in_run_t<vertex_t const*>{merged_vertices.data()});
      rmm::device_uvector<vertex_t> reduced_vertices(num_uniques, handle.get_stream());
      auto reduced_value_buffer = allocate_dataframe_buffer<T>(num_uniques, handle.get_stream());
      thrust::reduce_by_key(handle.get_thrust_policy(),
                            merged_vertices.begin(),
                            merged_vertices.end(),
                            get_dataframe_buffer_begin(merged_value_buffer),
                            reduced_vertices.begin(),
                            get_dataframe_buffer_begin(reduced_value_buffer));
      merged_vertices.resize(size_t{0}, handle.get_stream());
      merged_vertices.shrink_to_fit(handle.get_stream());
      resize_dataframe_buffer(merged_value_buffer, size_t{0}, handle.get_stream());
      shrink_to_fit_dataframe_buffer(merged_value_buffer, handle.get_stream());

      if constexpr (GraphViewType::is_multi_gpu) {
        auto& comm       = handle.get_comms();
        auto& major_comm = handle.get_subcomm(cugraph::partition_manager::major_comm_name());
        auto const major_comm_size = major_comm.get_size();
        auto& minor_comm = handle.get_subcomm(cugraph::partition_manager::minor_comm_name());
        auto const minor_comm_size = minor_comm.get_size();

        auto h_vertex_partition_range_lasts = graph_view.vertex_partition_range_lasts();
        rmm::device_uvector<vertex_t> d_vertex_partition_range_lasts(
          h_vertex_partition_range_lasts.size(), handle.get_stream());
        raft::update_device(d_vertex_partition_range_lasts.data(),
                            h_vertex_partition_range_lasts.data(),
                            h_vertex_partition_range_lasts.size(),
                            handle.get_stream());

        rmm::device_uvector<vertex_t> rx_reduced_vertices(0, handle.get_stream());
        auto rx_reduced_value_buffer = allocate_dataframe_buffer<T>(0, handle.get_stream());
        std::tie(rx_reduced_vertices, rx_reduced_value_buffer, std::ignore) =
          groupby_gpu_id_and_shuffle_kv_pairs(
            handle.get_comms(),
            reduced_vertices.begin(),
            reduced_vertices.end(),
            get_dataframe_buffer_begin(reduced_value_buffer),
            cugraph::detail::compute_gpu_id_from_int_vertex_t<vertex_t>{
              raft::device_span<vertex_t const>(d_vertex_partition_range_lasts.data(),
                                                d_vertex_partition_range_lasts.size()),
              major_comm_size,
              minor_comm_size},
            handle.get_stream());

        std::tie(reduced_vertices, reduced_value_buffer) = detail::sort_and_reduce_by_vertices(
          handle, std::move(rx_reduced_vertices), std::move(rx_reduced_value_buffer));
      }

      auto vertex_value_pair_first = thrust::make_zip_iterator(thrust::make_tuple(
        reduced_vertices.begin(), get_dataframe_buffer_begin(reduced_value_buffer)));
      thrust::for_each(
        handle.get_thrust_policy(),
        vertex_value_pair_first,
        vertex_value_pair_first + reduced_vertices.size(),
        detail::accumulate_vertex_property_t<vertex_t, VertexValueOutputIterator>{
          graph_view.local_vertex_partition_range_first(), vertex_value_output_first});

      chunk_vertex_pair_first += this_chunk_size;
    }
  }
}

}  // namespace cugraph<|MERGE_RESOLUTION|>--- conflicted
+++ resolved
@@ -306,27 +306,17 @@
     detail::decompress_edge_partition_to_edgelist<vertex_t,
                                                   edge_t,
                                                   weight_t,
-<<<<<<< HEAD
                                                   GraphViewType::is_multi_gpu>(
       handle,
       edge_partition,
+      std::nullopt,
       std::nullopt,
       edge_partition_edge_mask,
       raft::device_span<vertex_t>(majors.data(), majors.size()),
       raft::device_span<vertex_t>(minors.data(), minors.size()),
       std::nullopt,
+      std::nullopt,
       segment_offsets);
-=======
-                                                  GraphViewType::is_multi_gpu>(handle,
-                                                                               edge_partition,
-                                                                               std::nullopt,
-                                                                               std::nullopt,
-                                                                               majors.data(),
-                                                                               minors.data(),
-                                                                               std::nullopt,
-                                                                               std::nullopt,
-                                                                               segment_offsets);
->>>>>>> e55c131e
 
     auto vertex_pair_first =
       thrust::make_zip_iterator(thrust::make_tuple(majors.begin(), minors.begin()));
