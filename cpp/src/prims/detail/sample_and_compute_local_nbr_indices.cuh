--- conflicted
+++ resolved
@@ -625,11 +625,7 @@
        frontier_degrees =
          raft::device_span<edge_t const>(frontier_degrees.data(), frontier_degrees.size()),
        nbr_indices = raft::device_span<edge_t>(nbr_indices.data(), nbr_indices.size()),
-<<<<<<< HEAD
-       invalid_idx = cugraph::invalid_idx<edge_t>::value] __device__(size_t i) {
-=======
        invalid_idx = cugraph::invalid_edge_id_v<edge_t>] __device__(size_t i) {
->>>>>>> 8f86c82f
         auto frontier_idx = frontier_indices[i / K];
         auto degree       = frontier_degrees[frontier_idx];
         auto sample_idx   = static_cast<edge_t>(i % K);
@@ -1159,71 +1155,6 @@
                                           offset_first + 1,
                                           handle.get_stream());
 
-<<<<<<< HEAD
-    if (output_frontier_indices) {
-      thrust::for_each(
-        handle.get_thrust_policy(),
-        thrust::make_counting_iterator(size_t{0}),
-        thrust::make_counting_iterator((*output_frontier_indices).size() * K),
-        [input_degree_offsets =
-           packed_input_degree_offsets
-             ? raft::device_span<size_t const>((*packed_input_degree_offsets).data(),
-                                               (*packed_input_degree_offsets).size())
-             : input_degree_offsets,
-         output_frontier_indices = *output_frontier_indices,
-         output_keys,
-         output_nbr_indices,
-         segment_sorted_keys =
-           raft::device_span<bias_t const>(segment_sorted_keys.data(), segment_sorted_keys.size()),
-         segment_sorted_nbr_indices = raft::device_span<edge_t const>(
-           segment_sorted_nbr_indices.data(), segment_sorted_nbr_indices.size()),
-         K,
-         invalid_idx = cugraph::invalid_idx<edge_t>::value] __device__(size_t i) {
-          auto output_frontier_idx = output_frontier_indices[i / K];
-          auto output_idx          = output_frontier_idx * K + (i % K);
-          auto degree              = input_degree_offsets[i / K + 1] - input_degree_offsets[i / K];
-          auto input_idx           = input_degree_offsets[i / K] + (i % K);
-          if ((i % K < degree) &&
-              (segment_sorted_keys[input_idx] < std::numeric_limits<bias_t>::infinity())) {
-            if (output_keys) { (*output_keys)[output_idx] = segment_sorted_keys[input_idx]; }
-            output_nbr_indices[output_idx] = segment_sorted_nbr_indices[input_idx];
-          } else {
-            if (output_keys) {
-              (*output_keys)[output_idx] = std::numeric_limits<bias_t>::infinity();
-            }
-            output_nbr_indices[output_idx] = invalid_idx;
-          }
-        });
-    } else {
-      thrust::for_each(
-        handle.get_thrust_policy(),
-        thrust::make_counting_iterator(size_t{0}),
-        thrust::make_counting_iterator(output_nbr_indices.size()),
-        [input_degree_offsets =
-           packed_input_degree_offsets
-             ? raft::device_span<size_t const>((*packed_input_degree_offsets).data(),
-                                               (*packed_input_degree_offsets).size())
-             : input_degree_offsets,
-         output_keys,
-         output_nbr_indices,
-         segment_sorted_keys =
-           raft::device_span<bias_t const>(segment_sorted_keys.data(), segment_sorted_keys.size()),
-         segment_sorted_nbr_indices = raft::device_span<edge_t const>(
-           segment_sorted_nbr_indices.data(), segment_sorted_nbr_indices.size()),
-         K,
-         invalid_idx = cugraph::invalid_idx<edge_t>::value] __device__(size_t i) {
-          auto degree    = input_degree_offsets[i / K + 1] - input_degree_offsets[i / K];
-          auto input_idx = input_degree_offsets[i / K] + (i % K);
-          if ((i % K < degree) &&
-              (segment_sorted_keys[input_idx] < std::numeric_limits<bias_t>::infinity())) {
-            if (output_keys) { (*output_keys)[i] = segment_sorted_keys[input_idx]; }
-            output_nbr_indices[i] = segment_sorted_nbr_indices[input_idx];
-          } else {
-            if (output_keys) { (*output_keys)[i] = std::numeric_limits<bias_t>::infinity(); }
-            output_nbr_indices[i] = invalid_idx;
-          }
-        });
-=======
       if (output_frontier_indices) {
         thrust::for_each(
           handle.get_thrust_policy(),
@@ -1300,7 +1231,6 @@
             }
           });
       }
->>>>>>> 8f86c82f
     }
   }
 
@@ -1536,11 +1466,7 @@
                          std::move(local_frontier_sample_offsets));
 }
 
-<<<<<<< HEAD
-// skip conversion if local neighbor index is cugraph::invalid_idx<edge_t>::value
-=======
 // skip conversion if local neighbor index is cugraph::invalid_edge_id_v<edge_t>
->>>>>>> 8f86c82f
 template <typename GraphViewType, typename VertexIterator>
 rmm::device_uvector<typename GraphViewType::edge_type> convert_to_unmasked_local_nbr_idx(
   raft::handle_t const& handle,
@@ -1622,16 +1548,10 @@
             std::get<0>(local_frontier_unique_major_valid_local_nbr_count_inclusive_sums[i])
               .size()),
           raft::device_span<edge_t const>(
-<<<<<<< HEAD
-            std::get<1>(local_frontier_valid_local_nbr_count_inclusive_sums[i]).data(),
-            std::get<1>(local_frontier_valid_local_nbr_count_inclusive_sums[i]).size()))},
-      is_not_equal_t<edge_t>{cugraph::invalid_idx<edge_t>::value});
-=======
             std::get<1>(local_frontier_unique_major_valid_local_nbr_count_inclusive_sums[i]).data(),
             std::get<1>(local_frontier_unique_major_valid_local_nbr_count_inclusive_sums[i])
               .size()))},
       is_not_equal_t<edge_t>{cugraph::invalid_edge_id_v<edge_t>});
->>>>>>> 8f86c82f
   }
 
   return std::move(local_nbr_indices);
@@ -1731,11 +1651,7 @@
             (*frontier_partitioned_local_degree_displacements).size())
         : std::nullopt,
       K,
-<<<<<<< HEAD
-      cugraph::invalid_idx<edge_t>::value);
-=======
       cugraph::invalid_edge_id_v<edge_t>);
->>>>>>> 8f86c82f
 
   // 4. convert neighbor indices in the neighbor list considering edge mask to neighbor indices in
   // the neighbor list ignoring edge mask
@@ -1979,11 +1895,7 @@
              local_frontier_unique_key_displacements[i],
            local_frontier_unique_key_sizes[i] + 1),
          invalid_random_number = std::numeric_limits<bias_t>::infinity(),
-<<<<<<< HEAD
-         invalid_idx           = cugraph::invalid_idx<edge_t>::value] __device__(size_t i) {
-=======
          invalid_idx           = cugraph::invalid_edge_id_v<edge_t>] __device__(size_t i) {
->>>>>>> 8f86c82f
           auto key_idx             = key_indices ? (*key_indices)[i] : (i / K);
           auto unique_key_idx      = key_idx_to_unique_key_idx[key_idx];
           auto local_random_number = sample_local_random_numbers[i];
@@ -2197,11 +2109,7 @@
              raft::device_span<edge_t const>(frontier_degrees.data(), frontier_degrees.size()),
            nbr_indices = raft::device_span<edge_t>(nbr_indices.data(), nbr_indices.size()),
            K,
-<<<<<<< HEAD
-           invalid_idx = cugraph::invalid_idx<edge_t>::value] __device__(size_t i) {
-=======
            invalid_idx = cugraph::invalid_edge_id_v<edge_t>] __device__(size_t i) {
->>>>>>> 8f86c82f
             auto first = thrust::lower_bound(thrust::seq,
                                              sorted_zero_bias_frontier_indices.begin(),
                                              sorted_zero_bias_frontier_indices.end(),
@@ -2655,12 +2563,6 @@
            aggregate_local_frontier_unique_key_local_degree_offsets.size()),
          nbr_indices = raft::device_span<edge_t>(nbr_indices.data(), nbr_indices.size()),
          K,
-<<<<<<< HEAD
-         invalid_idx = cugraph::invalid_idx<edge_t>::value] __device__(size_t i) {
-          auto start_offset = aggregate_local_frontier_local_degree_offsets[i];
-          auto degree       = aggregate_local_frontier_local_degree_offsets[i + 1] - start_offset;
-          edge_t num_valid  = 0;
-=======
          invalid_idx = cugraph::invalid_edge_id_v<edge_t>] __device__(size_t i) {
           auto unique_key_idx = key_idx_to_unique_key_idx[i];
           auto start_offset =
@@ -2669,7 +2571,6 @@
             aggregate_local_frontier_unique_key_local_degree_offsets[unique_key_idx + 1] -
             start_offset;
           edge_t num_valid = 0;
->>>>>>> 8f86c82f
           for (size_t j = 0; j < degree; ++j) {
             auto bias = aggregate_local_frontier_unique_key_biases[start_offset + j];
             if (bias > 0.0) {
@@ -2721,11 +2622,7 @@
               (*frontier_partitioned_local_degree_displacements).size())
           : std::nullopt,
         K,
-<<<<<<< HEAD
-        cugraph::invalid_idx<edge_t>::value);
-=======
         cugraph::invalid_edge_id_v<edge_t>);
->>>>>>> 8f86c82f
   }
 
   // 3. convert neighbor indices in the neighbor list considering edge mask to neighbor indices in
