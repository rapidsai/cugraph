--- conflicted
+++ resolved
@@ -951,8 +951,8 @@
           handle
             .get_stream());  // initially store minimum degrees (upper bound for intersection sizes)
         if (intersect_minor_nbr[0] && intersect_minor_nbr[1]) {
-<<<<<<< HEAD
-          auto second_element_to_idx_map = (*major_to_idx_map_ptr)->get_device_view();
+          auto second_element_to_idx_map =
+            detail::kv_cuco_store_device_view_t((*major_to_idx_map_ptr)->view());
           thrust::transform(
             handle.get_thrust_policy(),
             get_dataframe_buffer_begin(vertex_pair_buffer),
@@ -964,24 +964,6 @@
               second_element_to_idx_map,
               (*major_nbr_offsets).data(),
               edge_partition});
-=======
-          auto second_element_to_idx_map =
-            detail::kv_cuco_store_device_view_t((*major_to_idx_map_ptr)->view());
-          thrust::transform(handle.get_thrust_policy(),
-                            get_dataframe_buffer_begin(vertex_pair_buffer),
-                            get_dataframe_buffer_end(vertex_pair_buffer),
-                            rx_v_pair_nbr_intersection_sizes.begin(),
-                            pick_min_degree_t<void*,
-                                              decltype(second_element_to_idx_map),
-                                              vertex_t,
-                                              edge_t,
-                                              weight_t,
-                                              true>{nullptr,
-                                                    nullptr,
-                                                    second_element_to_idx_map,
-                                                    (*major_nbr_offsets).data(),
-                                                    edge_partition});
->>>>>>> e2a34687
         } else {
           CUGRAPH_FAIL("unimplemented.");
         }
