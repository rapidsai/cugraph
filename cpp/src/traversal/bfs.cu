/*
 * Copyright (c) 2020-2021, NVIDIA CORPORATION.
 *
 * Licensed under the Apache License, Version 2.0 (the "License");
 * you may not use this file except in compliance with the License.
 * You may obtain a copy of the License at
 *
 *     http://www.apache.org/licenses/LICENSE-2.0
 *
 * Unless required by applicable law or agreed to in writing, software
 * distributed under the License is distributed on an "AS IS" BASIS,
 * WITHOUT WARRANTIES OR CONDITIONS OF ANY KIND, either express or implied.
 * See the License for the specific language governing permissions and
 * limitations under the License.
 */

#include <cugraph/algorithms.hpp>
#include <cugraph/graph_view.hpp>
#include <cugraph/prims/reduce_op.cuh>
#include <cugraph/prims/update_frontier_v_push_if_out_nbr.cuh>
#include <cugraph/prims/vertex_frontier.cuh>
#include <cugraph/utilities/error.hpp>
#include <cugraph/vertex_partition_device_view.cuh>

#include <raft/handle.hpp>
#include <rmm/exec_policy.hpp>

#include <thrust/fill.h>
#include <thrust/iterator/constant_iterator.h>
#include <thrust/iterator/counting_iterator.h>
#include <thrust/iterator/discard_iterator.h>
#include <thrust/iterator/zip_iterator.h>
#include <thrust/optional.h>
#include <thrust/transform.h>
#include <thrust/tuple.h>

#include <limits>
#include <type_traits>

namespace cugraph {
namespace detail {

template <typename GraphViewType, typename PredecessorIterator>
void bfs(raft::handle_t const& handle,
         GraphViewType const& push_graph_view,
         typename GraphViewType::vertex_type* distances,
         PredecessorIterator predecessor_first,
         typename GraphViewType::vertex_type source_vertex,
         bool direction_optimizing,
         typename GraphViewType::vertex_type depth_limit,
         bool do_expensive_check)
{
  using vertex_t = typename GraphViewType::vertex_type;

  static_assert(std::is_integral<vertex_t>::value,
                "GraphViewType::vertex_type should be integral.");
  static_assert(!GraphViewType::is_adj_matrix_transposed,
                "GraphViewType should support the push model.");

  auto const num_vertices = push_graph_view.get_number_of_vertices();
  if (num_vertices == 0) { return; }

  // 1. check input arguments

  CUGRAPH_EXPECTS(
    push_graph_view.is_symmetric() || !direction_optimizing,
    "Invalid input argument: input graph should be symmetric for direction optimizing BFS.");
  CUGRAPH_EXPECTS(push_graph_view.is_valid_vertex(source_vertex),
                  "Invalid input argument: source vertex out-of-range.");

  if (do_expensive_check) {
    // nothing to do
  }

  // 2. initialize distances and predecessors

  auto constexpr invalid_distance = std::numeric_limits<vertex_t>::max();
  auto constexpr invalid_vertex   = invalid_vertex_id<vertex_t>::value;

  auto val_first = thrust::make_zip_iterator(thrust::make_tuple(distances, predecessor_first));
<<<<<<< HEAD
  thrust::transform(handle.get_thrust_policy(),
=======
  thrust::transform(rmm::exec_policy(handle.get_stream()),
>>>>>>> 80a34592
                    thrust::make_counting_iterator(push_graph_view.get_local_vertex_first()),
                    thrust::make_counting_iterator(push_graph_view.get_local_vertex_last()),
                    val_first,
                    [source_vertex] __device__(auto val) {
                      auto distance = invalid_distance;
                      if (val == source_vertex) { distance = vertex_t{0}; }
                      return thrust::make_tuple(distance, invalid_vertex);
                    });

  // 3. initialize BFS frontier

  enum class Bucket { cur, next, num_buckets };
  VertexFrontier<vertex_t,
                 void,
                 GraphViewType::is_multi_gpu,
                 static_cast<size_t>(Bucket::num_buckets)>
    vertex_frontier(handle);

  if (push_graph_view.is_local_vertex_nocheck(source_vertex)) {
    vertex_frontier.get_bucket(static_cast<size_t>(Bucket::cur)).insert(source_vertex);
  }

  // 4. BFS iteration

  vertex_t depth{0};
  while (true) {
    if (direction_optimizing) {
      CUGRAPH_FAIL("unimplemented.");
    } else {
      auto vertex_partition = vertex_partition_device_view_t<vertex_t, GraphViewType::is_multi_gpu>(
        push_graph_view.get_vertex_partition_view());

      update_frontier_v_push_if_out_nbr(
        handle,
        push_graph_view,
        vertex_frontier,
        static_cast<size_t>(Bucket::cur),
        std::vector<size_t>{static_cast<size_t>(Bucket::next)},
        thrust::make_constant_iterator(0) /* dummy */,
        thrust::make_constant_iterator(0) /* dummy */,
        [vertex_partition, distances] __device__(
          vertex_t src, vertex_t dst, auto src_val, auto dst_val) {
          auto push = true;
          if (vertex_partition.is_local_vertex_nocheck(dst)) {
            auto distance =
              *(distances + vertex_partition.get_local_vertex_offset_from_vertex_nocheck(dst));
            if (distance != invalid_distance) { push = false; }
          }
          return push ? thrust::optional<vertex_t>{src} : thrust::nullopt;
        },
        reduce_op::any<vertex_t>(),
        distances,
        thrust::make_zip_iterator(thrust::make_tuple(distances, predecessor_first)),
        [depth] __device__(auto v, auto v_val, auto pushed_val) {
          return (v_val == invalid_distance)
                   ? thrust::optional<
                       thrust::tuple<size_t, thrust::tuple<vertex_t, vertex_t>>>{thrust::make_tuple(
                       static_cast<size_t>(Bucket::next),
                       thrust::make_tuple(depth + 1, pushed_val))}
                   : thrust::nullopt;
        });

      vertex_frontier.get_bucket(static_cast<size_t>(Bucket::cur)).clear();
      vertex_frontier.get_bucket(static_cast<size_t>(Bucket::cur)).shrink_to_fit();
      vertex_frontier.swap_buckets(static_cast<size_t>(Bucket::cur),
                                   static_cast<size_t>(Bucket::next));
      if (vertex_frontier.get_bucket(static_cast<size_t>(Bucket::cur)).aggregate_size() == 0) {
        break;
      }
    }

    depth++;
    if (depth >= depth_limit) { break; }
  }

  CUDA_TRY(cudaStreamSynchronize(
    handle.get_stream()));  // this is as necessary vertex_frontier will become out-of-scope once
                            // this function returns (FIXME: should I stream sync in VertexFrontier
                            // destructor?)
}

}  // namespace detail

template <typename vertex_t, typename edge_t, typename weight_t, bool multi_gpu>
void bfs(raft::handle_t const& handle,
         graph_view_t<vertex_t, edge_t, weight_t, false, multi_gpu> const& graph_view,
         vertex_t* distances,
         vertex_t* predecessors,
         vertex_t source_vertex,
         bool direction_optimizing,
         vertex_t depth_limit,
         bool do_expensive_check)
{
  if (predecessors != nullptr) {
    detail::bfs(handle,
                graph_view,
                distances,
                predecessors,
                source_vertex,
                direction_optimizing,
                depth_limit,
                do_expensive_check);
  } else {
    detail::bfs(handle,
                graph_view,
                distances,
                thrust::make_discard_iterator(),
                source_vertex,
                direction_optimizing,
                depth_limit,
                do_expensive_check);
  }
}

// explicit instantiation

template void bfs(raft::handle_t const& handle,
                  graph_view_t<int32_t, int32_t, float, false, true> const& graph_view,
                  int32_t* distances,
                  int32_t* predecessors,
                  int32_t source_vertex,
                  bool direction_optimizing,
                  int32_t depth_limit,
                  bool do_expensive_check);

template void bfs(raft::handle_t const& handle,
                  graph_view_t<int32_t, int32_t, double, false, true> const& graph_view,
                  int32_t* distances,
                  int32_t* predecessors,
                  int32_t source_vertex,
                  bool direction_optimizing,
                  int32_t depth_limit,
                  bool do_expensive_check);

template void bfs(raft::handle_t const& handle,
                  graph_view_t<int32_t, int64_t, float, false, true> const& graph_view,
                  int32_t* distances,
                  int32_t* predecessors,
                  int32_t source_vertex,
                  bool direction_optimizing,
                  int32_t depth_limit,
                  bool do_expensive_check);

template void bfs(raft::handle_t const& handle,
                  graph_view_t<int32_t, int64_t, double, false, true> const& graph_view,
                  int32_t* distances,
                  int32_t* predecessors,
                  int32_t source_vertex,
                  bool direction_optimizing,
                  int32_t depth_limit,
                  bool do_expensive_check);

template void bfs(raft::handle_t const& handle,
                  graph_view_t<int64_t, int64_t, float, false, true> const& graph_view,
                  int64_t* distances,
                  int64_t* predecessors,
                  int64_t source_vertex,
                  bool direction_optimizing,
                  int64_t depth_limit,
                  bool do_expensive_check);

template void bfs(raft::handle_t const& handle,
                  graph_view_t<int64_t, int64_t, double, false, true> const& graph_view,
                  int64_t* distances,
                  int64_t* predecessors,
                  int64_t source_vertex,
                  bool direction_optimizing,
                  int64_t depth_limit,
                  bool do_expensive_check);

template void bfs(raft::handle_t const& handle,
                  graph_view_t<int32_t, int32_t, float, false, false> const& graph_view,
                  int32_t* distances,
                  int32_t* predecessors,
                  int32_t source_vertex,
                  bool direction_optimizing,
                  int32_t depth_limit,
                  bool do_expensive_check);

template void bfs(raft::handle_t const& handle,
                  graph_view_t<int32_t, int32_t, double, false, false> const& graph_view,
                  int32_t* distances,
                  int32_t* predecessors,
                  int32_t source_vertex,
                  bool direction_optimizing,
                  int32_t depth_limit,
                  bool do_expensive_check);

template void bfs(raft::handle_t const& handle,
                  graph_view_t<int32_t, int64_t, float, false, false> const& graph_view,
                  int32_t* distances,
                  int32_t* predecessors,
                  int32_t source_vertex,
                  bool direction_optimizing,
                  int32_t depth_limit,
                  bool do_expensive_check);

template void bfs(raft::handle_t const& handle,
                  graph_view_t<int32_t, int64_t, double, false, false> const& graph_view,
                  int32_t* distances,
                  int32_t* predecessors,
                  int32_t source_vertex,
                  bool direction_optimizing,
                  int32_t depth_limit,
                  bool do_expensive_check);

template void bfs(raft::handle_t const& handle,
                  graph_view_t<int64_t, int64_t, float, false, false> const& graph_view,
                  int64_t* distances,
                  int64_t* predecessors,
                  int64_t source_vertex,
                  bool direction_optimizing,
                  int64_t depth_limit,
                  bool do_expensive_check);

template void bfs(raft::handle_t const& handle,
                  graph_view_t<int64_t, int64_t, double, false, false> const& graph_view,
                  int64_t* distances,
                  int64_t* predecessors,
                  int64_t source_vertex,
                  bool direction_optimizing,
                  int64_t depth_limit,
                  bool do_expensive_check);

}  // namespace cugraph<|MERGE_RESOLUTION|>--- conflicted
+++ resolved
@@ -78,11 +78,7 @@
   auto constexpr invalid_vertex   = invalid_vertex_id<vertex_t>::value;
 
   auto val_first = thrust::make_zip_iterator(thrust::make_tuple(distances, predecessor_first));
-<<<<<<< HEAD
   thrust::transform(handle.get_thrust_policy(),
-=======
-  thrust::transform(rmm::exec_policy(handle.get_stream()),
->>>>>>> 80a34592
                     thrust::make_counting_iterator(push_graph_view.get_local_vertex_first()),
                     thrust::make_counting_iterator(push_graph_view.get_local_vertex_last()),
                     val_first,
