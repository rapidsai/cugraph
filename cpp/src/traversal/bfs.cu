--- conflicted
+++ resolved
@@ -107,12 +107,11 @@
   auto constexpr invalid_distance = std::numeric_limits<vertex_t>::max();
   auto constexpr invalid_vertex   = invalid_vertex_id<vertex_t>::value;
 
-<<<<<<< HEAD
-  thrust::fill(rmm::exec_policy(handle.get_stream()),
+  thrust::fill(rmm::exec_policy(handle.get_thrust_policy()),
                distances,
                distances + push_graph_view.get_number_of_local_vertices(),
                invalid_distance);
-  thrust::fill(rmm::exec_policy(handle.get_stream()),
+  thrust::fill(rmm::exec_policy(handle.get_thrust_policy()),
                predecessor_first,
                predecessor_first + push_graph_view.get_number_of_local_vertices(),
                invalid_vertex);
@@ -120,7 +119,7 @@
     push_graph_view.get_vertex_partition_view());
   if (n_sources) {
     thrust::for_each(
-      rmm::exec_policy(handle.get_stream()),
+      rmm::exec_policy(handle.get_thrust_policy()),
       d_sources,
       d_sources + n_sources,
       [vertex_partition, distances, predecessor_first] __device__(auto v) {
@@ -128,19 +127,7 @@
           vertex_t{0};
       });
   }
-=======
-  auto val_first = thrust::make_zip_iterator(thrust::make_tuple(distances, predecessor_first));
-  thrust::transform(handle.get_thrust_policy(),
-                    thrust::make_counting_iterator(push_graph_view.get_local_vertex_first()),
-                    thrust::make_counting_iterator(push_graph_view.get_local_vertex_last()),
-                    val_first,
-                    [source_vertex] __device__(auto val) {
-                      auto distance = invalid_distance;
-                      if (val == source_vertex) { distance = vertex_t{0}; }
-                      return thrust::make_tuple(distance, invalid_vertex);
-                    });
-
->>>>>>> 65ca8767
+
   // 3. initialize BFS frontier
   enum class Bucket { cur, next, num_buckets };
   VertexFrontier<vertex_t,
