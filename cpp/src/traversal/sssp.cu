/*
 * Copyright (c) 2020-2021, NVIDIA CORPORATION.
 *
 * Licensed under the Apache License, Version 2.0 (the "License");
 * you may not use this file except in compliance with the License.
 * You may obtain a copy of the License at
 *
 *     http://www.apache.org/licenses/LICENSE-2.0
 *
 * Unless required by applicable law or agreed to in writing, software
 * distributed under the License is distributed on an "AS IS" BASIS,
 * WITHOUT WARRANTIES OR CONDITIONS OF ANY KIND, either express or implied.
 * See the License for the specific language governing permissions and
 * limitations under the License.
 */

#include <cugraph/algorithms.hpp>
#include <cugraph/graph_view.hpp>
#include <cugraph/prims/copy_to_adj_matrix_row_col.cuh>
#include <cugraph/prims/count_if_e.cuh>
#include <cugraph/prims/reduce_op.cuh>
#include <cugraph/prims/row_col_properties.cuh>
#include <cugraph/prims/transform_reduce_e.cuh>
#include <cugraph/prims/update_frontier_v_push_if_out_nbr.cuh>
#include <cugraph/prims/vertex_frontier.cuh>
#include <cugraph/utilities/error.hpp>
#include <cugraph/vertex_partition_device_view.cuh>

#include <raft/cudart_utils.h>

#include <thrust/fill.h>
#include <thrust/iterator/counting_iterator.h>
#include <thrust/iterator/discard_iterator.h>
#include <thrust/iterator/zip_iterator.h>
#include <thrust/optional.h>
#include <thrust/transform.h>
#include <thrust/tuple.h>

#include <limits>

namespace cugraph {
namespace detail {

template <typename GraphViewType, typename PredecessorIterator>
void sssp(raft::handle_t const& handle,
          GraphViewType const& push_graph_view,
          typename GraphViewType::weight_type* distances,
          PredecessorIterator predecessor_first,
          typename GraphViewType::vertex_type source_vertex,
          typename GraphViewType::weight_type cutoff,
          bool do_expensive_check)
{
  using vertex_t = typename GraphViewType::vertex_type;
  using weight_t = typename GraphViewType::weight_type;

  static_assert(std::is_integral<vertex_t>::value,
                "GraphViewType::vertex_type should be integral.");
  static_assert(!GraphViewType::is_adj_matrix_transposed,
                "GraphViewType should support the push model.");

  auto const num_vertices = push_graph_view.get_number_of_vertices();
  auto const num_edges    = push_graph_view.get_number_of_edges();
  if (num_vertices == 0) { return; }

  // implements the Near-Far Pile method in
  // A. Davidson, S. Baxter, M. Garland, and J. D. Owens, "Work-efficient parallel GPU methods for
  // single-source shortest paths," 2014.

  // 1. check input arguments

  CUGRAPH_EXPECTS(push_graph_view.is_valid_vertex(source_vertex),
                  "Invalid input argument: source vertex out-of-range.");
  CUGRAPH_EXPECTS(push_graph_view.is_weighted(),
                  "Invalid input argument: an unweighted graph is passed to SSSP, BFS is more "
                  "efficient for unweighted graphs.");

  if (do_expensive_check) {
    auto num_negative_edge_weights =
      count_if_e(handle,
                 push_graph_view,
    dummy_properties_t<vertex_t>{}.device_view(),
    dummy_properties_t<vertex_t>{}.device_view(),
                 [] __device__(vertex_t, vertex_t, weight_t w, auto, auto) {
                   return w < 0.0;
                 });
    CUGRAPH_EXPECTS(num_negative_edge_weights == 0,
                    "Invalid input argument: input graph should have non-negative edge weights.");
  }

  // 2. initialize distances and predecessors

  auto constexpr invalid_distance = std::numeric_limits<weight_t>::max();
  auto constexpr invalid_vertex   = invalid_vertex_id<vertex_t>::value;

  auto val_first = thrust::make_zip_iterator(thrust::make_tuple(distances, predecessor_first));
  thrust::transform(handle.get_thrust_policy(),
                    thrust::make_counting_iterator(push_graph_view.get_local_vertex_first()),
                    thrust::make_counting_iterator(push_graph_view.get_local_vertex_last()),
                    val_first,
                    [source_vertex] __device__(auto val) {
                      auto distance = invalid_distance;
                      if (val == source_vertex) { distance = weight_t{0.0}; }
                      return thrust::make_tuple(distance, invalid_vertex);
                    });

  if (num_edges == 0) { return; }

  // 3. update delta

  weight_t average_vertex_degree{0.0};
  weight_t average_edge_weight{0.0};
  thrust::tie(average_vertex_degree, average_edge_weight) = transform_reduce_e(
    handle,
    push_graph_view,
    dummy_properties_t<vertex_t>{}.device_view(),
    dummy_properties_t<vertex_t>{}.device_view(),
    [] __device__(vertex_t, vertex_t, weight_t w, auto, auto) {
      return thrust::make_tuple(weight_t{1.0}, w);
    },
    thrust::make_tuple(weight_t{0.0}, weight_t{0.0}));
  average_vertex_degree /= static_cast<weight_t>(num_vertices);
  average_edge_weight /= static_cast<weight_t>(num_edges);
  auto delta =
    (static_cast<weight_t>(raft::warp_size()) * average_edge_weight) / average_vertex_degree;

  // 4. initialize SSSP frontier

  enum class Bucket { cur_near, next_near, far, num_buckets };
  VertexFrontier<vertex_t,
                 void,
                 GraphViewType::is_multi_gpu,
                 static_cast<size_t>(Bucket::num_buckets)>
    vertex_frontier(handle);

  // 5. SSSP iteration

<<<<<<< HEAD
  auto adj_matrix_row_distances = GraphViewType::is_multi_gpu ? row_properties_t<GraphViewType, weight_t>(handle, push_graph_view) : row_properties_t<GraphViewType, weight_t>{};
  if (GraphViewType::is_multi_gpu) {
  adj_matrix_row_distances.fill(std::numeric_limits<weight_t>::max(), handle.get_stream());
=======
  bool vertex_and_adj_matrix_row_ranges_coincide =
    push_graph_view.get_number_of_local_vertices() ==
        push_graph_view.get_number_of_local_adj_matrix_partition_rows()
      ? true
      : false;
  rmm::device_uvector<weight_t> adj_matrix_row_distances(0, handle.get_stream());
  if (!vertex_and_adj_matrix_row_ranges_coincide) {
    adj_matrix_row_distances.resize(push_graph_view.get_number_of_local_adj_matrix_partition_rows(),
                                    handle.get_stream());
    thrust::fill(handle.get_thrust_policy(),
                 adj_matrix_row_distances.begin(),
                 adj_matrix_row_distances.end(),
                 std::numeric_limits<weight_t>::max());
>>>>>>> 65ca8767
  }

  if (push_graph_view.is_local_vertex_nocheck(source_vertex)) {
    vertex_frontier.get_bucket(static_cast<size_t>(Bucket::cur_near)).insert(source_vertex);
  }

  auto near_far_threshold = delta;
  while (true) {
  if (GraphViewType::is_multi_gpu) {
    copy_to_adj_matrix_row(
      handle,
      push_graph_view,
      vertex_frontier.get_bucket(static_cast<size_t>(Bucket::cur_near)).begin(),
      vertex_frontier.get_bucket(static_cast<size_t>(Bucket::cur_near)).end(),
      distances,
      adj_matrix_row_distances);
    }

    auto vertex_partition = vertex_partition_device_view_t<vertex_t, GraphViewType::is_multi_gpu>(
      push_graph_view.get_vertex_partition_view());

    update_frontier_v_push_if_out_nbr(
      handle,
      push_graph_view,
      vertex_frontier,
      static_cast<size_t>(Bucket::cur_near),
      std::vector<size_t>{static_cast<size_t>(Bucket::next_near), static_cast<size_t>(Bucket::far)},
      GraphViewType::is_multi_gpu ? adj_matrix_row_distances.device_view() : detail::major_properties_device_view_t<vertex_t, weight_t const*>(distances),
      dummy_properties_t<vertex_t>{}.device_view(),
      [vertex_partition, distances, cutoff] __device__(
        vertex_t src, vertex_t dst, weight_t w, auto src_val, auto) {
        auto push         = true;
        auto new_distance = src_val + w;
        auto threshold    = cutoff;
        if (vertex_partition.is_local_vertex_nocheck(dst)) {
          auto local_vertex_offset =
            vertex_partition.get_local_vertex_offset_from_vertex_nocheck(dst);
          auto old_distance = *(distances + local_vertex_offset);
          threshold         = old_distance < threshold ? old_distance : threshold;
        }
        if (new_distance >= threshold) { push = false; }
        return push ? thrust::optional<thrust::tuple<weight_t, vertex_t>>{thrust::make_tuple(
                        new_distance, src)}
                    : thrust::nullopt;
      },
      reduce_op::min<thrust::tuple<weight_t, vertex_t>>(),
      distances,
      thrust::make_zip_iterator(thrust::make_tuple(distances, predecessor_first)),
      [near_far_threshold] __device__(auto v, auto v_val, auto pushed_val) {
        auto new_dist = thrust::get<0>(pushed_val);
        auto idx      = new_dist < v_val
                          ? (new_dist < near_far_threshold ? static_cast<size_t>(Bucket::next_near)
                                                           : static_cast<size_t>(Bucket::far))
                          : VertexFrontier<vertex_t>::kInvalidBucketIdx;
        return new_dist < v_val
                 ? thrust::optional<thrust::tuple<size_t, decltype(pushed_val)>>{thrust::make_tuple(
                     static_cast<size_t>(new_dist < near_far_threshold ? Bucket::next_near
                                                                       : Bucket::far),
                     pushed_val)}
                 : thrust::nullopt;
      });

    vertex_frontier.get_bucket(static_cast<size_t>(Bucket::cur_near)).clear();
    vertex_frontier.get_bucket(static_cast<size_t>(Bucket::cur_near)).shrink_to_fit();
    if (vertex_frontier.get_bucket(static_cast<size_t>(Bucket::next_near)).aggregate_size() > 0) {
      vertex_frontier.swap_buckets(static_cast<size_t>(Bucket::cur_near),
                                   static_cast<size_t>(Bucket::next_near));
    } else if (vertex_frontier.get_bucket(static_cast<size_t>(Bucket::far)).aggregate_size() >
               0) {  // near queue is empty, split the far queue
      auto old_near_far_threshold = near_far_threshold;
      near_far_threshold += delta;

      size_t near_size{0};
      size_t far_size{0};
      while (true) {
        vertex_frontier.split_bucket(
          static_cast<size_t>(Bucket::far),
          std::vector<size_t>{static_cast<size_t>(Bucket::cur_near)},
          [vertex_partition, distances, old_near_far_threshold, near_far_threshold] __device__(
            auto v) {
            auto dist =
              *(distances + vertex_partition.get_local_vertex_offset_from_vertex_nocheck(v));
            return dist >= old_near_far_threshold
                     ? thrust::optional<size_t>{static_cast<size_t>(
                         dist < near_far_threshold ? Bucket::cur_near : Bucket::far)}
                     : thrust::nullopt;
          });
        near_size =
          vertex_frontier.get_bucket(static_cast<size_t>(Bucket::cur_near)).aggregate_size();
        far_size = vertex_frontier.get_bucket(static_cast<size_t>(Bucket::far)).aggregate_size();
        if ((near_size > 0) || (far_size == 0)) {
          break;
        } else {
          near_far_threshold += delta;
        }
      }
      if ((near_size == 0) && (far_size == 0)) { break; }
    } else {
      break;
    }
  }

  CUDA_TRY(cudaStreamSynchronize(
    handle.get_stream()));  // this is as necessary vertex_frontier will become out-of-scope once
                            // this function returns (FIXME: should I stream sync in VertexFrontier
                            // destructor?)
}

}  // namespace detail

template <typename vertex_t, typename edge_t, typename weight_t, bool multi_gpu>
void sssp(raft::handle_t const& handle,
          graph_view_t<vertex_t, edge_t, weight_t, false, multi_gpu> const& graph_view,
          weight_t* distances,
          vertex_t* predecessors,
          vertex_t source_vertex,
          weight_t cutoff,
          bool do_expensive_check)
{
  if (predecessors != nullptr) {
    detail::sssp(
      handle, graph_view, distances, predecessors, source_vertex, cutoff, do_expensive_check);
  } else {
    detail::sssp(handle,
                 graph_view,
                 distances,
                 thrust::make_discard_iterator(),
                 source_vertex,
                 cutoff,
                 do_expensive_check);
  }
}

// explicit instantiation

template void sssp(raft::handle_t const& handle,
                   graph_view_t<int32_t, int32_t, float, false, true> const& graph_view,
                   float* distances,
                   int32_t* predecessors,
                   int32_t source_vertex,
                   float cutoff,
                   bool do_expensive_check);

template void sssp(raft::handle_t const& handle,
                   graph_view_t<int32_t, int32_t, double, false, true> const& graph_view,
                   double* distances,
                   int32_t* predecessors,
                   int32_t source_vertex,
                   double cutoff,
                   bool do_expensive_check);

template void sssp(raft::handle_t const& handle,
                   graph_view_t<int32_t, int64_t, float, false, true> const& graph_view,
                   float* distances,
                   int32_t* predecessors,
                   int32_t source_vertex,
                   float cutoff,
                   bool do_expensive_check);

template void sssp(raft::handle_t const& handle,
                   graph_view_t<int32_t, int64_t, double, false, true> const& graph_view,
                   double* distances,
                   int32_t* predecessors,
                   int32_t source_vertex,
                   double cutoff,
                   bool do_expensive_check);

template void sssp(raft::handle_t const& handle,
                   graph_view_t<int64_t, int64_t, float, false, true> const& graph_view,
                   float* distances,
                   int64_t* predecessors,
                   int64_t source_vertex,
                   float cutoff,
                   bool do_expensive_check);

template void sssp(raft::handle_t const& handle,
                   graph_view_t<int64_t, int64_t, double, false, true> const& graph_view,
                   double* distances,
                   int64_t* predecessors,
                   int64_t source_vertex,
                   double cutoff,
                   bool do_expensive_check);

template void sssp(raft::handle_t const& handle,
                   graph_view_t<int32_t, int32_t, float, false, false> const& graph_view,
                   float* distances,
                   int32_t* predecessors,
                   int32_t source_vertex,
                   float cutoff,
                   bool do_expensive_check);

template void sssp(raft::handle_t const& handle,
                   graph_view_t<int32_t, int32_t, double, false, false> const& graph_view,
                   double* distances,
                   int32_t* predecessors,
                   int32_t source_vertex,
                   double cutoff,
                   bool do_expensive_check);

template void sssp(raft::handle_t const& handle,
                   graph_view_t<int32_t, int64_t, float, false, false> const& graph_view,
                   float* distances,
                   int32_t* predecessors,
                   int32_t source_vertex,
                   float cutoff,
                   bool do_expensive_check);

template void sssp(raft::handle_t const& handle,
                   graph_view_t<int32_t, int64_t, double, false, false> const& graph_view,
                   double* distances,
                   int32_t* predecessors,
                   int32_t source_vertex,
                   double cutoff,
                   bool do_expensive_check);

template void sssp(raft::handle_t const& handle,
                   graph_view_t<int64_t, int64_t, float, false, false> const& graph_view,
                   float* distances,
                   int64_t* predecessors,
                   int64_t source_vertex,
                   float cutoff,
                   bool do_expensive_check);

template void sssp(raft::handle_t const& handle,
                   graph_view_t<int64_t, int64_t, double, false, false> const& graph_view,
                   double* distances,
                   int64_t* predecessors,
                   int64_t source_vertex,
                   double cutoff,
                   bool do_expensive_check);
}  // namespace cugraph<|MERGE_RESOLUTION|>--- conflicted
+++ resolved
@@ -134,25 +134,9 @@
 
   // 5. SSSP iteration
 
-<<<<<<< HEAD
   auto adj_matrix_row_distances = GraphViewType::is_multi_gpu ? row_properties_t<GraphViewType, weight_t>(handle, push_graph_view) : row_properties_t<GraphViewType, weight_t>{};
   if (GraphViewType::is_multi_gpu) {
-  adj_matrix_row_distances.fill(std::numeric_limits<weight_t>::max(), handle.get_stream());
-=======
-  bool vertex_and_adj_matrix_row_ranges_coincide =
-    push_graph_view.get_number_of_local_vertices() ==
-        push_graph_view.get_number_of_local_adj_matrix_partition_rows()
-      ? true
-      : false;
-  rmm::device_uvector<weight_t> adj_matrix_row_distances(0, handle.get_stream());
-  if (!vertex_and_adj_matrix_row_ranges_coincide) {
-    adj_matrix_row_distances.resize(push_graph_view.get_number_of_local_adj_matrix_partition_rows(),
-                                    handle.get_stream());
-    thrust::fill(handle.get_thrust_policy(),
-                 adj_matrix_row_distances.begin(),
-                 adj_matrix_row_distances.end(),
-                 std::numeric_limits<weight_t>::max());
->>>>>>> 65ca8767
+    adj_matrix_row_distances.fill(std::numeric_limits<weight_t>::max(), handle.get_stream());
   }
 
   if (push_graph_view.is_local_vertex_nocheck(source_vertex)) {
