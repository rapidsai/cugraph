/*
 * Copyright (c) 2020-2021, NVIDIA CORPORATION.
 *
 * Licensed under the Apache License, Version 2.0 (the "License");
 * you may not use this file except in compliance with the License.
 * You may obtain a copy of the License at
 *
 *     http://www.apache.org/licenses/LICENSE-2.0
 *
 * Unless required by applicable law or agreed to in writing, software
 * distributed under the License is distributed on an "AS IS" BASIS,
 * WITHOUT WARRANTIES OR CONDITIONS OF ANY KIND, either express or implied.
 * See the License for the specific language governing permissions and
 * limitations under the License.
 */

#include <cugraph/algorithms.hpp>
#include <cugraph/graph_view.hpp>
#include <cugraph/prims/copy_to_adj_matrix_row_col.cuh>
#include <cugraph/prims/count_if_e.cuh>
#include <cugraph/prims/reduce_op.cuh>
#include <cugraph/prims/transform_reduce_e.cuh>
#include <cugraph/prims/update_frontier_v_push_if_out_nbr.cuh>
#include <cugraph/prims/vertex_frontier.cuh>
#include <cugraph/utilities/error.hpp>
#include <cugraph/vertex_partition_device_view.cuh>

#include <raft/cudart_utils.h>
#include <rmm/exec_policy.hpp>

#include <thrust/fill.h>
#include <thrust/iterator/counting_iterator.h>
#include <thrust/iterator/discard_iterator.h>
#include <thrust/iterator/zip_iterator.h>
#include <thrust/optional.h>
#include <thrust/transform.h>
#include <thrust/tuple.h>

#include <limits>

namespace cugraph {
namespace detail {

template <typename GraphViewType, typename PredecessorIterator>
void sssp(raft::handle_t const& handle,
          GraphViewType const& push_graph_view,
          typename GraphViewType::weight_type* distances,
          PredecessorIterator predecessor_first,
          typename GraphViewType::vertex_type source_vertex,
          typename GraphViewType::weight_type cutoff,
          bool do_expensive_check)
{
  using vertex_t = typename GraphViewType::vertex_type;
  using weight_t = typename GraphViewType::weight_type;

  static_assert(std::is_integral<vertex_t>::value,
                "GraphViewType::vertex_type should be integral.");
  static_assert(!GraphViewType::is_adj_matrix_transposed,
                "GraphViewType should support the push model.");

  auto const num_vertices = push_graph_view.get_number_of_vertices();
  auto const num_edges    = push_graph_view.get_number_of_edges();
  if (num_vertices == 0) { return; }

  // implements the Near-Far Pile method in
  // A. Davidson, S. Baxter, M. Garland, and J. D. Owens, "Work-efficient parallel GPU methods for
  // single-source shortest paths," 2014.

  // 1. check input arguments

  CUGRAPH_EXPECTS(push_graph_view.is_valid_vertex(source_vertex),
                  "Invalid input argument: source vertex out-of-range.");
  CUGRAPH_EXPECTS(push_graph_view.is_weighted(),
                  "Invalid input argument: an unweighted graph is passed to SSSP, BFS is more "
                  "efficient for unweighted graphs.");

  if (do_expensive_check) {
    auto num_negative_edge_weights =
      count_if_e(handle,
                 push_graph_view,
                 thrust::make_constant_iterator(0) /* dummy */,
                 thrust::make_constant_iterator(0) /* dummy */,
                 [] __device__(vertex_t src, vertex_t dst, weight_t w, auto src_val, auto dst_val) {
                   return w < 0.0;
                 });
    CUGRAPH_EXPECTS(num_negative_edge_weights == 0,
                    "Invalid input argument: input graph should have non-negative edge weights.");
  }

  // 2. initialize distances and predecessors

  auto constexpr invalid_distance = std::numeric_limits<weight_t>::max();
  auto constexpr invalid_vertex   = invalid_vertex_id<vertex_t>::value;

  auto val_first = thrust::make_zip_iterator(thrust::make_tuple(distances, predecessor_first));
  thrust::transform(rmm::exec_policy(handle.get_stream()),
                    thrust::make_counting_iterator(push_graph_view.get_local_vertex_first()),
                    thrust::make_counting_iterator(push_graph_view.get_local_vertex_last()),
                    val_first,
                    [source_vertex] __device__(auto val) {
                      auto distance = invalid_distance;
                      if (val == source_vertex) { distance = weight_t{0.0}; }
                      return thrust::make_tuple(distance, invalid_vertex);
                    });

  if (num_edges == 0) { return; }

  // 3. update delta

  weight_t average_vertex_degree{0.0};
  weight_t average_edge_weight{0.0};
  thrust::tie(average_vertex_degree, average_edge_weight) = transform_reduce_e(
    handle,
    push_graph_view,
    thrust::make_constant_iterator(0) /* dummy */,
    thrust::make_constant_iterator(0) /* dummy */,
    [] __device__(vertex_t row, vertex_t col, weight_t w, auto row_val, auto col_val) {
      return thrust::make_tuple(weight_t{1.0}, w);
    },
    thrust::make_tuple(weight_t{0.0}, weight_t{0.0}));
  average_vertex_degree /= static_cast<weight_t>(num_vertices);
  average_edge_weight /= static_cast<weight_t>(num_edges);
  auto delta =
    (static_cast<weight_t>(raft::warp_size()) * average_edge_weight) / average_vertex_degree;

  // 4. initialize SSSP frontier

  enum class Bucket { cur_near, next_near, far, num_buckets };
  VertexFrontier<vertex_t,
                 void,
                 GraphViewType::is_multi_gpu,
                 static_cast<size_t>(Bucket::num_buckets)>
    vertex_frontier(handle);

  // 5. SSSP iteration

<<<<<<< HEAD
  row_properties_t<GraphViewType, weight_t> adj_matrix_row_distances(handle, push_graph_view);
  adj_matrix_row_distances.fill(std::numeric_limits<weight_t>::max(), handle.get_stream());
=======
  bool vertex_and_adj_matrix_row_ranges_coincide =
    push_graph_view.get_number_of_local_vertices() ==
        push_graph_view.get_number_of_local_adj_matrix_partition_rows()
      ? true
      : false;
  rmm::device_uvector<weight_t> adj_matrix_row_distances(0, handle.get_stream());
  if (!vertex_and_adj_matrix_row_ranges_coincide) {
    adj_matrix_row_distances.resize(push_graph_view.get_number_of_local_adj_matrix_partition_rows(),
                                    handle.get_stream());
    thrust::fill(rmm::exec_policy(handle.get_stream()),
                 adj_matrix_row_distances.begin(),
                 adj_matrix_row_distances.end(),
                 std::numeric_limits<weight_t>::max());
  }
  auto row_distances =
    !vertex_and_adj_matrix_row_ranges_coincide ? adj_matrix_row_distances.data() : distances;
>>>>>>> 80a34592

  if (push_graph_view.is_local_vertex_nocheck(source_vertex)) {
    vertex_frontier.get_bucket(static_cast<size_t>(Bucket::cur_near)).insert(source_vertex);
  }

  auto near_far_threshold = delta;
  while (true) {
    copy_to_adj_matrix_row(
      handle,
      push_graph_view,
      vertex_frontier.get_bucket(static_cast<size_t>(Bucket::cur_near)).begin(),
      vertex_frontier.get_bucket(static_cast<size_t>(Bucket::cur_near)).end(),
      distances,
      adj_matrix_row_distances);

    auto vertex_partition = vertex_partition_device_view_t<vertex_t, GraphViewType::is_multi_gpu>(
      push_graph_view.get_vertex_partition_view());

    update_frontier_v_push_if_out_nbr(
      handle,
      push_graph_view,
      vertex_frontier,
      static_cast<size_t>(Bucket::cur_near),
      std::vector<size_t>{static_cast<size_t>(Bucket::next_near), static_cast<size_t>(Bucket::far)},
      adj_matrix_row_distances.begin(),
      thrust::make_constant_iterator(0) /* dummy */,
      [vertex_partition, distances, cutoff] __device__(
        vertex_t src, vertex_t dst, weight_t w, auto src_val, auto dst_val) {
        auto push         = true;
        auto new_distance = src_val + w;
        auto threshold    = cutoff;
        if (vertex_partition.is_local_vertex_nocheck(dst)) {
          auto local_vertex_offset =
            vertex_partition.get_local_vertex_offset_from_vertex_nocheck(dst);
          auto old_distance = *(distances + local_vertex_offset);
          threshold         = old_distance < threshold ? old_distance : threshold;
        }
        if (new_distance >= threshold) { push = false; }
        return push ? thrust::optional<thrust::tuple<weight_t, vertex_t>>{thrust::make_tuple(
                        new_distance, src)}
                    : thrust::nullopt;
      },
      reduce_op::min<thrust::tuple<weight_t, vertex_t>>(),
      distances,
      thrust::make_zip_iterator(thrust::make_tuple(distances, predecessor_first)),
      [near_far_threshold] __device__(auto v, auto v_val, auto pushed_val) {
        auto new_dist = thrust::get<0>(pushed_val);
        auto idx      = new_dist < v_val
                          ? (new_dist < near_far_threshold ? static_cast<size_t>(Bucket::next_near)
                                                           : static_cast<size_t>(Bucket::far))
                          : VertexFrontier<vertex_t>::kInvalidBucketIdx;
        return new_dist < v_val
                 ? thrust::optional<thrust::tuple<size_t, decltype(pushed_val)>>{thrust::make_tuple(
                     static_cast<size_t>(new_dist < near_far_threshold ? Bucket::next_near
                                                                       : Bucket::far),
                     pushed_val)}
                 : thrust::nullopt;
      });

    vertex_frontier.get_bucket(static_cast<size_t>(Bucket::cur_near)).clear();
    vertex_frontier.get_bucket(static_cast<size_t>(Bucket::cur_near)).shrink_to_fit();
    if (vertex_frontier.get_bucket(static_cast<size_t>(Bucket::next_near)).aggregate_size() > 0) {
      vertex_frontier.swap_buckets(static_cast<size_t>(Bucket::cur_near),
                                   static_cast<size_t>(Bucket::next_near));
    } else if (vertex_frontier.get_bucket(static_cast<size_t>(Bucket::far)).aggregate_size() >
               0) {  // near queue is empty, split the far queue
      auto old_near_far_threshold = near_far_threshold;
      near_far_threshold += delta;

      size_t near_size{0};
      size_t far_size{0};
      while (true) {
        vertex_frontier.split_bucket(
          static_cast<size_t>(Bucket::far),
          std::vector<size_t>{static_cast<size_t>(Bucket::cur_near)},
          [vertex_partition, distances, old_near_far_threshold, near_far_threshold] __device__(
            auto v) {
            auto dist =
              *(distances + vertex_partition.get_local_vertex_offset_from_vertex_nocheck(v));
            return dist >= old_near_far_threshold
                     ? thrust::optional<size_t>{static_cast<size_t>(
                         dist < near_far_threshold ? Bucket::cur_near : Bucket::far)}
                     : thrust::nullopt;
          });
        near_size =
          vertex_frontier.get_bucket(static_cast<size_t>(Bucket::cur_near)).aggregate_size();
        far_size = vertex_frontier.get_bucket(static_cast<size_t>(Bucket::far)).aggregate_size();
        if ((near_size > 0) || (far_size == 0)) {
          break;
        } else {
          near_far_threshold += delta;
        }
      }
      if ((near_size == 0) && (far_size == 0)) { break; }
    } else {
      break;
    }
  }

  CUDA_TRY(cudaStreamSynchronize(
    handle.get_stream()));  // this is as necessary vertex_frontier will become out-of-scope once
                            // this function returns (FIXME: should I stream sync in VertexFrontier
                            // destructor?)
}

}  // namespace detail

template <typename vertex_t, typename edge_t, typename weight_t, bool multi_gpu>
void sssp(raft::handle_t const& handle,
          graph_view_t<vertex_t, edge_t, weight_t, false, multi_gpu> const& graph_view,
          weight_t* distances,
          vertex_t* predecessors,
          vertex_t source_vertex,
          weight_t cutoff,
          bool do_expensive_check)
{
  if (predecessors != nullptr) {
    detail::sssp(
      handle, graph_view, distances, predecessors, source_vertex, cutoff, do_expensive_check);
  } else {
    detail::sssp(handle,
                 graph_view,
                 distances,
                 thrust::make_discard_iterator(),
                 source_vertex,
                 cutoff,
                 do_expensive_check);
  }
}

// explicit instantiation

template void sssp(raft::handle_t const& handle,
                   graph_view_t<int32_t, int32_t, float, false, true> const& graph_view,
                   float* distances,
                   int32_t* predecessors,
                   int32_t source_vertex,
                   float cutoff,
                   bool do_expensive_check);

template void sssp(raft::handle_t const& handle,
                   graph_view_t<int32_t, int32_t, double, false, true> const& graph_view,
                   double* distances,
                   int32_t* predecessors,
                   int32_t source_vertex,
                   double cutoff,
                   bool do_expensive_check);

template void sssp(raft::handle_t const& handle,
                   graph_view_t<int32_t, int64_t, float, false, true> const& graph_view,
                   float* distances,
                   int32_t* predecessors,
                   int32_t source_vertex,
                   float cutoff,
                   bool do_expensive_check);

template void sssp(raft::handle_t const& handle,
                   graph_view_t<int32_t, int64_t, double, false, true> const& graph_view,
                   double* distances,
                   int32_t* predecessors,
                   int32_t source_vertex,
                   double cutoff,
                   bool do_expensive_check);

template void sssp(raft::handle_t const& handle,
                   graph_view_t<int64_t, int64_t, float, false, true> const& graph_view,
                   float* distances,
                   int64_t* predecessors,
                   int64_t source_vertex,
                   float cutoff,
                   bool do_expensive_check);

template void sssp(raft::handle_t const& handle,
                   graph_view_t<int64_t, int64_t, double, false, true> const& graph_view,
                   double* distances,
                   int64_t* predecessors,
                   int64_t source_vertex,
                   double cutoff,
                   bool do_expensive_check);

template void sssp(raft::handle_t const& handle,
                   graph_view_t<int32_t, int32_t, float, false, false> const& graph_view,
                   float* distances,
                   int32_t* predecessors,
                   int32_t source_vertex,
                   float cutoff,
                   bool do_expensive_check);

template void sssp(raft::handle_t const& handle,
                   graph_view_t<int32_t, int32_t, double, false, false> const& graph_view,
                   double* distances,
                   int32_t* predecessors,
                   int32_t source_vertex,
                   double cutoff,
                   bool do_expensive_check);

template void sssp(raft::handle_t const& handle,
                   graph_view_t<int32_t, int64_t, float, false, false> const& graph_view,
                   float* distances,
                   int32_t* predecessors,
                   int32_t source_vertex,
                   float cutoff,
                   bool do_expensive_check);

template void sssp(raft::handle_t const& handle,
                   graph_view_t<int32_t, int64_t, double, false, false> const& graph_view,
                   double* distances,
                   int32_t* predecessors,
                   int32_t source_vertex,
                   double cutoff,
                   bool do_expensive_check);

template void sssp(raft::handle_t const& handle,
                   graph_view_t<int64_t, int64_t, float, false, false> const& graph_view,
                   float* distances,
                   int64_t* predecessors,
                   int64_t source_vertex,
                   float cutoff,
                   bool do_expensive_check);

template void sssp(raft::handle_t const& handle,
                   graph_view_t<int64_t, int64_t, double, false, false> const& graph_view,
                   double* distances,
                   int64_t* predecessors,
                   int64_t source_vertex,
                   double cutoff,
                   bool do_expensive_check);

}  // namespace cugraph<|MERGE_RESOLUTION|>--- conflicted
+++ resolved
@@ -134,27 +134,8 @@
 
   // 5. SSSP iteration
 
-<<<<<<< HEAD
   row_properties_t<GraphViewType, weight_t> adj_matrix_row_distances(handle, push_graph_view);
   adj_matrix_row_distances.fill(std::numeric_limits<weight_t>::max(), handle.get_stream());
-=======
-  bool vertex_and_adj_matrix_row_ranges_coincide =
-    push_graph_view.get_number_of_local_vertices() ==
-        push_graph_view.get_number_of_local_adj_matrix_partition_rows()
-      ? true
-      : false;
-  rmm::device_uvector<weight_t> adj_matrix_row_distances(0, handle.get_stream());
-  if (!vertex_and_adj_matrix_row_ranges_coincide) {
-    adj_matrix_row_distances.resize(push_graph_view.get_number_of_local_adj_matrix_partition_rows(),
-                                    handle.get_stream());
-    thrust::fill(rmm::exec_policy(handle.get_stream()),
-                 adj_matrix_row_distances.begin(),
-                 adj_matrix_row_distances.end(),
-                 std::numeric_limits<weight_t>::max());
-  }
-  auto row_distances =
-    !vertex_and_adj_matrix_row_ranges_coincide ? adj_matrix_row_distances.data() : distances;
->>>>>>> 80a34592
 
   if (push_graph_view.is_local_vertex_nocheck(source_vertex)) {
     vertex_frontier.get_bucket(static_cast<size_t>(Bucket::cur_near)).insert(source_vertex);
