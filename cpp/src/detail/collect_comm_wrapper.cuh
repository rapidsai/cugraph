--- conflicted
+++ resolved
@@ -16,10 +16,6 @@
 
 #pragma once
 
-<<<<<<< HEAD
-#include "c_api/capi_helper.hpp"
-=======
->>>>>>> 052da9c9
 #include "utilities/collect_comm.cuh"
 
 namespace cugraph {
