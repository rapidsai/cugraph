--- conflicted
+++ resolved
@@ -97,22 +97,6 @@
                                            int64_t const* d_edgelist_dsts,
                                            size_t num_edges);
 
-<<<<<<< HEAD
-=======
-template <typename value_t>
-void normalize(rmm::cuda_stream_view const& stream_view, value_t* d_value, size_t size)
-{
-  auto sum = thrust::reduce(rmm::exec_policy(stream_view), d_value, d_value + size);
-
-  thrust::transform(
-    rmm::exec_policy(stream_view), d_value, d_value + size, d_value, [sum] __device__(auto v) {
-      return v / sum;
-    });
-}
-
-template void normalize(rmm::cuda_stream_view const& stream_view, float* d_value, size_t size);
-template void normalize(rmm::cuda_stream_view const& stream_view, double* d_value, size_t size);
-
 template <typename vertex_t, typename edge_t>
 std::tuple<rmm::device_uvector<vertex_t>, rmm::device_uvector<edge_t>> filter_degree_0_vertices(
   raft::handle_t const& handle,
@@ -156,6 +140,5 @@
                          rmm::device_uvector<int64_t>&& d_vertices,
                          rmm::device_uvector<int64_t>&& d_out_degs);
 
->>>>>>> d9ec8f71
 }  // namespace detail
 }  // namespace cugraph