/*
 * Copyright (c) 2021-2025, NVIDIA CORPORATION.
 *
 * Licensed under the Apache License, Version 2.0 (the "License");
 * you may not use this file except in compliance with the License.
 * You may obtain a copy of the License at
 *
 *     http://www.apache.org/licenses/LICENSE-2.0
 *
 * Unless required by applicable law or agreed to in writing, software
 * distributed under the License is distributed on an "AS IS" BASIS,
 * WITHOUT WARRANTIES OR CONDITIONS OF ANY KIND, either express or implied.
 * See the License for the specific language governing permissions and
 * limitations under the License.
 */
#pragma once

#include <cugraph/arithmetic_variant_types.hpp>
#include <cugraph/large_buffer_manager.hpp>

#include <raft/core/handle.hpp>
#include <raft/core/host_span.hpp>
#include <raft/random/rng_state.hpp>

#include <rmm/device_uvector.hpp>

#include <optional>

namespace cugraph {
namespace detail {

/** @defgroup shuffle_wrappers_cpp C++ Shuffle Wrappers
 */

/**
 * @ingroup shuffle_wrappers_cpp
 * @brief Shuffle internal (i.e. renumbered) vertex pairs (which can be edge end points) and their
 * properties to their local GPUs based on edge partitioning.
 *
 * @tparam vertex_t Type of vertex identifiers. Needs to be an integral type.
 *
 * @param[in] handle RAFT handle object to encapsulate resources (e.g. CUDA stream, communicator,
 * and handles to various CUDA libraries) to run graph algorithms.
 * @param[in] majors Vector of first elemetns in vertex pairs. To determine the local GPU of a
 * (major, minor) pair, we assume there exists an edge from major=>minor (if we store edges in the
 * sparse 2D matrix using sources as major indices) or minor=>major (otherwise) and apply the edge
 * partitioning to determine the local GPU.
 * @param[in] minors Vector of second elements in vertex pairs.
 * @param[in] edge_properties Vector of edge property vectors.
 * @param[in] vertex_partition_range_lasts Vector of each GPU's vertex partition range's last
 * (exclusive) vertex ID.
 * @param[in] large_buffer_type Flag indicating the large buffer type to use when we need to create
 * a large device-accessible vector object (if the value is std::nullopt, the default RMM per-device
 * memory resource is used). The shuffled vertex pairs and values will also be stored in the buffer
 * type dictated by this parameter.
 *
 * @return Tuple of device vectors storing shuffled major vertices, minor vertices, a vector of
 * device vectors of properties and host vector of rx counts
 */
template <typename vertex_t>
std::tuple<rmm::device_uvector<vertex_t>,
           rmm::device_uvector<vertex_t>,
           std::vector<cugraph::arithmetic_device_uvector_t>,
           std::vector<size_t>>
shuffle_int_vertex_pairs_with_values_to_local_gpu_by_edge_partitioning(
  raft::handle_t const& handle,
  rmm::device_uvector<vertex_t>&& majors,
  rmm::device_uvector<vertex_t>&& minors,
  std::vector<cugraph::arithmetic_device_uvector_t>&& edge_properties,
  raft::host_span<vertex_t const> vertex_partition_range_lasts,
  std::optional<large_buffer_type_t> large_buffer_type = std::nullopt);

/**
 * @ingroup shuffle_wrappers_cpp
 * @brief Permute a range.
 *
 * @tparam vertex_t Type of vertex identifiers. Needs to be an integral type.
 *
 * @param[in] handle RAFT handle object to encapsulate resources (e.g. CUDA stream, communicator,
 * and handles to various CUDA libraries) to run graph algorithms.
 * @param[in]  rng_state The RngState instance holding pseudo-random number generator state.
 * @param[in] local_range_size Size of local range assigned to this process.
 * @param[in] local_start Start of local range assigned to this process.
 *
 * @return permuted range.
 */

template <typename vertex_t>
rmm::device_uvector<vertex_t> permute_range(raft::handle_t const& handle,
                                            raft::random::RngState& rng_state,
                                            vertex_t local_start,
                                            vertex_t local_range_size,
                                            bool multi_gpu          = false,
                                            bool do_expensive_check = false);

/**
 * @ingroup shuffle_wrappers_cpp
 * @brief Shuffle internal (i.e. renumbered) vertices to their local GPUs based on vertex
 * partitioning.
 *
 * @tparam vertex_t Type of vertex identifiers. Needs to be an integral type.
 *
 * @param[in] handle RAFT handle object to encapsulate resources (e.g. CUDA stream, communicator,
 * and handles to various CUDA libraries) to run graph algorithms.
 * @param[in] vertices Vertices to shuffle.
 * @param[in] vertex_partition_range_lasts Vector of each GPU's vertex partition range's last
 * (exclusive) vertex ID.
 * @param[in] large_buffer_type Flag indicating the large buffer type to use when we need to create
 * a large device-accessible vector object (if the value is std::nullopt, the default RMM per-device
 * memory resource is used). The shuffled vertices will also be stored in the buffer type dictated
 * by this parameter.
 *
 * @return Vector of shuffled vertices.
 */
template <typename vertex_t>
rmm::device_uvector<vertex_t> shuffle_int_vertices_to_local_gpu_by_vertex_partitioning(
  raft::handle_t const& handle,
  rmm::device_uvector<vertex_t>&& vertices,
  raft::host_span<vertex_t const> vertex_partition_range_lasts,
  std::optional<large_buffer_type_t> large_buffer_type = std::nullopt);

/**
 * @ingroup shuffle_wrappers_cpp
 * @brief Shuffle vertices using the internal vertex key function which returns the target GPU ID.
 *
 * @tparam vertex_t Type of vertex identifiers. Needs to be an integral type.
 * @tparam value_vector_t Vector of vertex values. Currently support rmm::device_uvector<int32_t>,
 * rmm::device_uvector<int64_t>, tuple of device vectors
 *
 * @param[in] handle RAFT handle object to encapsulate resources (e.g. CUDA stream, communicator,
 * @param[in] vertices Vertex IDs to shuffle
 * @param[in] values Vertex Values to shuffle
 * @param[in] vertex_partition_range_lasts From graph view, vector of last vertex id for each gpu
 * @param[in] large_buffer_type Flag indicating the large buffer type to use when we need to create
 * a large device-accessible vector object (if the value is std::nullopt, the default RMM per-device
 * memory resource is used). The shuffled vertex value pairs will also be stored in the buffer type
 * dictated by this parameter.
 *
 * @return tuple containing device vectors of shuffled vertices and corresponding
 *         values
 */
template <typename vertex_t, typename value_vector_t>
std::tuple<rmm::device_uvector<vertex_t>, value_vector_t>
shuffle_int_vertex_value_pairs_to_local_gpu_by_vertex_partitioning(
  raft::handle_t const& handle,
  rmm::device_uvector<vertex_t>&& vertices,
  value_vector_t&& values,
  raft::host_span<vertex_t const> vertex_partition_range_lasts,
  std::optional<large_buffer_type_t> large_buffer_type = std::nullopt);

/**
 * @ingroup shuffle_wrappers_cpp
 * @brief Groupby and count edgelist using the key function which returns the target local
 * partition ID for an edge.  The specified spans are reordered in place.
 *
 * @tparam vertex_t Type of vertex identifiers. Needs to be an integral type.
 *
 * @param[in] handle RAFT handle object to encapsulate resources (e.g. CUDA stream, communicator,
 * and handles to various CUDA libraries) to run graph algorithms.
 * @param[in,out] edgelist_majors Vertex IDs for sources (if we are internally storing edges in
 * the sparse 2D matrix using sources as major indices) or destinations (otherwise)
 * @param[in,out] edgelist_minors Vertex IDs for destinations (if we are internally storing edges
 * in the sparse 2D matrix using sources as major indices) or sources (otherwise)
 * @param[in,out] edgelist_properties Span of edge properties, each element a device span of an
 * edge property.
 * @param[in] groupby_and_count_local_partition_by_minor If set to true, groupby and count edges
 * based on (local partition ID, GPU ID) pairs (where GPU IDs are computed by applying the
<<<<<<< HEAD
 * compute_gpu_id_from_vertex_t function to the minor vertex ID). If set to false, groupby and
 * count edges by just local partition ID.
=======
 * compute_gpu_id_from_vertex_t function to the minor vertex ID). If set to false, groupby and count
 * edges by just local partition ID.
 * @param[in] large_buffer_type Flag indicating the large buffer type to use when we need to create
 * a large device-accessible vector object (if the value is std::nullopt, the default RMM per-device
 * memory resource is used).
>>>>>>> 156c0631
 *
 * @return A vector containing the number of edges in each local partition (if
 * groupby_and_count_local_partition is false) or in each segment with the same (local partition
 * ID, GPU ID) pair.
 */
template <typename vertex_t>
rmm::device_uvector<size_t> groupby_and_count_edgelist_by_local_partition_id(
  raft::handle_t const& handle,
  raft::device_span<vertex_t> edgelist_majors,
  raft::device_span<vertex_t> edgelist_minors,
  raft::host_span<arithmetic_device_span_t> edgelist_properties,
  bool groupby_and_count_local_partition_by_minor      = false,
  std::optional<large_buffer_type_t> large_buffer_type = std::nullopt);

/**
 * @ingroup shuffle_wrappers_cpp
 * @brief Collect vertex values (represented as k/v pairs across cluster) and return
 *        local value arrays on the GPU responsible for each vertex.
 *
 * Data will be shuffled, renumbered and initialized with the default value,
 * then:  return_array[d_vertices[i]] = d_values[i]
 *
 * @tparam vertex_t Type of vertex identifiers. Needs to be an integral type.
 * @tparam value_t  Type of value associated with the vertex.
 * @tparam bool     multi_gpu flag
 *
 * @param[in] handle RAFT handle object to encapsulate resources (e.g. CUDA stream, communicator,
 * and handles to various CUDA libraries) to run graph algorithms.
 * @param[in] d_vertices Vertex IDs for the k/v pair
 * @param[in] d_values Values for the k/v pair
 * @param[in] The number map for performing renumbering
 * @param[in] local_vertex_first The first vertex id assigned to the local GPU
 * @param[in] local_vertex_last The last vertex id assigned to the local GPU
 * @param[in] default_value The default value the return array will be initialized by
 * @param[in] do_expensive_check If true, enable expensive validation checks
 * @return device vector of values, where return[i] is the value associated with
 *         vertex (i + local_vertex_first)
 */
template <typename vertex_t, typename value_t, bool multi_gpu>
rmm::device_uvector<value_t> collect_local_vertex_values_from_ext_vertex_value_pairs(
  raft::handle_t const& handle,
  rmm::device_uvector<vertex_t>&& d_vertices,
  rmm::device_uvector<value_t>&& d_values,
  rmm::device_uvector<vertex_t> const& number_map,
  vertex_t local_vertex_first,
  vertex_t local_vertex_last,
  value_t default_value,
  bool do_expensive_check);

}  // namespace detail

/**
 * @ingroup shuffle_wrappers_cpp
 * @brief Shuffle keys and their associated properties to the proper GPU based on a partitioning
 * function.  Keys for this function are assumed to be an arithmetic type
 *
 * @tparam key_t type of key
 * @tparam key_to_gpu_op_t Function to convert key to GPU id
 *
 * @param[in] handle RAFT handle object to encapsulate resources (e.g. CUDA stream, communicator,
 * and handles to various CUDA libraries) to run graph algorithms.
 * @param [in] key Device vector of keys
 * @param [in] properties Vector of device vectors of properties associated with each key
 * @param [in] key_to_gpu_op function converting key to a GPU id
 * @param[in] large_buffer_type Flag indicating the large buffer type to use in storing the shuffled
 * key value pairs (if the value is std::nullopt, the default RMM per-device memory resource is
 * used).
 * @param[in] large_buffer_type Flag indicating the large buffer type to use when we need to create
 * a large device-accessible vector object (if the value is std::nullopt, the default RMM per-device
 * memory resource is used). The shuffled keys and property values will also be stored in the buffer
 * type dictated by this parameter.
 *
 * @return tuple of device vector of keys and vector of device vector of properties associated
 * with the key.
 */
template <typename key_t, typename key_to_gpu_op_t>
std::tuple<rmm::device_uvector<key_t>, std::vector<arithmetic_device_uvector_t>>
shuffle_keys_with_properties(raft::handle_t const& handle,
                             rmm::device_uvector<key_t>&& keys,
                             std::vector<arithmetic_device_uvector_t>&& properties,
                             key_to_gpu_op_t key_to_gpu_op,
                             std::optional<large_buffer_type_t> large_buffer_type = std::nullopt);

/**
 * @ingroup shuffle_wrappers_cpp
 * @brief Shuffle properties to the proper GPU
 * *
 * @param[in] handle RAFT handle object to encapsulate resources (e.g. CUDA stream, communicator,
 * and handles to various CUDA libraries) to run graph algorithms.
 * @param [in] gpu Device vector of gpu ids
 * @param [in] properties Vector of device vectors of properties
 * @param[in] large_buffer_type Flag indicating the large buffer type to use when we need to create
 * a large device-accessible vector object (if the value is std::nullopt, the default RMM per-device
 * memory resource is used). The shuffled property values will also be stored in the buffer type
 * dictated by this parameter.
 *
 * @return vector of device vector of properties shuffled to the proper GPU
 */
std::vector<arithmetic_device_uvector_t> shuffle_properties(
  raft::handle_t const& handle,
  rmm::device_uvector<int>&& gpus,
  std::vector<arithmetic_device_uvector_t>&& properties,
  std::optional<large_buffer_type_t> large_buffer_type = std::nullopt);

}  // namespace cugraph<|MERGE_RESOLUTION|>--- conflicted
+++ resolved
@@ -165,16 +165,11 @@
  * edge property.
  * @param[in] groupby_and_count_local_partition_by_minor If set to true, groupby and count edges
  * based on (local partition ID, GPU ID) pairs (where GPU IDs are computed by applying the
-<<<<<<< HEAD
- * compute_gpu_id_from_vertex_t function to the minor vertex ID). If set to false, groupby and
- * count edges by just local partition ID.
-=======
  * compute_gpu_id_from_vertex_t function to the minor vertex ID). If set to false, groupby and count
  * edges by just local partition ID.
  * @param[in] large_buffer_type Flag indicating the large buffer type to use when we need to create
  * a large device-accessible vector object (if the value is std::nullopt, the default RMM per-device
  * memory resource is used).
->>>>>>> 156c0631
  *
  * @return A vector containing the number of edges in each local partition (if
  * groupby_and_count_local_partition is false) or in each segment with the same (local partition
