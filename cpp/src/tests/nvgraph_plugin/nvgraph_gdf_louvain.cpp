--- conflicted
+++ resolved
@@ -54,13 +54,9 @@
   ALLOC_TRY((void**)&best_cluster_vec, sizeof(int) * no_vertex, stream);
   
   ASSERT_EQ(NVGRAPH_STATUS_SUCCESS, nvgraphLouvain (CUDA_R_32I, CUDA_R_32F, no_vertex, ind_h.size(),
-<<<<<<< HEAD
-                            G.adjList->offsets->data, G.adjList->indices->data, G.adjList->edge_data->data, weighted, has_init_cluster, nullptr,
+                            G.adjList->offsets, G.adjList->indices, G.adjList->edge_data, weighted, has_init_cluster, nullptr,
                             (void*) &modularity, (void*) best_cluster_vec, (void *)(&num_level), 100));
-=======
-                            G.adjList->offsets, G.adjList->indices, G.adjList->edge_data, weighted, has_init_cluster, nullptr,
-                            (void*) &modularity, (void*) best_cluster_vec, (void *)(&num_level)));
->>>>>>> cfceb0dd
+
   
   std::vector<int> cluster_id (34, -1);
   cudaMemcpy ((void*) &(cluster_id[0]), best_cluster_vec, sizeof(int)*34, cudaMemcpyDeviceToHost);
