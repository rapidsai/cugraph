--- conflicted
+++ resolved
@@ -361,32 +361,6 @@
 }
 
 gdf_error gdf_bfs(gdf_graph *graph, gdf_column *distances, gdf_column *predecessors, int start_node, bool directed) {
-<<<<<<< HEAD
-	GDF_REQUIRE(graph->adjList != nullptr, GDF_VALIDITY_UNSUPPORTED);
-	GDF_REQUIRE(graph->adjList->offsets->dtype == GDF_INT32, GDF_UNSUPPORTED_DTYPE);
-	GDF_REQUIRE(graph->adjList->indices->dtype == GDF_INT32, GDF_UNSUPPORTED_DTYPE);
-	GDF_REQUIRE(distances->dtype == GDF_INT32, GDF_UNSUPPORTED_DTYPE);
-	GDF_REQUIRE(predecessors->dtype == GDF_INT32, GDF_UNSUPPORTED_DTYPE);
-
-	int n = graph->adjList->offsets->size - 1;
-	int e = graph->adjList->indices->size;
-	int* offsets_ptr = (int*)graph->adjList->offsets->data;
-	int* indices_ptr = (int*)graph->adjList->indices->data;
-	int* distances_ptr = (int*)distances->data;
-	int* predecessors_ptr = (int*)predecessors->data;
-	int alpha = 15;
-	int beta = 18;
-
-	cugraph::Bfs<int> bfs(n, e, offsets_ptr, indices_ptr, directed, alpha, beta);
-	bfs.configure(distances_ptr, predecessors_ptr, nullptr);
-	bfs.traverse(start_node);
-	return GDF_SUCCESS;
-}
-
-gdf_error gdf_multi_pagerank (const size_t global_v, const gdf_column *src_indices, const gdf_column *dest_indices, 
-                           gdf_column *v_idx, gdf_column *pagerank, const float damping_factor, const int max_iter){
-  return gdf_multi_pagerank_impl (global_v, src_indices, dest_indices, v_idx, pagerank, damping_factor, max_iter);
-=======
   GDF_REQUIRE(graph->adjList != nullptr || graph->edgeList != nullptr, GDF_INVALID_API_CALL);
   gdf_error err = gdf_add_adj_list(graph);
   if (err != GDF_SUCCESS)
@@ -409,5 +383,9 @@
   bfs.configure(distances_ptr, predecessors_ptr, nullptr);
   bfs.traverse(start_node);
   return GDF_SUCCESS;
->>>>>>> 228a4e1a
+}
+
+gdf_error gdf_multi_pagerank (const size_t global_v, const gdf_column *src_indices, const gdf_column *dest_indices, 
+                           gdf_column *v_idx, gdf_column *pagerank, const float damping_factor, const int max_iter){
+  return gdf_multi_pagerank_impl (global_v, src_indices, dest_indices, v_idx, pagerank, damping_factor, max_iter);
 }