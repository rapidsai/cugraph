 /*
 * Copyright (c) 2018, NVIDIA CORPORATION.  All rights reserved.
 *
 * NVIDIA CORPORATION and its licensors retain all intellectual property
 * and proprietary rights in and to this software, related documentation
 * and any modifications thereto.  Any use, reproduction, disclosure or
 * distribution of this software and related documentation without an express
 * license agreement from NVIDIA CORPORATION is strictly prohibited.
 *
 */

// Graph analytics features 
// Author: Alex Fender afender@nvidia.com

#include <cugraph.h>
#include "graph_utils.cuh"
#include "pagerank.cuh"
#include "COOtoCSR.cuh"
#include "utilities/error_utils.h"
#include "bfs.cuh"

#include <library_types.h>
#include <nvgraph/nvgraph.h>

#include <rmm_utils.h>

void gdf_col_delete(gdf_column* col) {
  if (col) {
    col->size = 0; 
    if(col->data) {
      ALLOC_FREE_TRY(col->data, nullptr);
    }
#if 1
// If delete col is executed, the memory pointed by col is no longer valid and
// can be used in another memory allocation, so executing col->data = nullptr
// after delete col is dangerous, also, col = nullptr has no effect here (the
// address is passed by value, for col = nullptr should work, the input
// parameter should be gdf_column*& col (or alternatively, gdf_column** col and
// *col = nullptr also work)
    col->data = nullptr;
    delete col;
#else
    delete col;
    col->data = nullptr;
    col = nullptr;
#endif
  }
}

void gdf_col_release(gdf_column* col) {
  delete col;
}

void cpy_column_view(const gdf_column *in, gdf_column *out) {
  if (in != nullptr && out !=nullptr) {
    gdf_column_view(out, in->data, in->valid, in->size, in->dtype);
  }
}

gdf_error gdf_adj_list_view(gdf_graph *graph, const gdf_column *offsets, 
                                 const gdf_column *indices, const gdf_column *edge_data) {
  GDF_REQUIRE( offsets->null_count == 0 , GDF_VALIDITY_UNSUPPORTED );                    
  GDF_REQUIRE( indices->null_count == 0 , GDF_VALIDITY_UNSUPPORTED );
  GDF_REQUIRE( (offsets->dtype == indices->dtype), GDF_UNSUPPORTED_DTYPE );
  GDF_REQUIRE( ((offsets->dtype == GDF_INT32) || (offsets->dtype == GDF_INT64)), GDF_UNSUPPORTED_DTYPE );
  GDF_REQUIRE( (offsets->size > 0), GDF_DATASET_EMPTY ); 
  GDF_REQUIRE( (graph->adjList == nullptr) , GDF_INVALID_API_CALL);

  graph->adjList = new gdf_adj_list;
  graph->adjList->offsets = new gdf_column;
  graph->adjList->indices = new gdf_column;
  graph->adjList->ownership = 0;

  cpy_column_view(offsets, graph->adjList->offsets);
  cpy_column_view(indices, graph->adjList->indices);
  if (edge_data) {
      GDF_REQUIRE( indices->size == edge_data->size, GDF_COLUMN_SIZE_MISMATCH );
      graph->adjList->edge_data = new gdf_column;
      cpy_column_view(edge_data, graph->adjList->edge_data);
  }
  else {
    graph->adjList->edge_data = nullptr;
  }
  return GDF_SUCCESS;
}

gdf_error gdf_adj_list::get_vertex_identifiers(gdf_column *identifiers) {
  GDF_REQUIRE( offsets != nullptr , GDF_INVALID_API_CALL);
  GDF_REQUIRE( offsets->data != nullptr , GDF_INVALID_API_CALL);
  cugraph::sequence<int>((int)offsets->size-1, (int*)identifiers->data);
  return GDF_SUCCESS;
}

gdf_error gdf_adj_list::get_source_indices (gdf_column *src_indices) {
  GDF_REQUIRE( offsets != nullptr , GDF_INVALID_API_CALL);
  GDF_REQUIRE( offsets->data != nullptr , GDF_INVALID_API_CALL);
  GDF_REQUIRE( src_indices->size == indices->size, GDF_COLUMN_SIZE_MISMATCH );
  GDF_REQUIRE( src_indices->dtype == indices->dtype, GDF_UNSUPPORTED_DTYPE );
  GDF_REQUIRE( src_indices->size > 0, GDF_DATASET_EMPTY ); 
  cugraph::offsets_to_indices<int>((int*)offsets->data, offsets->size-1, (int*)src_indices->data);

  return GDF_SUCCESS;
}

gdf_error gdf_edge_list_view(gdf_graph *graph, const gdf_column *src_indices, 
                                 const gdf_column *dest_indices, const gdf_column *edge_data) {
  GDF_REQUIRE( src_indices->size == dest_indices->size, GDF_COLUMN_SIZE_MISMATCH );
  GDF_REQUIRE( src_indices->dtype == dest_indices->dtype, GDF_UNSUPPORTED_DTYPE );
  GDF_REQUIRE( ((src_indices->dtype == GDF_INT32) || (src_indices->dtype == GDF_INT64)), GDF_UNSUPPORTED_DTYPE );
  GDF_REQUIRE( src_indices->size > 0, GDF_DATASET_EMPTY ); 
  GDF_REQUIRE( src_indices->null_count == 0 , GDF_VALIDITY_UNSUPPORTED );                    
  GDF_REQUIRE( dest_indices->null_count == 0 , GDF_VALIDITY_UNSUPPORTED );
  GDF_REQUIRE( graph->edgeList == nullptr , GDF_INVALID_API_CALL);

  graph->edgeList = new gdf_edge_list;
  graph->edgeList->src_indices = new gdf_column;
  graph->edgeList->dest_indices = new gdf_column;
  graph->edgeList->ownership = 0;

  cpy_column_view(src_indices, graph->edgeList->src_indices);
  cpy_column_view(dest_indices, graph->edgeList->dest_indices);
  if (edge_data) {
      GDF_REQUIRE( src_indices->size == edge_data->size, GDF_COLUMN_SIZE_MISMATCH );
      graph->edgeList->edge_data = new gdf_column;
      cpy_column_view(edge_data, graph->edgeList->edge_data);
  }
  else {
    graph->edgeList->edge_data = nullptr;
  }
  return GDF_SUCCESS;
}

template <typename WT>
gdf_error gdf_add_adj_list_impl (gdf_graph *graph) {
    if (graph->adjList == nullptr) {
      GDF_REQUIRE( graph->edgeList != nullptr , GDF_INVALID_API_CALL);
      int nnz = graph->edgeList->src_indices->size, status = 0;
      graph->adjList = new gdf_adj_list;
      graph->adjList->offsets = new gdf_column;
      graph->adjList->indices = new gdf_column;
      graph->adjList->ownership = 1;

    if (graph->edgeList->edge_data!= nullptr) {
      graph->adjList->edge_data = new gdf_column;

      CSR_Result_Weighted<int,WT> adj_list;
      status = ConvertCOOtoCSR_weighted((int*)graph->edgeList->src_indices->data, (int*)graph->edgeList->dest_indices->data, (WT*)graph->edgeList->edge_data->data, nnz, adj_list);
      
      gdf_column_view(graph->adjList->offsets, adj_list.rowOffsets, 
                            nullptr, adj_list.size+1, graph->edgeList->src_indices->dtype);
      gdf_column_view(graph->adjList->indices, adj_list.colIndices, 
                            nullptr, adj_list.nnz, graph->edgeList->src_indices->dtype);
      gdf_column_view(graph->adjList->edge_data, adj_list.edgeWeights, 
                          nullptr, adj_list.nnz, graph->edgeList->edge_data->dtype);
    }
    else {
      CSR_Result<int> adj_list;
      status = ConvertCOOtoCSR((int*)graph->edgeList->src_indices->data,(int*)graph->edgeList->dest_indices->data, nnz, adj_list);      
      gdf_column_view(graph->adjList->offsets, adj_list.rowOffsets, 
                            nullptr, adj_list.size+1, graph->edgeList->src_indices->dtype);
      gdf_column_view(graph->adjList->indices, adj_list.colIndices, 
                            nullptr, adj_list.nnz, graph->edgeList->src_indices->dtype);
    }
    if (status !=0) {
      std::cerr << "Could not generate the adj_list" << std::endl;
      return GDF_CUDA_ERROR;
    }
  }
  return GDF_SUCCESS;
}

gdf_error gdf_add_edge_list (gdf_graph *graph) {
    if (graph->edgeList == nullptr) {
      GDF_REQUIRE( graph->adjList != nullptr , GDF_INVALID_API_CALL);
      int *d_src;
      graph->edgeList = new gdf_edge_list;
      graph->edgeList->src_indices = new gdf_column;
      graph->edgeList->dest_indices = new gdf_column;
      graph->edgeList->ownership = 2;

      CUDA_TRY(cudaMallocManaged ((void**)&d_src, sizeof(int) * graph->adjList->indices->size));

      cugraph::offsets_to_indices<int>((int*)graph->adjList->offsets->data, 
                                  graph->adjList->offsets->size-1, 
                                  (int*)d_src);

      gdf_column_view(graph->edgeList->src_indices, d_src, 
                      nullptr, graph->adjList->indices->size, graph->adjList->indices->dtype);
      cpy_column_view(graph->adjList->indices, graph->edgeList->dest_indices);
      
      if (graph->adjList->edge_data != nullptr) {
        graph->edgeList->edge_data = new gdf_column;
        cpy_column_view(graph->adjList->edge_data, graph->edgeList->edge_data);
      }
  }
  return GDF_SUCCESS;
}


template <typename WT>
gdf_error gdf_add_transposed_adj_list_impl (gdf_graph *graph) {
    if (graph->transposedAdjList == nullptr ) {
      GDF_REQUIRE( graph->edgeList != nullptr , GDF_INVALID_API_CALL);
      int nnz = graph->edgeList->src_indices->size, status = 0;
      graph->transposedAdjList = new gdf_adj_list;
      graph->transposedAdjList->offsets = new gdf_column;
      graph->transposedAdjList->indices = new gdf_column;
      graph->transposedAdjList->ownership = 1;
    
      if (graph->edgeList->edge_data) {
        graph->transposedAdjList->edge_data = new gdf_column;
        CSR_Result_Weighted<int,WT> adj_list;
        status = ConvertCOOtoCSR_weighted( (int*)graph->edgeList->dest_indices->data, (int*)graph->edgeList->src_indices->data, (WT*)graph->edgeList->edge_data->data, nnz, adj_list);
        gdf_column_view(graph->transposedAdjList->offsets, adj_list.rowOffsets, 
                              nullptr, adj_list.size+1, graph->edgeList->src_indices->dtype);
        gdf_column_view(graph->transposedAdjList->indices, adj_list.colIndices, 
                              nullptr, adj_list.nnz, graph->edgeList->src_indices->dtype);
        gdf_column_view(graph->transposedAdjList->edge_data, adj_list.edgeWeights, 
                            nullptr, adj_list.nnz, graph->edgeList->edge_data->dtype);
      }
      else {

        CSR_Result<int> adj_list;
        status = ConvertCOOtoCSR((int*)graph->edgeList->dest_indices->data, (int*)graph->edgeList->src_indices->data, nnz, adj_list);      
        gdf_column_view(graph->transposedAdjList->offsets, adj_list.rowOffsets, 
                              nullptr, adj_list.size+1, graph->edgeList->src_indices->dtype);
        gdf_column_view(graph->transposedAdjList->indices, adj_list.colIndices, 
                              nullptr, adj_list.nnz, graph->edgeList->src_indices->dtype);
      }
      if (status !=0) {
        std::cerr << "Could not generate the adj_list" << std::endl;
        return GDF_CUDA_ERROR;
      }
    }
    return GDF_SUCCESS;
}

template <typename WT>
gdf_error gdf_pagerank_impl (gdf_graph *graph,
                      gdf_column *pagerank, float alpha = 0.85,
                      float tolerance = 1e-4, int max_iter = 200,
                      bool has_guess = false) {
  GDF_REQUIRE( graph->edgeList != nullptr, GDF_VALIDITY_UNSUPPORTED );
  GDF_REQUIRE( graph->edgeList->src_indices->size == graph->edgeList->dest_indices->size, GDF_COLUMN_SIZE_MISMATCH ); 
  GDF_REQUIRE( graph->edgeList->src_indices->dtype == graph->edgeList->dest_indices->dtype, GDF_UNSUPPORTED_DTYPE );  
  GDF_REQUIRE( graph->edgeList->src_indices->null_count == 0 , GDF_VALIDITY_UNSUPPORTED );                 
  GDF_REQUIRE( graph->edgeList->dest_indices->null_count == 0 , GDF_VALIDITY_UNSUPPORTED );  
  GDF_REQUIRE( pagerank != nullptr , GDF_INVALID_API_CALL ); 
  GDF_REQUIRE( pagerank->data != nullptr , GDF_INVALID_API_CALL ); 
  GDF_REQUIRE( pagerank->null_count == 0 , GDF_VALIDITY_UNSUPPORTED );          
  GDF_REQUIRE( pagerank->size > 0 , GDF_INVALID_API_CALL );         

  int m=pagerank->size, nnz = graph->edgeList->src_indices->size, status = 0;
  WT *d_pr, *d_val = nullptr, *d_leaf_vector = nullptr; 
  WT res = 1.0;
  WT *residual = &res;

  if (graph->transposedAdjList == nullptr) {
    gdf_add_transposed_adj_list(graph);
  }
  cudaStream_t stream{nullptr};
  ALLOC_MANAGED_TRY((void**)&d_leaf_vector, sizeof(WT) * m, stream);
  ALLOC_MANAGED_TRY((void**)&d_val, sizeof(WT) * nnz , stream);
  ALLOC_MANAGED_TRY((void**)&d_pr,    sizeof(WT) * m, stream);

  cugraph::HT_matrix_csc_coo(m, nnz, (int*)graph->transposedAdjList->offsets->data, (int*)graph->transposedAdjList->indices->data, d_val, d_leaf_vector);

  if (has_guess)
  {
    GDF_REQUIRE( pagerank->data != nullptr, GDF_VALIDITY_UNSUPPORTED );
    cugraph::copy<WT>(m, (WT*)pagerank->data, d_pr);
  }

  status = cugraph::pagerank<int,WT>( m,nnz, (int*)graph->transposedAdjList->offsets->data, (int*)graph->transposedAdjList->indices->data, 
    d_val, alpha, d_leaf_vector, false, tolerance, max_iter, d_pr, residual);
 
  if (status !=0)
    switch ( status ) { 
      case -1: std::cerr<< "Error : bad parameters in Pagerank"<<std::endl; return GDF_CUDA_ERROR; 
      case 1: std::cerr<< "Warning : Pagerank did not reached the desired tolerance"<<std::endl;  return GDF_CUDA_ERROR; 
      default:  std::cerr<< "Pagerank failed"<<std::endl;  return GDF_CUDA_ERROR; 
    }   
 
  cugraph::copy<WT>(m, d_pr, (WT*)pagerank->data);

  ALLOC_FREE_TRY(d_val, stream);
  ALLOC_FREE_TRY(d_pr, stream);
  ALLOC_FREE_TRY(d_leaf_vector, stream);

  return GDF_SUCCESS;
}

gdf_error gdf_add_adj_list(gdf_graph *graph) {
  if (graph->adjList != nullptr)
    return GDF_SUCCESS;

  GDF_REQUIRE( graph->edgeList != nullptr , GDF_INVALID_API_CALL);
  GDF_REQUIRE( graph->adjList == nullptr , GDF_INVALID_API_CALL);

  if (graph->edgeList->edge_data != nullptr) {
    switch (graph->edgeList->edge_data->dtype) {
      case GDF_FLOAT32:   return gdf_add_adj_list_impl<float>(graph);
      case GDF_FLOAT64:   return gdf_add_adj_list_impl<double>(graph);
      default: return GDF_UNSUPPORTED_DTYPE;
    }
  }
  else {
    return gdf_add_adj_list_impl<float>(graph);
  }
}

gdf_error gdf_add_transposed_adj_list(gdf_graph *graph) {
  if (graph->edgeList == nullptr)
    gdf_add_edge_list(graph);
  if (graph->edgeList->edge_data != nullptr) {
    switch (graph->edgeList->edge_data->dtype) {
      case GDF_FLOAT32:   return gdf_add_transposed_adj_list_impl<float>(graph);
      case GDF_FLOAT64:   return gdf_add_transposed_adj_list_impl<double>(graph);
      default: return GDF_UNSUPPORTED_DTYPE;
    }
  }
  else {
    return gdf_add_transposed_adj_list_impl<float>(graph);
  }
}

gdf_error gdf_delete_adj_list(gdf_graph *graph) {
  if (graph->adjList) {
    delete graph->adjList;
  }
  graph->adjList = nullptr;
  return GDF_SUCCESS;
}

gdf_error gdf_delete_edge_list(gdf_graph *graph) {
  if (graph->edgeList) {
    delete graph->edgeList;
  }
  graph->edgeList = nullptr;
  return GDF_SUCCESS;
}

gdf_error gdf_delete_transposed_adj_list(gdf_graph *graph) {
  if (graph->transposedAdjList) {
    delete graph->transposedAdjList;
  }
  graph->transposedAdjList = nullptr;
  return GDF_SUCCESS;
}

gdf_error gdf_pagerank(gdf_graph *graph, gdf_column *pagerank, float alpha, float tolerance, int max_iter, bool has_guess) {
  switch (pagerank->dtype) {
    case GDF_FLOAT32:   return gdf_pagerank_impl<float>(graph, pagerank, alpha, tolerance, max_iter, has_guess);
    case GDF_FLOAT64:   return gdf_pagerank_impl<double>(graph, pagerank, alpha, tolerance, max_iter, has_guess);
    default: return GDF_UNSUPPORTED_DTYPE;
  }
}

gdf_error gdf_bfs(gdf_graph *graph, gdf_column *distances, gdf_column *predecessors, int start_node, bool directed) {
  GDF_REQUIRE(graph->adjList != nullptr || graph->edgeList != nullptr, GDF_INVALID_API_CALL);
  gdf_error err = gdf_add_adj_list(graph);
  if (err != GDF_SUCCESS)
    return err;
  GDF_REQUIRE(graph->adjList->offsets->dtype == GDF_INT32, GDF_UNSUPPORTED_DTYPE);
  GDF_REQUIRE(graph->adjList->indices->dtype == GDF_INT32, GDF_UNSUPPORTED_DTYPE);
  GDF_REQUIRE(distances->dtype == GDF_INT32, GDF_UNSUPPORTED_DTYPE);
  GDF_REQUIRE(predecessors->dtype == GDF_INT32, GDF_UNSUPPORTED_DTYPE);

  int n = graph->adjList->offsets->size - 1;
  int e = graph->adjList->indices->size;
  int* offsets_ptr = (int*)graph->adjList->offsets->data;
  int* indices_ptr = (int*)graph->adjList->indices->data;
  int* distances_ptr = (int*)distances->data;
  int* predecessors_ptr = (int*)predecessors->data;
  int alpha = 15;
  int beta = 18;

  cugraph::Bfs<int> bfs(n, e, offsets_ptr, indices_ptr, directed, alpha, beta);
  bfs.configure(distances_ptr, predecessors_ptr, nullptr);
  bfs.traverse(start_node);
  return GDF_SUCCESS;
}

<<<<<<< HEAD
=======
gdf_error gdf_jaccard(gdf_graph *graph, void *c_gamma, gdf_column *weights, gdf_column *weight_j) {
  GDF_REQUIRE(graph->adjList != nullptr || graph->edgeList != nullptr, GDF_INVALID_API_CALL);
  gdf_error err = gdf_add_adj_list(graph);
  if (err != GDF_SUCCESS)
    return err;
  //GDF_REQUIRE(weight_j->dtype == GDF_FLOAT32, GDF_UNSUPPORTED_DTYPE);
  
  size_t n = graph->adjList->offsets->size - 1;
  size_t e = graph->adjList->indices->size;

  void* offsets_ptr = graph->adjList->offsets->data;
  void* indices_ptr = graph->adjList->indices->data;
  void* value_ptr = graph->adjList->edge_data? graph->adjList->edge_data->data: NULL;
  void* weight_j_ptr = weight_j->data;

  void* weights_ptr;
  if(weights == NULL)
      weights_ptr = NULL;
  else
      weights_ptr = weights->data;

  auto gdf_to_cudadtype= [](gdf_column *col){
    cudaDataType_t cuda_dtype; 
    switch(col->dtype){
      case GDF_INT8: cuda_dtype = CUDA_R_8I; break;
      case GDF_INT32: cuda_dtype = CUDA_R_32I; break;
      case GDF_FLOAT32: cuda_dtype = CUDA_R_32F; break;
      case GDF_FLOAT64: cuda_dtype = CUDA_R_64F; break;
      }return cuda_dtype;
  };

  cudaDataType_t index_type = gdf_to_cudadtype(graph->adjList->indices);
  cudaDataType_t val_type = graph->adjList->edge_data? gdf_to_cudadtype(graph->adjList->edge_data): CUDA_R_32F;

  nvgraphJaccard(index_type, val_type, n, e, offsets_ptr, indices_ptr, NULL,
                 0, weights_ptr, c_gamma, weight_j_ptr);
  return GDF_SUCCESS;
}

>>>>>>> 68b008cf
gdf_error gdf_louvain(gdf_graph *graph, void *final_modularity, void *num_level, gdf_column *louvain_parts) {
  GDF_REQUIRE(graph->adjList != nullptr || graph->edgeList != nullptr, GDF_INVALID_API_CALL);
  gdf_error err = gdf_add_adj_list(graph);
  if (err != GDF_SUCCESS)
    return err;

  size_t n = graph->adjList->offsets->size - 1;
  size_t e = graph->adjList->indices->size;

  void* offsets_ptr = graph->adjList->offsets->data;
  void* indices_ptr = graph->adjList->indices->data;
  void* value_ptr = graph->adjList->edge_data? graph->adjList->edge_data->data: NULL;
  void* louvain_parts_ptr = louvain_parts->data;

  auto gdf_to_cudadtype= [](gdf_column *col){
    cudaDataType_t cuda_dtype;
    switch(col->dtype){
      case GDF_INT8: cuda_dtype = CUDA_R_8I; break;
      case GDF_INT32: cuda_dtype = CUDA_R_32I; break;
      case GDF_FLOAT32: cuda_dtype = CUDA_R_32F; break;
      case GDF_FLOAT64: cuda_dtype = CUDA_R_64F; break;
      }return cuda_dtype;
  };

  cudaDataType_t index_type = gdf_to_cudadtype(graph->adjList->indices);
  cudaDataType_t val_type = graph->adjList->edge_data? gdf_to_cudadtype(graph->adjList->edge_data): CUDA_R_32F;

  nvgraphLouvain(index_type, val_type, n, e, offsets_ptr, indices_ptr, value_ptr, 1, 0, NULL, 
                 final_modularity, louvain_parts_ptr, num_level);
  return GDF_SUCCESS;
}<|MERGE_RESOLUTION|>--- conflicted
+++ resolved
@@ -381,48 +381,6 @@
   return GDF_SUCCESS;
 }
 
-<<<<<<< HEAD
-=======
-gdf_error gdf_jaccard(gdf_graph *graph, void *c_gamma, gdf_column *weights, gdf_column *weight_j) {
-  GDF_REQUIRE(graph->adjList != nullptr || graph->edgeList != nullptr, GDF_INVALID_API_CALL);
-  gdf_error err = gdf_add_adj_list(graph);
-  if (err != GDF_SUCCESS)
-    return err;
-  //GDF_REQUIRE(weight_j->dtype == GDF_FLOAT32, GDF_UNSUPPORTED_DTYPE);
-  
-  size_t n = graph->adjList->offsets->size - 1;
-  size_t e = graph->adjList->indices->size;
-
-  void* offsets_ptr = graph->adjList->offsets->data;
-  void* indices_ptr = graph->adjList->indices->data;
-  void* value_ptr = graph->adjList->edge_data? graph->adjList->edge_data->data: NULL;
-  void* weight_j_ptr = weight_j->data;
-
-  void* weights_ptr;
-  if(weights == NULL)
-      weights_ptr = NULL;
-  else
-      weights_ptr = weights->data;
-
-  auto gdf_to_cudadtype= [](gdf_column *col){
-    cudaDataType_t cuda_dtype; 
-    switch(col->dtype){
-      case GDF_INT8: cuda_dtype = CUDA_R_8I; break;
-      case GDF_INT32: cuda_dtype = CUDA_R_32I; break;
-      case GDF_FLOAT32: cuda_dtype = CUDA_R_32F; break;
-      case GDF_FLOAT64: cuda_dtype = CUDA_R_64F; break;
-      }return cuda_dtype;
-  };
-
-  cudaDataType_t index_type = gdf_to_cudadtype(graph->adjList->indices);
-  cudaDataType_t val_type = graph->adjList->edge_data? gdf_to_cudadtype(graph->adjList->edge_data): CUDA_R_32F;
-
-  nvgraphJaccard(index_type, val_type, n, e, offsets_ptr, indices_ptr, NULL,
-                 0, weights_ptr, c_gamma, weight_j_ptr);
-  return GDF_SUCCESS;
-}
-
->>>>>>> 68b008cf
 gdf_error gdf_louvain(gdf_graph *graph, void *final_modularity, void *num_level, gdf_column *louvain_parts) {
   GDF_REQUIRE(graph->adjList != nullptr || graph->edgeList != nullptr, GDF_INVALID_API_CALL);
   gdf_error err = gdf_add_adj_list(graph);
