--- conflicted
+++ resolved
@@ -42,9 +42,6 @@
 #include <cmath>
 #include <optional>
 
-#include <chrono>
-using namespace std::chrono;
-
 namespace cugraph {
 
 namespace detail {
@@ -56,8 +53,6 @@
   raft::random::RngState& rng_state)
 {
 
-  RAFT_CUDA_TRY(cudaDeviceSynchronize());
-  auto start_ = high_resolution_clock::now();
   using GraphViewType = cugraph::graph_view_t<vertex_t, edge_t, false, multi_gpu>;
 
   vertex_t local_vtx_partition_size = graph_view.local_vertex_partition_range_size();
@@ -67,64 +62,37 @@
 
   auto vertex_end = thrust::make_counting_iterator(graph_view.local_vertex_partition_range_last());
 
-<<<<<<< HEAD
-=======
-  auto out_degrees = graph_view.compute_out_degrees(handle);
-  auto in_degrees  = graph_view.compute_in_degrees(handle);
-
-  // Vertices with degree zero are always part of MIS
-  remaining_vertices.resize(
-    cuda::std::distance(
-      remaining_vertices.begin(),
-      thrust::copy_if(handle.get_thrust_policy(),
-                      vertex_begin,
-                      vertex_end,
-                      thrust::make_zip_iterator(out_degrees.begin(), in_degrees.begin()),
-                      remaining_vertices.begin(),
-                      [] __device__(auto out_deg_and_in_deg) {
-                        return !((cuda::std::get<0>(out_deg_and_in_deg) == 0) &&
-                                 (cuda::std::get<1>(out_deg_and_in_deg) == 0));
-                      })),
-    handle.get_stream());
->>>>>>> 4e1feedb
-
-  rmm::device_uvector<vertex_t> remaining_vertices(local_vtx_partition_size, handle.get_stream());
   // Set ID of each vertex as its rank
   rmm::device_uvector<vertex_t> ranks(local_vtx_partition_size, handle.get_stream());
 
-  std::chrono::seconds s (0);             // 1 second
-  std::chrono::duration<double, std::micro> copy_ms = duration_cast<microseconds> (s);
-  std::chrono::duration<double, std::micro> reduce_outgoing_e_ms = duration_cast<microseconds> (s);
-  std::chrono::duration<double, std::micro> count_if_ms = duration_cast<microseconds> (s);
-  std::chrono::duration<double, std::micro> stable_partition_ms = duration_cast<microseconds> (s);
-  std::chrono::duration<double, std::micro> build_mis_ms = duration_cast<microseconds> (s);
-  std::chrono::duration<double, std::micro> workflow_ms = duration_cast<microseconds> (s);
-  std::chrono::duration<double, std::micro> update_prop_ms = duration_cast<microseconds> (s);
-
-  RAFT_CUDA_TRY(cudaDeviceSynchronize());
-  auto start = high_resolution_clock::now();
-
-  thrust::copy(handle.get_thrust_policy(), vertex_begin, vertex_end, ranks.begin());
-  thrust::copy(handle.get_thrust_policy(), vertex_begin, vertex_end, remaining_vertices.begin());
-
-<<<<<<< HEAD
-  RAFT_CUDA_TRY(cudaDeviceSynchronize());  // for consistent performance measurement
-  auto stop = high_resolution_clock::now();
-=======
-  // Set ranks of zero degree vetices to std::numeric_limits<vertex_t>::max()
-  thrust::transform_if(handle.get_thrust_policy(),
-                       thrust::make_zip_iterator(out_degrees.begin(), in_degrees.begin()),
-                       thrust::make_zip_iterator(out_degrees.end(), in_degrees.end()),
-                       ranks.begin(),
-                       cuda::proclaim_return_type<vertex_t>(
-                         [] __device__(auto) { return std::numeric_limits<vertex_t>::max(); }),
-                       [] __device__(auto in_out_degree) {
-                         return (cuda::std::get<0>(in_out_degree) == 0) &&
-                                (cuda::std::get<1>(in_out_degree) == 0);
-                       });
->>>>>>> 4e1feedb
-
-  copy_ms = duration_cast<microseconds>(stop - start);
+  auto segment_offsets = graph_view.local_vertex_partition_segment_offsets();
+
+  vertex_t isolated_v_start = multi_gpu ? segment_offsets->data()[4] : segment_offsets->data()[3];
+  // Only the non zero degree vertices are part of the initial 'remaining_vertices' list
+  rmm::device_uvector<vertex_t> remaining_vertices(isolated_v_start, handle.get_stream());
+
+  thrust::for_each(
+    handle.get_thrust_policy(),
+    thrust::make_counting_iterator<size_t>(0),
+    thrust::make_counting_iterator<size_t>(graph_view.local_vertex_partition_range_size()),
+    [
+      isolated_v_start = multi_gpu ? segment_offsets->data()[4] : segment_offsets->data()[3],
+      ranks = raft::device_span<vertex_t>(ranks.data(), ranks.size()),
+      remaining_vertices = raft::device_span<vertex_t>(remaining_vertices.data(), remaining_vertices.size()),
+      v_first = graph_view.local_vertex_partition_range_first()] __device__(auto idx) {
+      
+      
+      if (idx < isolated_v_start) {
+        // initializing the ranks array
+        ranks[idx] = v_first + idx;
+        // initializing the remaining vertices array
+        remaining_vertices[idx] = v_first + idx;
+      } else {
+        // zero-degree vertices are always part of the MIS
+        ranks[idx] = std::numeric_limits<vertex_t>::max();
+      }
+
+  });
 
   auto num_buckets = 1;
 
@@ -136,11 +104,10 @@
   vertex_t nr_remaining_local_vertices_to_check = remaining_vertices.size();
   edge_dst_property_t<vertex_t, vertex_t> dst_rank_cache(handle);
 
+
   while (true) {
     loop_counter++;
 
-    RAFT_CUDA_TRY(cudaDeviceSynchronize());
-    auto start_ = high_resolution_clock::now();
     auto num_processed_vertices = remaining_vertices.size() - nr_remaining_local_vertices_to_check;
 
     if constexpr (multi_gpu) {
@@ -153,10 +120,7 @@
           handle, graph_view, ranks.begin(), dst_rank_cache.mutable_view());
 
       } else {
-        // Only update the property of endpoints that had their ranks modified
-        //rmm::device_uvector<vertex_t> processed_ranks(
-        //  local_vtx_partition_size, handle.get_stream());
-        
+        // Only update the property of endpoints that had their ranks modified       
         rmm::device_uvector<vertex_t> processed_ranks(
           num_processed_vertices, handle.get_stream());
 
@@ -178,9 +142,7 @@
             auto idx = thrust::get<0>(pair_idx_v);
             auto v = thrust::get<1>(pair_idx_v);
             auto v_offset          = v - v_first;
-            // FIXME: Should be just 'processed_ranks[idx] = ranks[v]' once the update is made
-            // to 'update_edge_dst_property' is merged
-            //processed_ranks[v_offset] = ranks[v_offset];
+
             processed_ranks[idx] = ranks[v_offset];
         });
 
@@ -201,19 +163,6 @@
       }
     }
 
-    if (loop_counter == 1) {
-        //loop_counter++;
-    }
-      
-    RAFT_CUDA_TRY(cudaDeviceSynchronize());
-    auto stop_ = high_resolution_clock::now();
-
-    update_prop_ms += duration_cast<microseconds>(stop_ - start_);
-
-    //
-    // Find maximum rank outgoing neighbor for each vertex
-    //
-
     rmm::device_uvector<vertex_t> max_outgoing_ranks(
       nr_remaining_local_vertices_to_check, handle.get_stream());
 
@@ -223,11 +172,7 @@
 
     vertex_frontier.bucket(0).clear();
 
-    //Only check the outgoing neighbor's priority of the remaining vertices
     vertex_frontier.bucket(0).insert(remaining_vertices.begin(), remaining_vertices.end());
-
-    RAFT_CUDA_TRY(cudaDeviceSynchronize());
-    auto start = high_resolution_clock::now();
 
     if (loop_counter == 1) {
       // FIXME: The optimization below is not appropriate for the current
@@ -244,17 +189,15 @@
         edge_src_dummy_property_t{}.view(),
         multi_gpu ? dst_rank_cache.view()
                   : make_edge_dst_property_view<vertex_t, vertex_t>(
-                      //graph_view, remaining_vertices.begin(), remaining_vertices.size()),
                       graph_view, ranks.begin(), ranks.size()),
-                      //graph_view, temporary_ranks.begin(), temporary_ranks.size()),
         edge_dummy_property_t{}.view(),
         [] __device__(auto src, auto dst, auto src_rank, auto dst_rank, auto wt) { return dst_rank; },
         std::numeric_limits<vertex_t>::lowest(),
         reduce_op::any<vertex_t>(),
-        //src < dst_rank
+        // just use auto, auto remove src_rank and wt # FIXME: address this.
         [] __device__(auto src, auto dst, auto src_rank, auto dst_rank, auto wt) { return src < dst_rank; },
         max_outgoing_ranks.begin(),
-        false);
+        false); // FIXME: Set expensive check to False
     } else {
       per_v_transform_reduce_outgoing_e(
         handle,
@@ -273,20 +216,12 @@
         max_outgoing_ranks.begin(),
         false);
     }
-    
-    RAFT_CUDA_TRY(cudaDeviceSynchronize());
-    auto stop = high_resolution_clock::now();
-
-    reduce_outgoing_e_ms += duration_cast<microseconds>(stop - start);
-
-    RAFT_CUDA_TRY(cudaDeviceSynchronize());
-    start = high_resolution_clock::now();
-
-
+  
     auto pair_idx_vertex_first = thrust::make_zip_iterator( // FIXME: rename this.
       thrust::make_counting_iterator<size_t>(0),
       remaining_vertices.begin()
       );
+    
 
     //
     // If the max neighbor of a vertex is already in MIS (i.e. has rank
@@ -294,15 +229,15 @@
     // include the vertex if it has larger rank than its maximum rank neighbor
     //
 
-    // Use thrust::partition instead to keep track of vertices that only needs to have
+    // Use thrust::stable_partition to keep track of vertices that only needs to have
     // their property updated
     auto last = thrust::stable_partition(
       handle.get_thrust_policy(),
-      pair_idx_vertex_first,
+      pair_idx_vertex_first, // FIXME: Same here, no need to pass an iterator, just follow the pseudo code
       pair_idx_vertex_first + remaining_vertices.size(),
       [max_rank_neighbor_first = max_outgoing_ranks.begin(),
-       ranks                   = raft::device_span<vertex_t>(ranks.data(), ranks.size()),
-       v_first = graph_view.local_vertex_partition_range_first()] __device__(auto pair_vidx_v_priority) {
+      ranks                   = raft::device_span<vertex_t>(ranks.data(), ranks.size()),
+      v_first = graph_view.local_vertex_partition_range_first()] __device__(auto pair_vidx_v_priority) {
 
         auto vidx = thrust::get<0>(pair_vidx_v_priority);
         auto v = thrust::get<1>(pair_vidx_v_priority);
@@ -311,8 +246,6 @@
         auto rank_of_v         = ranks[v_offset];
 
         if (max_neighbor_rank >= std::numeric_limits<vertex_t>::max()) {
-          // Maximum rank neighbor is alreay in MIS Discard current vertex by setting its rank to
-          // std::numeric_limits<vertex_t>::lowest()
           ranks[v_offset] = std::numeric_limits<vertex_t>::lowest();
           return false;
         }
@@ -324,19 +257,11 @@
         return true;
       });
 
+    nr_remaining_local_vertices_to_check = cuda::std::distance(pair_idx_vertex_first, last),
+                          handle.get_stream();
+
     max_outgoing_ranks.resize(0, handle.get_stream());
     max_outgoing_ranks.shrink_to_fit(handle.get_stream());
-
-
-    nr_remaining_local_vertices_to_check = cuda::std::distance(pair_idx_vertex_first, last),
-                              handle.get_stream();
-
-    RAFT_CUDA_TRY(cudaDeviceSynchronize());
-    stop = high_resolution_clock::now();
-
-
-    stable_partition_ms += duration_cast<microseconds>(stop - start);
-
 
     if (multi_gpu) {
       // FIXME: rename to 'nr_remaining_vertices_to_check' to
@@ -350,27 +275,18 @@
     }
 
     if (nr_remaining_vertices_to_check == 0) { break; }
+
   }
-
-
-  // Count number of vertices included in MIS
-  RAFT_CUDA_TRY(cudaDeviceSynchronize());
-  start = high_resolution_clock::now();
   
   vertex_t nr_vertices_included_in_mis = thrust::count_if(
     handle.get_thrust_policy(), ranks.begin(), ranks.end(), [] __device__(auto v_rank) {
       return v_rank >= std::numeric_limits<vertex_t>::max();
     });
-  
+
+  // Build MIS and return
+
   RAFT_CUDA_TRY(cudaDeviceSynchronize());
-  stop = high_resolution_clock::now();
-
-  count_if_ms = duration_cast<microseconds>(stop - start);
-
-  // Build MIS and return
-
-  RAFT_CUDA_TRY(cudaDeviceSynchronize());
-  start = high_resolution_clock::now();
+  auto start_build_mis = high_resolution_clock::now();
 
   rmm::device_uvector<vertex_t> mis(nr_vertices_included_in_mis, handle.get_stream());
   thrust::copy_if(
@@ -384,28 +300,19 @@
   ranks.resize(0, handle.get_stream());
   ranks.shrink_to_fit(handle.get_stream());
 
-  RAFT_CUDA_TRY(cudaDeviceSynchronize());
-  stop = high_resolution_clock::now();
-
-  build_mis_ms = duration_cast<microseconds>(stop - start);
-  RAFT_CUDA_TRY(cudaDeviceSynchronize());
-  
-  auto stop_ = high_resolution_clock::now();
-
-  workflow_ms = duration_cast<microseconds>(stop_ - start_);
-  RAFT_CUDA_TRY(cudaDeviceSynchronize());
-
-  //raft::print_device_vector("MIS = ", mis.begin(), mis.size(), std::cout);
-  std::cout<<"MIS size = " << mis.size() << " percentage of vertices in the MIS = " << (float)mis.size()/graph_view.number_of_vertices() << std::endl;
-  std::cout<<"num_iterations = " << loop_counter << std::endl;
-
-  std::cout << "1) overall workflow took " << workflow_ms.count()/1000 << " milliseconds" << std::endl;
-  std::cout << "2) copy took " << copy_ms.count()/1000 << " milliseconds" << std::endl;
-  std::cout << "3) update property took " << update_prop_ms.count()/1000 << " milliseconds" << std::endl;
-  std::cout << "3) reduce_outgoing_e took " << reduce_outgoing_e_ms.count()/1000 << " milliseconds" << std::endl;
-  std::cout << "4) stable_parition took " << stable_partition_ms.count()/1000 << " milliseconds" << std::endl;
-  std::cout << "5) count_if took " << count_if_ms.count()/1000 << " milliseconds" << std::endl;
-  std::cout << "6) build_mis took " << build_mis_ms.count()/1000 << " milliseconds" << std::endl;
+  if (multi_gpu) {
+      // FIXME: rename to 'nr_remaining_vertices_to_check' to
+      // 'nr_remaining_global_vertices_to_check'
+      mis_size = host_scalar_allreduce(handle.get_comms(),
+                                       mis_size,
+                                       raft::comms::op_t::SUM,
+                                       handle.get_stream());
+      
+      mis_size_perc = host_scalar_allreduce(handle.get_comms(),
+                                            mis_size_perc,
+                                            raft::comms::op_t::SUM,
+                                            handle.get_stream());
+  }
 
   return mis;
 }
