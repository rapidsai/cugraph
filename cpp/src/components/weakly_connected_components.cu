/*
 * Copyright (c) 2020-2021, NVIDIA CORPORATION.
 *
 * Licensed under the Apache License, Version 2.0 (the "License");
 * you may not use this file except in compliance with the License.
 * You may obtain a copy of the License at
 *
 *     http://www.apache.org/licenses/LICENSE-2.0
 *
 * Unless required by applicable law or agreed to in writing, software
 * distributed under the License is distributed on an "AS IS" BASIS,
 * WITHOUT WARRANTIES OR CONDITIONS OF ANY KIND, either express or implied.
 * See the License for the specific language governing permissions and
 * limitations under the License.
 */

#include <cugraph/algorithms.hpp>
#include <cugraph/experimental/detail/graph_utils.cuh>
#include <cugraph/experimental/graph_functions.hpp>
#include <cugraph/experimental/graph_view.hpp>
#include <cugraph/prims/copy_to_adj_matrix_row_col.cuh>
#include <cugraph/prims/update_frontier_v_push_if_out_nbr.cuh>
#include <cugraph/prims/vertex_frontier.cuh>
#include <cugraph/utilities/device_comm.cuh>
#include <cugraph/utilities/error.hpp>
#include <cugraph/utilities/shuffle_comm.cuh>

#include <raft/handle.hpp>
#include <rmm/device_uvector.hpp>
#include <rmm/exec_policy.hpp>

#include <thrust/copy.h>
#include <thrust/iterator/constant_iterator.h>
#include <thrust/iterator/counting_iterator.h>
#include <thrust/iterator/discard_iterator.h>
#include <thrust/iterator/zip_iterator.h>
#include <thrust/optional.h>
#include <thrust/shuffle.h>
#include <thrust/tuple.h>

#include <algorithm>
#include <limits>
#include <numeric>
#include <random>
#include <type_traits>
#include <vector>

namespace cugraph {
namespace experimental {

namespace {

// FIXME: this function (after modification) may be useful for SSSP with the near-far method to
// determine the near-far threshold.
// add new roots till the sum of the degrees first becomes no smaller than degree_sum_threshold and
// returns a triplet of (new roots, number of scanned candidates, sum of the degrees of the new
// roots)
template <typename GraphViewType>
std::tuple<rmm::device_uvector<typename GraphViewType::vertex_type>,
           typename GraphViewType::vertex_type,
           typename GraphViewType::edge_type>
<<<<<<< HEAD
accumulate_new_roots(raft::handle_t const& handle,
                     vertex_partition_device_t<GraphViewType> vertex_partition,
                     typename GraphViewType::vertex_type const* components,
                     typename GraphViewType::edge_type const* degrees,
                     typename GraphViewType::vertex_type const* candidate_first,
                     typename GraphViewType::vertex_type const* candidate_last,
=======
accumulate_new_roots(raft::handle_t const &handle,
                     vertex_partition_device_view_t<typename GraphViewType::vertex_type,
                                                    GraphViewType::is_multi_gpu> vertex_partition,
                     typename GraphViewType::vertex_type const *components,
                     typename GraphViewType::edge_type const *degrees,
                     typename GraphViewType::vertex_type const *candidate_first,
                     typename GraphViewType::vertex_type const *candidate_last,
>>>>>>> 1778d43a
                     typename GraphViewType::vertex_type max_new_roots,
                     typename GraphViewType::edge_type degree_sum_threshold)
{
  using vertex_t = typename GraphViewType::vertex_type;
  using edge_t   = typename GraphViewType::edge_type;

  // tuning parameter (time to scan max_scan_size elements should not take significantly longer than
  // scanning a single element)
  vertex_t max_scan_size =
    static_cast<vertex_t>(handle.get_device_properties().multiProcessorCount) * vertex_t{16384};

  rmm::device_uvector<vertex_t> new_roots(max_new_roots, handle.get_stream_view());
  vertex_t num_new_roots{0};
  vertex_t num_scanned{0};
  edge_t degree_sum{0};
  while ((candidate_first + num_scanned < candidate_last) && (degree_sum < degree_sum_threshold) &&
         (num_new_roots < max_new_roots)) {
    auto scan_size = std::min(
      max_scan_size,
      static_cast<vertex_t>(thrust::distance(candidate_first + num_scanned, candidate_last)));

    rmm::device_uvector<vertex_t> tmp_new_roots(scan_size, handle.get_stream_view());
    rmm::device_uvector<vertex_t> tmp_indices(tmp_new_roots.size(), handle.get_stream_view());
    auto input_pair_first = thrust::make_zip_iterator(thrust::make_tuple(
      candidate_first + num_scanned, thrust::make_counting_iterator(vertex_t{0})));
    auto output_pair_first =
      thrust::make_zip_iterator(thrust::make_tuple(tmp_new_roots.begin(), tmp_indices.begin()));
    tmp_new_roots.resize(
      static_cast<vertex_t>(thrust::distance(
        output_pair_first,
        thrust::copy_if(
          rmm::exec_policy(handle.get_stream_view()),
          input_pair_first,
          input_pair_first + scan_size,
          output_pair_first,
          [vertex_partition, components] __device__(auto pair) {
            auto v = thrust::get<0>(pair);
            return (components[vertex_partition.get_local_vertex_offset_from_vertex_nocheck(v)] ==
                    invalid_component_id<vertex_t>::value);
          }))),
      handle.get_stream_view());
    tmp_indices.resize(tmp_new_roots.size(), handle.get_stream_view());

    if (tmp_new_roots.size() > 0) {
      rmm::device_uvector<edge_t> tmp_cumulative_degrees(tmp_new_roots.size(),
                                                         handle.get_stream_view());
      thrust::transform(
        rmm::exec_policy(handle.get_stream_view()),
        tmp_new_roots.begin(),
        tmp_new_roots.end(),
        tmp_cumulative_degrees.begin(),
        [vertex_partition, degrees] __device__(auto v) {
          return degrees[vertex_partition.get_local_vertex_offset_from_vertex_nocheck(v)];
        });
      thrust::inclusive_scan(rmm::exec_policy(handle.get_stream_view()),
                             tmp_cumulative_degrees.begin(),
                             tmp_cumulative_degrees.end(),
                             tmp_cumulative_degrees.begin());
      auto last = thrust::lower_bound(rmm::exec_policy(handle.get_stream_view()),
                                      tmp_cumulative_degrees.begin(),
                                      tmp_cumulative_degrees.end(),
                                      degree_sum_threshold - degree_sum);
      if (last != tmp_cumulative_degrees.end()) { ++last; }
      auto tmp_num_new_roots =
        std::min(static_cast<vertex_t>(thrust::distance(tmp_cumulative_degrees.begin(), last)),
                 max_new_roots - num_new_roots);

      thrust::copy(rmm::exec_policy(handle.get_stream_view()),
                   tmp_new_roots.begin(),
                   tmp_new_roots.begin() + tmp_num_new_roots,
                   new_roots.begin() + num_new_roots);
      num_new_roots += tmp_num_new_roots;
      vertex_t tmp_num_scanned{0};
      edge_t tmp_degree_sum{0};
      if (tmp_num_new_roots == static_cast<vertex_t>(tmp_new_roots.size())) {
        tmp_num_scanned = scan_size;
      } else {
        raft::update_host(
          &tmp_num_scanned, tmp_indices.data() + tmp_num_new_roots, size_t{1}, handle.get_stream());
      }
      raft::update_host(&tmp_degree_sum,
                        tmp_cumulative_degrees.data() + (tmp_num_new_roots - 1),
                        size_t{1},
                        handle.get_stream());
      handle.get_stream_view().synchronize();
      num_scanned += tmp_num_scanned;
      degree_sum += tmp_degree_sum;
    } else {
      num_scanned += scan_size;
    }
  }

  new_roots.resize(num_new_roots, handle.get_stream_view());
  new_roots.shrink_to_fit(handle.get_stream_view());

  return std::make_tuple(std::move(new_roots), num_scanned, degree_sum);
}

// FIXME: to silence the spurious warning (missing return statement ...) due to the nvcc bug
// (https://stackoverflow.com/questions/64523302/cuda-missing-return-statement-at-end-of-non-void-
// function-in-constexpr-if-fun)
template <typename GraphViewType>
struct v_op_t {
  using vertex_type = typename GraphViewType::vertex_type;

<<<<<<< HEAD
  vertex_partition_device_t<GraphViewType> vertex_partition{};
  vertex_type* level_components{};
=======
  vertex_partition_device_view_t<typename GraphViewType::vertex_type, GraphViewType::is_multi_gpu>
    vertex_partition{};
  vertex_type *level_components{};
>>>>>>> 1778d43a
  decltype(thrust::make_zip_iterator(thrust::make_tuple(
    static_cast<vertex_type*>(nullptr), static_cast<vertex_type*>(nullptr)))) edge_buffer_first{};
  // FIXME: we can use cuda::atomic instead but currently on a system with x86 + GPU, this requires
  // placing the atomic barrier on managed memory and this adds additional complication.
  size_t* num_edge_inserts{};
  size_t next_bucket_idx{};
  size_t conflict_bucket_idx{};  // relevant only if GraphViewType::is_multi_gpu is true

  template <bool multi_gpu = GraphViewType::is_multi_gpu>
  __device__ std::enable_if_t<multi_gpu, thrust::optional<thrust::tuple<size_t, std::byte>>>
  operator()(thrust::tuple<vertex_type, vertex_type> tagged_v, int v_val /* dummy */) const
  {
    auto tag = thrust::get<1>(tagged_v);
    auto v_offset =
      vertex_partition.get_local_vertex_offset_from_vertex_nocheck(thrust::get<0>(tagged_v));
    // FIXME: better switch to atomic_ref after
    // https://github.com/nvidia/libcudacxx/milestone/2
    auto old =
      atomicCAS(level_components + v_offset, invalid_component_id<vertex_type>::value, tag);
    if (old != invalid_component_id<vertex_type>::value && old != tag) {  // conflict
      return thrust::optional<thrust::tuple<size_t, std::byte>>{
        thrust::make_tuple(conflict_bucket_idx, std::byte{0} /* dummy */)};
    } else {
      return (old == invalid_component_id<vertex_type>::value)
               ? thrust::optional<thrust::tuple<size_t, std::byte>>{thrust::make_tuple(
                   next_bucket_idx, std::byte{0} /* dummy */)}
               : thrust::nullopt;
    }
  }

  template <bool multi_gpu = GraphViewType::is_multi_gpu>
  __device__ std::enable_if_t<!multi_gpu, thrust::optional<thrust::tuple<size_t, std::byte>>>
  operator()(thrust::tuple<vertex_type, vertex_type> tagged_v, int v_val /* dummy */) const
  {
    return thrust::optional<thrust::tuple<size_t, std::byte>>{
      thrust::make_tuple(next_bucket_idx, std::byte{0} /* dummy */)};
  }
};

template <typename GraphViewType>
void weakly_connected_components_impl(raft::handle_t const& handle,
                                      GraphViewType const& push_graph_view,
                                      typename GraphViewType::vertex_type* components,
                                      bool do_expensive_check)
{
  using vertex_t = typename GraphViewType::vertex_type;
  using edge_t   = typename GraphViewType::edge_type;
  using weight_t = typename GraphViewType::weight_type;

  static_assert(std::is_integral<vertex_t>::value,
                "GraphViewType::vertex_type should be integral.");
  static_assert(!GraphViewType::is_adj_matrix_transposed,
                "GraphViewType should support the push model.");

  auto const num_vertices = push_graph_view.get_number_of_vertices();
  if (num_vertices == 0) { return; }

  // 1. check input arguments

  CUGRAPH_EXPECTS(
    push_graph_view.is_symmetric(),
    "Invalid input argument: input graph should be symmetric for weakly connected components.");

  if (do_expensive_check) {
    // nothing to do
  }

  // 2. recursively run multi-root frontier expansion

  enum class Bucket {
    cur,
    next,
    conflict /* relevant only if GraphViewType::is_multi_gpu is true */,
    num_buckets
  };
  // tuning parameter to balance work per iteration (should be large enough to be throughput
  // bounded) vs # conflicts between frontiers with different roots (# conflicts == # edges for the
  // next level)
  auto degree_sum_threshold =
    static_cast<edge_t>(handle.get_device_properties().multiProcessorCount) * edge_t{1024};

  size_t num_levels{0};
  graph_t<vertex_t,
          edge_t,
          typename GraphViewType::weight_type,
          GraphViewType::is_adj_matrix_transposed,
          GraphViewType::is_multi_gpu>
    level_graph(handle);
  rmm::device_uvector<vertex_t> level_renumber_map(0, handle.get_stream_view());
  std::vector<rmm::device_uvector<vertex_t>> level_component_vectors{};
  // vertex ID in this level to the component ID in the previous level
  std::vector<rmm::device_uvector<vertex_t>> level_renumber_map_vectors{};
  std::vector<vertex_t> level_local_vertex_first_vectors{};
  while (true) {
    auto level_graph_view = num_levels == 0 ? push_graph_view : level_graph.view();
    auto vertex_partition = vertex_partition_device_view_t<vertex_t, GraphViewType::is_multi_gpu>(
      level_graph_view.get_vertex_partition_view());
    level_component_vectors.push_back(rmm::device_uvector<vertex_t>(
      num_levels == 0 ? vertex_t{0} : level_graph_view.get_number_of_local_vertices(),
      handle.get_stream_view()));
    level_renumber_map_vectors.push_back(std::move(level_renumber_map));
    level_local_vertex_first_vectors.push_back(level_graph_view.get_local_vertex_first());
    auto level_components =
      num_levels == 0 ? components : level_component_vectors[num_levels].data();
    ++num_levels;
    auto degrees = level_graph_view.compute_out_degrees(handle);

    // 2-1. filter out isolated vertices

    auto pair_first = thrust::make_zip_iterator(thrust::make_tuple(
      thrust::make_counting_iterator(level_graph_view.get_local_vertex_first()), degrees.begin()));
    thrust::transform(rmm::exec_policy(handle.get_stream_view()),
                      pair_first,
                      pair_first + level_graph_view.get_number_of_local_vertices(),
                      level_components,
                      [] __device__(auto pair) {
                        auto v      = thrust::get<0>(pair);
                        auto degree = thrust::get<1>(pair);
                        return degree > 0 ? invalid_component_id<vertex_t>::value : v;
                      });

    // 2-2. initialize new root candidates

    // Vertices are first partitioned to high-degree vertices and low-degree vertices, we can reach
    // degree_sum_threshold with fewer high-degree vertices leading to a higher compression ratio.
    // The degree threshold is set to ceil(sqrt(degree_sum_threshold * 2)); this guarantees the
    // compression ratio of at least 50% (ignoring rounding errors) even if all the selected roots
    // fall into a single connected component as there will be at least as many non-root vertices in
    // the connected component (assuming there are no multi-edges, if there are multi-edges, we may
    // not get 50% compression in # vertices but still get compression in # edges). the remaining
    // low-degree vertices will be randomly shuffled so comparable ratios of vertices will be
    // selected as roots in the remaining connected components.

    rmm::device_uvector<vertex_t> new_root_candidates(
      level_graph_view.get_number_of_local_vertices(), handle.get_stream_view());
    new_root_candidates.resize(
      thrust::distance(
        new_root_candidates.begin(),
        thrust::copy_if(
          rmm::exec_policy(handle.get_stream_view()),
          thrust::make_counting_iterator(level_graph_view.get_local_vertex_first()),
          thrust::make_counting_iterator(level_graph_view.get_local_vertex_last()),
          new_root_candidates.begin(),
          [vertex_partition, level_components] __device__(auto v) {
            return level_components[vertex_partition.get_local_vertex_offset_from_vertex_nocheck(
                     v)] == invalid_component_id<vertex_t>::value;
          })),
      handle.get_stream_view());
    auto high_degree_partition_last = thrust::stable_partition(
      rmm::exec_policy(handle.get_stream_view()),
      new_root_candidates.begin(),
      new_root_candidates.end(),
      [vertex_partition,
       degrees   = degrees.data(),
       threshold = static_cast<edge_t>(
         ceil(sqrt(static_cast<double>(degree_sum_threshold) * 2.0)))] __device__(auto v) {
        return degrees[vertex_partition.get_local_vertex_offset_from_vertex_nocheck(v)] >=
               threshold;
      });
    thrust::shuffle(rmm::exec_policy(handle.get_stream_view()),
                    high_degree_partition_last,
                    new_root_candidates.end(),
                    thrust::default_random_engine());

    double constexpr max_new_roots_ratio =
      0.05;  // to avoid selecting all the vertices as roots leading to zero compression
    static_assert(max_new_roots_ratio > 0.0);
    auto max_new_roots = std::max(
      static_cast<vertex_t>(new_root_candidates.size() * max_new_roots_ratio), vertex_t{1});

    auto init_max_new_roots = max_new_roots;
    if (GraphViewType::is_multi_gpu) {
      auto& comm           = handle.get_comms();
      auto const comm_rank = comm.get_rank();
      auto const comm_size = comm.get_size();

      auto first_candidate_degree = thrust::transform_reduce(
        rmm::exec_policy(handle.get_stream_view()),
        new_root_candidates.begin(),
        new_root_candidates.begin() + (new_root_candidates.size() > 0 ? 1 : 0),
        [vertex_partition, degrees = degrees.data()] __device__(auto v) {
          return degrees[vertex_partition.get_local_vertex_offset_from_vertex_nocheck(v)];
        },
        edge_t{0},
        thrust::plus<edge_t>{});

      auto first_candidate_degrees =
        host_scalar_gather(comm, first_candidate_degree, int{0}, handle.get_stream());
      auto new_root_candidate_counts =
        host_scalar_gather(comm, new_root_candidates.size(), int{0}, handle.get_stream());

      if (comm_rank == 0) {
        std::vector<vertex_t> init_max_new_root_counts(comm_size, vertex_t{0});

        // if there exists very high degree vertices, we can exceed degree_sum_threshold * comm_size
        // with fewer than one root per GPU
        if (std::reduce(first_candidate_degrees.begin(), first_candidate_degrees.end()) >
            degree_sum_threshold * comm_size) {
          std::vector<std::tuple<edge_t, int>> degree_gpuid_pairs(comm_size);
          for (int i = 0; i < comm_size; ++i) {
            degree_gpuid_pairs[i] = std::make_tuple(first_candidate_degrees[i], i);
          }
          std::sort(degree_gpuid_pairs.begin(), degree_gpuid_pairs.end(), [](auto lhs, auto rhs) {
            return std::get<0>(lhs) > std::get<0>(rhs);
          });
          edge_t sum{0};
          for (size_t i = 0; i < degree_gpuid_pairs.size(); ++i) {
            sum += std::get<0>(degree_gpuid_pairs[i]);
            init_max_new_root_counts[std::get<1>(degree_gpuid_pairs[i])] = 1;
            if (sum > degree_sum_threshold * comm_size) { break; }
          }
        }
        // to avoid selecting too many (possibly all) vertices as initial roots leading to no
        // compression in the worst case.
        else if (level_graph_view.get_number_of_vertices() <=
                 static_cast<vertex_t>(handle.get_comms().get_size() *
                                       ceil(1.0 / max_new_roots_ratio))) {
          std::vector<int> gpuids{};
          gpuids.reserve(
            std::reduce(new_root_candidate_counts.begin(), new_root_candidate_counts.end()));
          for (size_t i = 0; i < new_root_candidate_counts.size(); ++i) {
            gpuids.insert(gpuids.end(), new_root_candidate_counts[i], static_cast<int>(i));
          }
          std::random_device rd{};
          std::shuffle(gpuids.begin(), gpuids.end(), std::mt19937(rd()));
          gpuids.resize(
            std::max(static_cast<vertex_t>(gpuids.size() * max_new_roots_ratio), vertex_t{1}));
          for (size_t i = 0; i < gpuids.size(); ++i) {
            ++init_max_new_root_counts[gpuids[i]];
          }
        } else {
          std::fill(init_max_new_root_counts.begin(),
                    init_max_new_root_counts.end(),
                    std::numeric_limits<vertex_t>::max());
        }

        // FIXME: we need to add host_scalar_scatter
#if 1
        rmm::device_uvector<vertex_t> d_counts(comm_size, handle.get_stream_view());
        raft::update_device(d_counts.data(),
                            init_max_new_root_counts.data(),
                            init_max_new_root_counts.size(),
                            handle.get_stream());
        device_bcast(
          comm, d_counts.data(), d_counts.data(), d_counts.size(), int{0}, handle.get_stream());
        raft::update_host(
          &init_max_new_roots, d_counts.data() + comm_rank, size_t{1}, handle.get_stream());
#else
        iinit_max_new_roots =
          host_scalar_scatter(comm, init_max_new_root_counts.data(), int{0}, handle.get_stream());
#endif
      } else {
        // FIXME: we need to add host_scalar_scatter
#if 1
        rmm::device_uvector<vertex_t> d_counts(comm_size, handle.get_stream_view());
        device_bcast(
          comm, d_counts.data(), d_counts.data(), d_counts.size(), int{0}, handle.get_stream());
        raft::update_host(
          &init_max_new_roots, d_counts.data() + comm_rank, size_t{1}, handle.get_stream());
#else
        iinit_max_new_roots =
          host_scalar_scatter(comm, init_max_new_root_counts.data(), int{0}, handle.get_stream());
#endif
      }

      handle.get_stream_view().synchronize();
      init_max_new_roots = std::min(init_max_new_roots, max_new_roots);
    }

    // 2-3. initialize vertex frontier, edge_buffer, and col_components (if multi-gpu)

    VertexFrontier<vertex_t,
                   vertex_t,
                   GraphViewType::is_multi_gpu,
                   static_cast<size_t>(Bucket::num_buckets)>
      vertex_frontier(handle);
    vertex_t next_candidate_offset{0};
    edge_t edge_count{0};

    auto edge_buffer =
      allocate_dataframe_buffer<thrust::tuple<vertex_t, vertex_t>>(0, handle.get_stream());
    // FIXME: we can use cuda::atomic instead but currently on a system with x86 + GPU, this
    // requires placing the atomic variable on managed memory and this make it less attractive.
    rmm::device_scalar<size_t> num_edge_inserts(size_t{0}, handle.get_stream_view());

    rmm::device_uvector<vertex_t> col_components(
      GraphViewType::is_multi_gpu ? level_graph_view.get_number_of_local_adj_matrix_partition_cols()
                                  : vertex_t{0},
      handle.get_stream_view());
    if (GraphViewType::is_multi_gpu) {
      thrust::fill(rmm::exec_policy(handle.get_stream_view()),
                   col_components.begin(),
                   col_components.end(),
                   invalid_component_id<vertex_t>::value);
    }

    // 2.4 iterate till every vertex gets visited

    size_t iter{0};
    while (true) {
      if ((edge_count < degree_sum_threshold) &&
          (next_candidate_offset < static_cast<vertex_t>(new_root_candidates.size()))) {
        auto [new_roots, num_scanned, degree_sum] = accumulate_new_roots<GraphViewType>(
          handle,
          vertex_partition,
          level_components,
          degrees.data(),
          new_root_candidates.data() + next_candidate_offset,
          new_root_candidates.data() + new_root_candidates.size(),
          iter == 0 ? init_max_new_roots : max_new_roots,
          degree_sum_threshold - edge_count);
        next_candidate_offset += num_scanned;
        edge_count += degree_sum;

        thrust::sort(
          rmm::exec_policy(handle.get_stream_view()), new_roots.begin(), new_roots.end());

        thrust::for_each(
          rmm::exec_policy(handle.get_stream_view()),
          new_roots.begin(),
          new_roots.end(),
          [vertex_partition, components = level_components] __device__(auto c) {
            components[vertex_partition.get_local_vertex_offset_from_vertex_nocheck(c)] = c;
          });

        auto pair_first =
          thrust::make_zip_iterator(thrust::make_tuple(new_roots.begin(), new_roots.begin()));
        vertex_frontier.get_bucket(static_cast<size_t>(Bucket::cur))
          .insert(pair_first, pair_first + new_roots.size());
      }

      if (vertex_frontier.get_bucket(static_cast<size_t>(Bucket::cur)).aggregate_size() == 0) {
        break;
      }

      if (GraphViewType::is_multi_gpu) {
        copy_to_adj_matrix_col(
          handle,
          level_graph_view,
          thrust::get<0>(vertex_frontier.get_bucket(static_cast<size_t>(Bucket::cur))
                           .begin()
                           .get_iterator_tuple()),
          thrust::get<0>(vertex_frontier.get_bucket(static_cast<size_t>(Bucket::cur))
                           .end()
                           .get_iterator_tuple()),
          level_components,
          col_components.begin());
      }

      auto max_pushes =
        GraphViewType::is_multi_gpu
          ? compute_num_out_nbrs_from_frontier(
              handle, level_graph_view, vertex_frontier, static_cast<size_t>(Bucket::cur))
          : edge_count;

      // FIXME: if we use cuco::static_map (no duplicates, ideally we need static_set), edge_buffer
      // size cannot exceed (# roots)^2 and we can avoid additional sort & unique (but resizing the
      // buffer may be more expensive).
      auto old_num_edge_inserts = num_edge_inserts.value(handle.get_stream_view());
      resize_dataframe_buffer<thrust::tuple<vertex_t, vertex_t>>(
        edge_buffer, old_num_edge_inserts + max_pushes, handle.get_stream());

      update_frontier_v_push_if_out_nbr(
        handle,
        level_graph_view,
        vertex_frontier,
        static_cast<size_t>(Bucket::cur),
        GraphViewType::is_multi_gpu ? std::vector<size_t>{static_cast<size_t>(Bucket::next),
                                                          static_cast<size_t>(Bucket::conflict)}
                                    : std::vector<size_t>{static_cast<size_t>(Bucket::next)},
        thrust::make_counting_iterator(0) /* dummy */,
        thrust::make_counting_iterator(0) /* dummy */,
        [col_components = GraphViewType::is_multi_gpu ? col_components.data() : level_components,
         col_first      = level_graph_view.get_local_adj_matrix_partition_col_first(),
         edge_buffer_first =
           get_dataframe_buffer_begin<thrust::tuple<vertex_t, vertex_t>>(edge_buffer),
         num_edge_inserts = num_edge_inserts.data()] __device__(auto tagged_src,
                                                                vertex_t dst,
                                                                auto src_val,
                                                                auto dst_val) {
          auto tag        = thrust::get<1>(tagged_src);
          auto col_offset = dst - col_first;
          // FIXME: better switch to atomic_ref after
          // https://github.com/nvidia/libcudacxx/milestone/2
          auto old =
            atomicCAS(col_components + col_offset, invalid_component_id<vertex_t>::value, tag);
          if (old != invalid_component_id<vertex_t>::value && old != tag) {  // conflict
            static_assert(sizeof(unsigned long long int) == sizeof(size_t));
            auto edge_idx = atomicAdd(reinterpret_cast<unsigned long long int*>(num_edge_inserts),
                                      static_cast<unsigned long long int>(1));
            // keep only the edges in the lower triangular part
            *(edge_buffer_first + edge_idx) =
              tag >= old ? thrust::make_tuple(tag, old) : thrust::make_tuple(old, tag);
          }
          return (old == invalid_component_id<vertex_t>::value) ? thrust::optional<vertex_t>{tag}
                                                                : thrust::nullopt;
        },
        reduce_op::null(),
        thrust::make_constant_iterator(0) /* dummy */,
        thrust::make_discard_iterator() /* dummy */,
        v_op_t<GraphViewType>{
          vertex_partition,
          level_components,
          get_dataframe_buffer_begin<thrust::tuple<vertex_t, vertex_t>>(edge_buffer),
          num_edge_inserts.data(),
          static_cast<size_t>(Bucket::next),
          static_cast<size_t>(Bucket::conflict)});

      if (GraphViewType::is_multi_gpu) {
        auto cur_num_edge_inserts = num_edge_inserts.value(handle.get_stream_view());
        auto& conflict_bucket = vertex_frontier.get_bucket(static_cast<size_t>(Bucket::conflict));
        resize_dataframe_buffer<thrust::tuple<vertex_t, vertex_t>>(
          edge_buffer, cur_num_edge_inserts + conflict_bucket.size(), handle.get_stream());
        thrust::for_each(
          rmm::exec_policy(handle.get_stream_view()),
          conflict_bucket.begin(),
          conflict_bucket.end(),
          [vertex_partition,
           level_components,
           edge_buffer_first =
             get_dataframe_buffer_begin<thrust::tuple<vertex_t, vertex_t>>(edge_buffer),
           num_edge_inserts = num_edge_inserts.data()] __device__(auto tagged_v) {
            auto v_offset = vertex_partition.get_local_vertex_offset_from_vertex_nocheck(
              thrust::get<0>(tagged_v));
            auto old = *(level_components + v_offset);
            auto tag = thrust::get<1>(tagged_v);
            static_assert(sizeof(unsigned long long int) == sizeof(size_t));
            auto edge_idx = atomicAdd(reinterpret_cast<unsigned long long int*>(num_edge_inserts),
                                      static_cast<unsigned long long int>(1));
            // keep only the edges in the lower triangular part
            *(edge_buffer_first + edge_idx) =
              tag >= old ? thrust::make_tuple(tag, old) : thrust::make_tuple(old, tag);
          });
        conflict_bucket.clear();
      }

      // maintain the list of sorted unique edges (we can avoid this if we use cuco::static_map(no
      // duplicates, ideally we need static_set)).
      auto new_num_edge_inserts = num_edge_inserts.value(handle.get_stream_view());
      if (new_num_edge_inserts > old_num_edge_inserts) {
        auto edge_first =
          get_dataframe_buffer_begin<thrust::tuple<vertex_t, vertex_t>>(edge_buffer);
        thrust::sort(rmm::exec_policy(handle.get_stream_view()),
                     edge_first + old_num_edge_inserts,
                     edge_first + new_num_edge_inserts);
        if (old_num_edge_inserts > 0) {
          auto tmp_edge_buffer = allocate_dataframe_buffer<thrust::tuple<vertex_t, vertex_t>>(
            new_num_edge_inserts, handle.get_stream());
          auto tmp_edge_first =
            get_dataframe_buffer_begin<thrust::tuple<vertex_t, vertex_t>>(tmp_edge_buffer);
          thrust::merge(rmm::exec_policy(handle.get_stream_view()),
                        edge_first,
                        edge_first + old_num_edge_inserts,
                        edge_first + old_num_edge_inserts,
                        edge_first + new_num_edge_inserts,
                        tmp_edge_first);
          edge_buffer = std::move(tmp_edge_buffer);
        }
        edge_first = get_dataframe_buffer_begin<thrust::tuple<vertex_t, vertex_t>>(edge_buffer);
        auto unique_edge_last = thrust::unique(rmm::exec_policy(handle.get_stream_view()),
                                               edge_first,
                                               edge_first + new_num_edge_inserts);
        auto num_unique_edges = static_cast<size_t>(thrust::distance(edge_first, unique_edge_last));
        num_edge_inserts.set_value_async(num_unique_edges, handle.get_stream_view());
      }

      vertex_frontier.get_bucket(static_cast<size_t>(Bucket::cur)).clear();
      vertex_frontier.get_bucket(static_cast<size_t>(Bucket::cur)).shrink_to_fit();
      vertex_frontier.swap_buckets(static_cast<size_t>(Bucket::cur),
                                   static_cast<size_t>(Bucket::next));
      edge_count = thrust::transform_reduce(
        rmm::exec_policy(handle.get_stream_view()),
        thrust::get<0>(vertex_frontier.get_bucket(static_cast<size_t>(Bucket::cur))
                         .begin()
                         .get_iterator_tuple()),
        thrust::get<0>(
          vertex_frontier.get_bucket(static_cast<size_t>(Bucket::cur)).end().get_iterator_tuple()),
        [vertex_partition, degrees = degrees.data()] __device__(auto v) {
          return degrees[vertex_partition.get_local_vertex_offset_from_vertex_nocheck(v)];
        },
        edge_t{0},
        thrust::plus<edge_t>());

      ++iter;
    }

    // 2-5. construct the next level graph from the edges emitted on conflicts

    auto num_inserts           = num_edge_inserts.value(handle.get_stream_view());
    auto aggregate_num_inserts = num_inserts;
    if (GraphViewType::is_multi_gpu) {
      auto& comm            = handle.get_comms();
      aggregate_num_inserts = host_scalar_allreduce(comm, num_inserts, handle.get_stream());
    }

    if (aggregate_num_inserts > 0) {
      resize_dataframe_buffer<thrust::tuple<vertex_t, vertex_t>>(
        edge_buffer, static_cast<size_t>(num_inserts * 2), handle.get_stream());
      auto input_first = get_dataframe_buffer_begin<thrust::tuple<vertex_t, vertex_t>>(edge_buffer);
      auto output_first = thrust::make_zip_iterator(
                            thrust::make_tuple(thrust::get<1>(input_first.get_iterator_tuple()),
                                               thrust::get<0>(input_first.get_iterator_tuple()))) +
                          num_inserts;
      thrust::copy(rmm::exec_policy(handle.get_stream_view()),
                   input_first,
                   input_first + num_inserts,
                   output_first);

      if (GraphViewType::is_multi_gpu) {
        auto& comm           = handle.get_comms();
        auto const comm_size = comm.get_size();
        auto& row_comm       = handle.get_subcomm(cugraph::partition_2d::key_naming_t().row_name());
        auto const row_comm_size = row_comm.get_size();
        auto& col_comm = handle.get_subcomm(cugraph::partition_2d::key_naming_t().col_name());
        auto const col_comm_size = col_comm.get_size();

        std::tie(edge_buffer, std::ignore) =
          cugraph::experimental::groupby_gpuid_and_shuffle_values(
            comm,
            get_dataframe_buffer_begin<thrust::tuple<vertex_t, vertex_t>>(edge_buffer),
            get_dataframe_buffer_end<thrust::tuple<vertex_t, vertex_t>>(edge_buffer),
            [key_func =
               cugraph::experimental::detail::compute_gpu_id_from_edge_t<vertex_t>{
                 comm_size, row_comm_size, col_comm_size}] __device__(auto val) {
              return key_func(thrust::get<0>(val), thrust::get<1>(val));
            },
            handle.get_stream());
        auto edge_first =
          get_dataframe_buffer_begin<thrust::tuple<vertex_t, vertex_t>>(edge_buffer);
        auto edge_last = get_dataframe_buffer_end<thrust::tuple<vertex_t, vertex_t>>(edge_buffer);
        thrust::sort(rmm::exec_policy(handle.get_stream_view()), edge_first, edge_last);
        auto unique_edge_last =
          thrust::unique(rmm::exec_policy(handle.get_stream_view()), edge_first, edge_last);
        resize_dataframe_buffer<thrust::tuple<vertex_t, vertex_t>>(
          edge_buffer,
          static_cast<size_t>(thrust::distance(edge_first, unique_edge_last)),
          handle.get_stream());
        shrink_to_fit_dataframe_buffer<thrust::tuple<vertex_t, vertex_t>>(edge_buffer,
                                                                          handle.get_stream());
      }

      std::optional<rmm::device_uvector<vertex_t>> tmp_renumber_map{std::nullopt};
      std::tie(level_graph, tmp_renumber_map) =
        create_graph_from_edgelist<vertex_t,
                                   edge_t,
                                   weight_t,
                                   GraphViewType::is_adj_matrix_transposed,
                                   GraphViewType::is_multi_gpu>(handle,
                                                                std::nullopt,
                                                                std::move(std::get<0>(edge_buffer)),
                                                                std::move(std::get<1>(edge_buffer)),
                                                                std::nullopt,
                                                                graph_properties_t{true, false},
                                                                true);
      level_renumber_map = std::move(*tmp_renumber_map);
    } else {
      break;
    }
  }

  // 3. recursive update the current level component IDs from the next level component IDs

  for (size_t i = 0; i < num_levels - 1; ++i) {
    size_t next_level    = num_levels - 1 - i;
    size_t current_level = next_level - 1;

    rmm::device_uvector<vertex_t> next_local_vertices(level_renumber_map_vectors[next_level].size(),
                                                      handle.get_stream_view());
    thrust::sequence(rmm::exec_policy(handle.get_stream_view()),
                     next_local_vertices.begin(),
                     next_local_vertices.end(),
                     level_local_vertex_first_vectors[next_level]);
    relabel<vertex_t, GraphViewType::is_multi_gpu>(
      handle,
      std::make_tuple(next_local_vertices.data(), level_renumber_map_vectors[next_level].data()),
      next_local_vertices.size(),
      level_component_vectors[next_level].data(),
      level_component_vectors[next_level].size(),
      false);
    relabel<vertex_t, GraphViewType::is_multi_gpu>(
      handle,
      std::make_tuple(level_renumber_map_vectors[next_level].data(),
                      level_component_vectors[next_level].data()),
      level_renumber_map_vectors[next_level].size(),
      current_level == 0 ? components : level_component_vectors[current_level].data(),
      current_level == 0 ? push_graph_view.get_number_of_local_vertices()
                         : level_component_vectors[current_level].size(),
      true);
  }
}

}  // namespace

template <typename vertex_t, typename edge_t, typename weight_t, bool multi_gpu>
void weakly_connected_components(
  raft::handle_t const& handle,
  graph_view_t<vertex_t, edge_t, weight_t, false, multi_gpu> const& graph_view,
  vertex_t* components,
  bool do_expensive_check)
{
  weakly_connected_components_impl(handle, graph_view, components, do_expensive_check);
}

// explicit instantiation

template void weakly_connected_components(
  raft::handle_t const& handle,
  graph_view_t<int32_t, int32_t, float, false, false> const& graph_view,
  int32_t* components,
  bool do_expensive_check);

template void weakly_connected_components(
  raft::handle_t const& handle,
  graph_view_t<int32_t, int32_t, float, false, true> const& graph_view,
  int32_t* components,
  bool do_expensive_check);

template void weakly_connected_components(
  raft::handle_t const& handle,
  graph_view_t<int32_t, int32_t, double, false, false> const& graph_view,
  int32_t* components,
  bool do_expensive_check);

template void weakly_connected_components(
  raft::handle_t const& handle,
  graph_view_t<int32_t, int32_t, double, false, true> const& graph_view,
  int32_t* components,
  bool do_expensive_check);

template void weakly_connected_components(
  raft::handle_t const& handle,
  graph_view_t<int32_t, int64_t, float, false, false> const& graph_view,
  int32_t* components,
  bool do_expensive_check);

template void weakly_connected_components(
  raft::handle_t const& handle,
  graph_view_t<int32_t, int64_t, float, false, true> const& graph_view,
  int32_t* components,
  bool do_expensive_check);

template void weakly_connected_components(
  raft::handle_t const& handle,
  graph_view_t<int32_t, int64_t, double, false, false> const& graph_view,
  int32_t* components,
  bool do_expensive_check);

template void weakly_connected_components(
  raft::handle_t const& handle,
  graph_view_t<int32_t, int64_t, double, false, true> const& graph_view,
  int32_t* components,
  bool do_expensive_check);

template void weakly_connected_components(
  raft::handle_t const& handle,
  graph_view_t<int64_t, int64_t, float, false, false> const& graph_view,
  int64_t* components,
  bool do_expensive_check);

template void weakly_connected_components(
  raft::handle_t const& handle,
  graph_view_t<int64_t, int64_t, float, false, true> const& graph_view,
  int64_t* components,
  bool do_expensive_check);

template void weakly_connected_components(
  raft::handle_t const& handle,
  graph_view_t<int64_t, int64_t, double, false, false> const& graph_view,
  int64_t* components,
  bool do_expensive_check);

template void weakly_connected_components(
  raft::handle_t const& handle,
  graph_view_t<int64_t, int64_t, double, false, true> const& graph_view,
  int64_t* components,
  bool do_expensive_check);

}  // namespace experimental
}  // namespace cugraph<|MERGE_RESOLUTION|>--- conflicted
+++ resolved
@@ -59,22 +59,13 @@
 std::tuple<rmm::device_uvector<typename GraphViewType::vertex_type>,
            typename GraphViewType::vertex_type,
            typename GraphViewType::edge_type>
-<<<<<<< HEAD
 accumulate_new_roots(raft::handle_t const& handle,
-                     vertex_partition_device_t<GraphViewType> vertex_partition,
+                     vertex_partition_device_view_t<typename GraphViewType::vertex_type,
+                                                    GraphViewType::is_multi_gpu> vertex_partition,
                      typename GraphViewType::vertex_type const* components,
                      typename GraphViewType::edge_type const* degrees,
                      typename GraphViewType::vertex_type const* candidate_first,
                      typename GraphViewType::vertex_type const* candidate_last,
-=======
-accumulate_new_roots(raft::handle_t const &handle,
-                     vertex_partition_device_view_t<typename GraphViewType::vertex_type,
-                                                    GraphViewType::is_multi_gpu> vertex_partition,
-                     typename GraphViewType::vertex_type const *components,
-                     typename GraphViewType::edge_type const *degrees,
-                     typename GraphViewType::vertex_type const *candidate_first,
-                     typename GraphViewType::vertex_type const *candidate_last,
->>>>>>> 1778d43a
                      typename GraphViewType::vertex_type max_new_roots,
                      typename GraphViewType::edge_type degree_sum_threshold)
 {
@@ -180,23 +171,13 @@
 struct v_op_t {
   using vertex_type = typename GraphViewType::vertex_type;
 
-<<<<<<< HEAD
-  vertex_partition_device_t<GraphViewType> vertex_partition{};
-  vertex_type* level_components{};
-=======
   vertex_partition_device_view_t<typename GraphViewType::vertex_type, GraphViewType::is_multi_gpu>
     vertex_partition{};
-  vertex_type *level_components{};
->>>>>>> 1778d43a
+  vertex_type* level_components{};
   decltype(thrust::make_zip_iterator(thrust::make_tuple(
-    static_cast<vertex_type*>(nullptr), static_cast<vertex_type*>(nullptr)))) edge_buffer_first{};
-  // FIXME: we can use cuda::atomic instead but currently on a system with x86 + GPU, this requires
-  // placing the atomic barrier on managed memory and this adds additional complication.
-  size_t* num_edge_inserts{};
   size_t next_bucket_idx{};
   size_t conflict_bucket_idx{};  // relevant only if GraphViewType::is_multi_gpu is true
 
-  template <bool multi_gpu = GraphViewType::is_multi_gpu>
   __device__ std::enable_if_t<multi_gpu, thrust::optional<thrust::tuple<size_t, std::byte>>>
   operator()(thrust::tuple<vertex_type, vertex_type> tagged_v, int v_val /* dummy */) const
   {
