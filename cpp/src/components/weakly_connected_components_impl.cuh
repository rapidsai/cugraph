--- conflicted
+++ resolved
@@ -545,16 +545,9 @@
       auto new_frontier_tagged_vertex_buffer = transform_reduce_v_frontier_outgoing_e_by_dst(
         handle,
         level_graph_view,
-<<<<<<< HEAD
         vertex_frontier.bucket(bucket_idx_cur),
-        dummy_property_t<vertex_t>{}.device_view(),
-        dummy_property_t<vertex_t>{}.device_view(),
-=======
-        vertex_frontier,
-        bucket_idx_cur,
         edge_src_dummy_property_t{}.view(),
         edge_dst_dummy_property_t{}.view(),
->>>>>>> 73e66a1e
         [col_components =
            GraphViewType::is_multi_gpu
              ? edge_dst_components.mutable_view()
