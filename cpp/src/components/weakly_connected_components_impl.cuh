--- conflicted
+++ resolved
@@ -544,16 +544,10 @@
         [col_components =
            GraphViewType::is_multi_gpu
              ? adj_matrix_col_components.mutable_device_view()
-<<<<<<< HEAD
              : detail::row_col_properties_device_view_t<vertex_t, vertex_t*>(level_components),
          col_first = level_graph_view.get_local_adj_matrix_partition_col_first(),
          edge_buffer_first =
-           get_dataframe_buffer_begin<thrust::tuple<vertex_t, vertex_t>>(edge_buffer),
-=======
-             : detail::minor_properties_device_view_t<vertex_t, vertex_t*>(level_components),
-         col_first         = level_graph_view.get_local_adj_matrix_partition_col_first(),
-         edge_buffer_first = get_dataframe_buffer_begin(edge_buffer),
->>>>>>> fd484d5c
+           get_dataframe_buffer_begin(edge_buffer),
          num_edge_inserts =
            num_edge_inserts.data()] __device__(auto tagged_src, vertex_t dst, auto, auto) {
           auto tag        = thrust::get<1>(tagged_src);
