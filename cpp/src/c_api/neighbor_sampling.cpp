--- conflicted
+++ resolved
@@ -948,15 +948,8 @@
           std::exclusive_scan(
             recvcounts.begin(), recvcounts.end(), displacements.begin(), size_t{0});
 
-<<<<<<< HEAD
-          rmm::device_uvector<label_t> tmp_label_to_comm_rank(
-            displacements.back() + recvcounts.back(), handle_.get_stream());
-
-          label_to_comm_rank = std::move(tmp_label_to_comm_rank);
-=======
           label_to_comm_rank = rmm::device_uvector<label_t>(
             displacements.back() + recvcounts.back(), handle_.get_stream());
->>>>>>> cddd69ea
 
           cugraph::device_allgatherv(handle_.get_comms(),
                                      local_label_to_comm_rank.begin(),
