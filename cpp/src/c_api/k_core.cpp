/*
 * Copyright (c) 2022, NVIDIA CORPORATION.
 *
 * Licensed under the Apache License, Version 2.0 (the "License");
 * you may not use this file except in compliance with the License.
 * You may obtain a copy of the License at
 *
 *     http://www.apache.org/licenses/LICENSE-2.0
 *
 * Unless required by applicable law or agreed to in writing, software
 * distributed under the License is distributed on an "AS IS" BASIS,
 * WITHOUT WARRANTIES OR CONDITIONS OF ANY KIND, either express or implied.
 * See the License for the specific language governing permissions and
 * limitations under the License.
 */

#include <cugraph_c/algorithms.h>

#include <c_api/abstract_functor.hpp>
#include <c_api/core_result.hpp>
#include <c_api/graph.hpp>
#include <c_api/resource_handle.hpp>
#include <c_api/utils.hpp>

#include <cugraph/algorithms.hpp>
#include <cugraph/detail/utility_wrappers.hpp>
#include <cugraph/detail/shuffle_wrappers.hpp>
#include <cugraph/graph_functions.hpp>

#include <optional>

namespace {

struct k_core_functor : public cugraph::c_api::abstract_functor {
  raft::handle_t const& handle_;
  cugraph::c_api::cugraph_graph_t* graph_{};
  size_t k_;
  cugraph_k_core_degree_type_t degree_type_;
  cugraph::c_api::cugraph_core_result_t const* core_result_{};
  bool do_expensive_check_{};
  cugraph::c_api::cugraph_k_core_result_t* result_{};

  k_core_functor(cugraph_resource_handle_t const* handle,
                 cugraph_graph_t* graph,
                 size_t k,
                 cugraph_k_core_degree_type_t degree_type,
                 cugraph_core_result_t const* core_result,
                 bool do_expensive_check)
    : abstract_functor(),
      handle_(*reinterpret_cast<cugraph::c_api::cugraph_resource_handle_t const*>(handle)->handle_),
      graph_(reinterpret_cast<cugraph::c_api::cugraph_graph_t*>(graph)),
      k_(k),
      degree_type_(degree_type),
      core_result_(reinterpret_cast<cugraph::c_api::cugraph_core_result_t const*>(core_result)),
      do_expensive_check_(do_expensive_check)
  {
  }

  template <typename vertex_t,
            typename edge_t,
            typename weight_t,
            typename edge_type_type_t,
            bool store_transposed,
            bool multi_gpu>
  void operator()()
  {
    if constexpr (!cugraph::is_candidate<vertex_t, edge_t, weight_t>::value) {
      unsupported();
    } else {
      if constexpr (store_transposed) {
        error_code_ = cugraph::c_api::
          transpose_storage<vertex_t, edge_t, weight_t, store_transposed, multi_gpu>(
            handle_, graph_, error_.get());
        if (error_code_ != CUGRAPH_SUCCESS)
          ;
      }
      // FIXME: Transpose_storage may have a bug, since if store_transposed is True it can reverse
      // the bool value of is_symmetric
      auto graph =
        reinterpret_cast<cugraph::graph_t<vertex_t, edge_t, false, multi_gpu>*>(graph_->graph_);

      auto graph_view = graph->view();

      auto edge_weights = reinterpret_cast<
        cugraph::edge_property_t<cugraph::graph_view_t<vertex_t, edge_t, false, multi_gpu>,
                                 weight_t>*>(graph_->edge_weights_);

      auto number_map = reinterpret_cast<rmm::device_uvector<vertex_t>*>(graph_->number_map_);

      rmm::device_uvector<edge_t> k_cores(graph_view.local_vertex_partition_range_size(),
                                          handle_.get_stream());

      rmm::device_uvector<edge_t> core_result_values(0, handle_.get_stream());

      if (core_result_ != nullptr) {
        rmm::device_uvector<vertex_t> core_result_vertices(core_result_->core_numbers_->size_,
                                                           handle_.get_stream());
        core_result_values.resize(core_result_->core_numbers_->size_, handle_.get_stream());

        raft::copy(core_result_vertices.data(),
                   core_result_->vertex_ids_->as_type<vertex_t>(),
                   core_result_->vertex_ids_->size_,
                   handle_.get_stream());

        raft::copy(core_result_values.data(),
                   core_result_->core_numbers_->as_type<edge_t>(),
                   core_result_->core_numbers_->size_,
                   handle_.get_stream());

        core_result_values = cugraph::detail::
          collect_local_vertex_values_from_ext_vertex_value_pairs<vertex_t, edge_t, multi_gpu>(
            handle_,
            std::move(core_result_vertices),
            std::move(core_result_values),
            *number_map,
            graph_view.local_vertex_partition_range_first(),
            graph_view.local_vertex_partition_range_last(),
            vertex_t{0},
            do_expensive_check_);
      }

      auto degree_type = reinterpret_cast<cugraph::k_core_degree_type_t>(degree_type);

      auto [result_src, result_dst, result_wgt] =
        cugraph::k_core<vertex_t, edge_t, weight_t, multi_gpu>(
          handle_,
          graph_view,
<<<<<<< HEAD
=======
          (edge_weights != nullptr) ? std::make_optional(edge_weights->view()) : std::nullopt,
>>>>>>> df04308a
          k_,
          std::make_optional(degree_type),
          (core_result_ == nullptr) ? std::nullopt
                                    : std::make_optional<raft::device_span<edge_t const>>(
<<<<<<< HEAD
                                        core_result_->core_numbers_->as_type<edge_t const>(),
                                        core_result_->core_numbers_->size_),
=======
                                        core_result_values.data(), core_result_values.size()),
>>>>>>> df04308a
          do_expensive_check_);

      cugraph::unrenumber_int_vertices<vertex_t, multi_gpu>(
        handle_,
        result_src.data(),
        result_src.size(),
        number_map->data(),
        graph_view.vertex_partition_range_lasts(),
        do_expensive_check_);

      cugraph::unrenumber_int_vertices<vertex_t, multi_gpu>(
        handle_,
        result_dst.data(),
        result_dst.size(),
        number_map->data(),
        graph_view.vertex_partition_range_lasts(),
        do_expensive_check_);

      result_ = new cugraph::c_api::cugraph_k_core_result_t{
        new cugraph::c_api::cugraph_type_erased_device_array_t(result_src, graph_->vertex_type_),
        new cugraph::c_api::cugraph_type_erased_device_array_t(result_dst, graph_->vertex_type_),
        result_wgt ? new cugraph::c_api::cugraph_type_erased_device_array_t(*result_wgt,
                                                                            graph_->weight_type_)
                   : NULL};
    }
  }
};

}  // namespace

extern "C" cugraph_error_code_t cugraph_k_core(const cugraph_resource_handle_t* handle,
                                               cugraph_graph_t* graph,
                                               size_t k,
                                               cugraph_k_core_degree_type_t degree_type,
                                               const cugraph_core_result_t* core_result,
                                               bool_t do_expensive_check,
                                               cugraph_k_core_result_t** result,
                                               cugraph_error_t** error)
{
  k_core_functor functor(handle, graph, k, degree_type, core_result, do_expensive_check);

  return cugraph::c_api::run_algorithm(graph, functor, result, error);
}<|MERGE_RESOLUTION|>--- conflicted
+++ resolved
@@ -125,20 +125,12 @@
         cugraph::k_core<vertex_t, edge_t, weight_t, multi_gpu>(
           handle_,
           graph_view,
-<<<<<<< HEAD
-=======
           (edge_weights != nullptr) ? std::make_optional(edge_weights->view()) : std::nullopt,
->>>>>>> df04308a
           k_,
           std::make_optional(degree_type),
           (core_result_ == nullptr) ? std::nullopt
                                     : std::make_optional<raft::device_span<edge_t const>>(
-<<<<<<< HEAD
-                                        core_result_->core_numbers_->as_type<edge_t const>(),
-                                        core_result_->core_numbers_->size_),
-=======
                                         core_result_values.data(), core_result_values.size()),
->>>>>>> df04308a
           do_expensive_check_);
 
       cugraph::unrenumber_int_vertices<vertex_t, multi_gpu>(
