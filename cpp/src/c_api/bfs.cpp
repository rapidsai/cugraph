/*
 * Copyright (c) 2021-2022, NVIDIA CORPORATION.
 *
 * Licensed under the Apache License, Version 2.0 (the "License");
 * you may not use this file except in compliance with the License.
 * You may obtain a copy of the License at
 *
 *     http://www.apache.org/licenses/LICENSE-2.0
 *
 * Unless required by applicable law or agreed to in writing, software
 * distributed under the License is distributed on an "AS IS" BASIS,
 * WITHOUT WARRANTIES OR CONDITIONS OF ANY KIND, either express or implied.
 * See the License for the specific language governing permissions and
 * limitations under the License.
 */

#include <cugraph_c/algorithms.h>

#include <c_api/abstract_functor.hpp>
#include <c_api/graph.hpp>
#include <c_api/paths_result.hpp>
#include <c_api/resource_handle.hpp>
#include <c_api/utils.hpp>

#include <cugraph/algorithms.hpp>
#include <cugraph/detail/utility_wrappers.hpp>
#include <cugraph/graph_functions.hpp>

namespace cugraph {
namespace c_api {

struct bfs_functor : public abstract_functor {
  raft::handle_t const& handle_;
  cugraph_graph_t* graph_;
  cugraph_type_erased_device_array_view_t* sources_;
  bool direction_optimizing_;
  size_t depth_limit_;
  bool compute_predecessors_;
  bool do_expensive_check_;
  cugraph_paths_result_t* result_{};

  bfs_functor(::cugraph_resource_handle_t const* handle,
              ::cugraph_graph_t* graph,
              ::cugraph_type_erased_device_array_view_t* sources,
              bool direction_optimizing,
              size_t depth_limit,
              bool compute_predecessors,
              bool do_expensive_check)
    : abstract_functor(),
      handle_(*reinterpret_cast<cugraph::c_api::cugraph_resource_handle_t const*>(handle)->handle_),
      graph_(reinterpret_cast<cugraph::c_api::cugraph_graph_t*>(graph)),
      sources_(reinterpret_cast<cugraph::c_api::cugraph_type_erased_device_array_view_t*>(sources)),
      direction_optimizing_(direction_optimizing),
      depth_limit_(depth_limit),
      compute_predecessors_(compute_predecessors),
      do_expensive_check_(do_expensive_check)
  {
  }

  template <typename vertex_t,
            typename edge_t,
            typename weight_t,
            bool store_transposed,
            bool multi_gpu>
  void operator()()
  {
    // FIXME: Think about how to handle SG vice MG
    if constexpr (!cugraph::is_candidate<vertex_t, edge_t, weight_t>::value) {
      unsupported();
    } else {
      // BFS expects store_transposed == false
      if constexpr (store_transposed) {
        error_code_ = cugraph::c_api::
          transpose_storage<vertex_t, edge_t, weight_t, store_transposed, multi_gpu>(
            handle_, graph_, error_.get());
        if (error_code_ != CUGRAPH_SUCCESS) return;
      }

      auto graph =
        reinterpret_cast<cugraph::graph_t<vertex_t, edge_t, weight_t, false, multi_gpu>*>(
          graph_->graph_);

      auto graph_view = graph->view();

      auto number_map = reinterpret_cast<rmm::device_uvector<vertex_t>*>(graph_->number_map_);

<<<<<<< HEAD
      rmm::device_uvector<vertex_t> vertex_ids(graph->number_of_vertices(),
                                               handle_.get_stream());
      rmm::device_uvector<vertex_t> distances(graph->number_of_vertices(),
=======
      rmm::device_uvector<vertex_t> distances(graph->get_number_of_vertices(),
>>>>>>> 017baab3
                                              handle_.get_stream());
      rmm::device_uvector<vertex_t> predecessors(0, handle_.get_stream());

      if (compute_predecessors_) {
        predecessors.resize(graph->number_of_vertices(), handle_.get_stream());
      }

      //
      // Need to renumber sources
      //
      renumber_ext_vertices<vertex_t, multi_gpu>(handle_,
                                                 sources_->as_type<vertex_t>(),
                                                 sources_->size_,
                                                 number_map->data(),
                                                 graph_view.local_vertex_partition_range_first(),
                                                 graph_view.local_vertex_partition_range_last(),
                                                 do_expensive_check_);

      cugraph::bfs<vertex_t, edge_t, weight_t, multi_gpu>(
        handle_,
        graph_view,
        distances.data(),
        compute_predecessors_ ? predecessors.data() : nullptr,
        sources_->as_type<vertex_t>(),
        sources_->size_,
        direction_optimizing_,
        static_cast<vertex_t>(depth_limit_),
        do_expensive_check_);

      rmm::device_uvector<vertex_t> vertex_ids(graph->get_number_of_vertices(),
                                               handle_.get_stream());
      raft::copy(vertex_ids.data(), number_map->data(), vertex_ids.size(), handle_.get_stream());

      if (compute_predecessors_) {
        std::vector<vertex_t> vertex_partition_range_lasts = graph_view.vertex_partition_range_lasts();

        unrenumber_int_vertices<vertex_t, multi_gpu>(handle_,
                                                     predecessors.data(),
                                                     predecessors.size(),
                                                     number_map->data(),
                                                     vertex_partition_range_lasts,
                                                     do_expensive_check_);
      }

      result_ = new cugraph_paths_result_t{
        new cugraph_type_erased_device_array_t(vertex_ids, graph_->vertex_type_),
        new cugraph_type_erased_device_array_t(distances, graph_->vertex_type_),
        new cugraph_type_erased_device_array_t(predecessors, graph_->vertex_type_)};
    }
  }
};

}  // namespace c_api
}  // namespace cugraph

extern "C" cugraph_type_erased_device_array_view_t* cugraph_paths_result_get_vertices(
  cugraph_paths_result_t* result)
{
  auto internal_pointer = reinterpret_cast<cugraph::c_api::cugraph_paths_result_t*>(result);
  return reinterpret_cast<cugraph_type_erased_device_array_view_t*>(
    internal_pointer->vertex_ids_->view());
}

extern "C" cugraph_type_erased_device_array_view_t* cugraph_paths_result_get_distances(
  cugraph_paths_result_t* result)
{
  auto internal_pointer = reinterpret_cast<cugraph::c_api::cugraph_paths_result_t*>(result);
  return reinterpret_cast<cugraph_type_erased_device_array_view_t*>(
    internal_pointer->distances_->view());
}

extern "C" cugraph_type_erased_device_array_view_t* cugraph_paths_result_get_predecessors(
  cugraph_paths_result_t* result)
{
  auto internal_pointer = reinterpret_cast<cugraph::c_api::cugraph_paths_result_t*>(result);
  return reinterpret_cast<cugraph_type_erased_device_array_view_t*>(
    internal_pointer->predecessors_->view());
}

extern "C" void cugraph_paths_result_free(cugraph_paths_result_t* result)
{
  auto internal_pointer = reinterpret_cast<cugraph::c_api::cugraph_paths_result_t*>(result);
  delete internal_pointer->vertex_ids_;
  delete internal_pointer->distances_;
  delete internal_pointer->predecessors_;
  delete internal_pointer;
}

extern "C" cugraph_error_code_t cugraph_bfs(const cugraph_resource_handle_t* handle,
                                            cugraph_graph_t* graph,
                                            cugraph_type_erased_device_array_view_t* sources,
                                            bool_t direction_optimizing,
                                            size_t depth_limit,
                                            bool_t compute_predecessors,
                                            bool_t do_expensive_check,
                                            cugraph_paths_result_t** result,
                                            cugraph_error_t** error)
{
  cugraph::c_api::bfs_functor functor(handle,
                                      graph,
                                      sources,
                                      direction_optimizing,
                                      depth_limit,
                                      compute_predecessors,
                                      do_expensive_check);

  return cugraph::c_api::run_algorithm(graph, functor, result, error);
}<|MERGE_RESOLUTION|>--- conflicted
+++ resolved
@@ -84,13 +84,7 @@
 
       auto number_map = reinterpret_cast<rmm::device_uvector<vertex_t>*>(graph_->number_map_);
 
-<<<<<<< HEAD
-      rmm::device_uvector<vertex_t> vertex_ids(graph->number_of_vertices(),
-                                               handle_.get_stream());
-      rmm::device_uvector<vertex_t> distances(graph->number_of_vertices(),
-=======
-      rmm::device_uvector<vertex_t> distances(graph->get_number_of_vertices(),
->>>>>>> 017baab3
+      rmm::device_uvector<vertex_t> distances(graph_view.local_vertex_partition_range_size(),
                                               handle_.get_stream());
       rmm::device_uvector<vertex_t> predecessors(0, handle_.get_stream());
 
@@ -120,7 +114,7 @@
         static_cast<vertex_t>(depth_limit_),
         do_expensive_check_);
 
-      rmm::device_uvector<vertex_t> vertex_ids(graph->get_number_of_vertices(),
+      rmm::device_uvector<vertex_t> vertex_ids(graph_view.local_vertex_partition_range_size(),
                                                handle_.get_stream());
       raft::copy(vertex_ids.data(), number_map->data(), vertex_ids.size(), handle_.get_stream());
 
