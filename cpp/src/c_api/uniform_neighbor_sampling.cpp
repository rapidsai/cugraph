/*
 * Copyright (c) 2022-2023, NVIDIA CORPORATION.
 *
 * Licensed under the Apache License, Version 2.0 (the "License");
 * you may not use this file except in compliance with the License.
 * You may obtain a copy of the License at
 *
 *     http://www.apache.org/licenses/LICENSE-2.0
 *
 * Unless required by applicable law or agreed to in writing, software
 * distributed under the License is distributed on an "AS IS" BASIS,
 * WITHOUT WARRANTIES OR CONDITIONS OF ANY KIND, either express or implied.
 * See the License for the specific language governing permissions and
 * limitations under the License.
 */

#include <cugraph_c/algorithms.h>

#include <c_api/abstract_functor.hpp>
#include <c_api/graph.hpp>
#include <c_api/random.hpp>
#include <c_api/resource_handle.hpp>
#include <c_api/utils.hpp>

#include <cugraph/algorithms.hpp>
#include <cugraph/detail/shuffle_wrappers.hpp>
#include <cugraph/detail/utility_wrappers.hpp>
#include <cugraph/sampling_functions.hpp>

#include <raft/core/handle.hpp>

namespace cugraph {
namespace c_api {

struct cugraph_sampling_options_t {
  bool_t with_replacement_{FALSE};
  bool_t return_hops_{FALSE};
  prior_sources_behavior_t prior_sources_behavior_{prior_sources_behavior_t::DEFAULT};
  bool_t dedupe_sources_{FALSE};
  bool_t renumber_results_{FALSE};
<<<<<<< HEAD
  compression_type_t compression_type_{compression_type_t::COO};
=======
  cugraph_compression_type_t compression_type_{cugraph_compression_type_t::COO};
>>>>>>> eed12230
  bool_t compress_per_hop_{FALSE};
};

struct cugraph_sample_result_t {
  cugraph_type_erased_device_array_t* major_offsets_{nullptr};
  cugraph_type_erased_device_array_t* majors_{nullptr};
  cugraph_type_erased_device_array_t* minors_{nullptr};
  cugraph_type_erased_device_array_t* edge_id_{nullptr};
  cugraph_type_erased_device_array_t* edge_type_{nullptr};
  cugraph_type_erased_device_array_t* wgt_{nullptr};
  cugraph_type_erased_device_array_t* hop_{nullptr};
<<<<<<< HEAD
  cugraph_type_erased_device_array_t* hop_offsets_{nullptr};
  cugraph_type_erased_device_array_t* label_{nullptr};
  cugraph_type_erased_device_array_t* label_offsets_{nullptr};
=======
  cugraph_type_erased_device_array_t* label_hop_offsets_{nullptr};
  cugraph_type_erased_device_array_t* label_{nullptr};
>>>>>>> eed12230
  cugraph_type_erased_device_array_t* renumber_map_{nullptr};
  cugraph_type_erased_device_array_t* renumber_map_offsets_{nullptr};
};

}  // namespace c_api
}  // namespace cugraph

namespace {

struct uniform_neighbor_sampling_functor : public cugraph::c_api::abstract_functor {
  raft::handle_t const& handle_;
  cugraph::c_api::cugraph_graph_t* graph_{nullptr};
  cugraph::c_api::cugraph_type_erased_device_array_view_t const* start_vertices_{nullptr};
  cugraph::c_api::cugraph_type_erased_device_array_view_t const* start_vertex_labels_{nullptr};
  cugraph::c_api::cugraph_type_erased_device_array_view_t const* label_list_{nullptr};
  cugraph::c_api::cugraph_type_erased_device_array_view_t const* label_to_comm_rank_{nullptr};
  cugraph::c_api::cugraph_type_erased_host_array_view_t const* fan_out_{nullptr};
  cugraph::c_api::cugraph_rng_state_t* rng_state_{nullptr};
  cugraph::c_api::cugraph_sampling_options_t options_{};
  bool do_expensive_check_{false};
  cugraph::c_api::cugraph_sample_result_t* result_{nullptr};

  uniform_neighbor_sampling_functor(
    cugraph_resource_handle_t const* handle,
    cugraph_graph_t* graph,
    cugraph_type_erased_device_array_view_t const* start_vertices,
    cugraph_type_erased_device_array_view_t const* start_vertex_labels,
    cugraph_type_erased_device_array_view_t const* label_list,
    cugraph_type_erased_device_array_view_t const* label_to_comm_rank,
    cugraph_type_erased_host_array_view_t const* fan_out,
    cugraph_rng_state_t* rng_state,
    cugraph::c_api::cugraph_sampling_options_t options,
    bool do_expensive_check)
    : abstract_functor(),
      handle_(*reinterpret_cast<cugraph::c_api::cugraph_resource_handle_t const*>(handle)->handle_),
      graph_(reinterpret_cast<cugraph::c_api::cugraph_graph_t*>(graph)),
      start_vertices_(
        reinterpret_cast<cugraph::c_api::cugraph_type_erased_device_array_view_t const*>(
          start_vertices)),
      start_vertex_labels_(
        reinterpret_cast<cugraph::c_api::cugraph_type_erased_device_array_view_t const*>(
          start_vertex_labels)),
      label_list_(reinterpret_cast<cugraph::c_api::cugraph_type_erased_device_array_view_t const*>(
        label_list)),
      label_to_comm_rank_(
        reinterpret_cast<cugraph::c_api::cugraph_type_erased_device_array_view_t const*>(
          label_to_comm_rank)),
      fan_out_(
        reinterpret_cast<cugraph::c_api::cugraph_type_erased_host_array_view_t const*>(fan_out)),
      rng_state_(reinterpret_cast<cugraph::c_api::cugraph_rng_state_t*>(rng_state)),
      options_(options),
      do_expensive_check_(do_expensive_check)
  {
  }

  template <typename vertex_t,
            typename edge_t,
            typename weight_t,
            typename edge_type_t,
            bool store_transposed,
            bool multi_gpu>
  void operator()()
  {
    using label_t = int32_t;

    // FIXME: Think about how to handle SG vice MG
    if constexpr (!cugraph::is_candidate<vertex_t, edge_t, weight_t>::value) {
      unsupported();
    } else {
      // uniform_nbr_sample expects store_transposed == false
      if constexpr (store_transposed) {
        error_code_ = cugraph::c_api::
          transpose_storage<vertex_t, edge_t, weight_t, store_transposed, multi_gpu>(
            handle_, graph_, error_.get());
        if (error_code_ != CUGRAPH_SUCCESS) return;
      }

      auto graph =
        reinterpret_cast<cugraph::graph_t<vertex_t, edge_t, false, multi_gpu>*>(graph_->graph_);

      auto graph_view = graph->view();

      auto edge_weights = reinterpret_cast<
        cugraph::edge_property_t<cugraph::graph_view_t<vertex_t, edge_t, true, multi_gpu>,
                                 weight_t>*>(graph_->edge_weights_);

      auto edge_ids = reinterpret_cast<
        cugraph::edge_property_t<cugraph::graph_view_t<vertex_t, edge_t, true, multi_gpu>,
                                 edge_t>*>(graph_->edge_ids_);

      auto edge_types = reinterpret_cast<
        cugraph::edge_property_t<cugraph::graph_view_t<vertex_t, edge_t, true, multi_gpu>,
                                 edge_type_t>*>(graph_->edge_types_);

      auto number_map = reinterpret_cast<rmm::device_uvector<vertex_t>*>(graph_->number_map_);

      rmm::device_uvector<vertex_t> start_vertices(start_vertices_->size_, handle_.get_stream());
      raft::copy(start_vertices.data(),
                 start_vertices_->as_type<vertex_t>(),
                 start_vertices.size(),
                 handle_.get_stream());

      std::optional<rmm::device_uvector<label_t>> start_vertex_labels{std::nullopt};

      if (start_vertex_labels_ != nullptr) {
        start_vertex_labels =
          rmm::device_uvector<label_t>{start_vertex_labels_->size_, handle_.get_stream()};
        raft::copy(start_vertex_labels->data(),
                   start_vertex_labels_->as_type<label_t>(),
                   start_vertex_labels_->size_,
                   handle_.get_stream());
      }

      if constexpr (multi_gpu) {
        if (start_vertex_labels) {
          std::tie(start_vertices, *start_vertex_labels) =
            cugraph::detail::shuffle_ext_vertex_value_pairs_to_local_gpu_by_vertex_partitioning(
              handle_, std::move(start_vertices), std::move(*start_vertex_labels));
        } else {
          start_vertices =
            cugraph::detail::shuffle_ext_vertices_to_local_gpu_by_vertex_partitioning(
              handle_, std::move(start_vertices));
        }
      }

      //
      // Need to renumber personalization_vertices
      //
      cugraph::renumber_local_ext_vertices<vertex_t, multi_gpu>(
        handle_,
        start_vertices.data(),
        start_vertices.size(),
        number_map->data(),
        graph_view.local_vertex_partition_range_first(),
        graph_view.local_vertex_partition_range_last(),
        do_expensive_check_);

      bool has_labels = start_vertex_labels_ != nullptr;

      auto&& [src, dst, wgt, edge_id, edge_type, hop, edge_label, offsets] =
        cugraph::uniform_neighbor_sample(
          handle_,
          graph_view,
          (edge_weights != nullptr) ? std::make_optional(edge_weights->view()) : std::nullopt,
          (edge_ids != nullptr) ? std::make_optional(edge_ids->view()) : std::nullopt,
          (edge_types != nullptr) ? std::make_optional(edge_types->view()) : std::nullopt,
          raft::device_span<vertex_t const>{start_vertices.data(), start_vertices.size()},
          (start_vertex_labels_ != nullptr)
            ? std::make_optional<raft::device_span<label_t const>>(start_vertex_labels->data(),
                                                                   start_vertex_labels->size())
            : std::nullopt,
          (label_list_ != nullptr)
            ? std::make_optional(std::make_tuple(
                raft::device_span<label_t const>{label_list_->as_type<label_t>(),
                                                 label_list_->size_},
                raft::device_span<label_t const>{label_to_comm_rank_->as_type<label_t>(),
                                                 label_to_comm_rank_->size_}))
            : std::nullopt,
          raft::host_span<const int>(fan_out_->as_type<const int>(), fan_out_->size_),
          rng_state_->rng_state_,
          options_.return_hops_,
          options_.with_replacement_,
          options_.prior_sources_behavior_,
          options_.dedupe_sources_,
          do_expensive_check_);

      std::vector<vertex_t> vertex_partition_lasts = graph_view.vertex_partition_range_lasts();

      cugraph::unrenumber_int_vertices<vertex_t, multi_gpu>(handle_,
                                                            src.data(),
                                                            src.size(),
                                                            number_map->data(),
                                                            vertex_partition_lasts,
                                                            do_expensive_check_);

      cugraph::unrenumber_int_vertices<vertex_t, multi_gpu>(handle_,
                                                            dst.data(),
                                                            dst.size(),
                                                            number_map->data(),
                                                            vertex_partition_lasts,
                                                            do_expensive_check_);

      std::optional<rmm::device_uvector<vertex_t>> majors{std::nullopt};
      rmm::device_uvector<vertex_t> minors(0, handle_.get_stream());
      std::optional<rmm::device_uvector<size_t>> major_offsets{std::nullopt};

<<<<<<< HEAD
      std::optional<rmm::device_uvector<size_t>> hop_offsets{std::nullopt};
=======
      std::optional<rmm::device_uvector<size_t>> label_hop_offsets{std::nullopt};
>>>>>>> eed12230

      std::optional<rmm::device_uvector<vertex_t>> renumber_map{std::nullopt};
      std::optional<rmm::device_uvector<size_t>> renumber_map_offsets{std::nullopt};

      bool src_is_major = (options_.compression_type_ == cugraph_compression_type_t::CSR) ||
                          (options_.compression_type_ == cugraph_compression_type_t::DCSR) ||
                          (options_.compression_type_ == cugraph_compression_type_t::COO);

      if (options_.renumber_results_) {
<<<<<<< HEAD
        bool src_is_major = (options_.compression_type_ == cugraph::compression_type_t::CSR) ||
                            (options_.compression_type_ == cugraph::compression_type_t::DCSR);
        if (options_.compression_type_ != cugraph::compression_type_t::COO) {
          bool doubly_compress =
            (options_.compression_type_ == cugraph::compression_type_t::DCSR) ||
            (options_.compression_type_ == cugraph::compression_type_t::DCSC);

          std::tie(majors,
                   *major_offsets,
=======
        if (options_.compression_type_ == cugraph_compression_type_t::COO) {
          // COO

          rmm::device_uvector<vertex_t> output_majors(0, handle_.get_stream());
          rmm::device_uvector<vertex_t> output_renumber_map(0, handle_.get_stream());
          std::tie(output_majors,
>>>>>>> eed12230
                   minors,
                   wgt,
                   edge_id,
                   edge_type,
<<<<<<< HEAD
                   hop_offsets,
                   *renumber_map,
                   renumber_map_offsets) =
            cugraph::renumber_and_compress_sampled_edgelist(
=======
                   label_hop_offsets,
                   output_renumber_map,
                   renumber_map_offsets) =
            cugraph::renumber_and_sort_sampled_edgelist(
>>>>>>> eed12230
              handle_,
              std::move(src),
              std::move(dst),
              wgt ? std::move(wgt) : std::nullopt,
              edge_id ? std::move(edge_id) : std::nullopt,
              edge_type ? std::move(edge_type) : std::nullopt,
              hop ? std::make_optional(std::make_tuple(std::move(*hop), fan_out_->size_))
                  : std::nullopt,
              offsets ? std::make_optional(std::make_tuple(
                          raft::device_span<size_t const>{offsets->data(), offsets->size()},
                          edge_label->size()))
                      : std::nullopt,
              src_is_major,
<<<<<<< HEAD
              options_.compress_per_hop_,
              doubly_compress,
              do_expensive_check_);
        } else {
          // COO
          std::tie(*majors,
=======
              do_expensive_check_);

          majors.emplace(std::move(output_majors));
          renumber_map.emplace(std::move(output_renumber_map));
        } else {
          // (D)CSC, (D)CSR

          bool doubly_compress = (options_.compression_type_ == cugraph_compression_type_t::DCSR) ||
                                 (options_.compression_type_ == cugraph_compression_type_t::DCSC);

          rmm::device_uvector<size_t> output_major_offsets(0, handle_.get_stream());
          rmm::device_uvector<vertex_t> output_renumber_map(0, handle_.get_stream());
          std::tie(majors,
                   output_major_offsets,
>>>>>>> eed12230
                   minors,
                   wgt,
                   edge_id,
                   edge_type,
<<<<<<< HEAD
                   hop_offsets,
                   *renumber_map,
                   renumber_map_offsets) =
            cugraph::renumber_and_sort_sampled_edgelist(
=======
                   label_hop_offsets,
                   output_renumber_map,
                   renumber_map_offsets) =
            cugraph::renumber_and_compress_sampled_edgelist(
>>>>>>> eed12230
              handle_,
              std::move(src),
              std::move(dst),
              wgt ? std::move(wgt) : std::nullopt,
              edge_id ? std::move(edge_id) : std::nullopt,
              edge_type ? std::move(edge_type) : std::nullopt,
              hop ? std::make_optional(std::make_tuple(std::move(*hop), fan_out_->size_))
                  : std::nullopt,
              offsets ? std::make_optional(std::make_tuple(
                          raft::device_span<size_t const>{offsets->data(), offsets->size()},
                          edge_label->size()))
                      : std::nullopt,
              src_is_major,
<<<<<<< HEAD
              do_expensive_check_);
        }

        hop.reset();
        offsets.reset();
      } else {
        *majors = std::move(src);
        minors  = std::move(dst);
=======
              options_.compress_per_hop_,
              doubly_compress,
              do_expensive_check_);

          renumber_map.emplace(std::move(output_renumber_map));
          major_offsets.emplace(std::move(output_major_offsets));
        }

        // These are now represented by label_hop_offsets
        hop.reset();
        offsets.reset();
      } else {
        if (options_.compression_type_ != cugraph_compression_type_t::COO) {
          CUGRAPH_FAIL("Can only use COO format if not renumbering");
        }

        std::tie(src, dst, wgt, edge_id, edge_type, label_hop_offsets) =
          cugraph::sort_sampled_edgelist(
            handle_,
            std::move(src),
            std::move(dst),
            wgt ? std::move(wgt) : std::nullopt,
            edge_id ? std::move(edge_id) : std::nullopt,
            edge_type ? std::move(edge_type) : std::nullopt,
            hop ? std::make_optional(std::make_tuple(std::move(*hop), fan_out_->size_))
                : std::nullopt,
            offsets ? std::make_optional(std::make_tuple(
                        raft::device_span<size_t const>{offsets->data(), offsets->size()},
                        edge_label->size()))
                    : std::nullopt,
            src_is_major,
            do_expensive_check_);

        majors.emplace(std::move(src));
        minors = std::move(dst);

        hop.reset();
        offsets.reset();
>>>>>>> eed12230
      }

      /*
  cugraph_type_erased_device_array_t* major_offsets_{nullptr};
  cugraph_type_erased_device_array_t* majors_{nullptr};
  cugraph_type_erased_device_array_t* minors_{nullptr};
  cugraph_type_erased_device_array_t* edge_id_{nullptr};
  cugraph_type_erased_device_array_t* edge_type_{nullptr};
  cugraph_type_erased_device_array_t* wgt_{nullptr};
  cugraph_type_erased_device_array_t* hop_{nullptr};
  cugraph_type_erased_device_array_t* hop_offsets_{nullptr};
  cugraph_type_erased_device_array_t* label_{nullptr};
  cugraph_type_erased_device_array_t* label_offsets_{nullptr};
  cugraph_type_erased_device_array_t* renumber_map_{nullptr};
  cugraph_type_erased_device_array_t* renumber_map_offsets_{nullptr};
      */

      result_ = new cugraph::c_api::cugraph_sample_result_t{
        (major_offsets)
          ? new cugraph::c_api::cugraph_type_erased_device_array_t(*major_offsets, SIZE_T)
          : nullptr,
        (majors)
          ? new cugraph::c_api::cugraph_type_erased_device_array_t(*majors, graph_->vertex_type_)
          : nullptr,
        new cugraph::c_api::cugraph_type_erased_device_array_t(minors, graph_->vertex_type_),
        (edge_id)
          ? new cugraph::c_api::cugraph_type_erased_device_array_t(*edge_id, graph_->edge_type_)
          : nullptr,
        (edge_type) ? new cugraph::c_api::cugraph_type_erased_device_array_t(
                        *edge_type, graph_->edge_type_id_type_)
                    : nullptr,
        (wgt) ? new cugraph::c_api::cugraph_type_erased_device_array_t(*wgt, graph_->weight_type_)
              : nullptr,
<<<<<<< HEAD
        (hop) ? new cugraph::c_api::cugraph_type_erased_device_array_t(*hop, INT32) : nullptr,
        (hop_offsets) ? new cugraph::c_api::cugraph_type_erased_device_array_t(*hop_offsets, SIZE_T)
                      : nullptr,
=======
        (hop) ? new cugraph::c_api::cugraph_type_erased_device_array_t(*hop, INT32)
              : nullptr,  // FIXME get rid of this
        (label_hop_offsets)
          ? new cugraph::c_api::cugraph_type_erased_device_array_t(*label_hop_offsets, SIZE_T)
          : nullptr,
>>>>>>> eed12230
        (edge_label)
          ? new cugraph::c_api::cugraph_type_erased_device_array_t(edge_label.value(), INT32)
          : nullptr,
        (renumber_map) ? new cugraph::c_api::cugraph_type_erased_device_array_t(
                           renumber_map.value(), graph_->vertex_type_)
                       : nullptr,
        (renumber_map_offsets) ? new cugraph::c_api::cugraph_type_erased_device_array_t(
                                   renumber_map_offsets.value(), SIZE_T)
                               : nullptr};
    }
  }
};

}  // namespace

extern "C" cugraph_error_code_t cugraph_sampling_options_create(
  cugraph_sampling_options_t** options, cugraph_error_t** error)
{
  *options =
    reinterpret_cast<cugraph_sampling_options_t*>(new cugraph::c_api::cugraph_sampling_options_t());
  if (*options == nullptr) {
    *error = reinterpret_cast<cugraph_error_t*>(
      new cugraph::c_api::cugraph_error_t{"invalid resource handle"});
    return CUGRAPH_INVALID_HANDLE;
  }

  return CUGRAPH_SUCCESS;
}

extern "C" void cugraph_sampling_set_renumber_results(cugraph_sampling_options_t* options,
                                                      bool_t value)
{
  auto internal_pointer = reinterpret_cast<cugraph::c_api::cugraph_sampling_options_t*>(options);
  internal_pointer->renumber_results_ = value;
}

<<<<<<< HEAD
extern "C" void cugraph_sampling_set_compress_per_hop(cugraph_sampling_options_t* options, bool_t value) {
=======
extern "C" void cugraph_sampling_set_compress_per_hop(cugraph_sampling_options_t* options,
                                                      bool_t value)
{
>>>>>>> eed12230
  auto internal_pointer = reinterpret_cast<cugraph::c_api::cugraph_sampling_options_t*>(options);
  internal_pointer->compress_per_hop_ = value;
}

extern "C" void cugraph_sampling_set_with_replacement(cugraph_sampling_options_t* options,
                                                      bool_t value)
{
  auto internal_pointer = reinterpret_cast<cugraph::c_api::cugraph_sampling_options_t*>(options);
  internal_pointer->with_replacement_ = value;
}

extern "C" void cugraph_sampling_set_return_hops(cugraph_sampling_options_t* options, bool_t value)
{
  auto internal_pointer = reinterpret_cast<cugraph::c_api::cugraph_sampling_options_t*>(options);
  internal_pointer->return_hops_ = value;
}

<<<<<<< HEAD
extern "C" void cugraph_sampling_set_compression_type(cugraph_sampling_options_t* options, cugraph_compression_type_t value) {
  auto internal_pointer = reinterpret_cast<cugraph::c_api::cugraph_sampling_options_t*>(options);
  internal_pointer->compression_type_ = value;
=======
extern "C" void cugraph_sampling_set_compression_type(cugraph_sampling_options_t* options,
                                                      cugraph_compression_type_t value)
{
  auto internal_pointer = reinterpret_cast<cugraph::c_api::cugraph_sampling_options_t*>(options);
  switch (value) {
    case COO: internal_pointer->compression_type_ = cugraph_compression_type_t::COO; break;
    case CSR: internal_pointer->compression_type_ = cugraph_compression_type_t::CSR; break;
    case CSC: internal_pointer->compression_type_ = cugraph_compression_type_t::CSC; break;
    case DCSR: internal_pointer->compression_type_ = cugraph_compression_type_t::DCSR; break;
    case DCSC: internal_pointer->compression_type_ = cugraph_compression_type_t::DCSC; break;
    default: CUGRAPH_FAIL("Invalid compression type");
  }
>>>>>>> eed12230
}

extern "C" void cugraph_sampling_set_prior_sources_behavior(cugraph_sampling_options_t* options,
                                                            cugraph_prior_sources_behavior_t value)
{
  auto internal_pointer = reinterpret_cast<cugraph::c_api::cugraph_sampling_options_t*>(options);
  switch (value) {
    case CARRY_OVER:
      internal_pointer->prior_sources_behavior_ = cugraph::prior_sources_behavior_t::CARRY_OVER;
      break;
    case EXCLUDE:
      internal_pointer->prior_sources_behavior_ = cugraph::prior_sources_behavior_t::EXCLUDE;
      break;
    default:
      internal_pointer->prior_sources_behavior_ = cugraph::prior_sources_behavior_t::DEFAULT;
      break;
  }
}

extern "C" void cugraph_sampling_set_dedupe_sources(cugraph_sampling_options_t* options,
                                                    bool_t value)
{
  auto internal_pointer = reinterpret_cast<cugraph::c_api::cugraph_sampling_options_t*>(options);
  internal_pointer->dedupe_sources_ = value;
}

extern "C" void cugraph_sampling_options_free(cugraph_sampling_options_t* options)
{
  auto internal_pointer = reinterpret_cast<cugraph::c_api::cugraph_sampling_options_t*>(options);
  delete internal_pointer;
}

extern "C" cugraph_type_erased_device_array_view_t* cugraph_sample_result_get_sources(
  const cugraph_sample_result_t* result)
{
  // Deprecated.
  return cugraph_sample_result_get_majors(result);
}

extern "C" cugraph_type_erased_device_array_view_t* cugraph_sample_result_get_destinations(
  const cugraph_sample_result_t* result)
{
  // Deprecated.
  return cugraph_sample_result_get_minors(result);
}

extern "C" cugraph_type_erased_device_array_view_t* cugraph_sample_result_get_majors(
  const cugraph_sample_result_t* result)
{
<<<<<<< HEAD
  auto internal_pointer = reinterpret_cast<cugraph::c_api::cugraph_sample_result_t const*>(result);
  return (internal_pointer->majors_ != nullptr)
           ? reinterpret_cast<cugraph_type_erased_device_array_view_t*>(
               internal_pointer->majors_->view())

           : NULL;
}

extern "C" cugraph_type_erased_device_array_view_t* cugraph_sample_result_get_major_offsets(
  const cugraph_sample_result_t* result)
{
  auto internal_pointer = reinterpret_cast<cugraph::c_api::cugraph_sample_result_t const*>(result);
  return (internal_pointer->major_offsets_ != nullptr)
           ? reinterpret_cast<cugraph_type_erased_device_array_view_t*>(
               internal_pointer->major_offsets_->view())

           : NULL;
}

extern "C" cugraph_type_erased_device_array_view_t* cugraph_sample_result_get_minors(
  const cugraph_sample_result_t* result)
{
  auto internal_pointer = reinterpret_cast<cugraph::c_api::cugraph_sample_result_t const*>(result);
=======
  auto internal_pointer = reinterpret_cast<cugraph::c_api::cugraph_sample_result_t const*>(result);
  return (internal_pointer->majors_ != nullptr)
           ? reinterpret_cast<cugraph_type_erased_device_array_view_t*>(
               internal_pointer->majors_->view())

           : NULL;
}

extern "C" cugraph_type_erased_device_array_view_t* cugraph_sample_result_get_major_offsets(
  const cugraph_sample_result_t* result)
{
  auto internal_pointer = reinterpret_cast<cugraph::c_api::cugraph_sample_result_t const*>(result);
  return (internal_pointer->major_offsets_ != nullptr)
           ? reinterpret_cast<cugraph_type_erased_device_array_view_t*>(
               internal_pointer->major_offsets_->view())

           : NULL;
}

extern "C" cugraph_type_erased_device_array_view_t* cugraph_sample_result_get_minors(
  const cugraph_sample_result_t* result)
{
  auto internal_pointer = reinterpret_cast<cugraph::c_api::cugraph_sample_result_t const*>(result);
>>>>>>> eed12230
  return reinterpret_cast<cugraph_type_erased_device_array_view_t*>(
    internal_pointer->minors_->view());
}

extern "C" cugraph_type_erased_device_array_view_t* cugraph_sample_result_get_start_labels(
  const cugraph_sample_result_t* result)
{
  auto internal_pointer = reinterpret_cast<cugraph::c_api::cugraph_sample_result_t const*>(result);
  return internal_pointer->label_ != nullptr
           ? reinterpret_cast<cugraph_type_erased_device_array_view_t*>(
               internal_pointer->label_->view())
           : NULL;
}

extern "C" cugraph_type_erased_device_array_view_t* cugraph_sample_result_get_edge_id(
  const cugraph_sample_result_t* result)
{
  auto internal_pointer = reinterpret_cast<cugraph::c_api::cugraph_sample_result_t const*>(result);
  return internal_pointer->edge_id_ != nullptr
           ? reinterpret_cast<cugraph_type_erased_device_array_view_t*>(
               internal_pointer->edge_id_->view())
           : NULL;
}

extern "C" cugraph_type_erased_device_array_view_t* cugraph_sample_result_get_edge_type(
  const cugraph_sample_result_t* result)
{
  auto internal_pointer = reinterpret_cast<cugraph::c_api::cugraph_sample_result_t const*>(result);
  return internal_pointer->edge_type_ != nullptr
           ? reinterpret_cast<cugraph_type_erased_device_array_view_t*>(
               internal_pointer->edge_type_->view())
           : NULL;
}

extern "C" cugraph_type_erased_device_array_view_t* cugraph_sample_result_get_edge_weight(
  const cugraph_sample_result_t* result)
{
  auto internal_pointer = reinterpret_cast<cugraph::c_api::cugraph_sample_result_t const*>(result);
  return internal_pointer->wgt_ != nullptr
           ? reinterpret_cast<cugraph_type_erased_device_array_view_t*>(
               internal_pointer->wgt_->view())
           : NULL;
}

extern "C" cugraph_type_erased_device_array_view_t* cugraph_sample_result_get_hop(
  const cugraph_sample_result_t* result)
{
  auto internal_pointer = reinterpret_cast<cugraph::c_api::cugraph_sample_result_t const*>(result);
  return internal_pointer->hop_ != nullptr
           ? reinterpret_cast<cugraph_type_erased_device_array_view_t*>(
               internal_pointer->hop_->view())
           : NULL;
}

<<<<<<< HEAD
extern "C" cugraph_type_erased_device_array_view_t* cugraph_sample_result_get_hop_offsets(
  const cugraph_sample_result_t* result)
{
  auto internal_pointer = reinterpret_cast<cugraph::c_api::cugraph_sample_result_t const*>(result);
  return internal_pointer->hop_offsets_ != nullptr
           ? reinterpret_cast<cugraph_type_erased_device_array_view_t*>(
               internal_pointer->hop_offsets_->view())
=======
extern "C" cugraph_type_erased_device_array_view_t* cugraph_sample_result_get_label_hop_offsets(
  const cugraph_sample_result_t* result)
{
  auto internal_pointer = reinterpret_cast<cugraph::c_api::cugraph_sample_result_t const*>(result);
  return internal_pointer->label_hop_offsets_ != nullptr
           ? reinterpret_cast<cugraph_type_erased_device_array_view_t*>(
               internal_pointer->label_hop_offsets_->view())
>>>>>>> eed12230
           : NULL;
}

extern "C" cugraph_type_erased_device_array_view_t* cugraph_sample_result_get_index(
  const cugraph_sample_result_t* result)
{
  auto internal_pointer = reinterpret_cast<cugraph::c_api::cugraph_sample_result_t const*>(result);
  return reinterpret_cast<cugraph_type_erased_device_array_view_t*>(
    internal_pointer->edge_id_->view());
}

extern "C" cugraph_type_erased_device_array_view_t* cugraph_sample_result_get_offsets(
  const cugraph_sample_result_t* result)
{
  // Deprecated.
<<<<<<< HEAD
  return cugraph_sample_result_get_label_offsets(result);
}

extern "C" cugraph_type_erased_device_array_view_t* cugraph_sample_result_get_label_offsets(
  const cugraph_sample_result_t* result)
{
  auto internal_pointer = reinterpret_cast<cugraph::c_api::cugraph_sample_result_t const*>(result);
  return internal_pointer->label_offsets_ != nullptr
           ? reinterpret_cast<cugraph_type_erased_device_array_view_t*>(
               internal_pointer->label_offsets_->view())
           : NULL;
=======
  return cugraph_sample_result_get_label_hop_offsets(result);
>>>>>>> eed12230
}

extern "C" cugraph_type_erased_device_array_view_t* cugraph_sample_result_get_renumber_map(
  const cugraph_sample_result_t* result)
{
  auto internal_pointer = reinterpret_cast<cugraph::c_api::cugraph_sample_result_t const*>(result);
  return internal_pointer->renumber_map_ == nullptr
           ? NULL
           : reinterpret_cast<cugraph_type_erased_device_array_view_t*>(
               internal_pointer->renumber_map_->view());
}

extern "C" cugraph_type_erased_device_array_view_t* cugraph_sample_result_get_renumber_map_offsets(
  const cugraph_sample_result_t* result)
{
  auto internal_pointer = reinterpret_cast<cugraph::c_api::cugraph_sample_result_t const*>(result);
  return internal_pointer->renumber_map_ == nullptr
           ? NULL
           : reinterpret_cast<cugraph_type_erased_device_array_view_t*>(
               internal_pointer->renumber_map_offsets_->view());
}

extern "C" cugraph_error_code_t cugraph_test_uniform_neighborhood_sample_result_create(
  const cugraph_resource_handle_t* handle,
  const cugraph_type_erased_device_array_view_t* srcs,
  const cugraph_type_erased_device_array_view_t* dsts,
  const cugraph_type_erased_device_array_view_t* edge_id,
  const cugraph_type_erased_device_array_view_t* edge_type,
  const cugraph_type_erased_device_array_view_t* weight,
  const cugraph_type_erased_device_array_view_t* hop,
  const cugraph_type_erased_device_array_view_t* label,
  cugraph_sample_result_t** result,
  cugraph_error_t** error)
{
  *result = nullptr;
  *error  = nullptr;
  size_t n_bytes{0};
  cugraph_error_code_t error_code{CUGRAPH_SUCCESS};

  if (!handle) {
    *error = reinterpret_cast<cugraph_error_t*>(
      new cugraph::c_api::cugraph_error_t{"invalid resource handle"});
    return CUGRAPH_INVALID_HANDLE;
  }

  // Create unique_ptrs and release them during cugraph_sample_result_t
  // construction. This allows the arrays to be cleaned up if this function
  // returns early on error.
  using device_array_unique_ptr_t =
    std::unique_ptr<cugraph_type_erased_device_array_t,
                    decltype(&cugraph_type_erased_device_array_free)>;

  // copy srcs to new device array
  cugraph_type_erased_device_array_t* new_device_srcs_ptr{nullptr};
  error_code =
    cugraph_type_erased_device_array_create_from_view(handle, srcs, &new_device_srcs_ptr, error);
  if (error_code != CUGRAPH_SUCCESS) return error_code;

  device_array_unique_ptr_t new_device_srcs(new_device_srcs_ptr,
                                            &cugraph_type_erased_device_array_free);

  // copy dsts to new device array
  cugraph_type_erased_device_array_t* new_device_dsts_ptr{nullptr};
  error_code =
    cugraph_type_erased_device_array_create_from_view(handle, dsts, &new_device_dsts_ptr, error);
  if (error_code != CUGRAPH_SUCCESS) return error_code;

  device_array_unique_ptr_t new_device_dsts(new_device_dsts_ptr,
                                            &cugraph_type_erased_device_array_free);

  // copy weights to new device array
  cugraph_type_erased_device_array_t* new_device_weight_ptr{nullptr};
  error_code = cugraph_type_erased_device_array_create_from_view(
    handle, weight, &new_device_weight_ptr, error);
  if (error_code != CUGRAPH_SUCCESS) return error_code;

  device_array_unique_ptr_t new_device_weight(new_device_weight_ptr,
                                              &cugraph_type_erased_device_array_free);

  // copy edge ids to new device array
  cugraph_type_erased_device_array_t* new_device_edge_id_ptr{nullptr};
  error_code = cugraph_type_erased_device_array_create_from_view(
    handle, edge_id, &new_device_edge_id_ptr, error);
  if (error_code != CUGRAPH_SUCCESS) return error_code;

  device_array_unique_ptr_t new_device_edge_id(new_device_edge_id_ptr,
                                               &cugraph_type_erased_device_array_free);

  // copy edge types to new device array
  cugraph_type_erased_device_array_t* new_device_edge_type_ptr{nullptr};
  error_code = cugraph_type_erased_device_array_create_from_view(
    handle, edge_type, &new_device_edge_type_ptr, error);
  if (error_code != CUGRAPH_SUCCESS) return error_code;

  device_array_unique_ptr_t new_device_edge_type(new_device_edge_type_ptr,
                                                 &cugraph_type_erased_device_array_free);
  // copy hop ids to new device array
  cugraph_type_erased_device_array_t* new_device_hop_ptr{nullptr};
  error_code =
    cugraph_type_erased_device_array_create_from_view(handle, hop, &new_device_hop_ptr, error);
  if (error_code != CUGRAPH_SUCCESS) return error_code;

  device_array_unique_ptr_t new_device_hop(new_device_hop_ptr,
                                           &cugraph_type_erased_device_array_free);

  // copy labels to new device array
  cugraph_type_erased_device_array_t* new_device_label_ptr{nullptr};
  error_code =
    cugraph_type_erased_device_array_create_from_view(handle, label, &new_device_label_ptr, error);
  if (error_code != CUGRAPH_SUCCESS) return error_code;

  device_array_unique_ptr_t new_device_label(new_device_label_ptr,
                                             &cugraph_type_erased_device_array_free);

  // create new cugraph_sample_result_t
  *result = reinterpret_cast<cugraph_sample_result_t*>(new cugraph::c_api::cugraph_sample_result_t{
    nullptr,
    reinterpret_cast<cugraph::c_api::cugraph_type_erased_device_array_t*>(
      new_device_srcs.release()),
    reinterpret_cast<cugraph::c_api::cugraph_type_erased_device_array_t*>(
      new_device_dsts.release()),
    reinterpret_cast<cugraph::c_api::cugraph_type_erased_device_array_t*>(
      new_device_edge_id.release()),
    reinterpret_cast<cugraph::c_api::cugraph_type_erased_device_array_t*>(
      new_device_edge_type.release()),
    reinterpret_cast<cugraph::c_api::cugraph_type_erased_device_array_t*>(
      new_device_weight.release()),
    reinterpret_cast<cugraph::c_api::cugraph_type_erased_device_array_t*>(new_device_hop.release()),
    reinterpret_cast<cugraph::c_api::cugraph_type_erased_device_array_t*>(
      new_device_label.release())});

  return CUGRAPH_SUCCESS;
}

extern "C" cugraph_error_code_t cugraph_test_sample_result_create(
  const cugraph_resource_handle_t* handle,
  const cugraph_type_erased_device_array_view_t* srcs,
  const cugraph_type_erased_device_array_view_t* dsts,
  const cugraph_type_erased_device_array_view_t* edge_id,
  const cugraph_type_erased_device_array_view_t* edge_type,
  const cugraph_type_erased_device_array_view_t* wgt,
  const cugraph_type_erased_device_array_view_t* hop,
  const cugraph_type_erased_device_array_view_t* label,
  cugraph_sample_result_t** result,
  cugraph_error_t** error)
{
  *result = nullptr;
  *error  = nullptr;
  size_t n_bytes{0};
  cugraph_error_code_t error_code{CUGRAPH_SUCCESS};

  if (!handle) {
    *error = reinterpret_cast<cugraph_error_t*>(
      new cugraph::c_api::cugraph_error_t{"invalid resource handle"});
    return CUGRAPH_INVALID_HANDLE;
  }

  // Create unique_ptrs and release them during cugraph_sample_result_t
  // construction. This allows the arrays to be cleaned up if this function
  // returns early on error.
  using device_array_unique_ptr_t =
    std::unique_ptr<cugraph_type_erased_device_array_t,
                    decltype(&cugraph_type_erased_device_array_free)>;

  // copy srcs to new device array
  cugraph_type_erased_device_array_t* new_device_srcs_ptr{nullptr};
  error_code =
    cugraph_type_erased_device_array_create_from_view(handle, srcs, &new_device_srcs_ptr, error);
  if (error_code != CUGRAPH_SUCCESS) return error_code;

  device_array_unique_ptr_t new_device_srcs(new_device_srcs_ptr,
                                            &cugraph_type_erased_device_array_free);

  // copy dsts to new device array
  cugraph_type_erased_device_array_t* new_device_dsts_ptr{nullptr};
  error_code =
    cugraph_type_erased_device_array_create_from_view(handle, dsts, &new_device_dsts_ptr, error);
  if (error_code != CUGRAPH_SUCCESS) return error_code;

  device_array_unique_ptr_t new_device_dsts(new_device_dsts_ptr,
                                            &cugraph_type_erased_device_array_free);

  // copy edge_id to new device array
  cugraph_type_erased_device_array_t* new_device_edge_id_ptr{nullptr};

  if (edge_id != NULL) {
    error_code = cugraph_type_erased_device_array_create_from_view(
      handle, edge_id, &new_device_edge_id_ptr, error);
    if (error_code != CUGRAPH_SUCCESS) return error_code;
  }

  device_array_unique_ptr_t new_device_edge_id(new_device_edge_id_ptr,
                                               &cugraph_type_erased_device_array_free);

  // copy edge_type to new device array
  cugraph_type_erased_device_array_t* new_device_edge_type_ptr{nullptr};

  if (edge_type != NULL) {
    error_code = cugraph_type_erased_device_array_create_from_view(
      handle, edge_type, &new_device_edge_type_ptr, error);
    if (error_code != CUGRAPH_SUCCESS) return error_code;
  }

  device_array_unique_ptr_t new_device_edge_type(new_device_edge_type_ptr,
                                                 &cugraph_type_erased_device_array_free);

  // copy wgt to new device array
  cugraph_type_erased_device_array_t* new_device_wgt_ptr{nullptr};
  if (wgt != NULL) {
    error_code =
      cugraph_type_erased_device_array_create_from_view(handle, wgt, &new_device_wgt_ptr, error);
    if (error_code != CUGRAPH_SUCCESS) return error_code;
  }

  device_array_unique_ptr_t new_device_wgt(new_device_wgt_ptr,
                                           &cugraph_type_erased_device_array_free);

  // copy hop to new device array
  cugraph_type_erased_device_array_t* new_device_hop_ptr{nullptr};
  error_code =
    cugraph_type_erased_device_array_create_from_view(handle, hop, &new_device_hop_ptr, error);
  if (error_code != CUGRAPH_SUCCESS) return error_code;

  device_array_unique_ptr_t new_device_hop(new_device_hop_ptr,
                                           &cugraph_type_erased_device_array_free);

  // copy label to new device array
  cugraph_type_erased_device_array_t* new_device_label_ptr{nullptr};

  if (label != NULL) {
    error_code = cugraph_type_erased_device_array_create_from_view(
      handle, label, &new_device_label_ptr, error);
    if (error_code != CUGRAPH_SUCCESS) return error_code;
  }

  device_array_unique_ptr_t new_device_label(new_device_label_ptr,
                                             &cugraph_type_erased_device_array_free);

  // create new cugraph_sample_result_t
  *result = reinterpret_cast<cugraph_sample_result_t*>(new cugraph::c_api::cugraph_sample_result_t{
    reinterpret_cast<cugraph::c_api::cugraph_type_erased_device_array_t*>(
      new_device_srcs.release()),
    reinterpret_cast<cugraph::c_api::cugraph_type_erased_device_array_t*>(
      new_device_dsts.release()),
    reinterpret_cast<cugraph::c_api::cugraph_type_erased_device_array_t*>(
      new_device_edge_id.release()),
    reinterpret_cast<cugraph::c_api::cugraph_type_erased_device_array_t*>(
      new_device_edge_type.release()),
    reinterpret_cast<cugraph::c_api::cugraph_type_erased_device_array_t*>(new_device_wgt.release()),
    reinterpret_cast<cugraph::c_api::cugraph_type_erased_device_array_t*>(
      new_device_label.release()),
    reinterpret_cast<cugraph::c_api::cugraph_type_erased_device_array_t*>(
      new_device_hop.release())});

  return CUGRAPH_SUCCESS;
}

extern "C" void cugraph_sample_result_free(cugraph_sample_result_t* result)
{
  auto internal_pointer = reinterpret_cast<cugraph::c_api::cugraph_sample_result_t*>(result);
  delete internal_pointer->major_offsets_;
  delete internal_pointer->majors_;
  delete internal_pointer->minors_;
  delete internal_pointer->edge_id_;
  delete internal_pointer->edge_type_;
  delete internal_pointer->wgt_;
  delete internal_pointer->hop_;
<<<<<<< HEAD
  delete internal_pointer->hop_offsets_;
  delete internal_pointer->label_;
  delete internal_pointer->label_offsets_;
=======
  delete internal_pointer->label_hop_offsets_;
  delete internal_pointer->label_;
>>>>>>> eed12230
  delete internal_pointer->renumber_map_;
  delete internal_pointer->renumber_map_offsets_;
  delete internal_pointer;
}

cugraph_error_code_t cugraph_uniform_neighbor_sample(
  const cugraph_resource_handle_t* handle,
  cugraph_graph_t* graph,
  const cugraph_type_erased_device_array_view_t* start_vertices,
  const cugraph_type_erased_device_array_view_t* start_vertex_labels,
  const cugraph_type_erased_device_array_view_t* label_list,
  const cugraph_type_erased_device_array_view_t* label_to_comm_rank,
  const cugraph_type_erased_host_array_view_t* fan_out,
  cugraph_rng_state_t* rng_state,
  const cugraph_sampling_options_t* options,
  bool_t do_expensive_check,
  cugraph_sample_result_t** result,
  cugraph_error_t** error)
{
  CAPI_EXPECTS((start_vertex_labels == nullptr) ||
                 (reinterpret_cast<cugraph::c_api::cugraph_type_erased_device_array_view_t const*>(
                    start_vertex_labels)
                    ->type_ == INT32),
               CUGRAPH_INVALID_INPUT,
               "start_vertex_labels should be of type int",
               *error);

  CAPI_EXPECTS((label_to_comm_rank == nullptr) || (start_vertex_labels != nullptr),
               CUGRAPH_INVALID_INPUT,
               "cannot specify label_to_comm_rank unless start_vertex_labels is also specified",
               *error);

  CAPI_EXPECTS((label_to_comm_rank == nullptr) || (label_list != nullptr),
               CUGRAPH_INVALID_INPUT,
               "cannot specify label_to_comm_rank unless label_list is also specified",
               *error);

  CAPI_EXPECTS(reinterpret_cast<cugraph::c_api::cugraph_graph_t*>(graph)->vertex_type_ ==
                 reinterpret_cast<cugraph::c_api::cugraph_type_erased_device_array_view_t const*>(
                   start_vertices)
                   ->type_,
               CUGRAPH_INVALID_INPUT,
               "vertex type of graph and start_vertices must match",
               *error);

  CAPI_EXPECTS(
    reinterpret_cast<cugraph::c_api::cugraph_type_erased_host_array_view_t const*>(fan_out)
        ->type_ == INT32,
    CUGRAPH_INVALID_INPUT,
    "fan_out should be of type int",
    *error);

  uniform_neighbor_sampling_functor functor{
    handle,
    graph,
    start_vertices,
    start_vertex_labels,
    label_list,
    label_to_comm_rank,
    fan_out,
    rng_state,
    *reinterpret_cast<cugraph::c_api::cugraph_sampling_options_t const*>(options),
    do_expensive_check};
  return cugraph::c_api::run_algorithm(graph, functor, result, error);
}<|MERGE_RESOLUTION|>--- conflicted
+++ resolved
@@ -38,11 +38,7 @@
   prior_sources_behavior_t prior_sources_behavior_{prior_sources_behavior_t::DEFAULT};
   bool_t dedupe_sources_{FALSE};
   bool_t renumber_results_{FALSE};
-<<<<<<< HEAD
-  compression_type_t compression_type_{compression_type_t::COO};
-=======
   cugraph_compression_type_t compression_type_{cugraph_compression_type_t::COO};
->>>>>>> eed12230
   bool_t compress_per_hop_{FALSE};
 };
 
@@ -54,14 +50,8 @@
   cugraph_type_erased_device_array_t* edge_type_{nullptr};
   cugraph_type_erased_device_array_t* wgt_{nullptr};
   cugraph_type_erased_device_array_t* hop_{nullptr};
-<<<<<<< HEAD
-  cugraph_type_erased_device_array_t* hop_offsets_{nullptr};
-  cugraph_type_erased_device_array_t* label_{nullptr};
-  cugraph_type_erased_device_array_t* label_offsets_{nullptr};
-=======
   cugraph_type_erased_device_array_t* label_hop_offsets_{nullptr};
   cugraph_type_erased_device_array_t* label_{nullptr};
->>>>>>> eed12230
   cugraph_type_erased_device_array_t* renumber_map_{nullptr};
   cugraph_type_erased_device_array_t* renumber_map_offsets_{nullptr};
 };
@@ -248,11 +238,7 @@
       rmm::device_uvector<vertex_t> minors(0, handle_.get_stream());
       std::optional<rmm::device_uvector<size_t>> major_offsets{std::nullopt};
 
-<<<<<<< HEAD
-      std::optional<rmm::device_uvector<size_t>> hop_offsets{std::nullopt};
-=======
       std::optional<rmm::device_uvector<size_t>> label_hop_offsets{std::nullopt};
->>>>>>> eed12230
 
       std::optional<rmm::device_uvector<vertex_t>> renumber_map{std::nullopt};
       std::optional<rmm::device_uvector<size_t>> renumber_map_offsets{std::nullopt};
@@ -262,39 +248,20 @@
                           (options_.compression_type_ == cugraph_compression_type_t::COO);
 
       if (options_.renumber_results_) {
-<<<<<<< HEAD
-        bool src_is_major = (options_.compression_type_ == cugraph::compression_type_t::CSR) ||
-                            (options_.compression_type_ == cugraph::compression_type_t::DCSR);
-        if (options_.compression_type_ != cugraph::compression_type_t::COO) {
-          bool doubly_compress =
-            (options_.compression_type_ == cugraph::compression_type_t::DCSR) ||
-            (options_.compression_type_ == cugraph::compression_type_t::DCSC);
-
-          std::tie(majors,
-                   *major_offsets,
-=======
         if (options_.compression_type_ == cugraph_compression_type_t::COO) {
           // COO
 
           rmm::device_uvector<vertex_t> output_majors(0, handle_.get_stream());
           rmm::device_uvector<vertex_t> output_renumber_map(0, handle_.get_stream());
           std::tie(output_majors,
->>>>>>> eed12230
                    minors,
                    wgt,
                    edge_id,
                    edge_type,
-<<<<<<< HEAD
-                   hop_offsets,
-                   *renumber_map,
-                   renumber_map_offsets) =
-            cugraph::renumber_and_compress_sampled_edgelist(
-=======
                    label_hop_offsets,
                    output_renumber_map,
                    renumber_map_offsets) =
             cugraph::renumber_and_sort_sampled_edgelist(
->>>>>>> eed12230
               handle_,
               std::move(src),
               std::move(dst),
@@ -308,14 +275,6 @@
                           edge_label->size()))
                       : std::nullopt,
               src_is_major,
-<<<<<<< HEAD
-              options_.compress_per_hop_,
-              doubly_compress,
-              do_expensive_check_);
-        } else {
-          // COO
-          std::tie(*majors,
-=======
               do_expensive_check_);
 
           majors.emplace(std::move(output_majors));
@@ -330,22 +289,14 @@
           rmm::device_uvector<vertex_t> output_renumber_map(0, handle_.get_stream());
           std::tie(majors,
                    output_major_offsets,
->>>>>>> eed12230
                    minors,
                    wgt,
                    edge_id,
                    edge_type,
-<<<<<<< HEAD
-                   hop_offsets,
-                   *renumber_map,
-                   renumber_map_offsets) =
-            cugraph::renumber_and_sort_sampled_edgelist(
-=======
                    label_hop_offsets,
                    output_renumber_map,
                    renumber_map_offsets) =
             cugraph::renumber_and_compress_sampled_edgelist(
->>>>>>> eed12230
               handle_,
               std::move(src),
               std::move(dst),
@@ -359,16 +310,6 @@
                           edge_label->size()))
                       : std::nullopt,
               src_is_major,
-<<<<<<< HEAD
-              do_expensive_check_);
-        }
-
-        hop.reset();
-        offsets.reset();
-      } else {
-        *majors = std::move(src);
-        minors  = std::move(dst);
-=======
               options_.compress_per_hop_,
               doubly_compress,
               do_expensive_check_);
@@ -407,7 +348,6 @@
 
         hop.reset();
         offsets.reset();
->>>>>>> eed12230
       }
 
       /*
@@ -441,17 +381,11 @@
                     : nullptr,
         (wgt) ? new cugraph::c_api::cugraph_type_erased_device_array_t(*wgt, graph_->weight_type_)
               : nullptr,
-<<<<<<< HEAD
-        (hop) ? new cugraph::c_api::cugraph_type_erased_device_array_t(*hop, INT32) : nullptr,
-        (hop_offsets) ? new cugraph::c_api::cugraph_type_erased_device_array_t(*hop_offsets, SIZE_T)
-                      : nullptr,
-=======
         (hop) ? new cugraph::c_api::cugraph_type_erased_device_array_t(*hop, INT32)
               : nullptr,  // FIXME get rid of this
         (label_hop_offsets)
           ? new cugraph::c_api::cugraph_type_erased_device_array_t(*label_hop_offsets, SIZE_T)
           : nullptr,
->>>>>>> eed12230
         (edge_label)
           ? new cugraph::c_api::cugraph_type_erased_device_array_t(edge_label.value(), INT32)
           : nullptr,
@@ -488,13 +422,9 @@
   internal_pointer->renumber_results_ = value;
 }
 
-<<<<<<< HEAD
-extern "C" void cugraph_sampling_set_compress_per_hop(cugraph_sampling_options_t* options, bool_t value) {
-=======
 extern "C" void cugraph_sampling_set_compress_per_hop(cugraph_sampling_options_t* options,
                                                       bool_t value)
 {
->>>>>>> eed12230
   auto internal_pointer = reinterpret_cast<cugraph::c_api::cugraph_sampling_options_t*>(options);
   internal_pointer->compress_per_hop_ = value;
 }
@@ -512,11 +442,6 @@
   internal_pointer->return_hops_ = value;
 }
 
-<<<<<<< HEAD
-extern "C" void cugraph_sampling_set_compression_type(cugraph_sampling_options_t* options, cugraph_compression_type_t value) {
-  auto internal_pointer = reinterpret_cast<cugraph::c_api::cugraph_sampling_options_t*>(options);
-  internal_pointer->compression_type_ = value;
-=======
 extern "C" void cugraph_sampling_set_compression_type(cugraph_sampling_options_t* options,
                                                       cugraph_compression_type_t value)
 {
@@ -529,7 +454,6 @@
     case DCSC: internal_pointer->compression_type_ = cugraph_compression_type_t::DCSC; break;
     default: CUGRAPH_FAIL("Invalid compression type");
   }
->>>>>>> eed12230
 }
 
 extern "C" void cugraph_sampling_set_prior_sources_behavior(cugraph_sampling_options_t* options,
@@ -579,7 +503,6 @@
 extern "C" cugraph_type_erased_device_array_view_t* cugraph_sample_result_get_majors(
   const cugraph_sample_result_t* result)
 {
-<<<<<<< HEAD
   auto internal_pointer = reinterpret_cast<cugraph::c_api::cugraph_sample_result_t const*>(result);
   return (internal_pointer->majors_ != nullptr)
            ? reinterpret_cast<cugraph_type_erased_device_array_view_t*>(
@@ -603,31 +526,6 @@
   const cugraph_sample_result_t* result)
 {
   auto internal_pointer = reinterpret_cast<cugraph::c_api::cugraph_sample_result_t const*>(result);
-=======
-  auto internal_pointer = reinterpret_cast<cugraph::c_api::cugraph_sample_result_t const*>(result);
-  return (internal_pointer->majors_ != nullptr)
-           ? reinterpret_cast<cugraph_type_erased_device_array_view_t*>(
-               internal_pointer->majors_->view())
-
-           : NULL;
-}
-
-extern "C" cugraph_type_erased_device_array_view_t* cugraph_sample_result_get_major_offsets(
-  const cugraph_sample_result_t* result)
-{
-  auto internal_pointer = reinterpret_cast<cugraph::c_api::cugraph_sample_result_t const*>(result);
-  return (internal_pointer->major_offsets_ != nullptr)
-           ? reinterpret_cast<cugraph_type_erased_device_array_view_t*>(
-               internal_pointer->major_offsets_->view())
-
-           : NULL;
-}
-
-extern "C" cugraph_type_erased_device_array_view_t* cugraph_sample_result_get_minors(
-  const cugraph_sample_result_t* result)
-{
-  auto internal_pointer = reinterpret_cast<cugraph::c_api::cugraph_sample_result_t const*>(result);
->>>>>>> eed12230
   return reinterpret_cast<cugraph_type_erased_device_array_view_t*>(
     internal_pointer->minors_->view());
 }
@@ -682,15 +580,6 @@
            : NULL;
 }
 
-<<<<<<< HEAD
-extern "C" cugraph_type_erased_device_array_view_t* cugraph_sample_result_get_hop_offsets(
-  const cugraph_sample_result_t* result)
-{
-  auto internal_pointer = reinterpret_cast<cugraph::c_api::cugraph_sample_result_t const*>(result);
-  return internal_pointer->hop_offsets_ != nullptr
-           ? reinterpret_cast<cugraph_type_erased_device_array_view_t*>(
-               internal_pointer->hop_offsets_->view())
-=======
 extern "C" cugraph_type_erased_device_array_view_t* cugraph_sample_result_get_label_hop_offsets(
   const cugraph_sample_result_t* result)
 {
@@ -698,7 +587,6 @@
   return internal_pointer->label_hop_offsets_ != nullptr
            ? reinterpret_cast<cugraph_type_erased_device_array_view_t*>(
                internal_pointer->label_hop_offsets_->view())
->>>>>>> eed12230
            : NULL;
 }
 
@@ -714,21 +602,7 @@
   const cugraph_sample_result_t* result)
 {
   // Deprecated.
-<<<<<<< HEAD
-  return cugraph_sample_result_get_label_offsets(result);
-}
-
-extern "C" cugraph_type_erased_device_array_view_t* cugraph_sample_result_get_label_offsets(
-  const cugraph_sample_result_t* result)
-{
-  auto internal_pointer = reinterpret_cast<cugraph::c_api::cugraph_sample_result_t const*>(result);
-  return internal_pointer->label_offsets_ != nullptr
-           ? reinterpret_cast<cugraph_type_erased_device_array_view_t*>(
-               internal_pointer->label_offsets_->view())
-           : NULL;
-=======
   return cugraph_sample_result_get_label_hop_offsets(result);
->>>>>>> eed12230
 }
 
 extern "C" cugraph_type_erased_device_array_view_t* cugraph_sample_result_get_renumber_map(
@@ -996,14 +870,8 @@
   delete internal_pointer->edge_type_;
   delete internal_pointer->wgt_;
   delete internal_pointer->hop_;
-<<<<<<< HEAD
-  delete internal_pointer->hop_offsets_;
-  delete internal_pointer->label_;
-  delete internal_pointer->label_offsets_;
-=======
   delete internal_pointer->label_hop_offsets_;
   delete internal_pointer->label_;
->>>>>>> eed12230
   delete internal_pointer->renumber_map_;
   delete internal_pointer->renumber_map_offsets_;
   delete internal_pointer;
