--- conflicted
+++ resolved
@@ -151,17 +151,10 @@
         new cugraph::c_api::cugraph_type_erased_device_array_t(dsts, graph_->vertex_type_),
         new cugraph::c_api::cugraph_type_erased_device_array_t(
           weights, graph_->weight_type_),  // needs to be edge id...
-<<<<<<< HEAD
         nullptr,
         nullptr,
         nullptr,
         nullptr,
-=======
-        nullptr,
-        nullptr,
-        nullptr,
-        nullptr,
->>>>>>> 44d5c183
         nullptr};
     }
   }
@@ -173,10 +166,7 @@
   cugraph::c_api::cugraph_type_erased_device_array_view_t const* start_{nullptr};
   cugraph::c_api::cugraph_type_erased_device_array_view_t const* label_{nullptr};
   cugraph::c_api::cugraph_type_erased_host_array_view_t const* fan_out_{nullptr};
-<<<<<<< HEAD
-=======
   cugraph::c_api::cugraph_rng_state_t* rng_state_{nullptr};
->>>>>>> 44d5c183
   bool with_replacement_{false};
   bool do_expensive_check_{false};
   cugraph::c_api::cugraph_sample_result_t* result_{nullptr};
@@ -186,10 +176,7 @@
                                     cugraph_type_erased_device_array_view_t const* start,
                                     cugraph_type_erased_device_array_view_t const* label,
                                     cugraph_type_erased_host_array_view_t const* fan_out,
-<<<<<<< HEAD
-=======
                                     cugraph_rng_state_t* rng_state,
->>>>>>> 44d5c183
                                     bool with_replacement,
                                     bool do_expensive_check)
     : abstract_functor(),
@@ -201,10 +188,7 @@
         reinterpret_cast<cugraph::c_api::cugraph_type_erased_device_array_view_t const*>(label)),
       fan_out_(
         reinterpret_cast<cugraph::c_api::cugraph_type_erased_host_array_view_t const*>(fan_out)),
-<<<<<<< HEAD
-=======
       rng_state_(reinterpret_cast<cugraph::c_api::cugraph_rng_state_t*>(rng_state)),
->>>>>>> 44d5c183
       with_replacement_(with_replacement),
       do_expensive_check_(do_expensive_check)
   {
@@ -280,10 +264,7 @@
             ? std::make_optional(raft::device_span<int32_t>(label.data(), label.size()))
             : std::nullopt,
           raft::host_span<const int>(fan_out_->as_type<const int>(), fan_out_->size_),
-<<<<<<< HEAD
-=======
           rng_state_->rng_state_,
->>>>>>> 44d5c183
           with_replacement_);
 
       std::vector<vertex_t> vertex_partition_lasts = graph_view.vertex_partition_range_lasts();
@@ -632,13 +613,8 @@
   delete internal_pointer->wgt_;
   delete internal_pointer->hop_;
   delete internal_pointer->label_;
-<<<<<<< HEAD
   delete internal_pointer->count_;
 
-=======
-  delete internal_pointer->edge_id_;
-  delete internal_pointer->count_;
->>>>>>> 44d5c183
   delete internal_pointer;
 }
 
@@ -648,10 +624,7 @@
   const cugraph_type_erased_device_array_view_t* start,
   const cugraph_type_erased_device_array_view_t* label,
   const cugraph_type_erased_host_array_view_t* fan_out,
-<<<<<<< HEAD
-=======
   cugraph_rng_state_t* rng_state,
->>>>>>> 44d5c183
   bool_t with_replacement,
   bool_t do_expensive_check,
   cugraph_sample_result_t** result,
@@ -659,11 +632,7 @@
 {
   // FIXME:  We need a mechanism to specify a seed.  We should be consistent across all of the
   //   sampling/random walk algorithms (or really any algorithm that wants a seed)
-<<<<<<< HEAD
-  
-=======
-
->>>>>>> 44d5c183
+
   CAPI_EXPECTS(
     (label == nullptr) ||
       (reinterpret_cast<cugraph::c_api::cugraph_type_erased_device_array_view_t const*>(label)
@@ -688,10 +657,6 @@
     *error);
 
   uniform_neighbor_sampling_functor functor{
-<<<<<<< HEAD
-    handle, graph, start, label, fan_out, with_replacement, do_expensive_check};
-=======
     handle, graph, start, label, fan_out, rng_state, with_replacement, do_expensive_check};
->>>>>>> 44d5c183
   return cugraph::c_api::run_algorithm(graph, functor, result, error);
 }