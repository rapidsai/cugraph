/*
 * Copyright (c) 2022, NVIDIA CORPORATION.
 *
 * Licensed under the Apache License, Version 2.0 (the "License");
 * you may not use this file except in compliance with the License.
 * You may obtain a copy of the License at
 *
 *     http://www.apache.org/licenses/LICENSE-2.0
 *
 * Unless required by applicable law or agreed to in writing, software
 * distributed under the License is distributed on an "AS IS" BASIS,
 * WITHOUT WARRANTIES OR CONDITIONS OF ANY KIND, either express or implied.
 * See the License for the specific language governing permissions and
 * limitations under the License.
 */

#include <cugraph_c/algorithms.h>

#include <c_api/abstract_functor.hpp>
#include <c_api/graph.hpp>
#include <c_api/resource_handle.hpp>
#include <c_api/utils.hpp>

#include <cugraph/algorithms.hpp>
#include <cugraph/detail/utility_wrappers.hpp>
#include <cugraph/graph_functions.hpp>
#include <cugraph/visitors/generic_cascaded_dispatch.hpp>

#include <raft/handle.hpp>

namespace cugraph {
namespace c_api {

struct cugraph_sample_result_t {
  cugraph_type_erased_device_array_t* src_{nullptr};
  cugraph_type_erased_device_array_t* dst_{nullptr};
  // FIXME: Will be deleted once experimental replaces current
  //    NOTE: Leaving in place while we discuss some future changes, although
  //          not currently used.
  cugraph_type_erased_device_array_t* label_{nullptr};
  cugraph_type_erased_device_array_t* index_{nullptr};
  // FIXME: Will be deleted once experimental replaces current
  cugraph_type_erased_host_array_t* count_{nullptr};
  // FIXME: Rename to count_ once experimental replaces current
  cugraph_type_erased_device_array_t* experimental_count_{nullptr};
};

}  // namespace c_api
}  // namespace cugraph

namespace {

struct uniform_neighbor_sampling_functor : public cugraph::c_api::abstract_functor {
  raft::handle_t const& handle_;
  cugraph::c_api::cugraph_graph_t* graph_{nullptr};
  cugraph::c_api::cugraph_type_erased_device_array_view_t const* start_{nullptr};
  cugraph::c_api::cugraph_type_erased_host_array_view_t const* fan_out_{nullptr};
  bool with_replacement_{false};
  bool do_expensive_check_{false};
  cugraph::c_api::cugraph_sample_result_t* result_{nullptr};

  uniform_neighbor_sampling_functor(cugraph_resource_handle_t const* handle,
                                    cugraph_graph_t* graph,
                                    cugraph_type_erased_device_array_view_t const* start,
                                    cugraph_type_erased_host_array_view_t const* fan_out,
                                    bool with_replacement,
                                    bool do_expensive_check)
    : abstract_functor(),
      handle_(*reinterpret_cast<cugraph::c_api::cugraph_resource_handle_t const*>(handle)->handle_),
      graph_(reinterpret_cast<cugraph::c_api::cugraph_graph_t*>(graph)),
      start_(
        reinterpret_cast<cugraph::c_api::cugraph_type_erased_device_array_view_t const*>(start)),
      fan_out_(
        reinterpret_cast<cugraph::c_api::cugraph_type_erased_host_array_view_t const*>(fan_out)),
      with_replacement_(with_replacement),
      do_expensive_check_(do_expensive_check)
  {
  }

  template <typename vertex_t,
            typename edge_t,
            typename weight_t,
            typename edge_type_type_t,
            bool store_transposed,
            bool multi_gpu>
  void operator()()
  {
    // FIXME: Think about how to handle SG vice MG
    if constexpr (!cugraph::is_candidate<vertex_t, edge_t, weight_t>::value) {
      unsupported();
    } else {
      // uniform_nbr_sample expects store_transposed == false
      if constexpr (store_transposed) {
        error_code_ = cugraph::c_api::
          transpose_storage<vertex_t, edge_t, weight_t, store_transposed, multi_gpu>(
            handle_, graph_, error_.get());
        if (error_code_ != CUGRAPH_SUCCESS) return;
      }

      auto graph =
        reinterpret_cast<cugraph::graph_t<vertex_t, edge_t, weight_t, false, multi_gpu>*>(
          graph_->graph_);

      auto graph_view = graph->view();

      auto number_map = reinterpret_cast<rmm::device_uvector<vertex_t>*>(graph_->number_map_);

      rmm::device_uvector<vertex_t> start(start_->size_, handle_.get_stream());
      raft::copy(start.data(), start_->as_type<vertex_t>(), start.size(), handle_.get_stream());

      //
      // Need to renumber sources
      //
      cugraph::renumber_ext_vertices<vertex_t, multi_gpu>(
        handle_,
        start.data(),
        start.size(),
        number_map->data(),
        graph_view.local_vertex_partition_range_first(),
        graph_view.local_vertex_partition_range_last(),
        false);

      auto&& [srcs, dsts, weights, counts] = cugraph::uniform_nbr_sample(
        handle_,
        graph_view,
        raft::device_span<vertex_t>(start.data(), start.size()),
        raft::host_span<const int>(fan_out_->as_type<const int>(), fan_out_->size_),
        with_replacement_);

      std::vector<vertex_t> vertex_partition_lasts = graph_view.vertex_partition_range_lasts();

      cugraph::unrenumber_int_vertices<vertex_t, multi_gpu>(handle_,
                                                            srcs.data(),
                                                            srcs.size(),
                                                            number_map->data(),
                                                            vertex_partition_lasts,
                                                            do_expensive_check_);

      cugraph::unrenumber_int_vertices<vertex_t, multi_gpu>(handle_,
                                                            dsts.data(),
                                                            dsts.size(),
                                                            number_map->data(),
                                                            vertex_partition_lasts,
                                                            do_expensive_check_);

      result_ = new cugraph::c_api::cugraph_sample_result_t{
        new cugraph::c_api::cugraph_type_erased_device_array_t(srcs, graph_->vertex_type_),
        new cugraph::c_api::cugraph_type_erased_device_array_t(dsts, graph_->vertex_type_),
        nullptr,
        new cugraph::c_api::cugraph_type_erased_device_array_t(weights, graph_->weight_type_),
        nullptr,
        new cugraph::c_api::cugraph_type_erased_device_array_t(counts, graph_->edge_type_)};
    }
  }
};

}  // namespace

extern "C" cugraph_error_code_t cugraph_uniform_neighbor_sample(
  const cugraph_resource_handle_t* handle,
  cugraph_graph_t* graph,
  const cugraph_type_erased_device_array_view_t* start,
  const cugraph_type_erased_host_array_view_t* fan_out,
  bool_t with_replacement,
  bool_t do_expensive_check,
  cugraph_sample_result_t** result,
  cugraph_error_t** error)
{
  CAPI_EXPECTS(
    reinterpret_cast<cugraph::c_api::cugraph_graph_t*>(graph)->vertex_type_ ==
      reinterpret_cast<cugraph::c_api::cugraph_type_erased_device_array_view_t const*>(start)
        ->type_,
    CUGRAPH_INVALID_INPUT,
    "vertex type of graph and start must match",
    *error);

  CAPI_EXPECTS(
    reinterpret_cast<cugraph::c_api::cugraph_type_erased_host_array_view_t const*>(fan_out)
        ->type_ == INT32,
    CUGRAPH_INVALID_INPUT,
    "fan_out should be of type int",
    *error);

  uniform_neighbor_sampling_functor functor{
    handle, graph, start, fan_out, with_replacement, do_expensive_check};
  return cugraph::c_api::run_algorithm(graph, functor, result, error);
}

extern "C" cugraph_type_erased_device_array_view_t* cugraph_sample_result_get_sources(
  const cugraph_sample_result_t* result)
{
  auto internal_pointer = reinterpret_cast<cugraph::c_api::cugraph_sample_result_t const*>(result);
  return reinterpret_cast<cugraph_type_erased_device_array_view_t*>(internal_pointer->src_->view());
}

extern "C" cugraph_type_erased_device_array_view_t* cugraph_sample_result_get_destinations(
  const cugraph_sample_result_t* result)
{
  auto internal_pointer = reinterpret_cast<cugraph::c_api::cugraph_sample_result_t const*>(result);
  return reinterpret_cast<cugraph_type_erased_device_array_view_t*>(internal_pointer->dst_->view());
}

extern "C" cugraph_type_erased_device_array_view_t* cugraph_sample_result_get_start_labels(
  const cugraph_sample_result_t* result)
{
  auto internal_pointer = reinterpret_cast<cugraph::c_api::cugraph_sample_result_t const*>(result);
  return reinterpret_cast<cugraph_type_erased_device_array_view_t*>(
    internal_pointer->label_->view());
}

extern "C" cugraph_type_erased_device_array_view_t* cugraph_sample_result_get_index(
  const cugraph_sample_result_t* result)
{
  auto internal_pointer = reinterpret_cast<cugraph::c_api::cugraph_sample_result_t const*>(result);
  return reinterpret_cast<cugraph_type_erased_device_array_view_t*>(
    internal_pointer->index_->view());
}

extern "C" cugraph_type_erased_host_array_view_t* cugraph_sample_result_get_counts(
  const cugraph_sample_result_t* result)
{
  auto internal_pointer = reinterpret_cast<cugraph::c_api::cugraph_sample_result_t const*>(result);
  return reinterpret_cast<cugraph_type_erased_host_array_view_t*>(internal_pointer->count_->view());
}

extern "C" cugraph_error_code_t cugraph_test_sample_result_create(
  const cugraph_resource_handle_t* handle,
  const cugraph_type_erased_device_array_view_t* srcs,
  const cugraph_type_erased_device_array_view_t* dsts,
  const cugraph_type_erased_device_array_view_t* weights,
  const cugraph_type_erased_device_array_view_t* counts,
  cugraph_sample_result_t** result,
  cugraph_error_t** error)
{
  *result = nullptr;
  *error  = nullptr;
  size_t n_bytes{0};
  cugraph_error_code_t error_code{CUGRAPH_SUCCESS};

  if (!handle) {
    *error = reinterpret_cast<cugraph_error_t*>(
      new cugraph::c_api::cugraph_error_t{"invalid resource handle"});
    return CUGRAPH_INVALID_HANDLE;
  }

<<<<<<< HEAD
  // copy srcs to new device array
  cugraph_type_erased_device_array_t* new_device_srcs{nullptr};
  error_code =
    cugraph_type_erased_device_array_create_from_view(handle, srcs, &new_device_srcs, error);
  if (error_code != CUGRAPH_SUCCESS) return error_code;

  // copy dsts to new device array
  cugraph_type_erased_device_array_t* new_device_dsts{nullptr};
  error_code =
    cugraph_type_erased_device_array_create_from_view(handle, dsts, &new_device_dsts, error);
  if (error_code != CUGRAPH_SUCCESS) return error_code;

  // copy weights to new device array
  cugraph_type_erased_device_array_t* new_device_weights{nullptr};
  error_code =
    cugraph_type_erased_device_array_create_from_view(handle, weights, &new_device_weights, error);
  if (error_code != CUGRAPH_SUCCESS) return error_code;

  // copy counts to new device array
  cugraph_type_erased_device_array_t* new_device_counts{nullptr};
  error_code =
    cugraph_type_erased_device_array_create_from_view(handle, counts, &new_device_counts, error);
  if (error_code != CUGRAPH_SUCCESS) return error_code;

  // create new cugraph_sample_result_t
  *result = reinterpret_cast<cugraph_sample_result_t*>(new cugraph::c_api::cugraph_sample_result_t{
    reinterpret_cast<cugraph::c_api::cugraph_type_erased_device_array_t*>(new_device_srcs),
    reinterpret_cast<cugraph::c_api::cugraph_type_erased_device_array_t*>(new_device_dsts),
    nullptr,
    reinterpret_cast<cugraph::c_api::cugraph_type_erased_device_array_t*>(new_device_weights),
    nullptr,
    reinterpret_cast<cugraph::c_api::cugraph_type_erased_device_array_t*>(new_device_counts)});
=======
  // Create unique_ptrs and release them during cugraph_sample_result_t
  // construction. This allows the arrays to be cleaned up if this function
  // returns early on error.
  using device_array_unique_ptr_t =
    std::unique_ptr<cugraph_type_erased_device_array_t,
                    decltype(&cugraph_type_erased_device_array_free)>;

  // copy srcs to new device array
  cugraph_type_erased_device_array_t* new_device_srcs_ptr{nullptr};
  error_code =
    cugraph_type_erased_device_array_create_from_view(handle, srcs, &new_device_srcs_ptr, error);
  if (error_code != CUGRAPH_SUCCESS) return error_code;

  device_array_unique_ptr_t new_device_srcs(new_device_srcs_ptr,
                                            &cugraph_type_erased_device_array_free);

  // copy dsts to new device array
  cugraph_type_erased_device_array_t* new_device_dsts_ptr{nullptr};
  error_code =
    cugraph_type_erased_device_array_create_from_view(handle, dsts, &new_device_dsts_ptr, error);
  if (error_code != CUGRAPH_SUCCESS) return error_code;

  device_array_unique_ptr_t new_device_dsts(new_device_dsts_ptr,
                                            &cugraph_type_erased_device_array_free);

  // copy weights to new device array
  cugraph_type_erased_device_array_t* new_device_weights_ptr{nullptr};
  error_code = cugraph_type_erased_device_array_create_from_view(
    handle, weights, &new_device_weights_ptr, error);
  if (error_code != CUGRAPH_SUCCESS) return error_code;

  device_array_unique_ptr_t new_device_weights(new_device_weights_ptr,
                                               &cugraph_type_erased_device_array_free);

  // copy counts to new device array
  cugraph_type_erased_device_array_t* new_device_counts_ptr{nullptr};
  error_code = cugraph_type_erased_device_array_create_from_view(
    handle, counts, &new_device_counts_ptr, error);
  if (error_code != CUGRAPH_SUCCESS) return error_code;

  device_array_unique_ptr_t new_device_counts(new_device_counts_ptr,
                                              &cugraph_type_erased_device_array_free);

  // create new cugraph_sample_result_t
  *result = reinterpret_cast<cugraph_sample_result_t*>(new cugraph::c_api::cugraph_sample_result_t{
    reinterpret_cast<cugraph::c_api::cugraph_type_erased_device_array_t*>(
      new_device_srcs.release()),
    reinterpret_cast<cugraph::c_api::cugraph_type_erased_device_array_t*>(
      new_device_dsts.release()),
    nullptr,
    reinterpret_cast<cugraph::c_api::cugraph_type_erased_device_array_t*>(
      new_device_weights.release()),
    nullptr,
    reinterpret_cast<cugraph::c_api::cugraph_type_erased_device_array_t*>(
      new_device_counts.release())});
>>>>>>> f95ee186

  return CUGRAPH_SUCCESS;
}

extern "C" void cugraph_sample_result_free(cugraph_sample_result_t* result)
{
  auto internal_pointer = reinterpret_cast<cugraph::c_api::cugraph_sample_result_t*>(result);
  delete internal_pointer->src_;
  delete internal_pointer->dst_;
  delete internal_pointer->label_;
  delete internal_pointer->index_;
  delete internal_pointer->count_;
  delete internal_pointer;
}<|MERGE_RESOLUTION|>--- conflicted
+++ resolved
@@ -243,40 +243,6 @@
     return CUGRAPH_INVALID_HANDLE;
   }
 
-<<<<<<< HEAD
-  // copy srcs to new device array
-  cugraph_type_erased_device_array_t* new_device_srcs{nullptr};
-  error_code =
-    cugraph_type_erased_device_array_create_from_view(handle, srcs, &new_device_srcs, error);
-  if (error_code != CUGRAPH_SUCCESS) return error_code;
-
-  // copy dsts to new device array
-  cugraph_type_erased_device_array_t* new_device_dsts{nullptr};
-  error_code =
-    cugraph_type_erased_device_array_create_from_view(handle, dsts, &new_device_dsts, error);
-  if (error_code != CUGRAPH_SUCCESS) return error_code;
-
-  // copy weights to new device array
-  cugraph_type_erased_device_array_t* new_device_weights{nullptr};
-  error_code =
-    cugraph_type_erased_device_array_create_from_view(handle, weights, &new_device_weights, error);
-  if (error_code != CUGRAPH_SUCCESS) return error_code;
-
-  // copy counts to new device array
-  cugraph_type_erased_device_array_t* new_device_counts{nullptr};
-  error_code =
-    cugraph_type_erased_device_array_create_from_view(handle, counts, &new_device_counts, error);
-  if (error_code != CUGRAPH_SUCCESS) return error_code;
-
-  // create new cugraph_sample_result_t
-  *result = reinterpret_cast<cugraph_sample_result_t*>(new cugraph::c_api::cugraph_sample_result_t{
-    reinterpret_cast<cugraph::c_api::cugraph_type_erased_device_array_t*>(new_device_srcs),
-    reinterpret_cast<cugraph::c_api::cugraph_type_erased_device_array_t*>(new_device_dsts),
-    nullptr,
-    reinterpret_cast<cugraph::c_api::cugraph_type_erased_device_array_t*>(new_device_weights),
-    nullptr,
-    reinterpret_cast<cugraph::c_api::cugraph_type_erased_device_array_t*>(new_device_counts)});
-=======
   // Create unique_ptrs and release them during cugraph_sample_result_t
   // construction. This allows the arrays to be cleaned up if this function
   // returns early on error.
@@ -332,7 +298,6 @@
     nullptr,
     reinterpret_cast<cugraph::c_api::cugraph_type_erased_device_array_t*>(
       new_device_counts.release())});
->>>>>>> f95ee186
 
   return CUGRAPH_SUCCESS;
 }
