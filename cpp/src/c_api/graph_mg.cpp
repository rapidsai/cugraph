--- conflicted
+++ resolved
@@ -185,12 +185,8 @@
                                                          std::move(edgelist_edge_ids),
                                                          std::move(edgelist_edge_types),
                                                          std::move(edgelist_edge_start_times),
-<<<<<<< HEAD
-                                                         std::move(edgelist_edge_end_times));
-=======
                                                          std::move(edgelist_edge_end_times),
                                                          store_transposed);
->>>>>>> c959469f
 
       if (vertex_list) {
         vertex_list = cugraph::shuffle_ext_vertices(handle_, std::move(*vertex_list));
