--- conflicted
+++ resolved
@@ -82,13 +82,7 @@
       auto number_map = reinterpret_cast<rmm::device_uvector<vertex_t>*>(graph_->number_map_);
 
       rmm::device_uvector<vertex_t> source_ids(1, handle_.get_stream());
-<<<<<<< HEAD
-      rmm::device_uvector<vertex_t> vertex_ids(graph->number_of_vertices(),
-                                               handle_.get_stream());
-      rmm::device_uvector<weight_t> distances(graph->number_of_vertices(),
-=======
-      rmm::device_uvector<weight_t> distances(graph->get_number_of_vertices(),
->>>>>>> 017baab3
+      rmm::device_uvector<weight_t> distances(graph_view.local_vertex_partition_range_size(),
                                               handle_.get_stream());
       rmm::device_uvector<vertex_t> predecessors(0, handle_.get_stream());
 
@@ -121,7 +115,7 @@
         static_cast<weight_t>(cutoff_),
         do_expensive_check_);
 
-      rmm::device_uvector<vertex_t> vertex_ids(graph->get_number_of_vertices(),
+      rmm::device_uvector<vertex_t> vertex_ids(graph_view.local_vertex_partition_range_size(),
                                                handle_.get_stream());
       raft::copy(vertex_ids.data(), number_map->data(), vertex_ids.size(), handle_.get_stream());
 
