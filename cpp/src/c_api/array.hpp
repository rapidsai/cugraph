--- conflicted
+++ resolved
@@ -75,11 +75,7 @@
   }
 
   template <typename T>
-<<<<<<< HEAD
-  T const * as_type() const
-=======
   T const* as_type() const
->>>>>>> 9424af72
   {
     return reinterpret_cast<T const*>(data_.data());
   }
