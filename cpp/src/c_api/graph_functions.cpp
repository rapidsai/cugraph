/*
 * Copyright (c) 2022, NVIDIA CORPORATION.
 *
 * Licensed under the Apache License, Version 2.0 (the "License");
 * you may not use this file except in compliance with the License.
 * You may obtain a copy of the License at
 *
 *     http://www.apache.org/licenses/LICENSE-2.0
 *
 * Unless required by applicable law or agreed to in writing, software
 * distributed under the License is distributed on an "AS IS" BASIS,
 * WITHOUT WARRANTIES OR CONDITIONS OF ANY KIND, either express or implied.
 * See the License for the specific language governing permissions and
 * limitations under the License.
 */

#include <cugraph_c/graph_functions.h>

#include <c_api/abstract_functor.hpp>
#include <c_api/graph.hpp>
#include <c_api/graph_functions.hpp>
#include <c_api/graph_helper.hpp>
#include <c_api/resource_handle.hpp>
#include <c_api/utils.hpp>

#include <cugraph/algorithms.hpp>
#include <cugraph/detail/shuffle_wrappers.hpp>
#include <cugraph/detail/utility_wrappers.hpp>
#include <cugraph/graph_functions.hpp>

namespace {

struct create_vertex_pairs_functor : public cugraph::c_api::abstract_functor {
  raft::handle_t const& handle_;
  cugraph::c_api::cugraph_graph_t* graph_;
  cugraph::c_api::cugraph_type_erased_device_array_view_t const* first_;
  cugraph::c_api::cugraph_type_erased_device_array_view_t const* second_;
  cugraph::c_api::cugraph_vertex_pairs_t* result_{};

  create_vertex_pairs_functor(::cugraph_resource_handle_t const* handle,
                              ::cugraph_graph_t* graph,
                              ::cugraph_type_erased_device_array_view_t const* first,
                              ::cugraph_type_erased_device_array_view_t const* second)
    : abstract_functor(),
      handle_(*reinterpret_cast<cugraph::c_api::cugraph_resource_handle_t const*>(handle)->handle_),
      graph_(reinterpret_cast<cugraph::c_api::cugraph_graph_t*>(graph)),
      first_(
        reinterpret_cast<cugraph::c_api::cugraph_type_erased_device_array_view_t const*>(first)),
      second_(
        reinterpret_cast<cugraph::c_api::cugraph_type_erased_device_array_view_t const*>(second))
  {
  }

  template <typename vertex_t,
            typename edge_t,
            typename weight_t,
            typename edge_type_type_t,
            bool store_transposed,
            bool multi_gpu>
  void operator()()
  {
    if constexpr (!cugraph::is_candidate<vertex_t, edge_t, weight_t>::value) {
      unsupported();
    } else {
      rmm::device_uvector<vertex_t> first_copy(first_->size_, handle_.get_stream());
      rmm::device_uvector<vertex_t> second_copy(second_->size_, handle_.get_stream());

      raft::copy(
        first_copy.data(), first_->as_type<vertex_t>(), first_->size_, handle_.get_stream());
      raft::copy(
        second_copy.data(), second_->as_type<vertex_t>(), second_->size_, handle_.get_stream());

      if constexpr (multi_gpu) {
        // FIXME: shuffle first_copy/second_copy
      }

      result_ = new cugraph::c_api::cugraph_vertex_pairs_t{
        new cugraph::c_api::cugraph_type_erased_device_array_t(first_copy, graph_->vertex_type_),
        new cugraph::c_api::cugraph_type_erased_device_array_t(second_copy, graph_->vertex_type_)};
    }
  }
};

struct two_hop_neighbors_functor : public cugraph::c_api::abstract_functor {
  raft::handle_t const& handle_{};
  cugraph::c_api::cugraph_graph_t* graph_{nullptr};
  cugraph::c_api::cugraph_type_erased_device_array_view_t const* start_vertices_{nullptr};
  cugraph::c_api::cugraph_vertex_pairs_t* result_{};
  bool do_expensive_check_{false};

  two_hop_neighbors_functor(::cugraph_resource_handle_t const* handle,
                            ::cugraph_graph_t* graph,
                            ::cugraph_type_erased_device_array_view_t const* start_vertices,
                            bool do_expensive_check)
    : abstract_functor(),
      handle_(*reinterpret_cast<cugraph::c_api::cugraph_resource_handle_t const*>(handle)->handle_),
      graph_(reinterpret_cast<cugraph::c_api::cugraph_graph_t*>(graph)),
      start_vertices_(
        reinterpret_cast<cugraph::c_api::cugraph_type_erased_device_array_view_t const*>(
          start_vertices)),
      do_expensive_check_(do_expensive_check)
  {
  }

  template <typename vertex_t,
            typename edge_t,
            typename weight_t,
            typename edge_type_type_t,
            bool store_transposed,
            bool multi_gpu>
  void operator()()
  {
    if constexpr (!cugraph::is_candidate<vertex_t, edge_t, weight_t>::value) {
      unsupported();
    } else {
<<<<<<< HEAD
      auto graph =
        reinterpret_cast<cugraph::graph_t<vertex_t, edge_t, store_transposed, multi_gpu>*>(
=======
      // k_hop_nbrs expects store_transposed == false
      if constexpr (store_transposed) {
        error_code_ = cugraph::c_api::
          transpose_storage<vertex_t, edge_t, weight_t, store_transposed, multi_gpu>(
            handle_, graph_, error_.get());
        if (error_code_ != CUGRAPH_SUCCESS) return;
      }

      auto graph =
        reinterpret_cast<cugraph::graph_t<vertex_t, edge_t, weight_t, false, multi_gpu>*>(
>>>>>>> e2a34687
          graph_->graph_);

      auto graph_view = graph->view();
      auto number_map = reinterpret_cast<rmm::device_uvector<vertex_t>*>(graph_->number_map_);

      rmm::device_uvector<vertex_t> start_vertices(0, handle_.get_stream());

      if (start_vertices_ != nullptr) {
        start_vertices.resize(start_vertices_->size_, handle_.get_stream());
        raft::copy(start_vertices.data(),
                   start_vertices_->as_type<vertex_t const>(),
                   start_vertices_->size_,
                   handle_.get_stream());

        cugraph::renumber_ext_vertices<vertex_t, multi_gpu>(
          handle_,
          start_vertices.data(),
          start_vertices.size(),
          number_map->data(),
          graph_view.local_vertex_partition_range_first(),
          graph_view.local_vertex_partition_range_last(),
          do_expensive_check_);

        if constexpr (multi_gpu) {
          start_vertices =
            cugraph::detail::shuffle_ext_vertices_by_gpu_id(handle_, std::move(start_vertices));
        }
      } else {
        start_vertices.resize(graph_view.local_vertex_partition_range_size(), handle_.get_stream());
        cugraph::detail::sequence_fill(handle_.get_stream(),
                                       start_vertices.data(),
                                       start_vertices.size(),
                                       graph_view.local_vertex_partition_range_first());
      }

      auto [offsets, dst] = cugraph::k_hop_nbrs(
        handle_,
        graph_view,
        raft::device_span<vertex_t const>{start_vertices.data(), start_vertices.size()},
        size_t{2},
        do_expensive_check_);

      auto src = cugraph::c_api::expand_sparse_offsets(
        raft::device_span<size_t const>{offsets.data(), offsets.size()},
        vertex_t{0},
        handle_.get_stream());

      // convert ids back to srcs:  src[i] = start_vertices[src[i]]
      cugraph::unrenumber_local_int_vertices(handle_,
                                             src.data(),
                                             src.size(),
                                             start_vertices.data(),
                                             vertex_t{0},
                                             graph_view.local_vertex_partition_range_size(),
                                             do_expensive_check_);

      cugraph::unrenumber_int_vertices<vertex_t, multi_gpu>(
        handle_,
        src.data(),
        src.size(),
        number_map->data(),
        graph_view.vertex_partition_range_lasts(),
        do_expensive_check_);

      cugraph::unrenumber_int_vertices<vertex_t, multi_gpu>(
        handle_,
        dst.data(),
        dst.size(),
        number_map->data(),
        graph_view.vertex_partition_range_lasts(),
        do_expensive_check_);

      result_ = new cugraph::c_api::cugraph_vertex_pairs_t{
        new cugraph::c_api::cugraph_type_erased_device_array_t(src, graph_->vertex_type_),
        new cugraph::c_api::cugraph_type_erased_device_array_t(dst, graph_->vertex_type_)};
    }
  }
};

}  // namespace

extern "C" cugraph_error_code_t cugraph_create_vertex_pairs(
  const cugraph_resource_handle_t* handle,
  cugraph_graph_t* graph,
  const cugraph_type_erased_device_array_view_t* first,
  const cugraph_type_erased_device_array_view_t* second,
  cugraph_vertex_pairs_t** vertex_pairs,
  cugraph_error_t** error)
{
  CAPI_EXPECTS(
    reinterpret_cast<cugraph::c_api::cugraph_graph_t*>(graph)->vertex_type_ ==
      reinterpret_cast<cugraph::c_api::cugraph_type_erased_device_array_view_t const*>(first)
        ->type_,
    CUGRAPH_INVALID_INPUT,
    "vertex type of graph and first must match",
    *error);

  CAPI_EXPECTS(
    reinterpret_cast<cugraph::c_api::cugraph_graph_t*>(graph)->vertex_type_ ==
      reinterpret_cast<cugraph::c_api::cugraph_type_erased_device_array_view_t const*>(second)
        ->type_,
    CUGRAPH_INVALID_INPUT,
    "vertex type of graph and second must match",
    *error);

  create_vertex_pairs_functor functor(handle, graph, first, second);

  return cugraph::c_api::run_algorithm(graph, functor, vertex_pairs, error);
}

extern "C" cugraph_type_erased_device_array_view_t* cugraph_vertex_pairs_get_first(
  cugraph_vertex_pairs_t* vertex_pairs)
{
  auto internal_pointer = reinterpret_cast<cugraph::c_api::cugraph_vertex_pairs_t*>(vertex_pairs);
  return reinterpret_cast<cugraph_type_erased_device_array_view_t*>(
    internal_pointer->first_->view());
}

extern "C" cugraph_type_erased_device_array_view_t* cugraph_vertex_pairs_get_second(
  cugraph_vertex_pairs_t* vertex_pairs)
{
  auto internal_pointer = reinterpret_cast<cugraph::c_api::cugraph_vertex_pairs_t*>(vertex_pairs);
  return reinterpret_cast<cugraph_type_erased_device_array_view_t*>(
    internal_pointer->second_->view());
}

extern "C" void cugraph_vertex_pairs_free(cugraph_vertex_pairs_t* vertex_pairs)
{
  auto internal_pointer = reinterpret_cast<cugraph::c_api::cugraph_vertex_pairs_t*>(vertex_pairs);
  delete internal_pointer->first_;
  delete internal_pointer->second_;
  delete internal_pointer;
}

extern "C" cugraph_error_code_t cugraph_two_hop_neighbors(
  const cugraph_resource_handle_t* handle,
  cugraph_graph_t* graph,
  const cugraph_type_erased_device_array_view_t* start_vertices,
  bool_t do_expensive_check,
  cugraph_vertex_pairs_t** result,
  cugraph_error_t** error)
{
  two_hop_neighbors_functor functor(handle, graph, start_vertices, do_expensive_check);

  return cugraph::c_api::run_algorithm(graph, functor, result, error);
}<|MERGE_RESOLUTION|>--- conflicted
+++ resolved
@@ -113,10 +113,6 @@
     if constexpr (!cugraph::is_candidate<vertex_t, edge_t, weight_t>::value) {
       unsupported();
     } else {
-<<<<<<< HEAD
-      auto graph =
-        reinterpret_cast<cugraph::graph_t<vertex_t, edge_t, store_transposed, multi_gpu>*>(
-=======
       // k_hop_nbrs expects store_transposed == false
       if constexpr (store_transposed) {
         error_code_ = cugraph::c_api::
@@ -126,8 +122,7 @@
       }
 
       auto graph =
-        reinterpret_cast<cugraph::graph_t<vertex_t, edge_t, weight_t, false, multi_gpu>*>(
->>>>>>> e2a34687
+        reinterpret_cast<cugraph::graph_t<vertex_t, edge_t, false, multi_gpu>*>(
           graph_->graph_);
 
       auto graph_view = graph->view();
