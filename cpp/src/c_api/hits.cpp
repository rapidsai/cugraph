--- conflicted
+++ resolved
@@ -128,11 +128,7 @@
                    handle_.get_stream());
 
         hubs = cugraph::detail::
-<<<<<<< HEAD
-          collect_renumber_ext_vertex_values_to_local<vertex_t, weight_t, multi_gpu>(
-=======
           collect_local_vertex_values_from_ext_vertex_value_pairs<vertex_t, weight_t, multi_gpu>(
->>>>>>> 87be0b3f
             handle_,
             std::move(guess_vertices),
             std::move(guess_values),
