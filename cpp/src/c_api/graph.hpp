--- conflicted
+++ resolved
@@ -41,13 +41,8 @@
                            //    graph_view_t<vertex_t, edge_t, store_transposed, multi_gpu>,
                            //    weight_t>*
   void* edge_properties_;  // edge_property_t<
-<<<<<<< HEAD
                            //    graph_view_t<vertex_t, edge_t, store_transposed, multi_gpu>,
-                           //    thrust::tuple<edge_t, edge_type_t>>>
-=======
-                           //    graph_view_t<vertex_t, edge_t, weight_t, store_transposed,
-                           //    multi_gpu>, thrust::tuple<edge_t, edge_type_id_t>>>
->>>>>>> e2a34687
+                           //    thrust::tuple<edge_t, edge_type_id_t>>>
 };
 
 template <typename vertex_t,
