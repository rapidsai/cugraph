--- conflicted
+++ resolved
@@ -134,9 +134,6 @@
 
   CUGRAPH_EXPECTS(
     !graph_view.is_multigraph(),
-<<<<<<< HEAD
-    "Invalid input arguments: edge_triangle_count currently does not support multi-graphs.");
-=======
     "Invalid input argument: edge triangle count currently does not support multi-graphs.");
 
   // Exclude self-loops
@@ -159,7 +156,6 @@
 
     cur_graph_view.attach_edge_mask(self_loop_edge_mask->view());
   }
->>>>>>> 964f178d
 
   rmm::device_uvector<vertex_t> edgelist_srcs(0, handle.get_stream());
   rmm::device_uvector<vertex_t> edgelist_dsts(0, handle.get_stream());
@@ -366,23 +362,12 @@
     prev_chunk_size += chunk_size;
   }
 
-<<<<<<< HEAD
-  cugraph::edge_property_t<edge_t, edge_t> counts(handle, graph_view);
-
-  cugraph::edge_bucket_t<vertex_t, edge_t, true, multi_gpu, true> valid_edges(
-    handle, false /* multigraph */);
-  valid_edges.insert(edgelist_srcs.begin(),
-                     edgelist_srcs.end(),
-                     edgelist_dsts.begin(),
-                     std::optional<edge_t const*>{std::nullopt});
-=======
   cugraph::edge_property_t<edge_t, edge_t> counts(handle, cur_graph_view);
   {
     auto unmasked_graph_view = cur_graph_view;
     if (unmasked_graph_view.has_edge_mask()) { unmasked_graph_view.clear_edge_mask(); }
     cugraph::fill_edge_property(handle, unmasked_graph_view, counts.mutable_view(), edge_t{0});
   }
->>>>>>> 964f178d
 
   cugraph::edge_bucket_t<vertex_t, edge_t, true, multi_gpu, true> valid_edges(
     handle, false /* multigraph */);
