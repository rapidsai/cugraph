--- conflicted
+++ resolved
@@ -84,22 +84,12 @@
 
   thrust::sort(handle.get_thrust_policy(), edge_first, edge_first + edgelist_srcs.size());
 
-<<<<<<< HEAD
-  auto approx_edges_to_intersect_per_iteration =
-    static_cast<size_t>(handle.get_device_properties().multiProcessorCount) * (1 << 17);
-
-  auto num_chunks = ((edgelist_srcs.size() % approx_edges_to_intersect_per_iteration) == 0)
-                      ? (edgelist_srcs.size() / approx_edges_to_intersect_per_iteration)
-                      : (edgelist_srcs.size() / approx_edges_to_intersect_per_iteration) + 1;
-
-=======
   size_t approx_edges_to_intersect_per_iteration =
     static_cast<size_t>(handle.get_device_properties().multiProcessorCount) * (1 << 17);
 
   auto num_chunks        = ((edgelist_srcs.size() % approx_edges_to_intersect_per_iteration) == 0)
                              ? (edgelist_srcs.size() / approx_edges_to_intersect_per_iteration)
                              : (edgelist_srcs.size() / approx_edges_to_intersect_per_iteration) + 1;
->>>>>>> 913283d4
   size_t prev_chunk_size = 0;
   auto num_edges         = edgelist_srcs.size();
   rmm::device_uvector<edge_t> num_triangles(edgelist_srcs.size(), handle.get_stream());
@@ -110,10 +100,6 @@
   for (size_t i = 0; i < num_chunks; ++i) {
     auto chunk_size = std::min(approx_edges_to_intersect_per_iteration, num_edges);
     num_edges -= chunk_size;
-<<<<<<< HEAD
-
-=======
->>>>>>> 913283d4
     // Perform 'nbr_intersection' in chunks to reduce peak memory.
     auto [intersection_offsets, intersection_indices] =
       detail::nbr_intersection(handle,
