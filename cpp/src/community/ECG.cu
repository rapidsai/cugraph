--- conflicted
+++ resolved
@@ -172,14 +172,10 @@
          vertex_t ensemble_size,
          vertex_t *clustering)
 {
-<<<<<<< HEAD
   using graph_type = GraphCSRView<vertex_t, edge_t, weight_t>;
 
-  CUGRAPH_EXPECTS(graph.edge_data != nullptr, "API error, louvain expects a weighted graph");
-=======
   CUGRAPH_EXPECTS(graph.edge_data != nullptr,
                   "Invalid input argument: louvain expects a weighted graph");
->>>>>>> aad1cc24
   CUGRAPH_EXPECTS(clustering != nullptr, "Invalid input argument: clustering is NULL");
 
   // TODO:  New idea... rather than creating a permuted graph
