--- conflicted
+++ resolved
@@ -110,25 +110,6 @@
     handle.get_thrust_policy(), discard_flags.begin(), discard_flags.end(), FlagType{0});
 
   rmm::device_uvector<vertex_t> remaining_candidates(0, handle.get_stream());
-<<<<<<< HEAD
-
-  auto vertex_begin =
-    thrust::make_counting_iterator(graph_view.local_vertex_partition_range_first());
-  auto vertex_end = thrust::make_counting_iterator(graph_view.local_vertex_partition_range_last());
-
-  rmm::device_uvector<vertex_t> included_list(graph_view.local_vertex_partition_range_size(),
-                                              handle.get_stream());
-  rmm::device_uvector<vertex_t> discard_list(graph_view.local_vertex_partition_range_size(),
-                                             handle.get_stream());
-
-  auto out_degrees = graph_view.compute_out_degrees(handle);
-
-  if (debug) {
-    cudaDeviceSynchronize();
-    raft::print_device_vector("degrees: ", out_degrees.data(), out_degrees.size(), std::cout);
-  }
-
-=======
 
   auto vertex_begin =
     thrust::make_counting_iterator(graph_view.local_vertex_partition_range_first());
@@ -150,7 +131,6 @@
     raft::print_device_vector("degrees: ", out_degrees.data(), out_degrees.size(), std::cout);
   }
 
->>>>>>> f17dbb70
   size_t loop_counter = 0;
   while (true) {
     // if (debug) {
@@ -158,10 +138,6 @@
     loop_counter++;
     std::cout << "Mis loop, counter: " << loop_counter << std::endl;
     // }
-<<<<<<< HEAD
-=======
-
->>>>>>> f17dbb70
     // Select a random set of eligible vertices
 
     vertex_t nr_remaining_candidates =
@@ -269,7 +245,6 @@
                       selection_flags.begin(),
                       selection_list.begin(),
                       [] __device__(auto flag) { return flag > 0; });
-<<<<<<< HEAD
 
       selection_list.resize(nr_selected_vertices, handle.get_stream());
       CUDA_TRY(cudaDeviceSynchronize());
@@ -284,26 +259,6 @@
     edge_src_property_t<GraphViewType, FlagType> src_selection_flag_cache(handle);
     edge_dst_property_t<GraphViewType, FlagType> dst_selection_flag_cache(handle);
 
-    auto ranks = compute_out_weight_sums<vertex_t, edge_t, weight_t, false, multi_gpu>(
-      handle, graph_view, *edge_weight_view);
-    // rank_vertices<vertex_t, edge_t, weight_t, multi_gpu>(handle, graph_view, edge_weight_view);
-
-=======
-
-      selection_list.resize(nr_selected_vertices, handle.get_stream());
-      CUDA_TRY(cudaDeviceSynchronize());
-
-      raft::print_device_vector(
-        "slected vertices ", selection_list.data(), selection_list.size(), std::cout);
-    }
-
-    edge_src_property_t<GraphViewType, FlagType> src_inclusion_flag_cache(handle);
-    edge_dst_property_t<GraphViewType, FlagType> dst_inclusion_flag_cache(handle);
-
-    edge_src_property_t<GraphViewType, FlagType> src_selection_flag_cache(handle);
-    edge_dst_property_t<GraphViewType, FlagType> dst_selection_flag_cache(handle);
-
->>>>>>> f17dbb70
     vertex_t pos_rank_but_zero_outdeg = thrust::count_if(
       handle.get_thrust_policy(),
       thrust::make_zip_iterator(thrust::make_tuple(ranks.begin(), out_degrees.begin())),
@@ -405,14 +360,11 @@
         }
 
         if (is_src_selected && is_dst_selected) {
-<<<<<<< HEAD
-=======
           return thrust::make_tuple(static_cast<FlagType>(thrust::make_tuple(src_rank, src) <
                                                           thrust::make_tuple(dst_rank, dst)),
                                     FlagType{0});
         }
         /*if (is_src_selected && is_dst_selected) {
->>>>>>> f17dbb70
           // printf("\n (src=%d ---> dst=%d)  ss=%d ds=%d,  sr=%f dr=%f",
           //        uint32_t{src},
           //        uint32_t{dst},
@@ -430,11 +382,7 @@
               return thrust::make_tuple(FlagType{1}, FlagType{0});
             }
           }
-<<<<<<< HEAD
-        }
-=======
         }*/
->>>>>>> f17dbb70
 
         // printf("\n (src=%d ---> dst=%d) returning %d %d",
         //        uint32_t{src},
@@ -444,87 +392,6 @@
         return thrust::make_tuple(FlagType{0}, FlagType{0});
       },
       thrust::make_tuple(FlagType{0}, FlagType{0}),
-<<<<<<< HEAD
-      thrust::make_zip_iterator(
-        thrust::make_tuple(de_selection_flags.begin(), newly_discarded_flags.begin())));
-
-    // Update selection flags
-    thrust::transform(
-      handle.get_thrust_policy(),
-      selection_flags.begin(),
-      selection_flags.end(),
-      de_selection_flags.begin(),
-      selection_flags.begin(),
-      [] __device__(auto status, auto deselected) { return (status > 0) && (!(deselected > 0)); });
-
-    if (debug) {
-      vertex_t nr_deselected = thrust::count_if(handle.get_thrust_policy(),
-                                                de_selection_flags.begin(),
-                                                de_selection_flags.end(),
-                                                [] __device__(auto flag) { return flag > 0; });
-
-      rmm::device_uvector<vertex_t> de_selection_list(nr_deselected, handle.get_stream());
-
-      thrust::copy_if(handle.get_thrust_policy(),
-                      vertex_begin,
-                      vertex_end,
-                      de_selection_flags.begin(),
-                      de_selection_list.begin(),
-                      [] __device__(auto flag) { return flag > 0; });
-
-      CUDA_TRY(cudaDeviceSynchronize());
-
-      raft::print_device_vector(
-        "\nde_selection_list ", de_selection_list.data(), de_selection_list.size(), std::cout);
-    }
-
-    thrust::transform(
-      handle.get_thrust_policy(),
-      discard_flags.begin(),
-      discard_flags.end(),
-      newly_discarded_flags.begin(),
-      discard_flags.begin(),
-      [] __device__(auto prev, auto current) { return (prev > 0) || (current > 0); });
-
-    vertex_t nr_discarded_vertices =
-      thrust::count_if(handle.get_thrust_policy(),
-                       discard_flags.begin(),
-                       discard_flags.end(),
-                       [] __device__(auto flag) { return flag > 0; });
-
-    if (debug) {
-      thrust::copy_if(handle.get_thrust_policy(),
-                      vertex_begin,
-                      vertex_end,
-                      discard_flags.begin(),
-                      discard_list.begin(),
-                      [] __device__(auto flag) { return flag > 0; });
-
-      discard_list.resize(nr_discarded_vertices, handle.get_stream());
-      CUDA_TRY(cudaDeviceSynchronize());
-
-      raft::print_device_vector(
-        "\nupdated discarded vertices ", discard_list.data(), discard_list.size(), std::cout);
-
-      thrust::copy_if(handle.get_thrust_policy(),
-                      vertex_begin,
-                      vertex_end,
-                      selection_flags.begin(),
-                      selection_list.begin(),
-                      [] __device__(auto flag) { return flag > 0; });
-
-      nr_selected_vertices = thrust::count_if(handle.get_thrust_policy(),
-                                              selection_flags.begin(),
-                                              selection_flags.end(),
-                                              [] __device__(auto flag) { return flag > 0; });
-
-      selection_list.resize(nr_selected_vertices, handle.get_stream());
-
-      raft::print_device_vector(
-        "updated slected vertices ", selection_list.data(), selection_list.size(), std::cout);
-    }
-
-=======
       cugraph::reduce_op::plus<thrust::tuple<FlagType, FlagType>>{},
       thrust::make_zip_iterator(
         thrust::make_tuple(de_selection_flags.begin(), newly_discarded_flags.begin())));
@@ -553,7 +420,6 @@
                        discard_flags.end(),
                        [] __device__(auto flag) { return flag > 0; });
 
->>>>>>> f17dbb70
     if constexpr (multi_gpu) {
       update_edge_src_property(
         handle, graph_view, selection_flags.begin(), src_selection_flag_cache);
@@ -561,8 +427,6 @@
         handle, graph_view, selection_flags.begin(), dst_selection_flag_cache);
     }
 
-<<<<<<< HEAD
-=======
     if (debug) {
       vertex_t nr_deselected = thrust::count_if(handle.get_thrust_policy(),
                                                 de_selection_flags.begin(),
@@ -626,7 +490,6 @@
                                newly_discarded_flags.end(),
                                FlagType{0});
 
->>>>>>> f17dbb70
     per_v_transform_reduce_incoming_e(
       handle,
       graph_view,
@@ -698,10 +561,7 @@
         return thrust::make_tuple(FlagType{0}, FlagType{0});
       },
       thrust::make_tuple(FlagType{0}, FlagType{0}),
-<<<<<<< HEAD
-=======
       cugraph::reduce_op::plus<thrust::tuple<FlagType, FlagType>>{},
->>>>>>> f17dbb70
       thrust::make_zip_iterator(
         thrust::make_tuple(de_selection_flags.begin(), newly_discarded_flags.begin())));
 
@@ -712,7 +572,6 @@
                                                 [] __device__(auto flag) { return flag > 0; });
 
       rmm::device_uvector<vertex_t> de_selection_list(nr_deselected, handle.get_stream());
-<<<<<<< HEAD
 
       thrust::copy_if(handle.get_thrust_policy(),
                       vertex_begin,
@@ -721,16 +580,6 @@
                       de_selection_list.begin(),
                       [] __device__(auto flag) { return flag > 0; });
 
-=======
-
-      thrust::copy_if(handle.get_thrust_policy(),
-                      vertex_begin,
-                      vertex_end,
-                      de_selection_flags.begin(),
-                      de_selection_list.begin(),
-                      [] __device__(auto flag) { return flag > 0; });
-
->>>>>>> f17dbb70
       CUDA_TRY(cudaDeviceSynchronize());
 
       raft::print_device_vector(
@@ -744,14 +593,9 @@
       selection_flags.end(),
       de_selection_flags.begin(),
       selection_flags.begin(),
-<<<<<<< HEAD
-      [] __device__(auto status, auto deselected) { return (status > 0) && (!(deselected > 0)); });
-
-=======
       [] __device__(auto prev, auto deselected) { return (prev > 0) && (!(deselected > 0)); });
 
     // Update discard flags
->>>>>>> f17dbb70
     thrust::transform(
       handle.get_thrust_policy(),
       discard_flags.begin(),
@@ -767,11 +611,7 @@
                       mis_inclusion_flags.begin(),
                       mis_inclusion_flags.begin(),
                       [] __device__(auto selected, auto prev_inclusion_flag) {
-<<<<<<< HEAD
-                        return static_cast<FlagType>(selected || prev_inclusion_flag);
-=======
                         return static_cast<FlagType>((selected > 0) || (prev_inclusion_flag > 0));
->>>>>>> f17dbb70
                       });
 
     vertex_t nr_include_vertices = thrust::count_if(handle.get_thrust_policy(),
@@ -844,13 +684,10 @@
                                 (thrust::get<2>(flags) > 0);
                        });
 
-<<<<<<< HEAD
-=======
     if (multi_gpu) {
       nr_discared_and_included = host_scalar_allreduce(
         handle.get_comms(), nr_discared_and_included, raft::comms::op_t::SUM, handle.get_stream());
     }
->>>>>>> f17dbb70
     cudaDeviceSynchronize();
 
     std::cout << " number_of_vertices:       " << number_of_vertices << std::endl;
