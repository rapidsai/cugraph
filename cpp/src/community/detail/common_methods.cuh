/*
 * Copyright (c) 2020-2022, NVIDIA CORPORATION.
 *
 * Licensed under the Apache License, Version 2.0 (the "License");
 * you may not use this file except in compliance with the License.
 * You may obtain a copy of the License at
 *
 *     http://www.apache.org/licenses/LICENSE-2.0
 *
 * Unless required by applicable law or agreed to in writing, software
 * distributed under the License is distributed on an "AS IS" BASIS,
 * WITHOUT WARRANTIES OR CONDITIONS OF ANY KIND, either express or implied.
 * See the License for the specific language governing permissions and
 * limitations under the License.
 */
#pragma once

#include <community/detail/common_methods.hpp>

#include <detail/graph_utils.cuh>
#include <prims/per_v_transform_reduce_dst_key_aggregated_outgoing_e.cuh>
#include <prims/per_v_transform_reduce_incoming_outgoing_e.cuh>
#include <prims/reduce_op.cuh>
#include <prims/transform_reduce_e.cuh>
#include <prims/transform_reduce_e_by_src_dst_key.cuh>
#include <prims/update_edge_src_dst_property.cuh>
#include <utilities/collect_comm.cuh>

#include <cugraph/detail/utility_wrappers.hpp>
#include <cugraph/graph_functions.hpp>

#include <thrust/binary_search.h>
#include <thrust/execution_policy.h>
#include <thrust/functional.h>
#include <thrust/iterator/zip_iterator.h>
#include <thrust/optional.h>
#include <thrust/sequence.h>
#include <thrust/sort.h>
#include <thrust/transform.h>
#include <thrust/transform_reduce.h>
#include <thrust/tuple.h>

CUCO_DECLARE_BITWISE_COMPARABLE(float)
CUCO_DECLARE_BITWISE_COMPARABLE(double)

namespace cugraph {
namespace detail {

// a workaround for cudaErrorInvalidDeviceFunction error when device lambda is used
template <typename vertex_t, typename weight_t>
struct key_aggregated_edge_op_t {
  weight_t total_edge_weight{};
  weight_t resolution{};
  __device__ auto operator()(
    vertex_t src,
    vertex_t neighbor_cluster,
    thrust::tuple<weight_t, vertex_t, weight_t, weight_t, weight_t> src_info,
    weight_t a_new,
    weight_t new_cluster_sum) const
  {
    auto k_k              = thrust::get<0>(src_info);
    auto src_cluster      = thrust::get<1>(src_info);
    auto a_old            = thrust::get<2>(src_info);
    auto old_cluster_sum  = thrust::get<3>(src_info);
    auto cluster_subtract = thrust::get<4>(src_info);

    if (src_cluster == neighbor_cluster) new_cluster_sum -= cluster_subtract;

    weight_t delta_modularity = 2 * (((new_cluster_sum - old_cluster_sum) / total_edge_weight) -
                                     resolution * (a_new * k_k - a_old * k_k + k_k * k_k) /
                                       (total_edge_weight * total_edge_weight));

    return thrust::make_tuple(neighbor_cluster, delta_modularity);
  }
};

// a workaround for cudaErrorInvalidDeviceFunction error when device lambda is used
template <typename vertex_t, typename weight_t>
struct reduce_op_t {
  using type                          = thrust::tuple<vertex_t, weight_t>;
  static constexpr bool pure_function = true;  // this can be called from any process
  inline static type const identity_element =
    thrust::make_tuple(std::numeric_limits<weight_t>::lowest(), invalid_vertex_id<vertex_t>::value);

  __device__ auto operator()(thrust::tuple<vertex_t, weight_t> p0,
                             thrust::tuple<vertex_t, weight_t> p1) const
  {
    auto id0 = thrust::get<0>(p0);
    auto id1 = thrust::get<0>(p1);
    auto wt0 = thrust::get<1>(p0);
    auto wt1 = thrust::get<1>(p1);

    return (wt0 < wt1) ? p1 : ((wt0 > wt1) ? p0 : ((id0 < id1) ? p0 : p1));
  }
};

// a workaround for cudaErrorInvalidDeviceFunction error when device lambda is used
template <typename vertex_t, typename weight_t>
struct cluster_update_op_t {
  bool up_down{};
  __device__ auto operator()(vertex_t old_cluster, thrust::tuple<vertex_t, weight_t> p) const
  {
    vertex_t new_cluster      = thrust::get<0>(p);
    weight_t delta_modularity = thrust::get<1>(p);

    return (delta_modularity > weight_t{0})
             ? (((new_cluster > old_cluster) != up_down) ? old_cluster : new_cluster)
             : old_cluster;
  }
};

// a workaround for cudaErrorInvalidDeviceFunction error when device lambda is used
template <typename vertex_t, typename weight_t>
struct return_edge_weight_t {
  __device__ auto operator()(
    vertex_t, vertex_t, thrust::nullopt_t, thrust::nullopt_t, weight_t w) const
  {
    return w;
  }
};

// a workaround for cudaErrorInvalidDeviceFunction error when device lambda is used
template <typename vertex_t, typename weight_t>
struct return_one_t {
  __device__ auto operator()(
    vertex_t, vertex_t, thrust::nullopt_t, thrust::nullopt_t, thrust::nullopt_t) const
  {
    return 1.0;
  }
};

template <typename vertex_t, typename edge_t, typename weight_t, bool multi_gpu>
weight_t compute_modularity(
  raft::handle_t const& handle,
  graph_view_t<vertex_t, edge_t, false, multi_gpu> const& graph_view,
  std::optional<edge_property_view_t<edge_t, weight_t const*>> edge_weight_view,
  edge_src_property_t<graph_view_t<vertex_t, edge_t, false, multi_gpu>, vertex_t> const&
    src_clusters_cache,
  edge_dst_property_t<graph_view_t<vertex_t, edge_t, false, multi_gpu>, vertex_t> const&
    dst_clusters_cache,
  rmm::device_uvector<vertex_t> const& next_clusters,
  rmm::device_uvector<weight_t> const& cluster_weights,
  weight_t total_edge_weight,
  weight_t resolution)
{
  CUGRAPH_EXPECTS(edge_weight_view.has_value(), "Graph must be weighted.");

  weight_t sum_degree_squared = thrust::transform_reduce(
    handle.get_thrust_policy(),
    cluster_weights.begin(),
    cluster_weights.end(),
    [] __device__(weight_t p) { return p * p; },
    weight_t{0},
    thrust::plus<weight_t>());

  if constexpr (multi_gpu) {
    sum_degree_squared = host_scalar_allreduce(
      handle.get_comms(), sum_degree_squared, raft::comms::op_t::SUM, handle.get_stream());
  }

  weight_t sum_internal = transform_reduce_e(
    handle,
    graph_view,
    multi_gpu
      ? src_clusters_cache.view()
      : detail::edge_major_property_view_t<vertex_t, vertex_t const*>(next_clusters.begin()),
    multi_gpu ? dst_clusters_cache.view()
              : detail::edge_minor_property_view_t<vertex_t, vertex_t const*>(next_clusters.begin(),
                                                                              vertex_t{0}),
    *edge_weight_view,
    [] __device__(auto, auto, auto src_cluster, auto nbr_cluster, weight_t wt) {
      if (src_cluster == nbr_cluster) {
        return wt;
      } else {
        return weight_t{0};
      }
    },
    weight_t{0});

  weight_t Q = sum_internal / total_edge_weight -
               (resolution * sum_degree_squared) / (total_edge_weight * total_edge_weight);

  return Q;
}

template <typename vertex_t, typename edge_t, typename weight_t, bool multi_gpu>
std::tuple<
  cugraph::graph_t<vertex_t, edge_t, false, multi_gpu>,
  std::optional<edge_property_t<graph_view_t<vertex_t, edge_t, false, multi_gpu>, weight_t>>>
graph_contraction(raft::handle_t const& handle,
                  cugraph::graph_view_t<vertex_t, edge_t, false, multi_gpu> const& graph_view,
                  std::optional<edge_property_view_t<edge_t, weight_t const*>> edge_weights,
                  raft::device_span<vertex_t> labels)
{
  auto [new_graph, new_edge_weights, numbering_map] =
    coarsen_graph(handle, graph_view, edge_weights, labels.data(), true);

  auto new_graph_view = new_graph.view();

  rmm::device_uvector<vertex_t> numbering_indices((*numbering_map).size(), handle.get_stream());
  detail::sequence_fill(handle.get_stream(),
                        numbering_indices.data(),
                        numbering_indices.size(),
                        new_graph_view.local_vertex_partition_range_first());

  relabel<vertex_t, multi_gpu>(
    handle,
    std::make_tuple(static_cast<vertex_t const*>((*numbering_map).begin()),
                    static_cast<vertex_t const*>(numbering_indices.begin())),
    new_graph_view.local_vertex_partition_range_size(),
    labels.data(),
    labels.size(),
    false);

  return std::make_tuple(std::move(new_graph), std::move(new_edge_weights));
}

template <typename vertex_t, typename edge_t, typename weight_t, bool multi_gpu>
rmm::device_uvector<vertex_t> update_clustering_by_delta_modularity(
  raft::handle_t const& handle,
  graph_view_t<vertex_t, edge_t, false, multi_gpu> const& graph_view,
  std::optional<edge_property_view_t<edge_t, weight_t const*>> edge_weight_view,
  weight_t total_edge_weight,
  weight_t resolution,
  rmm::device_uvector<weight_t> const& vertex_weights_v,
  rmm::device_uvector<vertex_t>&& cluster_keys_v,
  rmm::device_uvector<weight_t>&& cluster_weights_v,
  rmm::device_uvector<vertex_t>&& next_clusters_v,
  edge_src_property_t<graph_view_t<vertex_t, edge_t, false, multi_gpu>, weight_t> const&
    src_vertex_weights_cache,
  edge_src_property_t<graph_view_t<vertex_t, edge_t, false, multi_gpu>, vertex_t> const&
    src_clusters_cache,
  edge_dst_property_t<graph_view_t<vertex_t, edge_t, false, multi_gpu>, vertex_t> const&
    dst_clusters_cache,
  bool up_down)
{
  CUGRAPH_EXPECTS(edge_weight_view.has_value(), "Graph must be weighted.");

  rmm::device_uvector<weight_t> vertex_cluster_weights_v(0, handle.get_stream());
  edge_src_property_t<graph_view_t<vertex_t, edge_t, false, multi_gpu>, weight_t>
    src_cluster_weights(handle);

  if constexpr (multi_gpu) {
    cugraph::detail::compute_gpu_id_from_ext_vertex_t<vertex_t> vertex_to_gpu_id_op{
      handle.get_comms().get_size()};

    kv_store_t<vertex_t, weight_t, false> cluster_key_weight_map(
      cluster_keys_v.begin(),
      cluster_keys_v.end(),
      cluster_weights_v.data(),
      invalid_vertex_id<vertex_t>::value,
      std::numeric_limits<weight_t>::max(),
      handle.get_stream());
    vertex_cluster_weights_v = cugraph::collect_values_for_keys(handle.get_comms(),
                                                                cluster_key_weight_map.view(),
                                                                next_clusters_v.begin(),
                                                                next_clusters_v.end(),
                                                                vertex_to_gpu_id_op,
                                                                handle.get_stream());

    src_cluster_weights =
      edge_src_property_t<graph_view_t<vertex_t, edge_t, false, multi_gpu>, weight_t>(handle,
                                                                                      graph_view);
    update_edge_src_property(
      handle, graph_view, vertex_cluster_weights_v.begin(), src_cluster_weights);
    vertex_cluster_weights_v.resize(0, handle.get_stream());
    vertex_cluster_weights_v.shrink_to_fit(handle.get_stream());
  } else {
    // sort so we can use lower_bound in the transform function
    thrust::sort_by_key(handle.get_thrust_policy(),
                        cluster_keys_v.begin(),
                        cluster_keys_v.end(),
                        cluster_weights_v.begin());

    // for each vertex, look up the vertex weight of the current cluster it is assigned to
    vertex_cluster_weights_v.resize(next_clusters_v.size(), handle.get_stream());
    thrust::transform(handle.get_thrust_policy(),
                      next_clusters_v.begin(),
                      next_clusters_v.end(),
                      vertex_cluster_weights_v.begin(),
                      [d_cluster_weights = cluster_weights_v.data(),
                       d_cluster_keys    = cluster_keys_v.data(),
                       num_clusters      = cluster_keys_v.size()] __device__(vertex_t cluster) {
                        auto pos = thrust::lower_bound(
                          thrust::seq, d_cluster_keys, d_cluster_keys + num_clusters, cluster);
                        return d_cluster_weights[pos - d_cluster_keys];
                      });
  }

  rmm::device_uvector<weight_t> old_cluster_sum_v(graph_view.local_vertex_partition_range_size(),
                                                  handle.get_stream());
  rmm::device_uvector<weight_t> cluster_subtract_v(graph_view.local_vertex_partition_range_size(),
                                                   handle.get_stream());

  per_v_transform_reduce_outgoing_e(
    handle,
    graph_view,
    multi_gpu
      ? src_clusters_cache.view()
      : detail::edge_major_property_view_t<vertex_t, vertex_t const*>(next_clusters_v.data()),
    multi_gpu ? dst_clusters_cache.view()
              : detail::edge_minor_property_view_t<vertex_t, vertex_t const*>(
                  next_clusters_v.data(), vertex_t{0}),
    *edge_weight_view,
    [] __device__(auto src, auto dst, auto src_cluster, auto nbr_cluster, weight_t wt) {
      weight_t sum{0};
      weight_t subtract{0};

      if (src == dst)
        subtract = wt;
      else if (src_cluster == nbr_cluster)
        sum = wt;

      return thrust::make_tuple(sum, subtract);
    },
    thrust::make_tuple(weight_t{0}, weight_t{0}),
    thrust::make_zip_iterator(
      thrust::make_tuple(old_cluster_sum_v.begin(), cluster_subtract_v.begin())));

  edge_src_property_t<graph_view_t<vertex_t, edge_t, false, multi_gpu>,
                      thrust::tuple<weight_t, weight_t>>
    src_old_cluster_sum_subtract_pairs(handle);

  if constexpr (multi_gpu) {
    src_old_cluster_sum_subtract_pairs =
      edge_src_property_t<graph_view_t<vertex_t, edge_t, false, multi_gpu>,
                          thrust::tuple<weight_t, weight_t>>(handle, graph_view);
    update_edge_src_property(handle,
                             graph_view,
                             thrust::make_zip_iterator(thrust::make_tuple(
                               old_cluster_sum_v.begin(), cluster_subtract_v.begin())),
                             src_old_cluster_sum_subtract_pairs);
    old_cluster_sum_v.resize(0, handle.get_stream());
    old_cluster_sum_v.shrink_to_fit(handle.get_stream());
    cluster_subtract_v.resize(0, handle.get_stream());
    cluster_subtract_v.shrink_to_fit(handle.get_stream());
  }

  auto output_buffer = allocate_dataframe_buffer<thrust::tuple<vertex_t, weight_t>>(
    graph_view.local_vertex_partition_range_size(), handle.get_stream());

  auto cluster_old_sum_subtract_pair_first = thrust::make_zip_iterator(
    thrust::make_tuple(old_cluster_sum_v.cbegin(), cluster_subtract_v.cbegin()));
  auto zipped_src_device_view =
    multi_gpu
      ? view_concat(src_vertex_weights_cache.view(),
                    src_clusters_cache.view(),
                    src_cluster_weights.view(),
                    src_old_cluster_sum_subtract_pairs.view())
      : view_concat(
          detail::edge_major_property_view_t<vertex_t, weight_t const*>(vertex_weights_v.data()),
          detail::edge_major_property_view_t<vertex_t, vertex_t const*>(next_clusters_v.data()),
          detail::edge_major_property_view_t<vertex_t, weight_t const*>(
            vertex_cluster_weights_v.data()),
          detail::edge_major_property_view_t<vertex_t,
                                             decltype(cluster_old_sum_subtract_pair_first)>(
            cluster_old_sum_subtract_pair_first));

  kv_store_t<vertex_t, weight_t, false> cluster_key_weight_map(
    cluster_keys_v.begin(),
    cluster_keys_v.begin() + cluster_keys_v.size(),
    cluster_weights_v.begin(),
    invalid_vertex_id<vertex_t>::value,
    std::numeric_limits<weight_t>::max(),
    handle.get_stream());
  per_v_transform_reduce_dst_key_aggregated_outgoing_e(
    handle,
    graph_view,
    zipped_src_device_view,
<<<<<<< HEAD
    *edge_weight_view,
    multi_gpu ? dst_clusters_cache.view()
              : detail::edge_minor_property_view_t<vertex_t, vertex_t const*>(
                  next_clusters_v.data(), vertex_t{0}),
    cluster_keys_v.begin(),
    cluster_keys_v.end(),
    cluster_weights_v.begin(),
    invalid_vertex_id<vertex_t>::value,
    std::numeric_limits<weight_t>::max(),
=======
    graph_view_t::is_multi_gpu ? dst_clusters_cache.view()
                               : detail::edge_minor_property_view_t<vertex_t, vertex_t const*>(
                                   next_clusters_v.data(), vertex_t{0}),
    cluster_key_weight_map.view(),
>>>>>>> e2a34687
    detail::key_aggregated_edge_op_t<vertex_t, weight_t>{total_edge_weight, resolution},
    thrust::make_tuple(vertex_t{-1}, weight_t{0}),
    detail::reduce_op_t<vertex_t, weight_t>{},
    cugraph::get_dataframe_buffer_begin(output_buffer));

  thrust::transform(handle.get_thrust_policy(),
                    next_clusters_v.begin(),
                    next_clusters_v.end(),
                    cugraph::get_dataframe_buffer_begin(output_buffer),
                    next_clusters_v.begin(),
                    detail::cluster_update_op_t<vertex_t, weight_t>{up_down});

  return std::move(next_clusters_v);
}

template <typename vertex_t, typename edge_t, typename weight_t, bool multi_gpu>
std::tuple<rmm::device_uvector<vertex_t>, rmm::device_uvector<weight_t>>
compute_cluster_keys_and_values(
  raft::handle_t const& handle,
  graph_view_t<vertex_t, edge_t, false, multi_gpu> const& graph_view,
  std::optional<edge_property_view_t<edge_t, weight_t const*>> edge_weight_view,
  rmm::device_uvector<vertex_t> const& next_clusters_v,
  edge_src_property_t<graph_view_t<vertex_t, edge_t, false, multi_gpu>, vertex_t> const&
    src_clusters_cache)
{
  CUGRAPH_EXPECTS(edge_weight_view.has_value(), "Graph must be weighted.");

  auto [cluster_keys, cluster_values] = cugraph::transform_reduce_e_by_src_key(
    handle,
    graph_view,
    edge_src_dummy_property_t{}.view(),
    edge_dst_dummy_property_t{}.view(),
    *edge_weight_view,
    multi_gpu
      ? src_clusters_cache.view()
      : detail::edge_major_property_view_t<vertex_t, vertex_t const*>(next_clusters_v.data()),
    detail::return_edge_weight_t<vertex_t, weight_t>{},
    weight_t{0},
    reduce_op::plus<weight_t>{});

  return std::make_tuple(std::move(cluster_keys), std::move(cluster_values));
}

}  // namespace detail
}  // namespace cugraph<|MERGE_RESOLUTION|>--- conflicted
+++ resolved
@@ -367,22 +367,11 @@
     handle,
     graph_view,
     zipped_src_device_view,
-<<<<<<< HEAD
     *edge_weight_view,
     multi_gpu ? dst_clusters_cache.view()
               : detail::edge_minor_property_view_t<vertex_t, vertex_t const*>(
                   next_clusters_v.data(), vertex_t{0}),
-    cluster_keys_v.begin(),
-    cluster_keys_v.end(),
-    cluster_weights_v.begin(),
-    invalid_vertex_id<vertex_t>::value,
-    std::numeric_limits<weight_t>::max(),
-=======
-    graph_view_t::is_multi_gpu ? dst_clusters_cache.view()
-                               : detail::edge_minor_property_view_t<vertex_t, vertex_t const*>(
-                                   next_clusters_v.data(), vertex_t{0}),
     cluster_key_weight_map.view(),
->>>>>>> e2a34687
     detail::key_aggregated_edge_op_t<vertex_t, weight_t>{total_edge_weight, resolution},
     thrust::make_tuple(vertex_t{-1}, weight_t{0}),
     detail::reduce_op_t<vertex_t, weight_t>{},
