/*
 * Copyright (c) 2020-2023, NVIDIA CORPORATION.
 *
 * Licensed under the Apache License, Version 2.0 (the "License");
 * you may not use this file except in compliance with the License.
 * You may obtain a copy of the License at
 *
 *     http://www.apache.org/licenses/LICENSE-2.0
 *
 * Unless required by applicable law or agreed to in writing, software
 * distributed under the License is distributed on an "AS IS" BASIS,
 * WITHOUT WARRANTIES OR CONDITIONS OF ANY KIND, either express or implied.
 * See the License for the specific language governing permissions and
 * limitations under the License.
 */
#pragma once

#include <community/detail/common_methods.hpp>

#include <detail/graph_partition_utils.cuh>
#include <prims/per_v_transform_reduce_dst_key_aggregated_outgoing_e.cuh>
#include <prims/per_v_transform_reduce_incoming_outgoing_e.cuh>
#include <prims/reduce_op.cuh>
#include <prims/transform_reduce_e.cuh>
#include <prims/transform_reduce_e_by_src_dst_key.cuh>
#include <prims/update_edge_src_dst_property.cuh>
#include <utilities/collect_comm.cuh>

#include <cugraph/detail/utility_wrappers.hpp>
#include <cugraph/graph_functions.hpp>

#include <algorithm>
#include <thrust/binary_search.h>
#include <thrust/execution_policy.h>
#include <thrust/functional.h>
#include <thrust/iterator/zip_iterator.h>
#include <thrust/optional.h>
#include <thrust/sequence.h>
#include <thrust/sort.h>
#include <thrust/transform.h>
#include <thrust/transform_reduce.h>
#include <thrust/tuple.h>

CUCO_DECLARE_BITWISE_COMPARABLE(float)
CUCO_DECLARE_BITWISE_COMPARABLE(double)

namespace cugraph {
namespace detail {

// a workaround for cudaErrorInvalidDeviceFunction error when device lambda is used
template <typename vertex_t, typename weight_t>
struct key_aggregated_edge_op_t {
  weight_t total_edge_weight{};
  weight_t resolution{};
  __device__ auto operator()(
    vertex_t src,
    vertex_t neighbor_cluster,
    thrust::tuple<weight_t, vertex_t, weight_t, weight_t, weight_t> src_info,
    weight_t a_new,
    weight_t new_cluster_sum) const
  {
    auto k_k              = thrust::get<0>(src_info);
    auto src_cluster      = thrust::get<1>(src_info);
    auto a_old            = thrust::get<2>(src_info);
    auto old_cluster_sum  = thrust::get<3>(src_info);
    auto cluster_subtract = thrust::get<4>(src_info);

    if (src_cluster == neighbor_cluster) new_cluster_sum -= cluster_subtract;

    weight_t delta_modularity = 2 * (((new_cluster_sum - old_cluster_sum) / total_edge_weight) -
                                     resolution * (a_new * k_k - a_old * k_k + k_k * k_k) /
                                       (total_edge_weight * total_edge_weight));

    return thrust::make_tuple(neighbor_cluster, delta_modularity);
  }
};

// a workaround for cudaErrorInvalidDeviceFunction error when device lambda is used
template <typename vertex_t, typename weight_t>
struct reduce_op_t {
  using type                          = thrust::tuple<vertex_t, weight_t>;
  static constexpr bool pure_function = true;  // this can be called from any process
  inline static type const identity_element =
    thrust::make_tuple(std::numeric_limits<weight_t>::lowest(), invalid_vertex_id<vertex_t>::value);

  __device__ auto operator()(thrust::tuple<vertex_t, weight_t> p0,
                             thrust::tuple<vertex_t, weight_t> p1) const
  {
    auto id0 = thrust::get<0>(p0);
    auto id1 = thrust::get<0>(p1);
    auto wt0 = thrust::get<1>(p0);
    auto wt1 = thrust::get<1>(p1);

    return (wt0 < wt1) ? p1 : ((wt0 > wt1) ? p0 : ((id0 < id1) ? p0 : p1));
  }
};

// a workaround for cudaErrorInvalidDeviceFunction error when device lambda is used
template <typename vertex_t, typename weight_t>
struct cluster_update_op_t {
  bool up_down{};
  __device__ auto operator()(vertex_t old_cluster, thrust::tuple<vertex_t, weight_t> p) const
  {
    vertex_t new_cluster      = thrust::get<0>(p);
    weight_t delta_modularity = thrust::get<1>(p);

    return (delta_modularity > weight_t{0})
             ? (((new_cluster > old_cluster) != up_down) ? old_cluster : new_cluster)
             : old_cluster;
  }
};

// a workaround for cudaErrorInvalidDeviceFunction error when device lambda is used
template <typename vertex_t, typename weight_t>
struct return_edge_weight_t {
  __device__ auto operator()(
    vertex_t, vertex_t, thrust::nullopt_t, thrust::nullopt_t, weight_t w) const
  {
    return w;
  }
};

// a workaround for cudaErrorInvalidDeviceFunction error when device lambda is used
template <typename vertex_t, typename weight_t>
struct return_one_t {
  __device__ auto operator()(
    vertex_t, vertex_t, thrust::nullopt_t, thrust::nullopt_t, thrust::nullopt_t) const
  {
    return 1.0;
  }
};

template <typename vertex_t, typename edge_t, typename weight_t, bool multi_gpu>
weight_t compute_modularity(
  raft::handle_t const& handle,
  graph_view_t<vertex_t, edge_t, false, multi_gpu> const& graph_view,
  std::optional<edge_property_view_t<edge_t, weight_t const*>> edge_weight_view,
  edge_src_property_t<graph_view_t<vertex_t, edge_t, false, multi_gpu>, vertex_t> const&
    src_clusters_cache,
  edge_dst_property_t<graph_view_t<vertex_t, edge_t, false, multi_gpu>, vertex_t> const&
    dst_clusters_cache,
  rmm::device_uvector<vertex_t> const& next_clusters,
  rmm::device_uvector<weight_t> const& cluster_weights,
  weight_t total_edge_weight,
  weight_t resolution)
{
  CUGRAPH_EXPECTS(edge_weight_view.has_value(), "Graph must be weighted.");

  //
  // Sum(Sigma_tot_c^2), over all clusters c
  //
  weight_t sum_degree_squared = thrust::transform_reduce(
    handle.get_thrust_policy(),
    cluster_weights.begin(),
    cluster_weights.end(),
    [] __device__(weight_t p) { return p * p; },
    weight_t{0},
    thrust::plus<weight_t>());

  if constexpr (multi_gpu) {
    sum_degree_squared = host_scalar_allreduce(
      handle.get_comms(), sum_degree_squared, raft::comms::op_t::SUM, handle.get_stream());
  }

  // Sum(Sigma_in_c), over all clusters c
  weight_t sum_internal = transform_reduce_e(
    handle,
    graph_view,
    multi_gpu
      ? src_clusters_cache.view()
      : detail::edge_major_property_view_t<vertex_t, vertex_t const*>(next_clusters.begin()),
    multi_gpu ? dst_clusters_cache.view()
              : detail::edge_minor_property_view_t<vertex_t, vertex_t const*>(next_clusters.begin(),
                                                                              vertex_t{0}),
    *edge_weight_view,
    [] __device__(auto, auto, auto src_cluster, auto nbr_cluster, weight_t wt) {
      if (src_cluster == nbr_cluster) {
        return wt;
      } else {
        return weight_t{0};
      }
    },
    weight_t{0});

  weight_t Q = sum_internal / total_edge_weight -
               (sum_degree_squared) / (total_edge_weight * total_edge_weight);

  return Q;
}

template <typename vertex_t, typename edge_t, typename weight_t, bool multi_gpu>
std::tuple<
  cugraph::graph_t<vertex_t, edge_t, false, multi_gpu>,
  std::optional<edge_property_t<graph_view_t<vertex_t, edge_t, false, multi_gpu>, weight_t>>,
  std::optional<rmm::device_uvector<vertex_t>>>
graph_contraction(raft::handle_t const& handle,
                  cugraph::graph_view_t<vertex_t, edge_t, false, multi_gpu> const& graph_view,
<<<<<<< HEAD
                  std::optional<edge_property_view_t<edge_t, weight_t const*>> edge_weights,
                  raft::device_span<vertex_t const> labels)
=======
                  std::optional<edge_property_view_t<edge_t, weight_t const*>> edge_weights_view,
                  raft::device_span<vertex_t> labels)
>>>>>>> 99612d75
{
  auto [new_graph, new_edge_weights, numbering_map] =
    coarsen_graph(handle, graph_view, edge_weights_view, labels.data(), true);

  auto new_graph_view = new_graph.view();

  rmm::device_uvector<vertex_t> numbering_indices((*numbering_map).size(), handle.get_stream());
  detail::sequence_fill(handle.get_stream(),
                        numbering_indices.data(),
                        numbering_indices.size(),
                        new_graph_view.local_vertex_partition_range_first());

  return std::make_tuple(
    std::move(new_graph), std::move(new_edge_weights), std::move(numbering_map));
}

template <typename vertex_t, typename edge_t, typename weight_t, bool multi_gpu>
rmm::device_uvector<vertex_t> update_clustering_by_delta_modularity(
  raft::handle_t const& handle,
  graph_view_t<vertex_t, edge_t, false, multi_gpu> const& graph_view,
  std::optional<edge_property_view_t<edge_t, weight_t const*>> edge_weight_view,
  weight_t total_edge_weight,
  weight_t resolution,
  rmm::device_uvector<weight_t> const& vertex_weights_v,
  rmm::device_uvector<vertex_t>&& cluster_keys_v,
  rmm::device_uvector<weight_t>&& cluster_weights_v,
  rmm::device_uvector<vertex_t>&& next_clusters_v,
  edge_src_property_t<graph_view_t<vertex_t, edge_t, false, multi_gpu>, weight_t> const&
    src_vertex_weights_cache,
  edge_src_property_t<graph_view_t<vertex_t, edge_t, false, multi_gpu>, vertex_t> const&
    src_clusters_cache,
  edge_dst_property_t<graph_view_t<vertex_t, edge_t, false, multi_gpu>, vertex_t> const&
    dst_clusters_cache,
  bool up_down)
{
  CUGRAPH_EXPECTS(edge_weight_view.has_value(), "Graph must be weighted.");

  rmm::device_uvector<weight_t> vertex_cluster_weights_v(0, handle.get_stream());
  edge_src_property_t<graph_view_t<vertex_t, edge_t, false, multi_gpu>, weight_t>
    src_cluster_weights(handle);

  if constexpr (multi_gpu) {
    auto& comm                 = handle.get_comms();
    auto const comm_size       = comm.get_size();
    auto& major_comm           = handle.get_subcomm(cugraph::partition_manager::major_comm_name());
    auto const major_comm_size = major_comm.get_size();
    auto& minor_comm           = handle.get_subcomm(cugraph::partition_manager::minor_comm_name());
    auto const minor_comm_size = minor_comm.get_size();

    cugraph::detail::compute_gpu_id_from_ext_vertex_t<vertex_t> vertex_to_gpu_id_op{
      comm_size, major_comm_size, minor_comm_size};

    kv_store_t<vertex_t, weight_t, false> cluster_key_weight_map(
      cluster_keys_v.begin(),
      cluster_keys_v.end(),
      cluster_weights_v.data(),
      invalid_vertex_id<vertex_t>::value,
      std::numeric_limits<weight_t>::max(),
      handle.get_stream());
    vertex_cluster_weights_v = cugraph::collect_values_for_keys(handle,
                                                                cluster_key_weight_map.view(),
                                                                next_clusters_v.begin(),
                                                                next_clusters_v.end(),
                                                                vertex_to_gpu_id_op);

    src_cluster_weights =
      edge_src_property_t<graph_view_t<vertex_t, edge_t, false, multi_gpu>, weight_t>(handle,
                                                                                      graph_view);
    update_edge_src_property(
      handle, graph_view, vertex_cluster_weights_v.begin(), src_cluster_weights);
    vertex_cluster_weights_v.resize(0, handle.get_stream());
    vertex_cluster_weights_v.shrink_to_fit(handle.get_stream());
  } else {
    // sort so we can use lower_bound in the transform function
    thrust::sort_by_key(handle.get_thrust_policy(),
                        cluster_keys_v.begin(),
                        cluster_keys_v.end(),
                        cluster_weights_v.begin());

    // for each vertex, look up the vertex weight of the current cluster it is assigned to
    vertex_cluster_weights_v.resize(next_clusters_v.size(), handle.get_stream());
    thrust::transform(handle.get_thrust_policy(),
                      next_clusters_v.begin(),
                      next_clusters_v.end(),
                      vertex_cluster_weights_v.begin(),
                      [d_cluster_weights = cluster_weights_v.data(),
                       d_cluster_keys    = cluster_keys_v.data(),
                       num_clusters      = cluster_keys_v.size()] __device__(vertex_t cluster) {
                        auto pos = thrust::lower_bound(
                          thrust::seq, d_cluster_keys, d_cluster_keys + num_clusters, cluster);
                        return d_cluster_weights[pos - d_cluster_keys];
                      });
  }

  rmm::device_uvector<weight_t> old_cluster_sum_v(graph_view.local_vertex_partition_range_size(),
                                                  handle.get_stream());
  rmm::device_uvector<weight_t> cluster_subtract_v(graph_view.local_vertex_partition_range_size(),
                                                   handle.get_stream());

  per_v_transform_reduce_outgoing_e(
    handle,
    graph_view,
    multi_gpu
      ? src_clusters_cache.view()
      : detail::edge_major_property_view_t<vertex_t, vertex_t const*>(next_clusters_v.data()),
    multi_gpu ? dst_clusters_cache.view()
              : detail::edge_minor_property_view_t<vertex_t, vertex_t const*>(
                  next_clusters_v.data(), vertex_t{0}),
    *edge_weight_view,
    [] __device__(auto src, auto dst, auto src_cluster, auto nbr_cluster, weight_t wt) {
      weight_t sum{0};
      weight_t subtract{0};

      if (src == dst)
        subtract = wt;
      else if (src_cluster == nbr_cluster)
        sum = wt;

      return thrust::make_tuple(sum, subtract);
    },
    thrust::make_tuple(weight_t{0}, weight_t{0}),
    reduce_op::plus<thrust::tuple<weight_t, weight_t>>{},
    thrust::make_zip_iterator(
      thrust::make_tuple(old_cluster_sum_v.begin(), cluster_subtract_v.begin())));

  edge_src_property_t<graph_view_t<vertex_t, edge_t, false, multi_gpu>,
                      thrust::tuple<weight_t, weight_t>>
    src_old_cluster_sum_subtract_pairs(handle);

  if constexpr (multi_gpu) {
    src_old_cluster_sum_subtract_pairs =
      edge_src_property_t<graph_view_t<vertex_t, edge_t, false, multi_gpu>,
                          thrust::tuple<weight_t, weight_t>>(handle, graph_view);
    update_edge_src_property(handle,
                             graph_view,
                             thrust::make_zip_iterator(thrust::make_tuple(
                               old_cluster_sum_v.begin(), cluster_subtract_v.begin())),
                             src_old_cluster_sum_subtract_pairs);
    old_cluster_sum_v.resize(0, handle.get_stream());
    old_cluster_sum_v.shrink_to_fit(handle.get_stream());
    cluster_subtract_v.resize(0, handle.get_stream());
    cluster_subtract_v.shrink_to_fit(handle.get_stream());
  }

  auto output_buffer = allocate_dataframe_buffer<thrust::tuple<vertex_t, weight_t>>(
    graph_view.local_vertex_partition_range_size(), handle.get_stream());

  auto cluster_old_sum_subtract_pair_first = thrust::make_zip_iterator(
    thrust::make_tuple(old_cluster_sum_v.cbegin(), cluster_subtract_v.cbegin()));
  auto zipped_src_device_view =
    multi_gpu
      ? view_concat(src_vertex_weights_cache.view(),
                    src_clusters_cache.view(),
                    src_cluster_weights.view(),
                    src_old_cluster_sum_subtract_pairs.view())
      : view_concat(
          detail::edge_major_property_view_t<vertex_t, weight_t const*>(vertex_weights_v.data()),
          detail::edge_major_property_view_t<vertex_t, vertex_t const*>(next_clusters_v.data()),
          detail::edge_major_property_view_t<vertex_t, weight_t const*>(
            vertex_cluster_weights_v.data()),
          detail::edge_major_property_view_t<vertex_t,
                                             decltype(cluster_old_sum_subtract_pair_first)>(
            cluster_old_sum_subtract_pair_first));

  kv_store_t<vertex_t, weight_t, false> cluster_key_weight_map(
    cluster_keys_v.begin(),
    cluster_keys_v.begin() + cluster_keys_v.size(),
    cluster_weights_v.begin(),
    invalid_vertex_id<vertex_t>::value,
    std::numeric_limits<weight_t>::max(),
    handle.get_stream());
  per_v_transform_reduce_dst_key_aggregated_outgoing_e(
    handle,
    graph_view,
    zipped_src_device_view,
    *edge_weight_view,
    multi_gpu ? dst_clusters_cache.view()
              : detail::edge_minor_property_view_t<vertex_t, vertex_t const*>(
                  next_clusters_v.data(), vertex_t{0}),
    cluster_key_weight_map.view(),
    detail::key_aggregated_edge_op_t<vertex_t, weight_t>{total_edge_weight, resolution},
    thrust::make_tuple(vertex_t{-1}, weight_t{0}),
    detail::reduce_op_t<vertex_t, weight_t>{},
    cugraph::get_dataframe_buffer_begin(output_buffer));

  thrust::transform(handle.get_thrust_policy(),
                    next_clusters_v.begin(),
                    next_clusters_v.end(),
                    cugraph::get_dataframe_buffer_begin(output_buffer),
                    next_clusters_v.begin(),
                    detail::cluster_update_op_t<vertex_t, weight_t>{up_down});

  return std::move(next_clusters_v);
}

template <typename vertex_t, typename edge_t, typename weight_t, bool multi_gpu>
std::tuple<rmm::device_uvector<vertex_t>, rmm::device_uvector<weight_t>>
compute_cluster_keys_and_values(
  raft::handle_t const& handle,
  graph_view_t<vertex_t, edge_t, false, multi_gpu> const& graph_view,
  std::optional<edge_property_view_t<edge_t, weight_t const*>> edge_weight_view,
  rmm::device_uvector<vertex_t> const& next_clusters_v,
  edge_src_property_t<graph_view_t<vertex_t, edge_t, false, multi_gpu>, vertex_t> const&
    src_clusters_cache)
{
  CUGRAPH_EXPECTS(edge_weight_view.has_value(), "Graph must be weighted.");

  auto [cluster_keys, cluster_values] = cugraph::transform_reduce_e_by_src_key(
    handle,
    graph_view,
    edge_src_dummy_property_t{}.view(),
    edge_dst_dummy_property_t{}.view(),
    *edge_weight_view,
    multi_gpu
      ? src_clusters_cache.view()
      : detail::edge_major_property_view_t<vertex_t, vertex_t const*>(next_clusters_v.data()),
    detail::return_edge_weight_t<vertex_t, weight_t>{},
    weight_t{0},
    reduce_op::plus<weight_t>{});

  return std::make_tuple(std::move(cluster_keys), std::move(cluster_values));
}

}  // namespace detail
}  // namespace cugraph<|MERGE_RESOLUTION|>--- conflicted
+++ resolved
@@ -195,13 +195,8 @@
   std::optional<rmm::device_uvector<vertex_t>>>
 graph_contraction(raft::handle_t const& handle,
                   cugraph::graph_view_t<vertex_t, edge_t, false, multi_gpu> const& graph_view,
-<<<<<<< HEAD
-                  std::optional<edge_property_view_t<edge_t, weight_t const*>> edge_weights,
-                  raft::device_span<vertex_t const> labels)
-=======
                   std::optional<edge_property_view_t<edge_t, weight_t const*>> edge_weights_view,
                   raft::device_span<vertex_t> labels)
->>>>>>> 99612d75
 {
   auto [new_graph, new_edge_weights, numbering_map] =
     coarsen_graph(handle, graph_view, edge_weights_view, labels.data(), true);
