/*
 * Copyright (c) 2020-2022, NVIDIA CORPORATION.
 *
 * Licensed under the Apache License, Version 2.0 (the "License");
 * you may not use this file except in compliance with the License.
 * You may obtain a copy of the License at
 *
 *     http://www.apache.org/licenses/LICENSE-2.0
 *
 * Unless required by applicable law or agreed to in writing, software
 * distributed under the License is distributed on an "AS IS" BASIS,
 * WITHOUT WARRANTIES OR CONDITIONS OF ANY KIND, either express or implied.
 * See the License for the specific language governing permissions and
 * limitations under the License.
 */

#pragma once

//#define TIMING

#include <community/detail/common_methods.hpp>
#include <community/flatten_dendrogram.hpp>

// FIXME:  Only outstanding items preventing this becoming a .hpp file
#include <prims/update_edge_src_dst_property.cuh>

#include <cugraph/detail/shuffle_wrappers.hpp>
#include <cugraph/detail/utility_wrappers.hpp>
#include <cugraph/graph.hpp>
#include <cugraph/graph_functions.hpp>

#include <rmm/device_uvector.hpp>

namespace cugraph {

namespace detail {

template <typename vertex_t, typename edge_t, bool multi_gpu>
void check_clustering(graph_view_t<vertex_t, edge_t, false, multi_gpu> const& graph_view,
                      vertex_t* clustering)
{
  if (graph_view.local_vertex_partition_range_size() > 0)
    CUGRAPH_EXPECTS(clustering != nullptr, "Invalid input argument: clustering is null");
}

template <typename vertex_t, typename edge_t, typename weight_t, bool multi_gpu>
std::pair<std::unique_ptr<Dendrogram<vertex_t>>, weight_t> louvain(
  raft::handle_t const& handle,
  graph_view_t<vertex_t, edge_t, false, multi_gpu> const& graph_view,
  std::optional<edge_property_view_t<edge_t, weight_t const*>> edge_weight_view,
  size_t max_level,
  weight_t resolution)
{
  using graph_t      = cugraph::graph_t<vertex_t, edge_t, false, multi_gpu>;
  using graph_view_t = cugraph::graph_view_t<vertex_t, edge_t, false, multi_gpu>;

  CUGRAPH_EXPECTS(edge_weight_view.has_value(), "Graph must be weighted");

  std::unique_ptr<Dendrogram<vertex_t>> dendrogram = std::make_unique<Dendrogram<vertex_t>>();
  graph_t current_graph(handle);
  graph_view_t current_graph_view(graph_view);
  std::optional<edge_property_t<graph_view_t, weight_t>> current_edge_weights(handle);
  std::optional<edge_property_view_t<edge_t, weight_t const*>> current_edge_weight_view(
    edge_weight_view);
  HighResTimer hr_timer;

  weight_t best_modularity = weight_t{-1};
  weight_t total_edge_weight =
    compute_total_edge_weight(handle, current_graph_view, *current_edge_weight_view);

  rmm::device_uvector<vertex_t> cluster_keys_v(0, handle.get_stream());
  rmm::device_uvector<weight_t> cluster_weights_v(0, handle.get_stream());
  rmm::device_uvector<weight_t> vertex_weights_v(0, handle.get_stream());
  rmm::device_uvector<vertex_t> next_clusters_v(0, handle.get_stream());
  edge_src_property_t<graph_view_t, weight_t> src_vertex_weights_cache(handle);
  edge_src_property_t<graph_view_t, vertex_t> src_clusters_cache(handle);
  edge_dst_property_t<graph_view_t, vertex_t> dst_clusters_cache(handle);

  while (dendrogram->num_levels() < max_level) {
    //
    //  Initialize every cluster to reference each vertex to itself
    //
    dendrogram->add_level(current_graph_view.local_vertex_partition_range_first(),
                          current_graph_view.local_vertex_partition_range_size(),
                          handle.get_stream());

    detail::sequence_fill(handle.get_stream(),
                          dendrogram->current_level_begin(),
                          dendrogram->current_level_size(),
                          current_graph_view.local_vertex_partition_range_first());

    //
    //  Compute the vertex and cluster weights, these are different for each
    //  graph in the hierarchical decomposition
    //
    detail::timer_start<graph_view_t::is_multi_gpu>(
      handle, hr_timer, "compute_vertex_and_cluster_weights");

    vertex_weights_v =
      compute_out_weight_sums(handle, current_graph_view, *current_edge_weight_view);
    cluster_keys_v.resize(vertex_weights_v.size(), handle.get_stream());
    cluster_weights_v.resize(vertex_weights_v.size(), handle.get_stream());

    detail::sequence_fill(handle.get_stream(),
                          cluster_keys_v.begin(),
                          cluster_keys_v.size(),
                          current_graph_view.local_vertex_partition_range_first());

    raft::copy(cluster_weights_v.begin(),
               vertex_weights_v.begin(),
               vertex_weights_v.size(),
               handle.get_stream());

    if constexpr (graph_view_t::is_multi_gpu) {
      std::tie(cluster_keys_v, cluster_weights_v) =
        detail::shuffle_ext_vertices_and_values_by_gpu_id(
          handle, std::move(cluster_keys_v), std::move(cluster_weights_v));

      src_vertex_weights_cache =
        edge_src_property_t<graph_view_t, weight_t>(handle, current_graph_view);
      update_edge_src_property(
        handle, current_graph_view, vertex_weights_v.begin(), src_vertex_weights_cache);
      vertex_weights_v.resize(0, handle.get_stream());
      vertex_weights_v.shrink_to_fit(handle.get_stream());
    }

    detail::timer_stop<graph_view_t::is_multi_gpu>(handle, hr_timer);

    //
    //  Update the clustering assignment, this is the main loop of Louvain
    //
    detail::timer_start<graph_view_t::is_multi_gpu>(handle, hr_timer, "update_clustering");

    next_clusters_v =
      rmm::device_uvector<vertex_t>(dendrogram->current_level_size(), handle.get_stream());

    raft::copy(next_clusters_v.begin(),
               dendrogram->current_level_begin(),
               dendrogram->current_level_size(),
               handle.get_stream());

    if constexpr (multi_gpu) {
      src_clusters_cache = edge_src_property_t<graph_view_t, vertex_t>(handle, current_graph_view);
      update_edge_src_property(
        handle, current_graph_view, next_clusters_v.begin(), src_clusters_cache);
      dst_clusters_cache = edge_dst_property_t<graph_view_t, vertex_t>(handle, current_graph_view);
      update_edge_dst_property(
        handle, current_graph_view, next_clusters_v.begin(), dst_clusters_cache);
    }

    weight_t new_Q = detail::compute_modularity(handle,
                                                current_graph_view,
                                                current_edge_weight_view,
                                                src_clusters_cache,
                                                dst_clusters_cache,
                                                next_clusters_v,
                                                cluster_weights_v,
                                                total_edge_weight,
                                                resolution);
    weight_t cur_Q = new_Q - 1;

    // To avoid the potential of having two vertices swap clusters
    // we will only allow vertices to move up (true) or down (false)
    // during each iteration of the loop
    bool up_down = true;

    while (new_Q > (cur_Q + 0.0001)) {
      cur_Q = new_Q;

      next_clusters_v = detail::update_clustering_by_delta_modularity(handle,
                                                                      current_graph_view,
                                                                      current_edge_weight_view,
                                                                      total_edge_weight,
                                                                      resolution,
                                                                      vertex_weights_v,
                                                                      std::move(cluster_keys_v),
                                                                      std::move(cluster_weights_v),
                                                                      std::move(next_clusters_v),
                                                                      src_vertex_weights_cache,
                                                                      src_clusters_cache,
                                                                      dst_clusters_cache,
                                                                      up_down);

      if constexpr (graph_view_t::is_multi_gpu) {
        update_edge_src_property(
          handle, current_graph_view, next_clusters_v.begin(), src_clusters_cache);
        update_edge_dst_property(
          handle, current_graph_view, next_clusters_v.begin(), dst_clusters_cache);
      }

      std::tie(cluster_keys_v, cluster_weights_v) = detail::compute_cluster_keys_and_values(
        handle, current_graph_view, current_edge_weight_view, next_clusters_v, src_clusters_cache);

      up_down = !up_down;

      new_Q = detail::compute_modularity(handle,
                                         current_graph_view,
                                         current_edge_weight_view,
                                         src_clusters_cache,
                                         dst_clusters_cache,
                                         next_clusters_v,
                                         cluster_weights_v,
                                         total_edge_weight,
                                         resolution);

      if (new_Q > cur_Q) {
        raft::copy(dendrogram->current_level_begin(),
                   next_clusters_v.begin(),
                   next_clusters_v.size(),
                   handle.get_stream());
      }
    }

    detail::timer_stop<graph_view_t::is_multi_gpu>(handle, hr_timer);

    if (cur_Q <= best_modularity) { break; }

    best_modularity = cur_Q;

    //
    //  Contract the graph
    //
    detail::timer_start<graph_view_t::is_multi_gpu>(handle, hr_timer, "contract graph");

    cluster_keys_v.resize(0, handle.get_stream());
    cluster_weights_v.resize(0, handle.get_stream());
    vertex_weights_v.resize(0, handle.get_stream());
    next_clusters_v.resize(0, handle.get_stream());
    cluster_keys_v.shrink_to_fit(handle.get_stream());
    cluster_weights_v.shrink_to_fit(handle.get_stream());
    vertex_weights_v.shrink_to_fit(handle.get_stream());
    next_clusters_v.shrink_to_fit(handle.get_stream());
    src_vertex_weights_cache.clear(handle);
    src_clusters_cache.clear(handle);
    dst_clusters_cache.clear(handle);

<<<<<<< HEAD
    std::tie(current_graph, std::ignore) = cugraph::detail::graph_contraction(
=======
    std::tie(current_graph, current_edge_weights) = cugraph::detail::graph_contraction(
>>>>>>> 27fa7119
      handle,
      current_graph_view,
      current_edge_weight_view,
      raft::device_span<vertex_t>{dendrogram->current_level_begin(),
                                  dendrogram->current_level_size()});
    current_graph_view       = current_graph.view();
    current_edge_weight_view = std::make_optional<edge_property_view_t<edge_t, weight_t const*>>(
      (*current_edge_weights).view());

    detail::timer_stop<graph_view_t::is_multi_gpu>(handle, hr_timer);
  }

  detail::timer_display<graph_view_t::is_multi_gpu>(handle, hr_timer, std::cout);

  return std::make_pair(std::move(dendrogram), best_modularity);
}

template <typename vertex_t, typename edge_t, bool multi_gpu>
void flatten_dendrogram(raft::handle_t const& handle,
                        graph_view_t<vertex_t, edge_t, false, multi_gpu> const& graph_view,
                        Dendrogram<vertex_t> const& dendrogram,
                        vertex_t* clustering)
{
  rmm::device_uvector<vertex_t> vertex_ids_v(graph_view.number_of_vertices(), handle.get_stream());

  detail::sequence_fill(handle.get_stream(),
                        vertex_ids_v.begin(),
                        vertex_ids_v.size(),
                        graph_view.local_vertex_partition_range_first());

  partition_at_level<vertex_t, multi_gpu>(
    handle, dendrogram, vertex_ids_v.data(), clustering, dendrogram.num_levels());
}

}  // namespace detail

template <typename vertex_t, typename edge_t, typename weight_t, bool multi_gpu>
std::pair<std::unique_ptr<Dendrogram<vertex_t>>, weight_t> louvain(
  raft::handle_t const& handle,
  graph_view_t<vertex_t, edge_t, false, multi_gpu> const& graph_view,
  std::optional<edge_property_view_t<edge_t, weight_t const*>> edge_weight_view,
  size_t max_level,
  weight_t resolution)
{
  CUGRAPH_EXPECTS(edge_weight_view.has_value(), "Graph must be weighted");
  return detail::louvain(handle, graph_view, edge_weight_view, max_level, resolution);
}

template <typename vertex_t, typename edge_t, bool multi_gpu>
void flatten_dendrogram(raft::handle_t const& handle,
                        graph_view_t<vertex_t, edge_t, false, multi_gpu> const& graph_view,
                        Dendrogram<vertex_t> const& dendrogram,
                        vertex_t* clustering)
{
  detail::flatten_dendrogram(handle, graph_view, dendrogram, clustering);
}

template <typename vertex_t, typename edge_t, typename weight_t, bool multi_gpu>
std::pair<size_t, weight_t> louvain(
  raft::handle_t const& handle,
  graph_view_t<vertex_t, edge_t, false, multi_gpu> const& graph_view,
  std::optional<edge_property_view_t<edge_t, weight_t const*>> edge_weight_view,
  vertex_t* clustering,
  size_t max_level,
  weight_t resolution)
{
  CUGRAPH_EXPECTS(edge_weight_view.has_value(), "Graph must be weighted");
  detail::check_clustering(graph_view, clustering);

  std::unique_ptr<Dendrogram<vertex_t>> dendrogram;
  weight_t modularity;

  std::tie(dendrogram, modularity) =
    detail::louvain(handle, graph_view, edge_weight_view, max_level, resolution);

  detail::flatten_dendrogram(handle, graph_view, *dendrogram, clustering);

  return std::make_pair(dendrogram->num_levels(), modularity);
}

}  // namespace cugraph<|MERGE_RESOLUTION|>--- conflicted
+++ resolved
@@ -234,11 +234,7 @@
     src_clusters_cache.clear(handle);
     dst_clusters_cache.clear(handle);
 
-<<<<<<< HEAD
-    std::tie(current_graph, std::ignore) = cugraph::detail::graph_contraction(
-=======
-    std::tie(current_graph, current_edge_weights) = cugraph::detail::graph_contraction(
->>>>>>> 27fa7119
+    std::tie(current_graph, current_edge_weights, std::ignore) = cugraph::detail::graph_contraction(
       handle,
       current_graph_view,
       current_edge_weight_view,
