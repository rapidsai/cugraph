/*
 * Copyright (c) 2020-2024, NVIDIA CORPORATION.
 *
 * Licensed under the Apache License, Version 2.0 (the "License");
 * you may not use this file except in compliance with the License.
 * You may obtain a copy of the License at
 *
 *     http://www.apache.org/licenses/LICENSE-2.0
 *
 * Unless required by applicable law or agreed to in writing, software
 * distributed under the License is distributed on an "AS IS" BASIS,
 * WITHOUT WARRANTIES OR CONDITIONS OF ANY KIND, either express or implied.
 * See the License for the specific language governing permissions and
 * limitations under the License.
 */
#pragma once

#include "prims/edge_bucket.cuh"
#include "prims/extract_transform_e.cuh"
#include "prims/fill_edge_property.cuh"
#include "prims/transform_e.cuh"
#include "prims/transform_reduce_dst_nbr_intersection_of_e_endpoints_by_v.cuh"
#include "prims/update_edge_src_dst_property.cuh"

#include <cugraph/algorithms.hpp>
#include <cugraph/detail/shuffle_wrappers.hpp>
#include <cugraph/graph_functions.hpp>
#include <cugraph/utilities/error.hpp>

#include <raft/util/integer_utils.hpp>

#include <thrust/copy.h>
#include <thrust/count.h>
#include <thrust/distance.h>
#include <thrust/execution_policy.h>
#include <thrust/iterator/transform_iterator.h>
#include <thrust/optional.h>
#include <thrust/sort.h>
#include <thrust/transform.h>
#include <thrust/tuple.h>

namespace cugraph {

template <typename vertex_t, typename edge_t, typename EdgeIterator>
struct unroll_edge {
  size_t num_valid_edges{};
  raft::device_span<edge_t> num_triangles{};
  EdgeIterator edge_to_unroll_first{};
  EdgeIterator transposed_valid_edge_first{};
  EdgeIterator transposed_valid_edge_last{};
  EdgeIterator transposed_invalid_edge_last{};

  __device__ thrust::tuple<vertex_t, vertex_t> operator()(edge_t i) const
  {
    // edges are sorted with destination as key so reverse the edge when looking it
    auto pair = thrust::make_tuple(thrust::get<1>(*(edge_to_unroll_first + i)),
                                   thrust::get<0>(*(edge_to_unroll_first + i)));
    // Find its position in either partition of the transposed edgelist
    // An edge can be in found in either of the two partitions (valid or invalid)
    auto itr = thrust::lower_bound(
      thrust::seq, transposed_valid_edge_last, transposed_invalid_edge_last, pair);
    size_t idx{};
    if (itr != transposed_invalid_edge_last && *itr == pair) {
      idx =
        static_cast<size_t>(thrust::distance(transposed_valid_edge_last, itr) + num_valid_edges);
    } else {
      // The edge must be in the first boundary
      itr = thrust::lower_bound(
        thrust::seq, transposed_valid_edge_first, transposed_valid_edge_last, pair);
      assert(*itr == pair);
      idx = thrust::distance(transposed_valid_edge_first, itr);
    }
    cuda::atomic_ref<edge_t, cuda::thread_scope_device> atomic_counter(num_triangles[idx]);
    auto r = atomic_counter.fetch_sub(edge_t{1}, cuda::std::memory_order_relaxed);
  }
};

// FIXME: May re-locate this function as a general utility function for graph algorithm
// implementations.
template <typename vertex_t>
rmm::device_uvector<vertex_t> compute_prefix_sum(raft::handle_t const& handle,
                                                 raft::device_span<vertex_t const> sorted_vertices,
                                                 raft::device_span<vertex_t const> query_vertices)
{
  rmm::device_uvector<vertex_t> prefix_sum(query_vertices.size() + 1, handle.get_stream());

  auto count_first = thrust::make_transform_iterator(
    thrust::make_counting_iterator(size_t{0}),
    cuda::proclaim_return_type<vertex_t>(
      [query_vertices,
       num_edges       = sorted_vertices.size(),
       sorted_vertices = sorted_vertices.begin()] __device__(size_t idx) {
        auto itr_lower = thrust::lower_bound(
          thrust::seq, sorted_vertices, sorted_vertices + num_edges, query_vertices[idx]);

        auto itr_upper = thrust::upper_bound(
          thrust::seq, itr_lower, sorted_vertices + num_edges, query_vertices[idx]);
        vertex_t dist = thrust::distance(itr_lower, itr_upper);

        return dist;
      }));

  thrust::exclusive_scan(handle.get_thrust_policy(),
                         count_first,
                         count_first + query_vertices.size() + 1,
                         prefix_sum.begin());

  return prefix_sum;
}

template <typename vertex_t, typename edge_t, typename EdgeIterator>
edge_t remove_overcompensating_edges(raft::handle_t const& handle,
                                     size_t buffer_size,
                                     EdgeIterator potential_closing_or_incoming_edges,
                                     EdgeIterator incoming_or_potential_closing_edges,
                                     raft::device_span<vertex_t const> invalid_edgelist_srcs,
                                     raft::device_span<vertex_t const> invalid_edgelist_dsts)
{
  // To avoid over-compensating, check whether the 'potential_closing_edges'
  // are within the invalid edges. If yes, the was already unrolled
  auto edges_not_overcomp = thrust::remove_if(
    handle.get_thrust_policy(),
    thrust::make_zip_iterator(potential_closing_or_incoming_edges,
                              incoming_or_potential_closing_edges),
    thrust::make_zip_iterator(potential_closing_or_incoming_edges + buffer_size,
                              incoming_or_potential_closing_edges + buffer_size),
    [num_invalid_edges = invalid_edgelist_dsts.size(),
     invalid_first =
       thrust::make_zip_iterator(invalid_edgelist_dsts.begin(), invalid_edgelist_srcs.begin()),
     invalid_last = thrust::make_zip_iterator(invalid_edgelist_dsts.end(),
                                              invalid_edgelist_srcs.end())] __device__(auto e) {
      auto potential_edge = thrust::get<0>(e);
      auto transposed_potential_or_incoming_edge =
        thrust::make_tuple(thrust::get<1>(potential_edge), thrust::get<0>(potential_edge));
      auto itr = thrust::lower_bound(
        thrust::seq, invalid_first, invalid_last, transposed_potential_or_incoming_edge);
      return (itr != invalid_last && *itr == transposed_potential_or_incoming_edge);
    });

  auto dist = thrust::distance(thrust::make_zip_iterator(potential_closing_or_incoming_edges,
                                                         incoming_or_potential_closing_edges),
                               edges_not_overcomp);

  return dist;
}

template <typename vertex_t, typename edge_t, bool multi_gpu, bool is_q_r_edge>
void unroll_p_r_or_q_r_edges(raft::handle_t const& handle,
                             graph_view_t<vertex_t, edge_t, false, false>& graph_view,
                             size_t num_invalid_edges,
                             size_t num_valid_edges,
                             raft::device_span<vertex_t const> edgelist_srcs,
                             raft::device_span<vertex_t const> edgelist_dsts,
                             raft::device_span<edge_t> num_triangles)
{
  auto prefix_sum_valid = compute_prefix_sum(
    handle,
    raft::device_span<vertex_t const>(edgelist_dsts.data(), num_valid_edges),
    raft::device_span<vertex_t const>(edgelist_dsts.data() + num_valid_edges, num_invalid_edges));

  auto prefix_sum_invalid = compute_prefix_sum(
    handle,
    raft::device_span<vertex_t const>(edgelist_dsts.data() + num_valid_edges, num_invalid_edges),
    raft::device_span<vertex_t const>(edgelist_dsts.data() + num_valid_edges, num_invalid_edges));

  auto potential_closing_edges = allocate_dataframe_buffer<thrust::tuple<vertex_t, vertex_t>>(
    prefix_sum_valid.back_element(handle.get_stream()) +
      prefix_sum_invalid.back_element(handle.get_stream()),
    handle.get_stream());

  auto incoming_edges_to_r = allocate_dataframe_buffer<thrust::tuple<vertex_t, vertex_t>>(
    prefix_sum_valid.back_element(handle.get_stream()) +
      prefix_sum_invalid.back_element(handle.get_stream()),
    handle.get_stream());

  thrust::for_each(
    handle.get_thrust_policy(),
    thrust::make_counting_iterator<edge_t>(0),
    thrust::make_counting_iterator<edge_t>(num_invalid_edges),
    [num_valid_edges,
     num_invalid_edges,
     invalid_dst_first       = edgelist_dsts.begin() + num_valid_edges,
     invalid_src_first       = edgelist_srcs.begin() + num_valid_edges,
     valid_src_first         = edgelist_srcs.begin(),
     valid_dst_first         = edgelist_dsts.begin(),
     prefix_sum_valid        = prefix_sum_valid.data(),
     prefix_sum_invalid      = prefix_sum_invalid.data(),
     potential_closing_edges = get_dataframe_buffer_begin(potential_closing_edges),
     incoming_edges_to_r = get_dataframe_buffer_begin(incoming_edges_to_r)] __device__(auto idx) {
      auto src                 = invalid_src_first[idx];
      auto dst                 = invalid_dst_first[idx];
      auto dst_array_end_valid = valid_dst_first + num_valid_edges;

      auto itr_lower_valid =
        thrust::lower_bound(thrust::seq, valid_dst_first, dst_array_end_valid, dst);
      auto idx_lower_valid = thrust::distance(
        valid_dst_first,
        itr_lower_valid);  // Need a binary search to find the begining of the range

      auto invalid_end_dst = invalid_dst_first + num_invalid_edges;

      auto itr_lower_invalid =
        thrust::lower_bound(thrust::seq, invalid_dst_first, invalid_end_dst, dst);
      auto idx_lower_invalid = thrust::distance(
        invalid_dst_first,
        itr_lower_invalid);  // Need a binary search to find the begining of the range

      auto incoming_edges_to_r_first_valid = thrust::make_zip_iterator(
        valid_src_first + idx_lower_valid, thrust::make_constant_iterator(dst));
      thrust::copy(
        thrust::seq,
        incoming_edges_to_r_first_valid,
        incoming_edges_to_r_first_valid + (prefix_sum_valid[idx + 1] - prefix_sum_valid[idx]),
        incoming_edges_to_r + prefix_sum_valid[idx] + prefix_sum_invalid[idx]);

      auto incoming_edges_to_r_first_invalid = thrust::make_zip_iterator(
        invalid_src_first + idx_lower_invalid, thrust::make_constant_iterator(dst));
      thrust::copy(
        thrust::seq,
        incoming_edges_to_r_first_invalid,
        incoming_edges_to_r_first_invalid + (prefix_sum_invalid[idx + 1] - prefix_sum_invalid[idx]),

        incoming_edges_to_r + prefix_sum_invalid[idx] + prefix_sum_valid[idx + 1]);

      if constexpr (is_q_r_edge) {
        auto potential_closing_edges_first_valid = thrust::make_zip_iterator(
          valid_src_first + idx_lower_valid, thrust::make_constant_iterator(src));
        thrust::copy(
          thrust::seq,
          potential_closing_edges_first_valid,
          potential_closing_edges_first_valid + (prefix_sum_valid[idx + 1] - prefix_sum_valid[idx]),
          potential_closing_edges + prefix_sum_valid[idx] + prefix_sum_invalid[idx]);

        auto potential_closing_edges_first_invalid = thrust::make_zip_iterator(
          invalid_src_first + idx_lower_invalid, thrust::make_constant_iterator(src));
        thrust::copy(thrust::seq,
                     potential_closing_edges_first_invalid,
                     potential_closing_edges_first_invalid +
                       (prefix_sum_invalid[idx + 1] - prefix_sum_invalid[idx]),
                     potential_closing_edges + prefix_sum_invalid[idx] + prefix_sum_valid[idx + 1]);

      } else {
        auto potential_closing_edges_first_valid = thrust::make_zip_iterator(
          thrust::make_constant_iterator(src), valid_src_first + idx_lower_valid);
        thrust::copy(
          thrust::seq,
          potential_closing_edges_first_valid,
          potential_closing_edges_first_valid + (prefix_sum_valid[idx + 1] - prefix_sum_valid[idx]),
          potential_closing_edges + prefix_sum_valid[idx] + prefix_sum_invalid[idx]);

        auto potential_closing_edges_first_invalid = thrust::make_zip_iterator(
          thrust::make_constant_iterator(src), invalid_src_first + idx_lower_invalid);
        thrust::copy(
          thrust::seq,
          potential_closing_edges_first_invalid,
          potential_closing_edges_first_invalid +
            (prefix_sum_invalid[idx + 1] - prefix_sum_invalid[idx]),
          potential_closing_edges + prefix_sum_invalid[idx] + (prefix_sum_valid[idx + 1]));
      }
    });

  auto edges_exist = graph_view.has_edge(
    handle,
    raft::device_span<vertex_t const>(std::get<0>(potential_closing_edges).data(),
                                      std::get<0>(potential_closing_edges).size()),
    raft::device_span<vertex_t const>(std::get<1>(potential_closing_edges).data(),
                                      std::get<1>(potential_closing_edges).size()));

  auto edge_to_existance = thrust::make_zip_iterator(
    thrust::make_zip_iterator(get_dataframe_buffer_begin(potential_closing_edges),
                              get_dataframe_buffer_begin(incoming_edges_to_r)),
    edges_exist.begin());

  auto has_edge_last = thrust::remove_if(handle.get_thrust_policy(),
                                         edge_to_existance,
                                         edge_to_existance + edges_exist.size(),
                                         [] __device__(auto e) {
                                           auto edge_exists = thrust::get<1>(e);
                                           return edge_exists == 0;
                                         });

  auto num_edge_exists = thrust::distance(edge_to_existance, has_edge_last);

  // After pushing the non-existant edges to the second partition,
  // remove them by resizing  both vertex pair buffer
  resize_dataframe_buffer(potential_closing_edges, num_edge_exists, handle.get_stream());
  resize_dataframe_buffer(incoming_edges_to_r, num_edge_exists, handle.get_stream());

  auto num_edges_not_overcomp =
    remove_overcompensating_edges<vertex_t,
                                  edge_t,
                                  decltype(get_dataframe_buffer_begin(potential_closing_edges))>(
      handle,
      num_edge_exists,
      get_dataframe_buffer_begin(potential_closing_edges),
      get_dataframe_buffer_begin(incoming_edges_to_r),
      raft::device_span<vertex_t const>(edgelist_srcs.data() + num_valid_edges, num_invalid_edges),
      raft::device_span<vertex_t const>(edgelist_dsts.data() + num_valid_edges, num_invalid_edges));

  // After pushing the non-existant edges to the second partition,
  // remove them by resizing  both vertex pair buffer
  resize_dataframe_buffer(potential_closing_edges, num_edges_not_overcomp, handle.get_stream());
  resize_dataframe_buffer(incoming_edges_to_r, num_edges_not_overcomp, handle.get_stream());

  // Extra check for 'incoming_edges_to_r'
  if constexpr (!is_q_r_edge) {
    // Exchange the arguments (incoming_edges_to_r, num_edges_not_overcomp) order
    // To also check if the 'incoming_edges_to_r' belong the the invalid_edgelist
    num_edges_not_overcomp =
      remove_overcompensating_edges<vertex_t,
                                    edge_t,
                                    decltype(get_dataframe_buffer_begin(potential_closing_edges))>(
        handle,
        num_edges_not_overcomp,
        get_dataframe_buffer_begin(incoming_edges_to_r),
        get_dataframe_buffer_begin(potential_closing_edges),
        raft::device_span<vertex_t const>(edgelist_srcs.data() + num_valid_edges,
                                          num_invalid_edges),
        raft::device_span<vertex_t const>(edgelist_dsts.data() + num_valid_edges,
                                          num_invalid_edges));

    resize_dataframe_buffer(potential_closing_edges, num_edges_not_overcomp, handle.get_stream());
    resize_dataframe_buffer(incoming_edges_to_r, num_edges_not_overcomp, handle.get_stream());
  }

  thrust::for_each(
    handle.get_thrust_policy(),
    thrust::make_zip_iterator(get_dataframe_buffer_begin(potential_closing_edges),
                              get_dataframe_buffer_begin(incoming_edges_to_r)),
    thrust::make_zip_iterator(
      get_dataframe_buffer_begin(potential_closing_edges) + num_edges_not_overcomp,
      get_dataframe_buffer_begin(incoming_edges_to_r) + num_edges_not_overcomp),
    [num_triangles = num_triangles.begin(),
     num_valid_edges,
     invalid_first = thrust::make_zip_iterator(edgelist_dsts.begin() + num_valid_edges,
                                               edgelist_srcs.begin() + num_valid_edges),
     invalid_last  = thrust::make_zip_iterator(
       edgelist_dsts.end(), edgelist_srcs.end())] __device__(auto potential_or_incoming_e) {
      auto potential_e     = thrust::get<0>(potential_or_incoming_e);
      auto incoming_e_to_r = thrust::get<1>(potential_or_incoming_e);
      // thrust::tuple<vertex_t, vertex_t>> transposed_invalid_edge_;
      auto transposed_invalid_edge =
        thrust::make_tuple(thrust::get<1>(incoming_e_to_r), thrust::get<1>(potential_e));

      if constexpr (!is_q_r_edge) {
        transposed_invalid_edge =
          thrust::make_tuple(thrust::get<1>(incoming_e_to_r), thrust::get<0>(potential_e));
      }
      auto itr =
        thrust::lower_bound(thrust::seq, invalid_first, invalid_last, transposed_invalid_edge);
      if (itr != invalid_last) { assert(*itr == transposed_invalid_edge); }
      auto dist = thrust::distance(invalid_first, itr) + num_valid_edges;

      cuda::atomic_ref<edge_t, cuda::thread_scope_device> atomic_counter(num_triangles[dist]);
      auto r = atomic_counter.fetch_sub(edge_t{1}, cuda::std::memory_order_relaxed);
    });

  thrust::for_each(
    handle.get_thrust_policy(),
    thrust::make_counting_iterator<edge_t>(0),
    thrust::make_counting_iterator<edge_t>(num_edges_not_overcomp),
    unroll_edge<vertex_t,
                edge_t,
                decltype(thrust::make_zip_iterator(edgelist_srcs.begin(), edgelist_dsts.begin()))>{
      num_valid_edges,
      raft::device_span<edge_t>(num_triangles.data(), num_triangles.size()),
      get_dataframe_buffer_begin(potential_closing_edges),
      thrust::make_zip_iterator(edgelist_dsts.begin(), edgelist_srcs.begin()),
      thrust::make_zip_iterator(edgelist_dsts.begin() + num_valid_edges,
                                edgelist_srcs.begin() + num_valid_edges),
      thrust::make_zip_iterator(edgelist_dsts.end(), edgelist_srcs.end())});

  thrust::for_each(
    handle.get_thrust_policy(),
    thrust::make_counting_iterator<edge_t>(0),
    thrust::make_counting_iterator<edge_t>(num_edges_not_overcomp),
    unroll_edge<vertex_t,
                edge_t,
                decltype(thrust::make_zip_iterator(edgelist_srcs.begin(), edgelist_dsts.begin()))>{
      num_valid_edges,
      raft::device_span<edge_t>(num_triangles.data(), num_triangles.size()),
      get_dataframe_buffer_begin(incoming_edges_to_r),
      thrust::make_zip_iterator(edgelist_dsts.begin(), edgelist_srcs.begin()),
      thrust::make_zip_iterator(edgelist_dsts.begin() + num_valid_edges,
                                edgelist_srcs.begin() + num_valid_edges),
      thrust::make_zip_iterator(edgelist_dsts.end(), edgelist_srcs.end())});
}

namespace {

template <typename vertex_t>
struct exclude_self_loop_t {
  __device__ thrust::optional<thrust::tuple<vertex_t, vertex_t>> operator()(
    vertex_t src, vertex_t dst, thrust::nullopt_t, thrust::nullopt_t, thrust::nullopt_t) const
  {
    return src != dst
             ? thrust::optional<thrust::tuple<vertex_t, vertex_t>>{thrust::make_tuple(src, dst)}
             : thrust::nullopt;
  }
};

template <typename vertex_t, typename weight_t, typename edge_t>
struct extract_low_to_high_degree_weighted_edges_t {
  __device__ thrust::optional<thrust::tuple<vertex_t, vertex_t, weight_t>> operator()(
    vertex_t src, vertex_t dst, edge_t src_out_degree, edge_t dst_out_degree, weight_t wgt) const
  {
    return (src_out_degree < dst_out_degree)
             ? thrust::optional<thrust::tuple<vertex_t, vertex_t, weight_t>>{thrust::make_tuple(
                 src, dst, wgt)}
             : (((src_out_degree == dst_out_degree) &&
                 (src < dst) /* tie-breaking using vertex ID */)
                  ? thrust::optional<
                      thrust::tuple<vertex_t, vertex_t, weight_t>>{thrust::make_tuple(
                      src, dst, wgt)}
                  : thrust::nullopt);
  }
};

template <typename vertex_t, typename edge_t>
struct extract_low_to_high_degree_edges_t {
  __device__ thrust::optional<thrust::tuple<vertex_t, vertex_t>> operator()(vertex_t src,
                                                                            vertex_t dst,
                                                                            edge_t src_out_degree,
                                                                            edge_t dst_out_degree,
                                                                            thrust::nullopt_t) const
  {
    return (src_out_degree < dst_out_degree)
             ? thrust::optional<thrust::tuple<vertex_t, vertex_t>>{thrust::make_tuple(src, dst)}
             : (((src_out_degree == dst_out_degree) &&
                 (src < dst) /* tie-breaking using vertex ID */)
                  ? thrust::optional<thrust::tuple<vertex_t, vertex_t>>{thrust::make_tuple(src,
                                                                                           dst)}
                  : thrust::nullopt);
  }
};

template <typename vertex_t, typename edge_t, bool generate_p_r>
struct generate_p_r_or_q_r_from_p_q {
  size_t chunk_start{};
  raft::device_span<size_t const> intersection_offsets{};
  raft::device_span<vertex_t const> intersection_indices{};
  raft::device_span<vertex_t const> invalid_srcs{};
  raft::device_span<vertex_t const> invalid_dsts{};

  __device__ thrust::tuple<vertex_t, vertex_t> operator()(edge_t i) const
  {
    auto itr = thrust::upper_bound(
      thrust::seq, intersection_offsets.begin() + 1, intersection_offsets.end(), i);
    auto idx = thrust::distance(intersection_offsets.begin() + 1, itr);

    if constexpr (generate_p_r) {
      return thrust::make_tuple(invalid_srcs[chunk_start + idx], intersection_indices[i]);

    } else {
      return thrust::make_tuple(invalid_dsts[chunk_start + idx], intersection_indices[i]);
    }
  }
};
}  // namespace

template <typename vertex_t, typename edge_t, typename weight_t, bool multi_gpu>
std::tuple<rmm::device_uvector<vertex_t>,
           rmm::device_uvector<vertex_t>,
           std::optional<rmm::device_uvector<weight_t>>>
k_truss(raft::handle_t const& handle,
        graph_view_t<vertex_t, edge_t, false, multi_gpu> const& graph_view,
        std::optional<edge_property_view_t<edge_t, weight_t const*>> edge_weight_view,
        edge_t k,
        bool do_expensive_check)
{
  // 1. Check input arguments.

  CUGRAPH_EXPECTS(!graph_view.has_edge_mask(), "unimplemented.");

  CUGRAPH_EXPECTS(graph_view.is_symmetric(),
                  "Invalid input arguments: K-truss currently supports undirected graphs only.");
  CUGRAPH_EXPECTS(!graph_view.is_multigraph(),
                  "Invalid input arguments: K-truss currently does not support multi-graphs.");

  if (do_expensive_check) {
    // nothing to do
  }

  std::optional<graph_t<vertex_t, edge_t, false, multi_gpu>> modified_graph{std::nullopt};
  std::optional<graph_view_t<vertex_t, edge_t, false, multi_gpu>> modified_graph_view{std::nullopt};
  std::optional<rmm::device_uvector<vertex_t>> renumber_map{std::nullopt};
  std::optional<edge_property_t<graph_view_t<vertex_t, edge_t, false, multi_gpu>, weight_t>>
    edge_weight{std::nullopt};
  std::optional<rmm::device_uvector<weight_t>> wgts{std::nullopt};

  if (graph_view.count_self_loops(handle) > edge_t{0}) {
    auto [srcs, dsts] = extract_transform_e(handle,
                                            graph_view,
                                            edge_src_dummy_property_t{}.view(),
                                            edge_dst_dummy_property_t{}.view(),
                                            edge_dummy_property_t{}.view(),
                                            exclude_self_loop_t<vertex_t>{});

    if constexpr (multi_gpu) {
      std::tie(srcs, dsts, std::ignore, std::ignore, std::ignore) =
        detail::shuffle_ext_vertex_pairs_with_values_to_local_gpu_by_edge_partitioning<vertex_t,
                                                                                       edge_t,
                                                                                       weight_t,
                                                                                       int32_t>(
          handle, std::move(srcs), std::move(dsts), std::nullopt, std::nullopt, std::nullopt);
    }

    std::tie(*modified_graph, std::ignore, std::ignore, std::ignore, renumber_map) =
      create_graph_from_edgelist<vertex_t, edge_t, weight_t, edge_t, int32_t, false, multi_gpu>(
        handle,
        std::nullopt,
        std::move(srcs),
        std::move(dsts),
        std::nullopt,
        std::nullopt,
        std::nullopt,
        cugraph::graph_properties_t{true, graph_view.is_multigraph()},
        true);

    modified_graph_view = (*modified_graph).view();
  }

  // 3. Find (k-1)-core and exclude edges that do not belong to (k-1)-core
  {
    auto cur_graph_view = modified_graph_view ? *modified_graph_view : graph_view;

    auto vertex_partition_range_lasts =
      renumber_map
        ? std::make_optional<std::vector<vertex_t>>(cur_graph_view.vertex_partition_range_lasts())
        : std::nullopt;

    rmm::device_uvector<edge_t> core_numbers(cur_graph_view.number_of_vertices(),
                                             handle.get_stream());
    core_number(
      handle, cur_graph_view, core_numbers.data(), k_core_degree_type_t::OUT, size_t{2}, size_t{2});

    raft::device_span<edge_t const> core_number_span{core_numbers.data(), core_numbers.size()};

    rmm::device_uvector<vertex_t> srcs{0, handle.get_stream()};
    rmm::device_uvector<vertex_t> dsts{0, handle.get_stream()};
    std::tie(srcs, dsts, wgts) = k_core(handle,
                                        cur_graph_view,
                                        edge_weight_view,
                                        k - 1,
                                        std::make_optional(k_core_degree_type_t::OUT),
                                        std::make_optional(core_number_span));

    if constexpr (multi_gpu) {
      std::tie(srcs, dsts, std::ignore, std::ignore, std::ignore) =
        detail::shuffle_ext_vertex_pairs_with_values_to_local_gpu_by_edge_partitioning<vertex_t,
                                                                                       edge_t,
                                                                                       weight_t,
                                                                                       int32_t>(
          handle, std::move(srcs), std::move(dsts), std::nullopt, std::nullopt, std::nullopt);
    }

    std::optional<rmm::device_uvector<vertex_t>> tmp_renumber_map{std::nullopt};

    std::tie(*modified_graph, edge_weight, std::ignore, std::ignore, tmp_renumber_map) =
      create_graph_from_edgelist<vertex_t, edge_t, weight_t, edge_t, int32_t, false, multi_gpu>(
        handle,
        std::nullopt,
        std::move(srcs),
        std::move(dsts),
        std::move(wgts),
        std::nullopt,
        std::nullopt,
        cugraph::graph_properties_t{true, graph_view.is_multigraph()},
        false);

    modified_graph_view = (*modified_graph).view();

    if (renumber_map) {  // collapse renumber_map
      unrenumber_int_vertices<vertex_t, multi_gpu>(handle,
                                                   (*tmp_renumber_map).data(),
                                                   (*tmp_renumber_map).size(),
                                                   (*renumber_map).data(),
                                                   *vertex_partition_range_lasts);
    }
    renumber_map = std::move(tmp_renumber_map);
  }

  // 4. Keep only the edges from a low-degree vertex to a high-degree vertex.

  {
    auto cur_graph_view = modified_graph_view ? *modified_graph_view : graph_view;

    auto vertex_partition_range_lasts =
      renumber_map
        ? std::make_optional<std::vector<vertex_t>>(cur_graph_view.vertex_partition_range_lasts())
        : std::nullopt;

    auto out_degrees = cur_graph_view.compute_out_degrees(handle);
    edge_src_property_t<decltype(cur_graph_view), edge_t> edge_src_out_degrees(handle,
                                                                               cur_graph_view);
    edge_dst_property_t<decltype(cur_graph_view), edge_t> edge_dst_out_degrees(handle,
                                                                               cur_graph_view);
    update_edge_src_property(handle, cur_graph_view, out_degrees.begin(), edge_src_out_degrees);
    update_edge_dst_property(handle, cur_graph_view, out_degrees.begin(), edge_dst_out_degrees);

    rmm::device_uvector<vertex_t> srcs(0, handle.get_stream());
    rmm::device_uvector<vertex_t> dsts(0, handle.get_stream());

    edge_weight_view =
      edge_weight ? std::make_optional((*edge_weight).view())
                  : std::optional<edge_property_view_t<edge_t, weight_t const*>>{std::nullopt};
    if (edge_weight_view) {
      std::tie(srcs, dsts, wgts) = extract_transform_e(
        handle,
        cur_graph_view,
        edge_src_out_degrees.view(),
        edge_dst_out_degrees.view(),
        *edge_weight_view,
        extract_low_to_high_degree_weighted_edges_t<vertex_t, weight_t, edge_t>{});
    } else {
      std::tie(srcs, dsts) =
        extract_transform_e(handle,
                            cur_graph_view,
                            edge_src_out_degrees.view(),
                            edge_dst_out_degrees.view(),
                            edge_dummy_property_t{}.view(),
                            extract_low_to_high_degree_edges_t<vertex_t, edge_t>{});
    }

    if constexpr (multi_gpu) {
      std::tie(srcs, dsts, wgts, std::ignore, std::ignore) =
        detail::shuffle_ext_vertex_pairs_with_values_to_local_gpu_by_edge_partitioning<vertex_t,
                                                                                       edge_t,
                                                                                       weight_t,
                                                                                       int32_t>(
          handle, std::move(srcs), std::move(dsts), std::move(wgts), std::nullopt, std::nullopt);
    }

    std::optional<rmm::device_uvector<vertex_t>> tmp_renumber_map{std::nullopt};

    std::tie(*modified_graph, edge_weight, std::ignore, std::ignore, tmp_renumber_map) =
      create_graph_from_edgelist<vertex_t, edge_t, weight_t, edge_t, int32_t, false, multi_gpu>(
        handle,
        std::nullopt,
        std::move(srcs),
        std::move(dsts),
        std::move(wgts),
        std::nullopt,
        std::nullopt,
        cugraph::graph_properties_t{false /* now asymmetric */, cur_graph_view.is_multigraph()},
        false);

    modified_graph_view = (*modified_graph).view();
    if (renumber_map) {  // collapse renumber_map
      unrenumber_int_vertices<vertex_t, multi_gpu>(handle,
                                                   (*tmp_renumber_map).data(),
                                                   (*tmp_renumber_map).size(),
                                                   (*renumber_map).data(),
                                                   *vertex_partition_range_lasts);
    }
    renumber_map = std::move(tmp_renumber_map);
  }

  // 5. Decompress the resulting graph to an edges list and ind intersection of edges endpoints
  // for each partition using detail::nbr_intersection

  {
    auto cur_graph_view = modified_graph_view ? *modified_graph_view : graph_view;
    rmm::device_uvector<vertex_t> edgelist_srcs(0, handle.get_stream());
    rmm::device_uvector<vertex_t> edgelist_dsts(0, handle.get_stream());
    std::optional<rmm::device_uvector<edge_t>> num_triangles{std::nullopt};
    std::optional<rmm::device_uvector<weight_t>> edgelist_wgts{std::nullopt};

    edge_weight_view =
      edge_weight ? std::make_optional((*edge_weight).view())
                  : std::optional<edge_property_view_t<edge_t, weight_t const*>>{std::nullopt};
<<<<<<< HEAD

    auto prop_num_triangles = edge_triangle_count<vertex_t, edge_t, false>(handle, cur_graph_view);

    std::tie(edgelist_srcs, edgelist_dsts, edgelist_wgts, num_triangles) = decompress_to_edgelist(
      handle,
      cur_graph_view,
      edge_weight_view,
      // FIXME: Update 'decompress_edgelist' to support int32_t and int64_t values
      std::make_optional(prop_num_triangles.view()),
      std::optional<raft::device_span<vertex_t const>>(std::nullopt));
=======
    std::tie(edgelist_srcs, edgelist_dsts, edgelist_wgts, std::ignore, std::ignore) =
      decompress_to_edgelist(
        handle,
        cur_graph_view,
        edge_weight_view,
        std::optional<edge_property_view_t<edge_t, edge_t const*>>{std::nullopt},
        std::optional<cugraph::edge_property_view_t<edge_t, int32_t const*>>{std::nullopt},
        std::optional<raft::device_span<vertex_t const>>(std::nullopt));

    auto num_triangles = edge_triangle_count<vertex_t, edge_t, false, false>(
      handle,
      cur_graph_view,
      raft::device_span<vertex_t>(edgelist_srcs.data(), edgelist_srcs.size()),
      raft::device_span<vertex_t>(edgelist_dsts.data(), edgelist_dsts.size()));

>>>>>>> 45371cbd
    auto transposed_edge_first =
      thrust::make_zip_iterator(edgelist_dsts.begin(), edgelist_srcs.begin());

    auto edge_first = thrust::make_zip_iterator(edgelist_srcs.begin(), edgelist_dsts.begin());

    auto transposed_edge_triangle_count_pair_first =
      thrust::make_zip_iterator(transposed_edge_first, (*num_triangles).begin());

    thrust::sort_by_key(handle.get_thrust_policy(),
                        transposed_edge_first,
                        transposed_edge_first + edgelist_srcs.size(),
                        (*num_triangles).begin());

    cugraph::edge_property_t<decltype(cur_graph_view), bool> edge_mask(handle, cur_graph_view);
    cugraph::fill_edge_property(handle, cur_graph_view, true, edge_mask);
    cur_graph_view.attach_edge_mask(edge_mask.view());

    while (true) {
      // 'invalid_transposed_edge_triangle_count_first' marks the beginning of the edges to be
      // removed 'invalid_transposed_edge_triangle_count_first' + edgelist_srcs.size() marks the end
      // of the edges to be removed 'edge_triangle_count_pair_first' marks the begining of the valid
      // edges.
      auto invalid_transposed_edge_triangle_count_first =
        thrust::stable_partition(handle.get_thrust_policy(),
                                 transposed_edge_triangle_count_pair_first,
                                 transposed_edge_triangle_count_pair_first + edgelist_srcs.size(),
                                 [k] __device__(auto e) {
                                   auto num_triangles = thrust::get<1>(e);
                                   return num_triangles >= k - 2;
                                 });
      auto num_invalid_edges = static_cast<size_t>(
        thrust::distance(invalid_transposed_edge_triangle_count_first,
                         transposed_edge_triangle_count_pair_first + edgelist_srcs.size()));

      if (num_invalid_edges == 0) { break; }

      auto num_valid_edges = edgelist_srcs.size() - num_invalid_edges;

      // case 1. For the (p, q), find intersection 'r'.

      // nbr_intersection requires the edges to be sort by 'src'
      // sort the invalid edges by src for nbr intersection
      size_t edges_to_intersect_per_iteration =
        static_cast<size_t>(handle.get_device_properties().multiProcessorCount) * (1 << 17);

      size_t prev_chunk_size         = 0;
      size_t chunk_num_invalid_edges = num_invalid_edges;

      auto num_chunks =
        raft::div_rounding_up_safe(edgelist_srcs.size(), edges_to_intersect_per_iteration);

      for (size_t i = 0; i < num_chunks; ++i) {
        auto chunk_size = std::min(edges_to_intersect_per_iteration, chunk_num_invalid_edges);
        thrust::sort_by_key(handle.get_thrust_policy(),
                            edge_first + num_valid_edges,
                            edge_first + edgelist_srcs.size(),
                            (*num_triangles).begin() + num_valid_edges);

        auto [intersection_offsets, intersection_indices] =
          detail::nbr_intersection(handle,
                                   cur_graph_view,
                                   cugraph::edge_dummy_property_t{}.view(),
                                   edge_first + num_valid_edges + prev_chunk_size,
                                   edge_first + num_valid_edges + prev_chunk_size + chunk_size,
                                   std::array<bool, 2>{true, true},
                                   do_expensive_check);

        // Update the number of triangles of each (p, q) edges by looking at their intersection
        // size.
        thrust::for_each(
          handle.get_thrust_policy(),
          thrust::make_counting_iterator<edge_t>(0),
          thrust::make_counting_iterator<edge_t>(chunk_size),
          [chunk_start   = prev_chunk_size,
           num_triangles = raft::device_span<edge_t>((*num_triangles).data() + num_valid_edges,
                                                     num_invalid_edges),
           intersection_offsets = raft::device_span<size_t const>(
             intersection_offsets.data(), intersection_offsets.size())] __device__(auto i) {
            num_triangles[chunk_start + i] -=
              (intersection_offsets[i + 1] - intersection_offsets[i]);
          });

        // FIXME: Find a way to not have to maintain a dataframe_buffer
        auto vertex_pair_buffer_p_r_edge_p_q =
          allocate_dataframe_buffer<thrust::tuple<vertex_t, vertex_t>>(intersection_indices.size(),
                                                                       handle.get_stream());
        thrust::tabulate(
          handle.get_thrust_policy(),
          get_dataframe_buffer_begin(vertex_pair_buffer_p_r_edge_p_q),
          get_dataframe_buffer_end(vertex_pair_buffer_p_r_edge_p_q),
          generate_p_r_or_q_r_from_p_q<vertex_t, edge_t, true>{
            prev_chunk_size,
            raft::device_span<size_t const>(intersection_offsets.data(),
                                            intersection_offsets.size()),
            raft::device_span<vertex_t const>(intersection_indices.data(),
                                              intersection_indices.size()),
            raft::device_span<vertex_t>(edgelist_srcs.data() + num_valid_edges, num_invalid_edges),
            raft::device_span<vertex_t>(edgelist_dsts.data() + num_valid_edges,
                                        num_invalid_edges)});

        auto vertex_pair_buffer_q_r_edge_p_q =
          allocate_dataframe_buffer<thrust::tuple<vertex_t, vertex_t>>(intersection_indices.size(),
                                                                       handle.get_stream());
        thrust::tabulate(
          handle.get_thrust_policy(),
          get_dataframe_buffer_begin(vertex_pair_buffer_q_r_edge_p_q),
          get_dataframe_buffer_end(vertex_pair_buffer_q_r_edge_p_q),
          generate_p_r_or_q_r_from_p_q<vertex_t, edge_t, false>{
            prev_chunk_size,
            raft::device_span<size_t const>(intersection_offsets.data(),
                                            intersection_offsets.size()),
            raft::device_span<vertex_t const>(intersection_indices.data(),
                                              intersection_indices.size()),
            raft::device_span<vertex_t>(edgelist_srcs.data() + num_valid_edges, num_invalid_edges),
            raft::device_span<vertex_t>(edgelist_dsts.data() + num_valid_edges,
                                        num_invalid_edges)});

        // Unrolling the edges require the edges to be sorted by destination
        // re-sort the invalid edges by 'dst'
        thrust::sort_by_key(handle.get_thrust_policy(),
                            transposed_edge_first + num_valid_edges,
                            transposed_edge_first + edgelist_srcs.size(),
                            (*num_triangles).begin() + num_valid_edges);

        thrust::for_each(
          handle.get_thrust_policy(),
          thrust::make_counting_iterator<edge_t>(0),
          thrust::make_counting_iterator<edge_t>(intersection_indices.size()),
          unroll_edge<vertex_t, edge_t, decltype(transposed_edge_first)>{
            num_valid_edges,
            raft::device_span<edge_t>((*num_triangles).data(), (*num_triangles).size()),
            get_dataframe_buffer_begin(vertex_pair_buffer_p_r_edge_p_q),
            transposed_edge_first,
            transposed_edge_first + num_valid_edges,
            transposed_edge_first + edgelist_srcs.size()});

        thrust::for_each(
          handle.get_thrust_policy(),
          thrust::make_counting_iterator<edge_t>(0),
          thrust::make_counting_iterator<edge_t>(intersection_indices.size()),
          unroll_edge<vertex_t, edge_t, decltype(transposed_edge_first)>{
            num_valid_edges,
            raft::device_span<edge_t>((*num_triangles).data(), (*num_triangles).size()),
            get_dataframe_buffer_begin(vertex_pair_buffer_q_r_edge_p_q),
            transposed_edge_first,
            transposed_edge_first + num_valid_edges,
            transposed_edge_first + edgelist_srcs.size()});

        prev_chunk_size += chunk_size;
        chunk_num_invalid_edges -= chunk_size;
      }
      // case 2: unroll (q, r)
      // For each (q, r) edges to unroll, find the incoming edges to 'r' let's say from 'p' and
      // create the pair (p, q)
      cugraph::unroll_p_r_or_q_r_edges<vertex_t, edge_t, false, true>(
        handle,
        cur_graph_view,
        num_invalid_edges,
        num_valid_edges,
        raft::device_span<vertex_t const>(edgelist_srcs.data(), edgelist_srcs.size()),
        raft::device_span<vertex_t const>(edgelist_dsts.data(), edgelist_dsts.size()),
        raft::device_span<edge_t>((*num_triangles).data(), (*num_triangles).size()));

      // case 3: unroll (p, r)
      cugraph::unroll_p_r_or_q_r_edges<vertex_t, edge_t, false, false>(
        handle,
        cur_graph_view,
        num_invalid_edges,
        num_valid_edges,
        raft::device_span<vertex_t const>(edgelist_srcs.data(), edgelist_srcs.size()),
        raft::device_span<vertex_t const>(edgelist_dsts.data(), edgelist_dsts.size()),
        raft::device_span<edge_t>((*num_triangles).data(), (*num_triangles).size()));

      // Remove edges that have a triangle count of zero. Those should not be accounted
      // for during the unroling phase.
      auto edges_with_triangle_last = thrust::stable_partition(
        handle.get_thrust_policy(),
        transposed_edge_triangle_count_pair_first,
        transposed_edge_triangle_count_pair_first + (*num_triangles).size(),
        [] __device__(auto e) {
          auto num_triangles = thrust::get<1>(e);
          return num_triangles > 0;
        });

      auto num_edges_with_triangles = static_cast<size_t>(
        thrust::distance(transposed_edge_triangle_count_pair_first, edges_with_triangle_last));

      thrust::sort(handle.get_thrust_policy(),
                   thrust::make_zip_iterator(edgelist_srcs.begin() + num_edges_with_triangles,
                                             edgelist_dsts.begin() + num_edges_with_triangles),
                   thrust::make_zip_iterator(edgelist_srcs.end(), edgelist_dsts.end()));

      cugraph::edge_bucket_t<vertex_t, void, true, multi_gpu, true> edges_with_no_triangle(handle);
      edges_with_no_triangle.insert(edgelist_srcs.begin() + num_edges_with_triangles,
                                    edgelist_srcs.end(),
                                    edgelist_dsts.begin() + num_edges_with_triangles);

      cur_graph_view.clear_edge_mask();
      if (edge_weight_view) {
        cugraph::transform_e(
          handle,
          cur_graph_view,
          edges_with_no_triangle,
          cugraph::edge_src_dummy_property_t{}.view(),
          cugraph::edge_dst_dummy_property_t{}.view(),
          *edge_weight_view,
          [] __device__(auto src, auto dst, thrust::nullopt_t, thrust::nullopt_t, auto wgt) {
            return false;
          },
          edge_mask.mutable_view(),
          false);
      } else {
        cugraph::transform_e(
          handle,
          cur_graph_view,
          edges_with_no_triangle,
          cugraph::edge_src_dummy_property_t{}.view(),
          cugraph::edge_dst_dummy_property_t{}.view(),
          cugraph::edge_dummy_property_t{}.view(),
          [] __device__(
            auto src, auto dst, thrust::nullopt_t, thrust::nullopt_t, thrust::nullopt_t) {
            return false;
          },
          edge_mask.mutable_view(),
          false);
      }
      cur_graph_view.attach_edge_mask(edge_mask.view());

      edgelist_srcs.resize(num_edges_with_triangles, handle.get_stream());
      edgelist_dsts.resize(num_edges_with_triangles, handle.get_stream());
      (*num_triangles).resize(num_edges_with_triangles, handle.get_stream());
    }

    std::tie(edgelist_srcs, edgelist_dsts, edgelist_wgts, std::ignore, std::ignore) =
      decompress_to_edgelist(
        handle,
        cur_graph_view,
        edge_weight_view ? std::make_optional(*edge_weight_view) : std::nullopt,
        std::optional<edge_property_view_t<edge_t, edge_t const*>>{std::nullopt},
        std::optional<cugraph::edge_property_view_t<edge_t, int32_t const*>>{std::nullopt},
        std::optional<raft::device_span<vertex_t const>>(std::nullopt));

    std::tie(edgelist_srcs, edgelist_dsts, edgelist_wgts) =
      symmetrize_edgelist<vertex_t, weight_t, false, multi_gpu>(handle,
                                                                std::move(edgelist_srcs),
                                                                std::move(edgelist_dsts),
                                                                std::move(edgelist_wgts),
                                                                false);

    return std::make_tuple(
      std::move(edgelist_srcs), std::move(edgelist_dsts), std::move(edgelist_wgts));
  }
}
}  // namespace cugraph<|MERGE_RESOLUTION|>--- conflicted
+++ resolved
@@ -669,34 +669,17 @@
     edge_weight_view =
       edge_weight ? std::make_optional((*edge_weight).view())
                   : std::optional<edge_property_view_t<edge_t, weight_t const*>>{std::nullopt};
-<<<<<<< HEAD
 
     auto prop_num_triangles = edge_triangle_count<vertex_t, edge_t, false>(handle, cur_graph_view);
 
-    std::tie(edgelist_srcs, edgelist_dsts, edgelist_wgts, num_triangles) = decompress_to_edgelist(
+    std::tie(edgelist_srcs, edgelist_dsts, edgelist_wgts, num_triangles, std::ignore) = decompress_to_edgelist(
       handle,
       cur_graph_view,
       edge_weight_view,
       // FIXME: Update 'decompress_edgelist' to support int32_t and int64_t values
       std::make_optional(prop_num_triangles.view()),
+      std::optional<cugraph::edge_property_view_t<edge_t, int32_t const*>>{std::nullopt},
       std::optional<raft::device_span<vertex_t const>>(std::nullopt));
-=======
-    std::tie(edgelist_srcs, edgelist_dsts, edgelist_wgts, std::ignore, std::ignore) =
-      decompress_to_edgelist(
-        handle,
-        cur_graph_view,
-        edge_weight_view,
-        std::optional<edge_property_view_t<edge_t, edge_t const*>>{std::nullopt},
-        std::optional<cugraph::edge_property_view_t<edge_t, int32_t const*>>{std::nullopt},
-        std::optional<raft::device_span<vertex_t const>>(std::nullopt));
-
-    auto num_triangles = edge_triangle_count<vertex_t, edge_t, false, false>(
-      handle,
-      cur_graph_view,
-      raft::device_span<vertex_t>(edgelist_srcs.data(), edgelist_srcs.size()),
-      raft::device_span<vertex_t>(edgelist_dsts.data(), edgelist_dsts.size()));
-
->>>>>>> 45371cbd
     auto transposed_edge_first =
       thrust::make_zip_iterator(edgelist_dsts.begin(), edgelist_srcs.begin());
 
