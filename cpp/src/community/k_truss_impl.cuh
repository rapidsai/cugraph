--- conflicted
+++ resolved
@@ -1,5 +1,5 @@
 /*
- * Copyright (c) 2024-2025, NVIDIA CORPORATION.
+ * Copyright (c) 2024, NVIDIA CORPORATION.
  *
  * Licensed under the Apache License, Version 2.0 (the "License");
  * you may not use this file except in compliance with the License.
@@ -46,151 +46,6 @@
 using namespace std::chrono;
 
 namespace cugraph {
-template <typename vertex_t, typename edge_t, bool multi_gpu>
-void order_edge_based_on_dodg(raft::handle_t const& handle,
-                              graph_view_t<vertex_t, edge_t, false, multi_gpu>& graph_view,
-                              raft::device_span<vertex_t> edgelist_srcs,
-                              raft::device_span<vertex_t> edgelist_dsts)
-
-{
-  std::vector<size_t> rx_counts{};
-  std::optional<rmm::device_uvector<vertex_t>> srcs{std::nullopt};
-  std::optional<rmm::device_uvector<vertex_t>> dsts{std::nullopt};
-
-  std::optional<rmm::device_uvector<vertex_t>> cp_edgelist_srcs{std::nullopt};
-  std::optional<rmm::device_uvector<vertex_t>> cp_edgelist_dsts{std::nullopt};
-
-  // FIXME: Minor comm is not working for all cases so I believe some edges a beyond
-  // the partitioning range
-  if constexpr (multi_gpu) {
-    auto& comm                 = handle.get_comms();
-    auto const comm_size       = comm.get_size();
-    auto& major_comm           = handle.get_subcomm(cugraph::partition_manager::major_comm_name());
-    auto const major_comm_size = major_comm.get_size();
-    auto& minor_comm           = handle.get_subcomm(cugraph::partition_manager::minor_comm_name());
-    auto const minor_comm_size = minor_comm.get_size();
-
-    auto vertex_partition_range_lasts = graph_view.vertex_partition_range_lasts();
-
-    rmm::device_uvector<vertex_t> d_vertex_partition_range_lasts(
-      vertex_partition_range_lasts.size(), handle.get_stream());
-
-    raft::update_device(d_vertex_partition_range_lasts.data(),
-                        vertex_partition_range_lasts.data(),
-                        vertex_partition_range_lasts.size(),
-                        handle.get_stream());
-
-    auto func = cugraph::detail::compute_gpu_id_from_int_edge_endpoints_t<vertex_t>{
-      raft::device_span<vertex_t const>(d_vertex_partition_range_lasts.data(),
-                                        d_vertex_partition_range_lasts.size()),
-      comm_size,
-      major_comm_size,
-      minor_comm_size};
-
-    rmm::device_uvector<vertex_t> tmp_srcs(edgelist_srcs.size(), handle.get_stream());
-    rmm::device_uvector<vertex_t> tmp_dsts(edgelist_srcs.size(), handle.get_stream());
-
-    thrust::copy(handle.get_thrust_policy(),
-                 thrust::make_zip_iterator(edgelist_srcs.begin(), edgelist_dsts.begin()),
-                 thrust::make_zip_iterator(edgelist_srcs.end(), edgelist_dsts.end()),
-                 thrust::make_zip_iterator(tmp_srcs.begin(), tmp_dsts.begin()));
-
-    cp_edgelist_srcs = std::move(tmp_srcs);
-    cp_edgelist_dsts = std::move(tmp_dsts);
-
-    auto unique_pair_end = thrust::unique(
-      handle.get_thrust_policy(),
-      thrust::make_zip_iterator(cp_edgelist_srcs->begin(), cp_edgelist_dsts->begin()),
-      thrust::make_zip_iterator(cp_edgelist_srcs->end(), cp_edgelist_dsts->end()));
-
-    auto num_unique_pair = thrust::distance(
-      thrust::make_zip_iterator(cp_edgelist_srcs->begin(), cp_edgelist_dsts->begin()),
-      unique_pair_end);
-
-    cp_edgelist_srcs->resize(num_unique_pair, handle.get_stream());
-    cp_edgelist_dsts->resize(num_unique_pair, handle.get_stream());
-
-    auto d_tx_counts = cugraph::groupby_and_count(
-      thrust::make_zip_iterator(cp_edgelist_srcs->begin(), cp_edgelist_dsts->begin()),
-      thrust::make_zip_iterator(cp_edgelist_srcs->end(), cp_edgelist_dsts->end()),
-      [func] __device__(auto val) { return func(val); },
-      comm_size,
-      std::numeric_limits<size_t>::max(),
-      handle.get_stream());
-
-    std::vector<size_t> h_tx_counts(d_tx_counts.size());
-
-    raft::update_host(
-      h_tx_counts.data(), d_tx_counts.data(), d_tx_counts.size(), handle.get_stream());
-
-    handle.sync_stream();
-
-    std::tie(srcs, rx_counts) =
-      shuffle_values(comm, cp_edgelist_srcs->begin(), h_tx_counts, handle.get_stream());
-
-    std::tie(dsts, std::ignore) =
-      shuffle_values(comm, cp_edgelist_dsts->begin(), h_tx_counts, handle.get_stream());
-  }
-
-  std::optional<rmm::device_uvector<bool>> edge_exists{std::nullopt};
-  edge_exists = graph_view.has_edge(
-    handle,
-    srcs ? raft::device_span<vertex_t const>(srcs->data(), srcs->size())
-         : raft::device_span<vertex_t const>(edgelist_srcs.data(), edgelist_srcs.size()),
-    dsts ? raft::device_span<vertex_t const>(dsts->data(), dsts->size())
-         : raft::device_span<vertex_t const>(edgelist_dsts.data(), edgelist_dsts.size()));
-
-  if constexpr (multi_gpu) {
-    // Send the result back
-    std::tie(edge_exists, std::ignore) =
-      shuffle_values(handle.get_comms(), edge_exists->begin(), rx_counts, handle.get_stream());
-
-    thrust::sort_by_key(
-      handle.get_thrust_policy(),
-      thrust::make_zip_iterator(cp_edgelist_srcs->begin(), cp_edgelist_dsts->begin()),
-      thrust::make_zip_iterator(cp_edgelist_srcs->end(), cp_edgelist_dsts->end()),
-      edge_exists->begin());
-
-    // Match DODG edges
-    thrust::transform(
-      handle.get_thrust_policy(),
-      thrust::make_counting_iterator<edge_t>(0),
-      thrust::make_counting_iterator<edge_t>(edgelist_srcs.size()),
-      thrust::make_zip_iterator(edgelist_srcs.begin(), edgelist_dsts.begin()),
-      [edge_exists    = edge_exists->data(),
-       edgelist_first = thrust::make_zip_iterator(edgelist_srcs.begin(), edgelist_dsts.begin()),
-       cp_edgelist_first =
-         thrust::make_zip_iterator(cp_edgelist_srcs->begin(), cp_edgelist_dsts->begin()),
-       cp_edgelist_last = thrust::make_zip_iterator(cp_edgelist_srcs->end(),
-                                                    cp_edgelist_dsts->end())] __device__(auto idx) {
-        auto src = thrust::get<0>(edgelist_first[idx]);
-        auto dst = thrust::get<1>(edgelist_first[idx]);
-
-        auto itr_pair = thrust::lower_bound(
-          thrust::seq, cp_edgelist_first, cp_edgelist_last, thrust::make_tuple(src, dst));
-
-        auto idx_pair = thrust::distance(cp_edgelist_first, itr_pair);
-
-        return edge_exists[idx_pair] ? thrust::make_tuple(src, dst) : thrust::make_tuple(dst, src);
-      });
-
-  } else {
-    // Match DODG edges
-    thrust::transform(handle.get_thrust_policy(),
-                      thrust::make_counting_iterator<edge_t>(0),
-                      thrust::make_counting_iterator<edge_t>(edgelist_srcs.size()),
-                      thrust::make_zip_iterator(edgelist_srcs.begin(), edgelist_dsts.begin()),
-                      [edge_exists    = edge_exists->data(),
-                       edgelist_first = thrust::make_zip_iterator(
-                         edgelist_srcs.begin(), edgelist_dsts.begin())] __device__(auto idx) {
-                        auto src = thrust::get<0>(edgelist_first[idx]);
-                        auto dst = thrust::get<1>(edgelist_first[idx]);
-
-                        return edge_exists[idx] ? thrust::make_tuple(src, dst)
-                                                : thrust::make_tuple(dst, src);
-                      });
-  }
-}
 
 template <typename vertex_t, typename edge_t>
 struct extract_weak_edges {
@@ -205,34 +60,57 @@
 };
 
 template <typename vertex_t, typename edge_t>
-struct extract_triangles_from_weak_edges {
+struct extract_edges_with_positive_count {
+  __device__ thrust::optional<thrust::tuple<vertex_t, vertex_t>> operator()(
+    vertex_t src, vertex_t dst, thrust::nullopt_t, thrust::nullopt_t, edge_t count) const
+  {
+    return (count > 0)
+             ? thrust::optional<thrust::tuple<vertex_t, vertex_t>>{thrust::make_tuple(src, dst)}
+             : thrust::nullopt;
+  }
+};
+
+template <typename vertex_t, typename edge_t>
+struct extract_triangles_endpoints {
   size_t chunk_start{};
   raft::device_span<size_t const> intersection_offsets{};
   raft::device_span<vertex_t const> intersection_indices{};
   raft::device_span<vertex_t const> weak_srcs{};
   raft::device_span<vertex_t const> weak_dsts{};
 
-  __device__ thrust::tuple<vertex_t, vertex_t, vertex_t, vertex_t, vertex_t, vertex_t> operator()(
+  __device__ thrust::tuple<vertex_t, vertex_t, vertex_t> operator()(
     edge_t i) const
   {
     auto itr = thrust::upper_bound(
       thrust::seq, intersection_offsets.begin() + 1, intersection_offsets.end(), i);
     auto idx = thrust::distance(intersection_offsets.begin() + 1, itr);
 
-    auto edge_p_q = thrust::make_tuple(weak_srcs[chunk_start + idx], weak_dsts[chunk_start + idx]);
-
-    // Extract (p, r) edges
-    auto edge_p_r = thrust::make_tuple(weak_srcs[chunk_start + idx], intersection_indices[i]);
-
-    // Extract (q, r) edges
-    auto edge_q_r = thrust::make_tuple(weak_dsts[chunk_start + idx], intersection_indices[i]);
-
-    return thrust::make_tuple(thrust::get<0>(edge_p_q),
-                              thrust::get<1>(edge_p_q),
-                              thrust::get<0>(edge_p_r),
-                              thrust::get<1>(edge_p_r),
-                              thrust::get<0>(edge_q_r),
-                              thrust::get<1>(edge_q_r));
+    auto endpoints = thrust::make_tuple(
+      weak_srcs[chunk_start + idx], // p
+      weak_dsts[chunk_start + idx], // q
+      intersection_indices[i]       // r
+    );
+
+    // Re-order the endpoints such that p < q < r in order to identify duplicate triangles
+    // which will cause overcompensation. comparing the vertex IDs is cheaper than comparing the
+    // degrees (d(p) < d(q) < d(r)) which will be done once in the latter stage to retrieve the
+    // direction of the edges once the triplet dependency is broken.
+    if (thrust::get<0>(endpoints) > thrust::get<2>(endpoints)){ // (a > c) 
+      endpoints = thrust::make_tuple(
+        thrust::get<2>(endpoints), thrust::get<1>(endpoints), thrust::get<0>(endpoints)); // swap(a, c)
+    }
+
+    if (thrust::get<0>(endpoints) > thrust::get<1>(endpoints)){  // (a > b) 
+      endpoints = thrust::make_tuple(
+        thrust::get<1>(endpoints), thrust::get<0>(endpoints), thrust::get<2>(endpoints)); // swap(a, b);
+    }
+
+    if (thrust::get<1>(endpoints) > thrust::get<2>(endpoints)){ // (b > c)
+      endpoints = thrust::make_tuple(
+        thrust::get<0>(endpoints), thrust::get<2>(endpoints), thrust::get<1>(endpoints)); //swap(b, c);
+    }
+
+    return endpoints;
   }
 };
 
@@ -263,6 +141,51 @@
                       thrust::tuple<vertex_t, vertex_t, weight_t>>{thrust::make_tuple(
                       src, dst, wgt)}
                   : thrust::nullopt);
+  }
+};
+
+template <typename vertex_t, typename edge_t>
+struct extract_low_to_high_degree_edges_from_endpoints_t {
+
+  raft::device_span<vertex_t const> srcs{};
+  raft::device_span<vertex_t const> dsts{};
+  raft::device_span<edge_t const> count{};
+  __device__ thrust::optional<thrust::tuple<vertex_t, vertex_t, edge_t>> operator()(vertex_t src,
+                                                                            vertex_t dst,
+                                                                            edge_t src_out_degree,
+                                                                            edge_t dst_out_degree,
+                                                                            thrust::nullopt_t) const
+  {
+    
+    // FIXME: Not the most efficient way because the entire edgelist is scan just to find
+    // the direction of the edges
+    auto itr = thrust::lower_bound(
+                thrust::seq,
+                thrust::make_zip_iterator(srcs.begin(), dsts.begin()),
+                thrust::make_zip_iterator(srcs.end(), dsts.end()),
+                thrust::make_tuple(src, dst)
+              );
+    
+    if ((itr != thrust::make_zip_iterator(srcs.end(), dsts.end())) && (*itr == thrust::make_tuple(src, dst))) {
+      
+      auto idx = thrust::distance(
+        thrust::make_zip_iterator(srcs.begin(), dsts.begin()), itr);
+
+      if (src_out_degree < dst_out_degree) {
+        return thrust::optional<thrust::tuple<vertex_t, vertex_t, edge_t>>{thrust::make_tuple(src, dst, count[idx])};
+      } else if (dst_out_degree < src_out_degree){
+        return thrust::optional<thrust::tuple<vertex_t, vertex_t, edge_t>>{thrust::make_tuple(dst, src, count[idx])};
+      } else {
+        if ((src_out_degree == dst_out_degree) && (src < dst) /* tie-breaking using vertex ID */){
+          return thrust::optional<thrust::tuple<vertex_t, vertex_t, edge_t>>{thrust::make_tuple(src, dst, count[idx])};
+        } else if ((src_out_degree == dst_out_degree) && (src > dst) /* tie-breaking using vertex ID */) {
+          return thrust::optional<thrust::tuple<vertex_t, vertex_t, edge_t>>{thrust::make_tuple(dst, src, count[idx])};
+        }
+      }
+    } else {
+      return thrust::nullopt;
+    }
+    
   }
 };
 
@@ -296,6 +219,8 @@
         edge_t k,
         bool do_expensive_check)
 {
+
+  std::cout<< "initial number of edges " << graph_view.compute_number_of_edges(handle) << std::endl;
   // 1. Check input arguments.
 
   CUGRAPH_EXPECTS(graph_view.is_symmetric(),
@@ -325,25 +250,16 @@
                                             exclude_self_loop_t<vertex_t>{});
 
     if constexpr (multi_gpu) {
-      std::tie(
-        srcs, dsts, std::ignore, std::ignore, std::ignore, std::ignore, std::ignore, std::ignore) =
+      std::tie(srcs, dsts, std::ignore, std::ignore, std::ignore, std::ignore) =
         detail::shuffle_ext_vertex_pairs_with_values_to_local_gpu_by_edge_partitioning<vertex_t,
                                                                                        edge_t,
                                                                                        weight_t,
-                                                                                       int32_t,
                                                                                        int32_t>(
-          handle,
-          std::move(srcs),
-          std::move(dsts),
-          std::nullopt,
-          std::nullopt,
-          std::nullopt,
-          std::nullopt,
-          std::nullopt);
+          handle, std::move(srcs), std::move(dsts), std::nullopt, std::nullopt, std::nullopt);
     }
 
     std::tie(*modified_graph, std::ignore, std::ignore, std::ignore, renumber_map) =
-      create_graph_from_edgelist<vertex_t, edge_t, weight_t, int32_t, false, multi_gpu>(
+      create_graph_from_edgelist<vertex_t, edge_t, weight_t, edge_t, int32_t, false, multi_gpu>(
         handle,
         std::nullopt,
         std::move(srcs),
@@ -374,33 +290,28 @@
 
     raft::device_span<edge_t const> core_number_span{core_numbers.data(), core_numbers.size()};
 
+    //std::cout<<"k = " << k << std::endl;
     auto [srcs, dsts, wgts] = k_core(handle,
                                      cur_graph_view,
                                      edge_weight_view,
                                      k - 1,
+                                     //1160,
+                                     //1000, // working for scale 19 and init_k = 210
                                      std::make_optional(k_core_degree_type_t::OUT),
                                      std::make_optional(core_number_span));
 
     if constexpr (multi_gpu) {
-      std::tie(srcs, dsts, wgts, std::ignore, std::ignore, std::ignore, std::ignore, std::ignore) =
+      std::tie(srcs, dsts, wgts, std::ignore, std::ignore, std::ignore) =
         detail::shuffle_ext_vertex_pairs_with_values_to_local_gpu_by_edge_partitioning<vertex_t,
                                                                                        edge_t,
                                                                                        weight_t,
-                                                                                       int32_t,
                                                                                        int32_t>(
-          handle,
-          std::move(srcs),
-          std::move(dsts),
-          std::move(wgts),
-          std::nullopt,
-          std::nullopt,
-          std::nullopt,
-          std::nullopt);
+          handle, std::move(srcs), std::move(dsts), std::move(wgts), std::nullopt, std::nullopt);
     }
 
     std::optional<rmm::device_uvector<vertex_t>> tmp_renumber_map{std::nullopt};
     std::tie(*modified_graph, edge_weight, std::ignore, std::ignore, tmp_renumber_map) =
-      create_graph_from_edgelist<vertex_t, edge_t, weight_t, int32_t, false, multi_gpu>(
+      create_graph_from_edgelist<vertex_t, edge_t, weight_t, edge_t, int32_t, false, multi_gpu>(
         handle,
         std::nullopt,
         std::move(srcs),
@@ -427,6 +338,8 @@
   // 3. Keep only the edges from a low-degree vertex to a high-degree vertex.
 
   auto cur_graph_view = modified_graph_view ? *modified_graph_view : graph_view;
+
+  std::cout<< "after k-core number of edges " << cur_graph_view.compute_number_of_edges(handle) << std::endl;
 
   auto vertex_partition_range_lasts =
     renumber_map
@@ -474,7 +387,6 @@
   // Masking edges not part of the DODG
   edgelist_dodg.insert(srcs.begin(), srcs.end(), dsts.begin());
 
-<<<<<<< HEAD
   cugraph::transform_e(
     handle,
     cur_graph_view,
@@ -487,38 +399,7 @@
     },
     dodg_mask.mutable_view(),
     false);
-=======
-    if constexpr (multi_gpu) {
-      std::tie(srcs, dsts, wgts, std::ignore, std::ignore, std::ignore, std::ignore, std::ignore) =
-        detail::shuffle_ext_vertex_pairs_with_values_to_local_gpu_by_edge_partitioning<vertex_t,
-                                                                                       edge_t,
-                                                                                       weight_t,
-                                                                                       int32_t,
-                                                                                       int32_t>(
-          handle,
-          std::move(srcs),
-          std::move(dsts),
-          std::move(wgts),
-          std::nullopt,
-          std::nullopt,
-          std::nullopt,
-          std::nullopt);
-    }
-
-    std::optional<rmm::device_uvector<vertex_t>> tmp_renumber_map{std::nullopt};
-
-    std::tie(*modified_graph, edge_weight, std::ignore, std::ignore, tmp_renumber_map) =
-      create_graph_from_edgelist<vertex_t, edge_t, weight_t, int32_t, false, multi_gpu>(
-        handle,
-        std::nullopt,
-        std::move(srcs),
-        std::move(dsts),
-        std::move(wgts),
-        std::nullopt,
-        std::nullopt,
-        cugraph::graph_properties_t{false /* now asymmetric */, cur_graph_view.is_multigraph()},
-        true);
->>>>>>> a9c923bb
+  
 
   edgelist_dodg.clear();
 
@@ -534,19 +415,50 @@
     // Attach mask
     cur_graph_view.attach_edge_mask(dodg_mask.view());
 
+
+    std::chrono::seconds s (0);             // 1 second
+    std::chrono::duration<double, std::micro> nbr_intersection_tc_ms = duration_cast<microseconds> (s);
+    std::chrono::duration<double, std::micro> edge_unrolling_ms = duration_cast<microseconds> (s);
+      std::chrono::duration<double, std::micro> nbr_intersection_unrolling_ms = duration_cast<microseconds> (s);
+      std::chrono::duration<double, std::micro>  update_counter_and_mask_ms = duration_cast<microseconds> (s);
+      std::chrono::duration<double, std::micro>  weak_edge_extraction_ms = duration_cast<microseconds> (s);
+    
+    std::chrono::duration<double, std::micro>  extract_endpoints_ms = duration_cast<microseconds> (s);
+    std::chrono::duration<double, std::micro>  flattening_ep_ms = duration_cast<microseconds> (s);
+    std::chrono::duration<double, std::micro>  sort_reduce_direct_e_ms = duration_cast<microseconds> (s);
+
+    RAFT_CUDA_TRY(cudaDeviceSynchronize());
+    auto start = high_resolution_clock::now();
     auto edge_triangle_counts =
       edge_triangle_count<vertex_t, edge_t, multi_gpu>(handle, cur_graph_view, false);
+    RAFT_CUDA_TRY(cudaDeviceSynchronize());  // for consistent performance measurement
+    auto stop = high_resolution_clock::now();
+    nbr_intersection_tc_ms = duration_cast<microseconds>(stop - start);
 
     cugraph::edge_bucket_t<vertex_t, void, true, multi_gpu, true> edgelist_weak(handle);
     cugraph::edge_bucket_t<vertex_t, void, true, multi_gpu, true> edges_to_decrement_count(handle);
 
     size_t prev_chunk_size = 0;  // FIXME: Add support for chunking
-
+  
+    //while(cur_graph_view.compute_number_of_edges(handle) != 0) {
+    auto num_strong_edges = cur_graph_view.compute_number_of_edges(handle);
+    auto iteration = -1;
+
+    RAFT_CUDA_TRY(cudaDeviceSynchronize());
+    start = high_resolution_clock::now();
+  
     while (true) {
-      cur_graph_view.clear_edge_mask();
-      cur_graph_view.attach_edge_mask(dodg_mask.view());
+      iteration += 1;
+      std::cout<< "iteration = " << iteration << " k = " << k << std::endl;
+      //std::cout<<"number of strong edges = " << num_strong_edges << " k = " << k << std::endl;
+      if (iteration > 0) {
+        cur_graph_view.clear_edge_mask();
+        cur_graph_view.attach_edge_mask(dodg_mask.view());
+      }
 
       // Extract weak edges
+      RAFT_CUDA_TRY(cudaDeviceSynchronize());
+      auto start_weak_e_extract = high_resolution_clock::now();
       auto [weak_edgelist_srcs, weak_edgelist_dsts] =
         extract_transform_e(handle,
                             cur_graph_view,
@@ -554,6 +466,15 @@
                             edge_dst_dummy_property_t{}.view(),
                             edge_triangle_counts.view(),
                             extract_weak_edges<vertex_t, edge_t>{k});
+      
+      RAFT_CUDA_TRY(cudaDeviceSynchronize());
+      auto stop_weak_e_extract = high_resolution_clock::now();
+      weak_edge_extraction_ms += duration_cast<microseconds>(stop_weak_e_extract - start_weak_e_extract);
+      
+      if (weak_edgelist_srcs.size() == 0){
+        break;
+      }
+
 
       auto weak_edgelist_first =
         thrust::make_zip_iterator(weak_edgelist_srcs.begin(), weak_edgelist_dsts.begin());
@@ -567,24 +488,29 @@
       // Attach the weak edge mask
       cur_graph_view.attach_edge_mask(weak_edges_mask.view());
 
+      RAFT_CUDA_TRY(cudaDeviceSynchronize());
+      auto start_nbr_unrolling = high_resolution_clock::now();
       auto [intersection_offsets, intersection_indices] = per_v_pair_dst_nbr_intersection(
         handle, cur_graph_view, weak_edgelist_first, weak_edgelist_last, false);
-
-      // Identify (p, q) edges, and form edges (p, q), (p, r) and (q, r)
-      // To avoid overcompensation, redirect all edges in the triangle to follow this unique
-      // pattern: (p, q) then (q, r) then (p, r)
-
-      auto triangles_from_weak_edges = allocate_dataframe_buffer<
-        thrust::tuple<vertex_t, vertex_t, vertex_t, vertex_t, vertex_t, vertex_t>>(
+      RAFT_CUDA_TRY(cudaDeviceSynchronize());  // for consistent performance measurement
+      auto stop_nbr_unrolling = high_resolution_clock::now();
+
+      nbr_intersection_unrolling_ms += duration_cast<microseconds>(stop_nbr_unrolling - start_nbr_unrolling);
+
+      // This array stores (p, q, r) which are endpoints for the triangles with weak edges
+
+      RAFT_CUDA_TRY(cudaDeviceSynchronize());
+      auto start_extract_ep = high_resolution_clock::now();
+      auto triangles_endpoints = allocate_dataframe_buffer<
+        thrust::tuple<vertex_t, vertex_t, vertex_t>>(
         intersection_indices.size(), handle.get_stream());
 
-      // Form (p, q) edges
-      // Extract triangle from weak
+      // Extract endpoints for weak edges in triangles
       thrust::tabulate(
         handle.get_thrust_policy(),
-        get_dataframe_buffer_begin(triangles_from_weak_edges),
-        get_dataframe_buffer_end(triangles_from_weak_edges),
-        extract_triangles_from_weak_edges<vertex_t, edge_t>{
+        get_dataframe_buffer_begin(triangles_endpoints),
+        get_dataframe_buffer_end(triangles_endpoints),
+        extract_triangles_endpoints<vertex_t, edge_t>{
           prev_chunk_size,
           raft::device_span<size_t const>(intersection_offsets.data(), intersection_offsets.size()),
           raft::device_span<vertex_t const>(intersection_indices.data(),
@@ -592,92 +518,24 @@
           raft::device_span<vertex_t const>(weak_edgelist_srcs.data(), weak_edgelist_srcs.size()),
           raft::device_span<vertex_t const>(weak_edgelist_dsts.data(), weak_edgelist_dsts.size())});
 
-      cur_graph_view.clear_edge_mask();
-      // Check for edge existance on the directed graph view
-      cur_graph_view.attach_edge_mask(dodg_mask.view());
-
-      rmm::device_uvector<bool> edge_exists(0, handle.get_stream());
-
-      // Handling (p, r) edges
-
-      // (p, q) edges are owned by the current GPU while (p, r) and (q, r)
-      // can be owned by different GPUs
-      // Ordering (p, r) edges based on the DODG
-      order_edge_based_on_dodg<vertex_t, edge_t, multi_gpu>(
-        handle,
-        cur_graph_view,
-        raft::device_span<vertex_t>(std::get<2>(triangles_from_weak_edges).data(),
-                                    std::get<2>(triangles_from_weak_edges).size()),
-        raft::device_span<vertex_t>(std::get<3>(triangles_from_weak_edges).data(),
-                                    std::get<3>(triangles_from_weak_edges).size()));
-
-      // Handling (q, r) edges
-
-      // (p, q) edges are owned by the current GPU while (p, r) and (q, r)
-      // can be owned by different GPUs
-      // Ordering (q, r) edges based on the DODG
-      order_edge_based_on_dodg<vertex_t, edge_t, multi_gpu>(
-        handle,
-        cur_graph_view,
-        raft::device_span<vertex_t>(std::get<4>(triangles_from_weak_edges).data(),
-                                    std::get<4>(triangles_from_weak_edges).size()),
-        raft::device_span<vertex_t>(std::get<5>(triangles_from_weak_edges).data(),
-                                    std::get<5>(triangles_from_weak_edges).size()));
-
-      // re-order triangles
-      // To avoid overcompensation, redirect all edges in the triangle to follow this unique
-      // pattern: (p, q) then (q, r) then (p, r)
-      thrust::transform(
-        handle.get_thrust_policy(),
-        get_dataframe_buffer_begin(triangles_from_weak_edges),
-        get_dataframe_buffer_end(triangles_from_weak_edges),
-        get_dataframe_buffer_begin(triangles_from_weak_edges),
-        [] __device__(auto triangle) {
-          auto edge_p_q = thrust::make_tuple(thrust::get<0>(triangle), thrust::get<1>(triangle));
-          auto edge_p_r = thrust::make_tuple(thrust::get<2>(triangle), thrust::get<3>(triangle));
-          auto edge_q_r = thrust::make_tuple(thrust::get<4>(triangle), thrust::get<5>(triangle));
-
-          if (thrust::get<1>(edge_p_q) == thrust::get<1>(edge_q_r)) {
-            if (thrust::get<0>(edge_p_q) == thrust::get<0>(edge_p_r)) {
-              triangle = thrust::make_tuple(thrust::get<0>(edge_p_r),
-                                            thrust::get<1>(edge_p_r),
-                                            thrust::get<0>(edge_q_r),
-                                            thrust::get<1>(edge_q_r),
-                                            thrust::get<0>(edge_p_q),
-                                            thrust::get<1>(edge_p_q));
-
-            } else {
-              triangle = thrust::make_tuple(thrust::get<0>(edge_p_r),
-                                            thrust::get<1>(edge_p_r),
-                                            thrust::get<0>(edge_p_q),
-                                            thrust::get<1>(edge_p_q),
-                                            thrust::get<0>(edge_q_r),
-                                            thrust::get<1>(edge_q_r));
-            }
-          } else if (thrust::get<1>(edge_p_q) == thrust::get<0>(edge_q_r)) {
-            triangle = thrust::make_tuple(thrust::get<0>(edge_p_q),
-                                          thrust::get<1>(edge_p_q),
-                                          thrust::get<0>(edge_q_r),
-                                          thrust::get<1>(edge_q_r),
-                                          thrust::get<0>(edge_p_r),
-                                          thrust::get<1>(edge_p_r));
-          }
-          return triangle;
-        });
-
       thrust::sort(handle.get_thrust_policy(),
-                   get_dataframe_buffer_begin(triangles_from_weak_edges),
-                   get_dataframe_buffer_end(triangles_from_weak_edges));
+                   get_dataframe_buffer_begin(triangles_endpoints),
+                   get_dataframe_buffer_end(triangles_endpoints));
 
       auto unique_triangle_end =
         thrust::unique(handle.get_thrust_policy(),
-                       get_dataframe_buffer_begin(triangles_from_weak_edges),
-                       get_dataframe_buffer_end(triangles_from_weak_edges));
-
-      auto num_unique_triangles = thrust::distance(
-        get_dataframe_buffer_begin(triangles_from_weak_edges), unique_triangle_end);
-
-      resize_dataframe_buffer(triangles_from_weak_edges, num_unique_triangles, handle.get_stream());
+                       get_dataframe_buffer_begin(triangles_endpoints),
+                       get_dataframe_buffer_end(triangles_endpoints));
+
+      auto num_unique_triangles = thrust::distance( // Triangles are represented by their endpoints
+        get_dataframe_buffer_begin(triangles_endpoints), unique_triangle_end);
+
+      resize_dataframe_buffer(triangles_endpoints, num_unique_triangles, handle.get_stream());
+
+      RAFT_CUDA_TRY(cudaDeviceSynchronize());
+      auto stop_extract_ep = high_resolution_clock::now();
+
+      extract_endpoints_ms += duration_cast<microseconds>(stop_extract_ep - start_extract_ep);
 
       if constexpr (multi_gpu) {
         auto& comm           = handle.get_comms();
@@ -698,10 +556,14 @@
                             handle.get_stream());
 
         // FIXME: put the redundant code above in a function
-        std::tie(triangles_from_weak_edges, std::ignore) = groupby_gpu_id_and_shuffle_values(
+        // FIXME: Shuffle the edges with respect to the undirected graph view to the GPU
+        // owning edge (p, q). Remember that the triplet (p, q, r) is ordered based on the
+        // vertex ID and not the degree so (p, q) might not be an edge in the DODG but is
+        // surely an edge in the undirected graph
+        std::tie(triangles_endpoints, std::ignore) = groupby_gpu_id_and_shuffle_values(
           handle.get_comms(),
-          get_dataframe_buffer_begin(triangles_from_weak_edges),
-          get_dataframe_buffer_end(triangles_from_weak_edges),
+          get_dataframe_buffer_begin(triangles_endpoints),
+          get_dataframe_buffer_end(triangles_endpoints),
 
           [key_func =
              cugraph::detail::compute_gpu_id_from_int_edge_endpoints_t<vertex_t>{
@@ -716,34 +578,65 @@
           handle.get_stream());
 
         thrust::sort(handle.get_thrust_policy(),
-                     get_dataframe_buffer_begin(triangles_from_weak_edges),
-                     get_dataframe_buffer_end(triangles_from_weak_edges));
+                     get_dataframe_buffer_begin(triangles_endpoints),
+                     get_dataframe_buffer_end(triangles_endpoints));
 
         unique_triangle_end = thrust::unique(handle.get_thrust_policy(),
-                                             get_dataframe_buffer_begin(triangles_from_weak_edges),
-                                             get_dataframe_buffer_end(triangles_from_weak_edges));
+                                             get_dataframe_buffer_begin(triangles_endpoints),
+                                             get_dataframe_buffer_end(triangles_endpoints));
 
         num_unique_triangles = thrust::distance(
-          get_dataframe_buffer_begin(triangles_from_weak_edges), unique_triangle_end);
+          get_dataframe_buffer_begin(triangles_endpoints), unique_triangle_end);
         resize_dataframe_buffer(
-          triangles_from_weak_edges, num_unique_triangles, handle.get_stream());
+          triangles_endpoints, num_unique_triangles, handle.get_stream());
       }
 
+      // FIXME: Remove as it might not be used.
+
+      RAFT_CUDA_TRY(cudaDeviceSynchronize());
+      auto start_flattening_ep = high_resolution_clock::now();
       auto edgelist_to_update_count = allocate_dataframe_buffer<thrust::tuple<vertex_t, vertex_t>>(
         3 * num_unique_triangles, handle.get_stream());
 
-      // Flatten the triangle to a list of egdes.
+      // Flatten the triangle to a list of egdes by directing the edges from low degree to high
+      // This operation should be done on the original graph
+
+      // FIXME: The outdegree needs to be computed on the original graph without masking any edges.
+      // because it is from the original degree distribution that the DODG is created.
+      cur_graph_view.clear_edge_mask();
+
+      /*
+      // FIXME: No need to recompute it. Simply make the one from DODG global and reuse it
+      // FIXME: Same for the 4 statements below
+
+      auto out_degrees = cur_graph_view.compute_out_degrees(handle);
+      edge_src_property_t<decltype(cur_graph_view), edge_t> edge_src_out_degrees(handle,
+                                                                             cur_graph_view);
+      edge_dst_property_t<decltype(cur_graph_view), edge_t> edge_dst_out_degrees(handle,
+                                                                             cur_graph_view);
+      
+      update_edge_src_property(
+        handle, cur_graph_view, out_degrees.begin(), edge_src_out_degrees.mutable_view());
+      update_edge_dst_property(
+        handle, cur_graph_view, out_degrees.begin(), edge_dst_out_degrees.mutable_view());
+      */
+
+      rmm::device_uvector<vertex_t> srcs(0, handle.get_stream());
+      rmm::device_uvector<vertex_t> dsts(0, handle.get_stream());
+
+      // The order no longer matters since triangle duplicates have been removed
+      // Flatten the endpoints to a list of egdes.
       thrust::transform(
         handle.get_thrust_policy(),
         thrust::make_counting_iterator<edge_t>(0),
         thrust::make_counting_iterator<edge_t>(size_dataframe_buffer(edgelist_to_update_count)),
         get_dataframe_buffer_begin(edgelist_to_update_count),
         [num_unique_triangles,
-         triangles_from_weak_edges =
-           get_dataframe_buffer_begin(triangles_from_weak_edges)] __device__(auto idx) {
+         triangles_endpoints =
+           get_dataframe_buffer_begin(triangles_endpoints)] __device__(auto idx) {
           auto idx_triangle           = idx % num_unique_triangles;
           auto idx_vertex_in_triangle = idx / num_unique_triangles;
-          auto triangle = (triangles_from_weak_edges + idx_triangle).get_iterator_tuple();
+          auto triangle = (triangles_endpoints + idx_triangle).get_iterator_tuple();
           vertex_t src;
           vertex_t dst;
 
@@ -753,53 +646,60 @@
           }
 
           if (idx_vertex_in_triangle == 1) {
-            src = *(thrust::get<2>(triangle));
-            dst = *(thrust::get<3>(triangle));
+            src = *(thrust::get<0>(triangle));
+            dst = *(thrust::get<2>(triangle));
           }
 
           if (idx_vertex_in_triangle == 2) {
-            src = *(thrust::get<4>(triangle));
-            dst = *(thrust::get<5>(triangle));
+            src = *(thrust::get<1>(triangle));
+            dst = *(thrust::get<2>(triangle));
           }
 
           return thrust::make_tuple(src, dst);
         });
-
-      // If multi-GPU, shuffle and reduce
+      
+      RAFT_CUDA_TRY(cudaDeviceSynchronize());
+      auto stop_flattening_ep = high_resolution_clock::now();
+
+      flattening_ep_ms += duration_cast<microseconds>(stop_flattening_ep - start_flattening_ep);
+
+      // Instead of leveraging the endpoints, simply flatten it endpoints and
+      // use degree to re-order the edges
+      /*
+      // FIXME: Is this sorting necessary********************************************************
+      thrust::sort(handle.get_thrust_policy(),
+                   get_dataframe_buffer_begin(edgelist_to_update_count),
+                   get_dataframe_buffer_end(edgelist_to_update_count));
+      */
+
+      // Attach the weak edge mask
+      // mask edges with count = 0 when shuffling since they are not needed and reduce the search space
+      // It is necessary to shuffle with the undirected graph view because the edges are not yet
+      // directed by degree.
+      cur_graph_view.attach_edge_mask(weak_edges_mask.view());
+      
       if constexpr (multi_gpu) {
-        auto& comm           = handle.get_comms();
-        auto const comm_size = comm.get_size();
-        auto& major_comm     = handle.get_subcomm(cugraph::partition_manager::major_comm_name());
-        auto const major_comm_size = major_comm.get_size();
-        auto& minor_comm = handle.get_subcomm(cugraph::partition_manager::minor_comm_name());
-        auto const minor_comm_size = minor_comm.get_size();
-
-        auto vertex_partition_range_lasts = cur_graph_view.vertex_partition_range_lasts();
-
-        rmm::device_uvector<vertex_t> d_vertex_partition_range_lasts(
-          vertex_partition_range_lasts.size(), handle.get_stream());
-        raft::update_device(d_vertex_partition_range_lasts.data(),
-                            vertex_partition_range_lasts.data(),
-                            vertex_partition_range_lasts.size(),
-                            handle.get_stream());
-
-        std::tie(edgelist_to_update_count, std::ignore) = groupby_gpu_id_and_shuffle_values(
-          handle.get_comms(),
-          get_dataframe_buffer_begin(edgelist_to_update_count),
-          get_dataframe_buffer_end(edgelist_to_update_count),
-
-          [key_func =
-             cugraph::detail::compute_gpu_id_from_int_edge_endpoints_t<vertex_t>{
-               raft::device_span<vertex_t const>(d_vertex_partition_range_lasts.data(),
-                                                 d_vertex_partition_range_lasts.size()),
-               comm_size,
-               major_comm_size,
-               minor_comm_size}] __device__(auto val) {
-            return key_func(thrust::get<0>(val), thrust::get<1>(val));
-          },
-
-          handle.get_stream());
+        std::tie(std::get<0>(edgelist_to_update_count),
+                  std::get<1>(edgelist_to_update_count),
+                  std::ignore,
+                  std::ignore,
+                  std::ignore,
+                  std::ignore) =
+          detail::shuffle_int_vertex_pairs_with_values_to_local_gpu_by_edge_partitioning<vertex_t,
+                                                                                          edge_t,
+                                                                                          weight_t,
+                                                                                          int32_t>(
+            handle,
+            std::move(std::get<0>(edgelist_to_update_count)),
+            std::move(std::get<1>(edgelist_to_update_count)),
+            std::nullopt,
+            std::nullopt,
+            std::nullopt,
+            cur_graph_view.vertex_partition_range_lasts());
       }
+
+      RAFT_CUDA_TRY(cudaDeviceSynchronize());
+      auto start_sort_reduce_direct_e = high_resolution_clock::now();
 
       thrust::sort(handle.get_thrust_policy(),
                    get_dataframe_buffer_begin(edgelist_to_update_count),
@@ -822,14 +722,98 @@
                             get_dataframe_buffer_begin(vertex_pair_buffer_unique),
                             decrease_count.begin(),
                             thrust::equal_to<thrust::tuple<vertex_t, vertex_t>>{});
+      
+      std::tie(
+        std::get<0>(vertex_pair_buffer_unique),
+        std::get<1>(vertex_pair_buffer_unique),
+        decrease_count) =
+      extract_transform_e(handle,
+                          cur_graph_view,
+                          edge_src_out_degrees.view(),
+                          edge_dst_out_degrees.view(),
+                          edge_dummy_property_t{}.view(),
+                          extract_low_to_high_degree_edges_from_endpoints_t<vertex_t, edge_t>{
+                            raft::device_span<vertex_t const>(
+                              std::get<0>(vertex_pair_buffer_unique).data(),
+                              std::get<0>(vertex_pair_buffer_unique).size()),
+                            raft::device_span<vertex_t const>(
+                              std::get<1>(vertex_pair_buffer_unique).data(),
+                              std::get<1>(vertex_pair_buffer_unique).size()),
+                            raft::device_span<edge_t const>(
+                              decrease_count.data(),
+                              decrease_count.size())
+                          });
+      
+      RAFT_CUDA_TRY(cudaDeviceSynchronize());
+      auto stop_sort_reduce_direct_e = high_resolution_clock::now();
+
+      sort_reduce_direct_e_ms += duration_cast<microseconds>(stop_sort_reduce_direct_e - start_sort_reduce_direct_e);
+      
+      if constexpr (multi_gpu) {
+
+        auto& comm           = handle.get_comms();
+        auto const comm_size = comm.get_size();
+        auto& major_comm     = handle.get_subcomm(cugraph::partition_manager::major_comm_name());
+        auto const major_comm_size = major_comm.get_size();
+        auto& minor_comm = handle.get_subcomm(cugraph::partition_manager::minor_comm_name());
+        auto const minor_comm_size = minor_comm.get_size();
+        auto vertex_partition_range_lasts = cur_graph_view.vertex_partition_range_lasts();
+
+        rmm::device_uvector<vertex_t> d_vertex_partition_range_lasts(
+          vertex_partition_range_lasts.size(), handle.get_stream());
+        raft::update_device(d_vertex_partition_range_lasts.data(),
+                            vertex_partition_range_lasts.data(),
+                            vertex_partition_range_lasts.size(),
+                            handle.get_stream());
+
+          
+        std::forward_as_tuple(
+          std::tie(std::get<0>(vertex_pair_buffer_unique),
+            std::get<1>(vertex_pair_buffer_unique),
+              decrease_count),
+                          std::ignore)
+          = groupby_gpu_id_and_shuffle_values(
+        handle.get_comms(),
+        thrust::make_zip_iterator(
+          std::get<0>(vertex_pair_buffer_unique).begin(),
+          std::get<1>(vertex_pair_buffer_unique).begin(),
+          decrease_count.begin()),
+        thrust::make_zip_iterator(
+          std::get<0>(vertex_pair_buffer_unique).end(),
+          std::get<1>(vertex_pair_buffer_unique).end(),
+          decrease_count.end()),
+        [key_func =
+            cugraph::detail::compute_gpu_id_from_int_edge_endpoints_t<vertex_t>{
+              raft::device_span<vertex_t const>(d_vertex_partition_range_lasts.data(),
+                                                d_vertex_partition_range_lasts.size()),
+              comm_size,
+              major_comm_size,
+              minor_comm_size}] __device__(auto val) {
+          return key_func(thrust::get<0>(val), thrust::get<1>(val));
+        },
+        handle.get_stream());
+      }
+
+      thrust::sort_by_key(handle.get_thrust_policy(),
+        get_dataframe_buffer_begin(vertex_pair_buffer_unique),
+        get_dataframe_buffer_end(vertex_pair_buffer_unique),
+        decrease_count.begin()
+      );
 
       // Update count of weak edges
       edges_to_decrement_count.clear();
 
+      //RAFT_CUDA_TRY(cudaDeviceSynchronize());  // for consistent performance measurement
+      RAFT_CUDA_TRY(cudaDeviceSynchronize());
+      auto update_counter_and_mask_start = high_resolution_clock::now();
       edges_to_decrement_count.insert(std::get<0>(vertex_pair_buffer_unique).begin(),
                                       std::get<0>(vertex_pair_buffer_unique).end(),
                                       std::get<1>(vertex_pair_buffer_unique).begin());
-
+      
+      cur_graph_view.clear_edge_mask();
+      // Check for edge existance on the directed graph view
+      cur_graph_view.attach_edge_mask(dodg_mask.view());
+      
       // Update count of weak edges from the DODG view
       cugraph::transform_e(
         handle,
@@ -852,6 +836,7 @@
           auto itr_pair = thrust::lower_bound(
             thrust::seq, edge_buffer_first, edge_buffer_last, thrust::make_tuple(src, dst));
 
+
           auto idx_pair = thrust::distance(edge_buffer_first, itr_pair);
 
           count -= decrease_count[idx_pair];
@@ -936,8 +921,34 @@
 
       cur_graph_view.attach_edge_mask(weak_edges_mask.view());
 
+      RAFT_CUDA_TRY(cudaDeviceSynchronize());  // for consistent performance measurement
+      auto update_counter_and_mask_stop= high_resolution_clock::now();
+
+      update_counter_and_mask_ms += duration_cast<microseconds>(update_counter_and_mask_stop - update_counter_and_mask_start);
+
+      std::cout<<"prev_num_edges = " << prev_number_of_edges << " cur_num_edges = " << cur_graph_view.compute_number_of_edges(handle) << std::endl;
+      std::cout<<"weak edgelist size = " << weak_edgelist_srcs.size() << std::endl;
+      //if (cur_graph_view.compute_number_of_edges(handle) == 0) { break; }
       if (prev_number_of_edges == cur_graph_view.compute_number_of_edges(handle)) { break; }
     }
+
+    //#if 0
+    RAFT_CUDA_TRY(cudaDeviceSynchronize());  // for consistent performance measurement
+    stop = high_resolution_clock::now();
+
+    edge_unrolling_ms = duration_cast<microseconds>(stop - start);
+
+    auto workflow_runtime = ((nbr_intersection_tc_ms.count()/1000) + (edge_unrolling_ms.count()/1000));
+    std::cout<<"kmax = " << k << std::endl;
+    std::cout << "1) entire workflow took: " << workflow_runtime << " milliseconds" << std::endl;
+    std::cout << "2) edge triangle count took: " << nbr_intersection_tc_ms.count()/1000 << " milliseconds" << std::endl;
+    std::cout << "3) while loop - edge unrolling took: " << edge_unrolling_ms.count()/1000 << " milliseconds" << std::endl;
+    std::cout << "3.1) weak edge extraction took: " << weak_edge_extraction_ms.count()/1000 << " milliseconds" << std::endl;
+    std::cout << "3.2) nbr_intersection_unrolling took: " << nbr_intersection_unrolling_ms.count()/1000 << " milliseconds" << std::endl;
+    std::cout << "3.3) extract_endpoints took: " << extract_endpoints_ms.count()/1000 << " milliseconds" << std::endl;
+    std::cout << "3.4) flattening_ep took: " << flattening_ep_ms.count()/1000 << " milliseconds" << std::endl;
+    std::cout << "3.5) sort_reduce_direct_e took: " << sort_reduce_direct_e_ms.count()/1000 << " milliseconds" << std::endl;
+    std::cout << "3.6) update counter and mask took: " << update_counter_and_mask_ms.count()/1000 << " milliseconds" << std::endl;
 
     cur_graph_view.clear_edge_mask();
     cur_graph_view.attach_edge_mask(dodg_mask.view());
@@ -958,6 +969,7 @@
     rmm::device_uvector<vertex_t> edgelist_dsts(0, handle.get_stream());
     std::optional<rmm::device_uvector<weight_t>> edgelist_wgts{std::nullopt};
 
+    //#if 0
     std::tie(edgelist_srcs, edgelist_dsts, edgelist_wgts, std::ignore, std::ignore) =
       decompress_to_edgelist(
         handle,
@@ -969,23 +981,15 @@
                                                                             (*renumber_map).size()))
                      : std::nullopt);
 
-    std::tie(edgelist_srcs,
-             edgelist_dsts,
-             edgelist_wgts,
-             std::ignore,
-             std::ignore,
-             std::ignore,
-             std::ignore) =
-      symmetrize_edgelist<vertex_t, edge_t, weight_t, int32_t, int32_t, multi_gpu>(
-        handle,
-        std::move(edgelist_srcs),
-        std::move(edgelist_dsts),
-        std::move(edgelist_wgts),
-        std::nullopt,
-        std::nullopt,
-        std::nullopt,
-        std::nullopt,
-        false);
+    std::tie(edgelist_srcs, edgelist_dsts, edgelist_wgts) =
+      symmetrize_edgelist<vertex_t, weight_t, false, multi_gpu>(handle,
+                                                                std::move(edgelist_srcs),
+                                                                std::move(edgelist_dsts),
+                                                                std::move(edgelist_wgts),
+                                                                false);
+    //#endif
+
+    std::cout<< "result size = " << edgelist_srcs.size() << std::endl;
 
     return std::make_tuple(
       std::move(edgelist_srcs), std::move(edgelist_dsts), std::move(edgelist_wgts));
