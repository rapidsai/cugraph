--- conflicted
+++ resolved
@@ -777,12 +777,7 @@
       edge_triangle_count<vertex_t, edge_t, multi_gpu>(handle, cur_graph_view);
 
     cugraph::edge_property_t<decltype(cur_graph_view), bool> edge_mask(handle, cur_graph_view);
-<<<<<<< HEAD
     cugraph::fill_edge_property(handle, cur_graph_view, true, edge_mask);
-=======
-    cugraph::fill_edge_property(handle, cur_graph_view, edge_mask.mutable_view(), true);
-    cur_graph_view.attach_edge_mask(edge_mask.view());
->>>>>>> 599a3bf5
 
     while (true) {
       // extract the edges that have counts less than k - 2. Those edges will be unrolled
