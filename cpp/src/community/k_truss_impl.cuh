/*
 * Copyright (c) 2020-2024, NVIDIA CORPORATION.
 *
 * Licensed under the Apache License, Version 2.0 (the "License");
 * you may not use this file except in compliance with the License.
 * You may obtain a copy of the License at
 *
 *     http://www.apache.org/licenses/LICENSE-2.0
 *
 * Unless required by applicable law or agreed to in writing, software
 * distributed under the License is distributed on an "AS IS" BASIS,
 * WITHOUT WARRANTIES OR CONDITIONS OF ANY KIND, either express or implied.
 * See the License for the specific language governing permissions and
 * limitations under the License.
 */
#pragma once

#include "prims/edge_bucket.cuh"
#include "prims/extract_transform_e.cuh"
#include "prims/fill_edge_property.cuh"
#include "prims/transform_e.cuh"
#include "prims/transform_reduce_dst_nbr_intersection_of_e_endpoints_by_v.cuh"
#include "prims/update_edge_src_dst_property.cuh"

#include <cugraph/algorithms.hpp>
#include <cugraph/detail/shuffle_wrappers.hpp>
#include <cugraph/graph_functions.hpp>
#include <cugraph/utilities/error.hpp>

#include <thrust/copy.h>
#include <thrust/count.h>
#include <thrust/distance.h>
#include <thrust/execution_policy.h>
#include <thrust/iterator/transform_iterator.h>
#include <thrust/optional.h>
#include <thrust/sort.h>
#include <thrust/transform.h>
#include <thrust/tuple.h>

namespace cugraph {

template <typename vertex_t, typename edge_t, typename EdgeIterator>
struct unroll_edge {
  size_t num_valid_edges{};
  raft::device_span<edge_t> num_triangles{};
  EdgeIterator edge_to_unroll_first{};
  EdgeIterator transposed_valid_edge_first{};
  EdgeIterator transposed_valid_edge_last{};
  EdgeIterator transposed_invalid_edge_last{};

  __device__ thrust::tuple<vertex_t, vertex_t> operator()(edge_t i) const
  {
    // edges are sorted with destination as key so reverse the edge when looking it
    auto pair = thrust::make_tuple(thrust::get<1>(*(edge_to_unroll_first + i)),
                                   thrust::get<0>(*(edge_to_unroll_first + i)));
    // Find its position in either partition of the transposed edgelist
    // An edge can be in found in either of the two partitions (valid or invalid)
    auto itr = thrust::lower_bound(
      thrust::seq, transposed_valid_edge_last, transposed_invalid_edge_last, pair);
    size_t idx{};
    if (itr != transposed_invalid_edge_last && *itr == pair) {
      idx =
        static_cast<size_t>(thrust::distance(transposed_valid_edge_last, itr) + num_valid_edges);
    } else {
      // The edge must be in the first boundary
      itr = thrust::lower_bound(
        thrust::seq, transposed_valid_edge_first, transposed_valid_edge_last, pair);
      assert(*itr == pair);
      idx = thrust::distance(transposed_valid_edge_first, itr);
    }
    cuda::atomic_ref<edge_t, cuda::thread_scope_device> atomic_counter(num_triangles[idx]);
    auto r = atomic_counter.fetch_sub(edge_t{1}, cuda::std::memory_order_relaxed);
  }
};

// FIXME: May re-locate this function as a general utility function for graph algorithm
// implementations.
template <typename vertex_t>
rmm::device_uvector<vertex_t> compute_prefix_sum(raft::handle_t const& handle,
                                                 raft::device_span<vertex_t const> sorted_vertices,
                                                 raft::device_span<vertex_t const> query_vertices)
{
  rmm::device_uvector<vertex_t> prefix_sum(query_vertices.size() + 1, handle.get_stream());

  auto count_first = thrust::make_transform_iterator(
    thrust::make_counting_iterator(size_t{0}),
    cuda::proclaim_return_type<vertex_t>(
      [query_vertices,
       num_edges       = sorted_vertices.size(),
       sorted_vertices = sorted_vertices.begin()] __device__(size_t idx) {
        auto itr_lower = thrust::lower_bound(
          thrust::seq, sorted_vertices, sorted_vertices + num_edges, query_vertices[idx]);

        auto itr_upper = thrust::upper_bound(
          thrust::seq, itr_lower, sorted_vertices + num_edges, query_vertices[idx]);
        vertex_t dist = thrust::distance(itr_lower, itr_upper);

        return dist;
      }));

  thrust::exclusive_scan(handle.get_thrust_policy(),
                         count_first,
                         count_first + query_vertices.size() + 1,
                         prefix_sum.begin());

  return prefix_sum;
}

template <typename vertex_t, typename edge_t, typename EdgeIterator>
edge_t remove_overcompensating_edges(raft::handle_t const& handle,
                                     size_t buffer_size,
                                     EdgeIterator potential_closing_or_incoming_edges,
                                     EdgeIterator incoming_or_potential_closing_edges,
                                     raft::device_span<vertex_t const> invalid_edgelist_srcs,
                                     raft::device_span<vertex_t const> invalid_edgelist_dsts)
{
  // To avoid over-compensating, check whether the 'potential_closing_edges'
  // are within the invalid edges. If yes, the was already unrolled
  auto edges_not_overcomp = thrust::remove_if(
    handle.get_thrust_policy(),
    thrust::make_zip_iterator(potential_closing_or_incoming_edges,
                              incoming_or_potential_closing_edges),
    thrust::make_zip_iterator(potential_closing_or_incoming_edges + buffer_size,
                              incoming_or_potential_closing_edges + buffer_size),
    [num_invalid_edges = invalid_edgelist_dsts.size(),
     invalid_first =
       thrust::make_zip_iterator(invalid_edgelist_dsts.begin(), invalid_edgelist_srcs.begin()),
     invalid_last = thrust::make_zip_iterator(invalid_edgelist_dsts.end(),
                                              invalid_edgelist_srcs.end())] __device__(auto e) {
      auto potential_edge = thrust::get<0>(e);
      auto transposed_potential_or_incoming_edge =
        thrust::make_tuple(thrust::get<1>(potential_edge), thrust::get<0>(potential_edge));
      auto itr = thrust::lower_bound(
        thrust::seq, invalid_first, invalid_last, transposed_potential_or_incoming_edge);
      return (itr != invalid_last && *itr == transposed_potential_or_incoming_edge);
    });

  auto dist = thrust::distance(thrust::make_zip_iterator(potential_closing_or_incoming_edges,
                                                         incoming_or_potential_closing_edges),
                               edges_not_overcomp);

  return dist;
}

template <typename vertex_t, typename edge_t, bool multi_gpu, bool is_q_r_edge>
void unroll_p_r_or_q_r_edges(raft::handle_t const& handle,
                             graph_view_t<vertex_t, edge_t, false, false>& graph_view,
                             size_t num_invalid_edges,
                             size_t num_valid_edges,
                             raft::device_span<vertex_t const> edgelist_srcs,
                             raft::device_span<vertex_t const> edgelist_dsts,
                             raft::device_span<edge_t> num_triangles)
{
  auto prefix_sum_valid = compute_prefix_sum(
    handle,
    raft::device_span<vertex_t const>(edgelist_dsts.data(), num_valid_edges),
    raft::device_span<vertex_t const>(edgelist_dsts.data() + num_valid_edges, num_invalid_edges));

  auto prefix_sum_invalid = compute_prefix_sum(
    handle,
    raft::device_span<vertex_t const>(edgelist_dsts.data() + num_valid_edges, num_invalid_edges),
    raft::device_span<vertex_t const>(edgelist_dsts.data() + num_valid_edges, num_invalid_edges));

  auto potential_closing_edges = allocate_dataframe_buffer<thrust::tuple<vertex_t, vertex_t>>(
    prefix_sum_valid.back_element(handle.get_stream()) +
      prefix_sum_invalid.back_element(handle.get_stream()),
    handle.get_stream());

  auto incoming_edges_to_r = allocate_dataframe_buffer<thrust::tuple<vertex_t, vertex_t>>(
    prefix_sum_valid.back_element(handle.get_stream()) +
      prefix_sum_invalid.back_element(handle.get_stream()),
    handle.get_stream());

  thrust::for_each(
    handle.get_thrust_policy(),
    thrust::make_counting_iterator<edge_t>(0),
    thrust::make_counting_iterator<edge_t>(num_invalid_edges),
    [num_valid_edges,
     num_invalid_edges,
     invalid_dst_first       = edgelist_dsts.begin() + num_valid_edges,
     invalid_src_first       = edgelist_srcs.begin() + num_valid_edges,
     valid_src_first         = edgelist_srcs.begin(),
     valid_dst_first         = edgelist_dsts.begin(),
     prefix_sum_valid        = prefix_sum_valid.data(),
     prefix_sum_invalid      = prefix_sum_invalid.data(),
     potential_closing_edges = get_dataframe_buffer_begin(potential_closing_edges),
     incoming_edges_to_r = get_dataframe_buffer_begin(incoming_edges_to_r)] __device__(auto idx) {
      auto src                 = invalid_src_first[idx];
      auto dst                 = invalid_dst_first[idx];
      auto dst_array_end_valid = valid_dst_first + num_valid_edges;

      auto itr_lower_valid =
        thrust::lower_bound(thrust::seq, valid_dst_first, dst_array_end_valid, dst);
      auto idx_lower_valid = thrust::distance(
        valid_dst_first,
        itr_lower_valid);  // Need a binary search to find the begining of the range

      auto invalid_end_dst = invalid_dst_first + num_invalid_edges;

      auto itr_lower_invalid =
        thrust::lower_bound(thrust::seq, invalid_dst_first, invalid_end_dst, dst);
      auto idx_lower_invalid = thrust::distance(
        invalid_dst_first,
        itr_lower_invalid);  // Need a binary search to find the begining of the range

      auto incoming_edges_to_r_first_valid = thrust::make_zip_iterator(
        valid_src_first + idx_lower_valid, thrust::make_constant_iterator(dst));
      thrust::copy(
        thrust::seq,
        incoming_edges_to_r_first_valid,
        incoming_edges_to_r_first_valid + (prefix_sum_valid[idx + 1] - prefix_sum_valid[idx]),
        incoming_edges_to_r + prefix_sum_valid[idx] + prefix_sum_invalid[idx]);

      auto incoming_edges_to_r_first_invalid = thrust::make_zip_iterator(
        invalid_src_first + idx_lower_invalid, thrust::make_constant_iterator(dst));
      thrust::copy(
        thrust::seq,
        incoming_edges_to_r_first_invalid,
        incoming_edges_to_r_first_invalid + (prefix_sum_invalid[idx + 1] - prefix_sum_invalid[idx]),

        incoming_edges_to_r + prefix_sum_invalid[idx] + prefix_sum_valid[idx + 1]);

      if constexpr (is_q_r_edge) {
        auto potential_closing_edges_first_valid = thrust::make_zip_iterator(
          valid_src_first + idx_lower_valid, thrust::make_constant_iterator(src));
        thrust::copy(
          thrust::seq,
          potential_closing_edges_first_valid,
          potential_closing_edges_first_valid + (prefix_sum_valid[idx + 1] - prefix_sum_valid[idx]),
          potential_closing_edges + prefix_sum_valid[idx] + prefix_sum_invalid[idx]);

        auto potential_closing_edges_first_invalid = thrust::make_zip_iterator(
          invalid_src_first + idx_lower_invalid, thrust::make_constant_iterator(src));
        thrust::copy(thrust::seq,
                     potential_closing_edges_first_invalid,
                     potential_closing_edges_first_invalid +
                       (prefix_sum_invalid[idx + 1] - prefix_sum_invalid[idx]),
                     potential_closing_edges + prefix_sum_invalid[idx] + prefix_sum_valid[idx + 1]);

      } else {
        auto potential_closing_edges_first_valid = thrust::make_zip_iterator(
          thrust::make_constant_iterator(src), valid_src_first + idx_lower_valid);
        thrust::copy(
          thrust::seq,
          potential_closing_edges_first_valid,
          potential_closing_edges_first_valid + (prefix_sum_valid[idx + 1] - prefix_sum_valid[idx]),
          potential_closing_edges + prefix_sum_valid[idx] + prefix_sum_invalid[idx]);

        auto potential_closing_edges_first_invalid = thrust::make_zip_iterator(
          thrust::make_constant_iterator(src), invalid_src_first + idx_lower_invalid);
        thrust::copy(
          thrust::seq,
          potential_closing_edges_first_invalid,
          potential_closing_edges_first_invalid +
            (prefix_sum_invalid[idx + 1] - prefix_sum_invalid[idx]),
          potential_closing_edges + prefix_sum_invalid[idx] + (prefix_sum_valid[idx + 1]));
      }
    });

  auto edges_exist = graph_view.has_edge(
    handle,
    raft::device_span<vertex_t const>(std::get<0>(potential_closing_edges).data(),
                                      std::get<0>(potential_closing_edges).size()),
    raft::device_span<vertex_t const>(std::get<1>(potential_closing_edges).data(),
                                      std::get<1>(potential_closing_edges).size()));

  auto edge_to_existance = thrust::make_zip_iterator(
    thrust::make_zip_iterator(get_dataframe_buffer_begin(potential_closing_edges),
                              get_dataframe_buffer_begin(incoming_edges_to_r)),
    edges_exist.begin());

  auto has_edge_last = thrust::remove_if(handle.get_thrust_policy(),
                                         edge_to_existance,
                                         edge_to_existance + edges_exist.size(),
                                         [] __device__(auto e) {
                                           auto edge_exists = thrust::get<1>(e);
                                           return edge_exists == 0;
                                         });

  auto num_edge_exists = thrust::distance(edge_to_existance, has_edge_last);

  // After pushing the non-existant edges to the second partition,
  // remove them by resizing  both vertex pair buffer
  resize_dataframe_buffer(potential_closing_edges, num_edge_exists, handle.get_stream());
  resize_dataframe_buffer(incoming_edges_to_r, num_edge_exists, handle.get_stream());

  auto num_edges_not_overcomp =
    remove_overcompensating_edges<vertex_t,
                                  edge_t,
                                  decltype(get_dataframe_buffer_begin(potential_closing_edges))>(
      handle,
      num_edge_exists,
      get_dataframe_buffer_begin(potential_closing_edges),
      get_dataframe_buffer_begin(incoming_edges_to_r),
      raft::device_span<vertex_t const>(edgelist_srcs.data() + num_valid_edges, num_invalid_edges),
      raft::device_span<vertex_t const>(edgelist_dsts.data() + num_valid_edges, num_invalid_edges));

  // After pushing the non-existant edges to the second partition,
  // remove them by resizing  both vertex pair buffer
  resize_dataframe_buffer(potential_closing_edges, num_edges_not_overcomp, handle.get_stream());
  resize_dataframe_buffer(incoming_edges_to_r, num_edges_not_overcomp, handle.get_stream());

  // Extra check for 'incoming_edges_to_r'
  if constexpr (!is_q_r_edge) {
    // Exchange the arguments (incoming_edges_to_r, num_edges_not_overcomp) order
    // To also check if the 'incoming_edges_to_r' belong the the invalid_edgelist
    num_edges_not_overcomp =
      remove_overcompensating_edges<vertex_t,
                                    edge_t,
                                    decltype(get_dataframe_buffer_begin(potential_closing_edges))>(
        handle,
        num_edges_not_overcomp,
        get_dataframe_buffer_begin(incoming_edges_to_r),
        get_dataframe_buffer_begin(potential_closing_edges),
        raft::device_span<vertex_t const>(edgelist_srcs.data() + num_valid_edges,
                                          num_invalid_edges),
        raft::device_span<vertex_t const>(edgelist_dsts.data() + num_valid_edges,
                                          num_invalid_edges));

    resize_dataframe_buffer(potential_closing_edges, num_edges_not_overcomp, handle.get_stream());
    resize_dataframe_buffer(incoming_edges_to_r, num_edges_not_overcomp, handle.get_stream());
  }

  thrust::for_each(
    handle.get_thrust_policy(),
    thrust::make_zip_iterator(get_dataframe_buffer_begin(potential_closing_edges),
                              get_dataframe_buffer_begin(incoming_edges_to_r)),
    thrust::make_zip_iterator(
      get_dataframe_buffer_begin(potential_closing_edges) + num_edges_not_overcomp,
      get_dataframe_buffer_begin(incoming_edges_to_r) + num_edges_not_overcomp),
    [num_triangles = num_triangles.begin(),
     num_valid_edges,
     invalid_first = thrust::make_zip_iterator(edgelist_dsts.begin() + num_valid_edges,
                                               edgelist_srcs.begin() + num_valid_edges),
     invalid_last  = thrust::make_zip_iterator(
       edgelist_dsts.end(), edgelist_srcs.end())] __device__(auto potential_or_incoming_e) {
      auto potential_e     = thrust::get<0>(potential_or_incoming_e);
      auto incoming_e_to_r = thrust::get<1>(potential_or_incoming_e);
      // thrust::tuple<vertex_t, vertex_t>> transposed_invalid_edge_;
      auto transposed_invalid_edge =
        thrust::make_tuple(thrust::get<1>(incoming_e_to_r), thrust::get<1>(potential_e));

      if constexpr (!is_q_r_edge) {
        transposed_invalid_edge =
          thrust::make_tuple(thrust::get<1>(incoming_e_to_r), thrust::get<0>(potential_e));
      }
      auto itr =
        thrust::lower_bound(thrust::seq, invalid_first, invalid_last, transposed_invalid_edge);
      if (itr != invalid_last) { assert(*itr == transposed_invalid_edge); }
      auto dist = thrust::distance(invalid_first, itr) + num_valid_edges;

      cuda::atomic_ref<edge_t, cuda::thread_scope_device> atomic_counter(num_triangles[dist]);
      auto r = atomic_counter.fetch_sub(edge_t{1}, cuda::std::memory_order_relaxed);
    });

  thrust::for_each(
    handle.get_thrust_policy(),
    thrust::make_counting_iterator<edge_t>(0),
    thrust::make_counting_iterator<edge_t>(num_edges_not_overcomp),
    unroll_edge<vertex_t,
                edge_t,
                decltype(thrust::make_zip_iterator(edgelist_srcs.begin(), edgelist_dsts.begin()))>{
      num_valid_edges,
      raft::device_span<edge_t>(num_triangles.data(), num_triangles.size()),
      get_dataframe_buffer_begin(potential_closing_edges),
      thrust::make_zip_iterator(edgelist_dsts.begin(), edgelist_srcs.begin()),
      thrust::make_zip_iterator(edgelist_dsts.begin() + num_valid_edges,
                                edgelist_srcs.begin() + num_valid_edges),
      thrust::make_zip_iterator(edgelist_dsts.end(), edgelist_srcs.end())});

  thrust::for_each(
    handle.get_thrust_policy(),
    thrust::make_counting_iterator<edge_t>(0),
    thrust::make_counting_iterator<edge_t>(num_edges_not_overcomp),
    unroll_edge<vertex_t,
                edge_t,
                decltype(thrust::make_zip_iterator(edgelist_srcs.begin(), edgelist_dsts.begin()))>{
      num_valid_edges,
      raft::device_span<edge_t>(num_triangles.data(), num_triangles.size()),
      get_dataframe_buffer_begin(incoming_edges_to_r),
      thrust::make_zip_iterator(edgelist_dsts.begin(), edgelist_srcs.begin()),
      thrust::make_zip_iterator(edgelist_dsts.begin() + num_valid_edges,
                                edgelist_srcs.begin() + num_valid_edges),
      thrust::make_zip_iterator(edgelist_dsts.end(), edgelist_srcs.end())});
}

namespace {

template <typename vertex_t>
struct exclude_self_loop_t {
  __device__ thrust::optional<thrust::tuple<vertex_t, vertex_t>> operator()(
    vertex_t src, vertex_t dst, thrust::nullopt_t, thrust::nullopt_t, thrust::nullopt_t) const
  {
    return src != dst
             ? thrust::optional<thrust::tuple<vertex_t, vertex_t>>{thrust::make_tuple(src, dst)}
             : thrust::nullopt;
  }
};

template <typename vertex_t, typename weight_t, typename edge_t>
struct extract_low_to_high_degree_weighted_edges_t {
  __device__ thrust::optional<thrust::tuple<vertex_t, vertex_t, weight_t>> operator()(
    vertex_t src, vertex_t dst, edge_t src_out_degree, edge_t dst_out_degree, weight_t wgt) const
  {
    return (src_out_degree < dst_out_degree)
             ? thrust::optional<thrust::tuple<vertex_t, vertex_t, weight_t>>{thrust::make_tuple(
                 src, dst, wgt)}
             : (((src_out_degree == dst_out_degree) &&
                 (src < dst) /* tie-breaking using vertex ID */)
                  ? thrust::optional<
                      thrust::tuple<vertex_t, vertex_t, weight_t>>{thrust::make_tuple(
                      src, dst, wgt)}
                  : thrust::nullopt);
  }
};

template <typename vertex_t, typename edge_t>
struct extract_low_to_high_degree_edges_t {
  __device__ thrust::optional<thrust::tuple<vertex_t, vertex_t>> operator()(vertex_t src,
                                                                            vertex_t dst,
                                                                            edge_t src_out_degree,
                                                                            edge_t dst_out_degree,
                                                                            thrust::nullopt_t) const
  {
    return (src_out_degree < dst_out_degree)
             ? thrust::optional<thrust::tuple<vertex_t, vertex_t>>{thrust::make_tuple(src, dst)}
             : (((src_out_degree == dst_out_degree) &&
                 (src < dst) /* tie-breaking using vertex ID */)
                  ? thrust::optional<thrust::tuple<vertex_t, vertex_t>>{thrust::make_tuple(src,
                                                                                           dst)}
                  : thrust::nullopt);
  }
};

template <typename vertex_t, typename edge_t, bool generate_p_r>
struct generate_p_r_or_q_r_from_p_q {
  size_t chunk_start{};
  raft::device_span<size_t const> intersection_offsets{};
  raft::device_span<vertex_t const> intersection_indices{};
  raft::device_span<vertex_t const> invalid_srcs{};
  raft::device_span<vertex_t const> invalid_dsts{};

  __device__ thrust::tuple<vertex_t, vertex_t> operator()(edge_t i) const
  {
    auto itr = thrust::upper_bound(
      thrust::seq, intersection_offsets.begin() + 1, intersection_offsets.end(), i);
    auto idx = thrust::distance(intersection_offsets.begin() + 1, itr);

    if constexpr (generate_p_r) {
      return thrust::make_tuple(invalid_srcs[chunk_start + idx], intersection_indices[i]);

    } else {
      return thrust::make_tuple(invalid_dsts[chunk_start + idx], intersection_indices[i]);
    }
  }
};
}  // namespace

template <typename vertex_t, typename edge_t, typename weight_t, bool multi_gpu>
std::tuple<rmm::device_uvector<vertex_t>,
           rmm::device_uvector<vertex_t>,
           std::optional<rmm::device_uvector<weight_t>>>
k_truss(raft::handle_t const& handle,
        graph_view_t<vertex_t, edge_t, false, multi_gpu> const& graph_view,
        std::optional<edge_property_view_t<edge_t, weight_t const*>> edge_weight_view,
        edge_t k,
        bool do_expensive_check)
{
  // 1. Check input arguments.

  CUGRAPH_EXPECTS(!graph_view.has_edge_mask(), "unimplemented.");

  CUGRAPH_EXPECTS(graph_view.is_symmetric(),
                  "Invalid input arguments: K-truss currently supports undirected graphs only.");
  CUGRAPH_EXPECTS(!graph_view.is_multigraph(),
                  "Invalid input arguments: K-truss currently does not support multi-graphs.");

  if (do_expensive_check) {
    // nothing to do
  }

  std::optional<graph_t<vertex_t, edge_t, false, multi_gpu>> modified_graph{std::nullopt};
  std::optional<graph_view_t<vertex_t, edge_t, false, multi_gpu>> modified_graph_view{std::nullopt};
  std::optional<rmm::device_uvector<vertex_t>> renumber_map{std::nullopt};
  std::optional<edge_property_t<graph_view_t<vertex_t, edge_t, false, multi_gpu>, weight_t>>
    edge_weight{std::nullopt};
  std::optional<rmm::device_uvector<weight_t>> wgts{std::nullopt};

  if (graph_view.count_self_loops(handle) > edge_t{0}) {
    auto [srcs, dsts] = extract_transform_e(handle,
                                            graph_view,
                                            edge_src_dummy_property_t{}.view(),
                                            edge_dst_dummy_property_t{}.view(),
                                            edge_dummy_property_t{}.view(),
                                            exclude_self_loop_t<vertex_t>{});

    if constexpr (multi_gpu) {
      std::tie(srcs, dsts, std::ignore, std::ignore, std::ignore) =
        detail::shuffle_ext_vertex_pairs_with_values_to_local_gpu_by_edge_partitioning<vertex_t,
                                                                                       edge_t,
                                                                                       weight_t,
                                                                                       int32_t>(
          handle, std::move(srcs), std::move(dsts), std::nullopt, std::nullopt, std::nullopt);
    }

    std::tie(*modified_graph, std::ignore, std::ignore, std::ignore, renumber_map) =
      create_graph_from_edgelist<vertex_t, edge_t, weight_t, edge_t, int32_t, false, multi_gpu>(
        handle,
        std::nullopt,
        std::move(srcs),
        std::move(dsts),
        std::nullopt,
        std::nullopt,
        std::nullopt,
        cugraph::graph_properties_t{true, graph_view.is_multigraph()},
        true);

    modified_graph_view = (*modified_graph).view();
  }

  // 3. Find (k-1)-core and exclude edges that do not belong to (k-1)-core
  {
    auto cur_graph_view = modified_graph_view ? *modified_graph_view : graph_view;

    auto vertex_partition_range_lasts =
      renumber_map
        ? std::make_optional<std::vector<vertex_t>>(cur_graph_view.vertex_partition_range_lasts())
        : std::nullopt;

    rmm::device_uvector<edge_t> core_numbers(cur_graph_view.number_of_vertices(),
                                             handle.get_stream());
    core_number(
      handle, cur_graph_view, core_numbers.data(), k_core_degree_type_t::OUT, size_t{2}, size_t{2});

    raft::device_span<edge_t const> core_number_span{core_numbers.data(), core_numbers.size()};

    rmm::device_uvector<vertex_t> srcs{0, handle.get_stream()};
    rmm::device_uvector<vertex_t> dsts{0, handle.get_stream()};
    std::tie(srcs, dsts, wgts) = k_core(handle,
                                        cur_graph_view,
                                        edge_weight_view,
                                        size_t{k - 1},
                                        std::make_optional(k_core_degree_type_t::OUT),
                                        std::make_optional(core_number_span));

    if constexpr (multi_gpu) {
      std::tie(srcs, dsts, std::ignore, std::ignore, std::ignore) =
        detail::shuffle_ext_vertex_pairs_with_values_to_local_gpu_by_edge_partitioning<vertex_t,
                                                                                       edge_t,
                                                                                       weight_t,
                                                                                       int32_t>(
          handle, std::move(srcs), std::move(dsts), std::nullopt, std::nullopt, std::nullopt);
    }

    std::optional<rmm::device_uvector<vertex_t>> tmp_renumber_map{std::nullopt};

    std::tie(*modified_graph, edge_weight, std::ignore, std::ignore, tmp_renumber_map) =
      create_graph_from_edgelist<vertex_t, edge_t, weight_t, edge_t, int32_t, false, multi_gpu>(
        handle,
        std::nullopt,
        std::move(srcs),
        std::move(dsts),
        std::move(wgts),
        std::nullopt,
        std::nullopt,
        cugraph::graph_properties_t{true, graph_view.is_multigraph()},
        false);  // FIXME: Renumbering should not be hardcoded.

    modified_graph_view = (*modified_graph).view();

    if (renumber_map) {  // collapse renumber_map
      unrenumber_int_vertices<vertex_t, multi_gpu>(handle,
                                                   (*tmp_renumber_map).data(),
                                                   (*tmp_renumber_map).size(),
                                                   (*renumber_map).data(),
                                                   *vertex_partition_range_lasts);
    }
    renumber_map = std::move(tmp_renumber_map);
  }

  // 4. Keep only the edges from a low-degree vertex to a high-degree vertex.

  {
    auto cur_graph_view = modified_graph_view ? *modified_graph_view : graph_view;

    auto vertex_partition_range_lasts =
      renumber_map
        ? std::make_optional<std::vector<vertex_t>>(cur_graph_view.vertex_partition_range_lasts())
        : std::nullopt;

    auto out_degrees = cur_graph_view.compute_out_degrees(handle);
    edge_src_property_t<decltype(cur_graph_view), edge_t> edge_src_out_degrees(handle,
                                                                               cur_graph_view);
    edge_dst_property_t<decltype(cur_graph_view), edge_t> edge_dst_out_degrees(handle,
                                                                               cur_graph_view);
    update_edge_src_property(handle, cur_graph_view, out_degrees.begin(), edge_src_out_degrees);
    update_edge_dst_property(handle, cur_graph_view, out_degrees.begin(), edge_dst_out_degrees);

    rmm::device_uvector<vertex_t> srcs(0, handle.get_stream());
    rmm::device_uvector<vertex_t> dsts(0, handle.get_stream());

    edge_weight_view =
      edge_weight ? std::make_optional((*edge_weight).view())
                  : std::optional<edge_property_view_t<edge_t, weight_t const*>>{std::nullopt};
    if (edge_weight_view) {
      std::tie(srcs, dsts, wgts) = extract_transform_e(
        handle,
        cur_graph_view,
        edge_src_out_degrees.view(),
        edge_dst_out_degrees.view(),
        *edge_weight_view,
        extract_low_to_high_degree_weighted_edges_t<vertex_t, weight_t, edge_t>{});
    } else {
      std::tie(srcs, dsts) =
        extract_transform_e(handle,
                            cur_graph_view,
                            edge_src_out_degrees.view(),
                            edge_dst_out_degrees.view(),
                            edge_dummy_property_t{}.view(),
                            extract_low_to_high_degree_edges_t<vertex_t, edge_t>{});
    }

    if constexpr (multi_gpu) {
      std::tie(srcs, dsts, wgts, std::ignore, std::ignore) =
        detail::shuffle_ext_vertex_pairs_with_values_to_local_gpu_by_edge_partitioning<vertex_t,
                                                                                       edge_t,
                                                                                       weight_t,
                                                                                       int32_t>(
          handle, std::move(srcs), std::move(dsts), std::move(wgts), std::nullopt, std::nullopt);
    }

    std::optional<rmm::device_uvector<vertex_t>> tmp_renumber_map{std::nullopt};

    std::tie(*modified_graph, edge_weight, std::ignore, std::ignore, tmp_renumber_map) =
      create_graph_from_edgelist<vertex_t, edge_t, weight_t, edge_t, int32_t, false, multi_gpu>(
        handle,
        std::nullopt,
        std::move(srcs),
        std::move(dsts),
        std::move(wgts),
        std::nullopt,
        std::nullopt,
        cugraph::graph_properties_t{false /* now asymmetric */, cur_graph_view.is_multigraph()},
        false);

    modified_graph_view = (*modified_graph).view();
    if (renumber_map) {  // collapse renumber_map
      unrenumber_int_vertices<vertex_t, multi_gpu>(handle,
                                                   (*tmp_renumber_map).data(),
                                                   (*tmp_renumber_map).size(),
                                                   (*renumber_map).data(),
                                                   *vertex_partition_range_lasts);
    }
    renumber_map = std::move(tmp_renumber_map);
  }

  // 5. Decompress the resulting graph to an edges list and ind intersection of edges endpoints
  // for each partition using detail::nbr_intersection

  {
    auto cur_graph_view = modified_graph_view ? *modified_graph_view : graph_view;
    rmm::device_uvector<vertex_t> edgelist_srcs(0, handle.get_stream());
    rmm::device_uvector<vertex_t> edgelist_dsts(0, handle.get_stream());
    std::optional<rmm::device_uvector<weight_t>> edgelist_wgts{std::nullopt};

    edge_weight_view =
      edge_weight ? std::make_optional((*edge_weight).view())
                  : std::optional<edge_property_view_t<edge_t, weight_t const*>>{std::nullopt};
    std::tie(edgelist_srcs, edgelist_dsts, edgelist_wgts, std::ignore) = decompress_to_edgelist(
      handle,
      cur_graph_view,
      edge_weight_view,
      std::optional<edge_property_view_t<edge_t, edge_t const*>>{std::nullopt},
      std::optional<raft::device_span<vertex_t const>>(std::nullopt));
<<<<<<< HEAD
    auto num_triangles = edge_triangle_count<vertex_t, edge_t, false, false>(
=======

    auto num_triangles = edge_triangle_count<vertex_t, edge_t, false>(
>>>>>>> 913283d4
      handle,
      cur_graph_view,
      raft::device_span<vertex_t>(edgelist_srcs.data(), edgelist_srcs.size()),
      raft::device_span<vertex_t>(edgelist_dsts.data(), edgelist_dsts.size()));

    auto transposed_edge_first =
      thrust::make_zip_iterator(edgelist_dsts.begin(), edgelist_srcs.begin());

    auto edge_first = thrust::make_zip_iterator(edgelist_srcs.begin(), edgelist_dsts.begin());

    auto transposed_edge_triangle_count_pair_first =
      thrust::make_zip_iterator(transposed_edge_first, num_triangles.begin());

    thrust::sort_by_key(handle.get_thrust_policy(),
                        transposed_edge_first,
                        transposed_edge_first + edgelist_srcs.size(),
                        num_triangles.begin());

    cugraph::edge_property_t<decltype(cur_graph_view), bool> edge_mask(handle, cur_graph_view);
    cugraph::fill_edge_property(handle, cur_graph_view, true, edge_mask);
    cur_graph_view.attach_edge_mask(edge_mask.view());

    while (true) {
      // 'invalid_transposed_edge_triangle_count_first' marks the beginning of the edges to be
      // removed 'invalid_transposed_edge_triangle_count_first' + edgelist_srcs.size() marks the end
      // of the edges to be removed 'edge_triangle_count_pair_first' marks the begining of the valid
      // edges.
      auto invalid_transposed_edge_triangle_count_first =
        thrust::stable_partition(handle.get_thrust_policy(),
                                 transposed_edge_triangle_count_pair_first,
                                 transposed_edge_triangle_count_pair_first + edgelist_srcs.size(),
                                 [k] __device__(auto e) {
                                   auto num_triangles = thrust::get<1>(e);
                                   return num_triangles >= k - 2;
                                 });
      auto num_invalid_edges = static_cast<size_t>(
        thrust::distance(invalid_transposed_edge_triangle_count_first,
                         transposed_edge_triangle_count_pair_first + edgelist_srcs.size()));

      if (num_invalid_edges == 0) { break; }

      auto num_valid_edges = edgelist_srcs.size() - num_invalid_edges;

      // case 1. For the (p, q), find intersection 'r'.

      // nbr_intersection requires the edges to be sort by 'src'
      // sort the invalid edges by src for nbr intersection
      size_t approx_edges_to_intersect_per_iteration =
        static_cast<size_t>(handle.get_device_properties().multiProcessorCount) * (1 << 17);

      size_t prev_chunk_size         = 0;
      size_t chunk_num_invalid_edges = num_invalid_edges;
      auto num_chunks = ((num_invalid_edges % approx_edges_to_intersect_per_iteration) == 0)
                          ? (num_invalid_edges / approx_edges_to_intersect_per_iteration)
                          : (num_invalid_edges / approx_edges_to_intersect_per_iteration) + 1;

      for (size_t i = 0; i < num_chunks; ++i) {
        auto chunk_size =
          std::min(approx_edges_to_intersect_per_iteration, chunk_num_invalid_edges);
        thrust::sort_by_key(handle.get_thrust_policy(),
                            edge_first + num_valid_edges,
                            edge_first + edgelist_srcs.size(),
                            num_triangles.begin() + num_valid_edges);

        auto [intersection_offsets, intersection_indices] =
          detail::nbr_intersection(handle,
                                   cur_graph_view,
                                   cugraph::edge_dummy_property_t{}.view(),
                                   edge_first + num_valid_edges + prev_chunk_size,
                                   edge_first + num_valid_edges + prev_chunk_size + chunk_size,
                                   std::array<bool, 2>{true, true},
                                   do_expensive_check);

        // Update the number of triangles of each (p, q) edges by looking at their intersection
        // size.
        thrust::for_each(
          handle.get_thrust_policy(),
          thrust::make_counting_iterator<edge_t>(0),
          thrust::make_counting_iterator<edge_t>(chunk_size),
          [chunk_start = prev_chunk_size,
           num_triangles =
             raft::device_span<edge_t>(num_triangles.data() + num_valid_edges, num_invalid_edges),
           intersection_offsets = raft::device_span<size_t const>(
             intersection_offsets.data(), intersection_offsets.size())] __device__(auto i) {
            num_triangles[chunk_start + i] -=
              (intersection_offsets[i + 1] - intersection_offsets[i]);
          });

        // FIXME: Find a way to not have to maintain a dataframe_buffer
        auto vertex_pair_buffer_p_r_edge_p_q =
          allocate_dataframe_buffer<thrust::tuple<vertex_t, vertex_t>>(intersection_indices.size(),
                                                                       handle.get_stream());
        thrust::tabulate(
          handle.get_thrust_policy(),
          get_dataframe_buffer_begin(vertex_pair_buffer_p_r_edge_p_q),
          get_dataframe_buffer_end(vertex_pair_buffer_p_r_edge_p_q),
          generate_p_r_or_q_r_from_p_q<vertex_t, edge_t, true>{
            prev_chunk_size,
            raft::device_span<size_t const>(intersection_offsets.data(),
                                            intersection_offsets.size()),
            raft::device_span<vertex_t const>(intersection_indices.data(),
                                              intersection_indices.size()),
            raft::device_span<vertex_t>(edgelist_srcs.data() + num_valid_edges, num_invalid_edges),
            raft::device_span<vertex_t>(edgelist_dsts.data() + num_valid_edges,
                                        num_invalid_edges)});

        auto vertex_pair_buffer_q_r_edge_p_q =
          allocate_dataframe_buffer<thrust::tuple<vertex_t, vertex_t>>(intersection_indices.size(),
                                                                       handle.get_stream());
        thrust::tabulate(
          handle.get_thrust_policy(),
          get_dataframe_buffer_begin(vertex_pair_buffer_q_r_edge_p_q),
          get_dataframe_buffer_end(vertex_pair_buffer_q_r_edge_p_q),
          generate_p_r_or_q_r_from_p_q<vertex_t, edge_t, false>{
            prev_chunk_size,
            raft::device_span<size_t const>(intersection_offsets.data(),
                                            intersection_offsets.size()),
            raft::device_span<vertex_t const>(intersection_indices.data(),
                                              intersection_indices.size()),
            raft::device_span<vertex_t>(edgelist_srcs.data() + num_valid_edges, num_invalid_edges),
            raft::device_span<vertex_t>(edgelist_dsts.data() + num_valid_edges,
                                        num_invalid_edges)});

        // Unrolling the edges require the edges to be sorted by destination
        // re-sort the invalid edges by 'dst'
        thrust::sort_by_key(handle.get_thrust_policy(),
                            transposed_edge_first + num_valid_edges,
                            transposed_edge_first + edgelist_srcs.size(),
                            num_triangles.begin() + num_valid_edges);

        thrust::for_each(handle.get_thrust_policy(),
                         thrust::make_counting_iterator<edge_t>(0),
                         thrust::make_counting_iterator<edge_t>(intersection_indices.size()),
                         unroll_edge<vertex_t, edge_t, decltype(transposed_edge_first)>{
                           num_valid_edges,
                           raft::device_span<edge_t>(num_triangles.data(), num_triangles.size()),
                           get_dataframe_buffer_begin(vertex_pair_buffer_p_r_edge_p_q),
                           transposed_edge_first,
                           transposed_edge_first + num_valid_edges,
                           transposed_edge_first + edgelist_srcs.size()});

        thrust::for_each(handle.get_thrust_policy(),
                         thrust::make_counting_iterator<edge_t>(0),
                         thrust::make_counting_iterator<edge_t>(intersection_indices.size()),
                         unroll_edge<vertex_t, edge_t, decltype(transposed_edge_first)>{
                           num_valid_edges,
                           raft::device_span<edge_t>(num_triangles.data(), num_triangles.size()),
                           get_dataframe_buffer_begin(vertex_pair_buffer_q_r_edge_p_q),
                           transposed_edge_first,
                           transposed_edge_first + num_valid_edges,
                           transposed_edge_first + edgelist_srcs.size()});

        prev_chunk_size += chunk_size;
        chunk_num_invalid_edges -= chunk_size;
      }
      // case 2: unroll (q, r)
      // For each (q, r) edges to unroll, find the incoming edges to 'r' let's say from 'p' and
      // create the pair (p, q)
      cugraph::unroll_p_r_or_q_r_edges<vertex_t, edge_t, false, true>(
        handle,
        cur_graph_view,
        num_invalid_edges,
        num_valid_edges,
        raft::device_span<vertex_t const>(edgelist_srcs.data(), edgelist_srcs.size()),
        raft::device_span<vertex_t const>(edgelist_dsts.data(), edgelist_dsts.size()),
        raft::device_span<edge_t>(num_triangles.data(), num_triangles.size()));

      // case 3: unroll (p, r)
      cugraph::unroll_p_r_or_q_r_edges<vertex_t, edge_t, false, false>(
        handle,
        cur_graph_view,
        num_invalid_edges,
        num_valid_edges,
        raft::device_span<vertex_t const>(edgelist_srcs.data(), edgelist_srcs.size()),
        raft::device_span<vertex_t const>(edgelist_dsts.data(), edgelist_dsts.size()),
        raft::device_span<edge_t>(num_triangles.data(), num_triangles.size()));

      // Remove edges that have a triangle count of zero. Those should not be accounted
      // for during the unroling phase.
      auto edges_with_triangle_last =
        thrust::stable_partition(handle.get_thrust_policy(),
                                 transposed_edge_triangle_count_pair_first,
                                 transposed_edge_triangle_count_pair_first + num_triangles.size(),
                                 [] __device__(auto e) {
                                   auto num_triangles = thrust::get<1>(e);
                                   return num_triangles > 0;
                                 });

      auto num_edges_with_triangles = static_cast<size_t>(
        thrust::distance(transposed_edge_triangle_count_pair_first, edges_with_triangle_last));

      thrust::sort(handle.get_thrust_policy(),
                   thrust::make_zip_iterator(edgelist_srcs.begin() + num_edges_with_triangles,
                                             edgelist_dsts.begin() + num_edges_with_triangles),
                   thrust::make_zip_iterator(edgelist_srcs.end(), edgelist_dsts.end()));

      cugraph::edge_bucket_t<vertex_t, void, true, multi_gpu, true> edges_with_no_triangle(handle);
      edges_with_no_triangle.insert(edgelist_srcs.begin() + num_edges_with_triangles,
                                    edgelist_srcs.end(),
                                    edgelist_dsts.begin() + num_edges_with_triangles);

      cur_graph_view.clear_edge_mask();
      if (edge_weight_view) {
        cugraph::transform_e(
          handle,
          cur_graph_view,
          edges_with_no_triangle,
          cugraph::edge_src_dummy_property_t{}.view(),
          cugraph::edge_dst_dummy_property_t{}.view(),
          *edge_weight_view,
          [] __device__(auto src, auto dst, thrust::nullopt_t, thrust::nullopt_t, auto wgt) {
            return false;
          },
          edge_mask.mutable_view(),
          false);
      } else {
        cugraph::transform_e(
          handle,
          cur_graph_view,
          edges_with_no_triangle,
          cugraph::edge_src_dummy_property_t{}.view(),
          cugraph::edge_dst_dummy_property_t{}.view(),
          cugraph::edge_dummy_property_t{}.view(),
          [] __device__(
            auto src, auto dst, thrust::nullopt_t, thrust::nullopt_t, thrust::nullopt_t) {
            return false;
          },
          edge_mask.mutable_view(),
          false);
      }
      cur_graph_view.attach_edge_mask(edge_mask.view());

      edgelist_srcs.resize(num_edges_with_triangles, handle.get_stream());
      edgelist_dsts.resize(num_edges_with_triangles, handle.get_stream());
      num_triangles.resize(num_edges_with_triangles, handle.get_stream());
    }

    std::tie(edgelist_srcs, edgelist_dsts, edgelist_wgts, std::ignore) = decompress_to_edgelist(
      handle,
      cur_graph_view,
      edge_weight_view ? std::make_optional(*edge_weight_view) : std::nullopt,
      std::optional<edge_property_view_t<edge_t, edge_t const*>>{std::nullopt},
      std::optional<raft::device_span<vertex_t const>>(std::nullopt));

    std::tie(edgelist_srcs, edgelist_dsts, edgelist_wgts) =
      symmetrize_edgelist<vertex_t, weight_t, false, multi_gpu>(handle,
                                                                std::move(edgelist_srcs),
                                                                std::move(edgelist_dsts),
                                                                std::move(edgelist_wgts),
                                                                false);

    return std::make_tuple(
      std::move(edgelist_srcs), std::move(edgelist_dsts), std::move(edgelist_wgts));
  }
}
}  // namespace cugraph<|MERGE_RESOLUTION|>--- conflicted
+++ resolved
@@ -672,12 +672,8 @@
       edge_weight_view,
       std::optional<edge_property_view_t<edge_t, edge_t const*>>{std::nullopt},
       std::optional<raft::device_span<vertex_t const>>(std::nullopt));
-<<<<<<< HEAD
-    auto num_triangles = edge_triangle_count<vertex_t, edge_t, false, false>(
-=======
 
     auto num_triangles = edge_triangle_count<vertex_t, edge_t, false>(
->>>>>>> 913283d4
       handle,
       cur_graph_view,
       raft::device_span<vertex_t>(edgelist_srcs.data(), edgelist_srcs.size()),
