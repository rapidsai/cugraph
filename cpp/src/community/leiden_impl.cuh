--- conflicted
+++ resolved
@@ -561,13 +561,9 @@
   weight_t resolution,
   weight_t theta = 1.0)
 {
-<<<<<<< HEAD
+  CUGRAPH_EXPECTS(!graph_view.has_edge_mask(), "unimplemented.");
+
   return detail::leiden(handle, graph_view, edge_weight_view, max_level, resolution, theta);
-=======
-  CUGRAPH_EXPECTS(!graph_view.has_edge_mask(), "unimplemented.");
-
-  return detail::leiden(handle, graph_view, edge_weight_view, max_level, resolution);
->>>>>>> 649edb62
 }
 
 template <typename vertex_t, typename edge_t, bool multi_gpu>
