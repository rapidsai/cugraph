--- conflicted
+++ resolved
@@ -14,40 +14,21 @@
  * limitations under the License.
  */
 #pragma once
-<<<<<<< HEAD
-// #define TIMING
-=======
->>>>>>> 99612d75
 
 #include <community/detail/common_methods.hpp>
 #include <community/detail/refine.hpp>
 #include <community/flatten_dendrogram.hpp>
-<<<<<<< HEAD
+#include <prims/update_edge_src_dst_property.cuh>
+
 #include <cugraph/detail/shuffle_wrappers.hpp>
 #include <cugraph/detail/utility_wrappers.hpp>
 #include <cugraph/graph.hpp>
 #include <cugraph/utilities/high_res_timer.hpp>
-#include <prims/update_edge_src_dst_property.cuh>
 
 #include <rmm/device_uvector.hpp>
 
 #include <thrust/sort.h>
 #include <thrust/unique.h>
-
-#include <algorithm>
-=======
-#include <prims/update_edge_src_dst_property.cuh>
-
-#include <cugraph/detail/shuffle_wrappers.hpp>
-#include <cugraph/detail/utility_wrappers.hpp>
-#include <cugraph/graph.hpp>
-#include <cugraph/utilities/high_res_timer.hpp>
-
-#include <rmm/device_uvector.hpp>
-
-#include <thrust/sort.h>
-#include <thrust/unique.h>
->>>>>>> 99612d75
 
 namespace cugraph {
 
@@ -84,11 +65,7 @@
   graph_view_t current_graph_view(graph_view);
 
   std::optional<edge_property_view_t<edge_t, weight_t const*>> current_edge_weight_view(
-<<<<<<< HEAD
-    input_edge_weight_view);
-=======
     edge_weight_view);
->>>>>>> 99612d75
   std::optional<edge_property_t<graph_view_t, weight_t>> coarsen_graph_edge_weight(handle);
 
 #ifdef TIMING
@@ -99,12 +76,7 @@
   weight_t total_edge_weight =
     compute_total_edge_weight(handle, current_graph_view, *current_edge_weight_view);
 
-<<<<<<< HEAD
-  // rmm::device_uvector<vertex_t> louvain_assignment_for_vertices(0, handle.get_stream());  // #V
-  rmm::device_uvector<vertex_t> louvain_of_refined_partition(0, handle.get_stream());  // #V
-=======
   rmm::device_uvector<vertex_t> louvain_of_refined_graph(0, handle.get_stream());  // #V
->>>>>>> 99612d75
 
   while (dendrogram->num_levels() < max_level) {
     //
@@ -124,12 +96,6 @@
 
     rmm::device_uvector<weight_t> vertex_weights =
       compute_out_weight_sums(handle, current_graph_view, *current_edge_weight_view);
-<<<<<<< HEAD
-    rmm::device_uvector<vertex_t> cluster_keys(vertex_weights.size(), handle.get_stream());
-    rmm::device_uvector<weight_t> cluster_weights(vertex_weights.size(), handle.get_stream());
-
-    if (dendrogram->num_levels() == 1) {
-=======
     rmm::device_uvector<vertex_t> cluster_keys(0, handle.get_stream());
     rmm::device_uvector<weight_t> cluster_weights(0, handle.get_stream());
 
@@ -137,7 +103,6 @@
       cluster_keys.resize(vertex_weights.size(), handle.get_stream());
       cluster_weights.resize(vertex_weights.size(), handle.get_stream());
 
->>>>>>> 99612d75
       detail::sequence_fill(handle.get_stream(),
                             dendrogram->current_level_begin(),
                             dendrogram->current_level_size(),
@@ -164,13 +129,8 @@
                                                        handle.get_stream());  // #C
 
       raft::copy(dendrogram->current_level_begin(),
-<<<<<<< HEAD
-                 louvain_of_refined_partition.begin(),
-                 louvain_of_refined_partition.size(),
-=======
                  louvain_of_refined_graph.begin(),
                  louvain_of_refined_graph.size(),
->>>>>>> 99612d75
                  handle.get_stream());
 
       raft::copy(tmp_weights_buffer.begin(),
@@ -179,34 +139,6 @@
                  handle.get_stream());
 
       thrust::sort_by_key(handle.get_thrust_policy(),
-<<<<<<< HEAD
-                          louvain_of_refined_partition.begin(),
-                          louvain_of_refined_partition.end(),
-                          tmp_weights_buffer.begin());
-
-      auto pair_of_iterators_end = thrust::reduce_by_key(handle.get_thrust_policy(),
-                                                         louvain_of_refined_partition.begin(),
-                                                         louvain_of_refined_partition.end(),
-                                                         tmp_weights_buffer.begin(),
-                                                         cluster_keys.begin(),
-                                                         cluster_weights.begin());
-
-      louvain_of_refined_partition.resize(0, handle.get_stream());
-      louvain_of_refined_partition.shrink_to_fit(handle.get_stream());
-
-      tmp_weights_buffer.resize(0, handle.get_stream());
-      tmp_weights_buffer.shrink_to_fit(handle.get_stream());
-
-      cluster_keys.resize(
-        static_cast<size_t>(thrust::distance(cluster_keys.begin(), pair_of_iterators_end.first)),
-        handle.get_stream());
-      cluster_weights.resize(static_cast<size_t>(thrust::distance(cluster_weights.begin(),
-                                                                  pair_of_iterators_end.second)),
-                             handle.get_stream());
-
-      cluster_keys.shrink_to_fit(handle.get_stream());
-      cluster_weights.shrink_to_fit(handle.get_stream());
-=======
                           louvain_of_refined_graph.begin(),
                           louvain_of_refined_graph.end(),
                           tmp_weights_buffer.begin());
@@ -232,7 +164,6 @@
 
       tmp_weights_buffer.resize(0, handle.get_stream());
       tmp_weights_buffer.shrink_to_fit(handle.get_stream());
->>>>>>> 99612d75
 
       if constexpr (graph_view_t::is_multi_gpu) {
         rmm::device_uvector<vertex_t> tmp_keys_buffer(0, handle.get_stream());  // #C
@@ -246,17 +177,6 @@
                             tmp_keys_buffer.end(),
                             tmp_weights_buffer.begin());
 
-<<<<<<< HEAD
-        cluster_keys.resize(tmp_keys_buffer.size(), handle.get_stream());
-        cluster_weights.resize(tmp_weights_buffer.size(), handle.get_stream());
-
-        pair_of_iterators_end = thrust::reduce_by_key(handle.get_thrust_policy(),
-                                                      tmp_keys_buffer.begin(),
-                                                      tmp_keys_buffer.end(),
-                                                      tmp_weights_buffer.begin(),
-                                                      cluster_keys.begin(),
-                                                      cluster_weights.begin());
-=======
         num_unique_louvain_clusters_in_refined_partition =
           thrust::count_if(handle.get_thrust_policy(),
                            thrust::make_counting_iterator(size_t{0}),
@@ -273,25 +193,11 @@
                               tmp_weights_buffer.begin(),
                               cluster_keys.begin(),
                               cluster_weights.begin());
->>>>>>> 99612d75
 
         tmp_keys_buffer.resize(0, handle.get_stream());
         tmp_keys_buffer.shrink_to_fit(handle.get_stream());
         tmp_weights_buffer.resize(0, handle.get_stream());
         tmp_weights_buffer.shrink_to_fit(handle.get_stream());
-<<<<<<< HEAD
-
-        cluster_keys.resize(
-          static_cast<size_t>(thrust::distance(cluster_keys.begin(), pair_of_iterators_end.first)),
-          handle.get_stream());
-        cluster_weights.resize(static_cast<size_t>(thrust::distance(cluster_weights.begin(),
-                                                                    pair_of_iterators_end.second)),
-                               handle.get_stream());
-
-        cluster_keys.shrink_to_fit(handle.get_stream());
-        cluster_weights.shrink_to_fit(handle.get_stream());
-=======
->>>>>>> 99612d75
       }
     }
 
@@ -436,23 +342,6 @@
     detail::timer_stop<graph_view_t::is_multi_gpu>(handle, hr_timer);
 #endif
 
-<<<<<<< HEAD
-    if (no_movement) { break; }
-    if (cur_Q <= best_modularity) { break; }
-    best_modularity = cur_Q;
-
-    //
-    // Count number of unique clusters (aka partitions) and check if it's same as
-    // number of vertices in the current graph
-    //
-
-    rmm::device_uvector<vertex_t> copied_louvain_partition(louvain_assignment_for_vertices.size(),
-                                                           handle.get_stream());
-
-    thrust::copy(handle.get_thrust_policy(),
-                 louvain_assignment_for_vertices.begin(),
-                 louvain_assignment_for_vertices.end(),
-=======
     bool terminate = no_movement || (cur_Q <= best_modularity);
 
 #ifdef TIMING
@@ -468,28 +357,18 @@
     thrust::copy(handle.get_thrust_policy(),
                  dendrogram->current_level_begin(),
                  dendrogram->current_level_begin() + dendrogram->current_level_size(),
->>>>>>> 99612d75
                  copied_louvain_partition.begin());
 
     thrust::sort(
       handle.get_thrust_policy(), copied_louvain_partition.begin(), copied_louvain_partition.end());
 
-<<<<<<< HEAD
-    auto nr_unique_clusters =
-=======
     auto nr_unique_louvain_clusters =
->>>>>>> 99612d75
       static_cast<vertex_t>(thrust::distance(copied_louvain_partition.begin(),
                                              thrust::unique(handle.get_thrust_policy(),
                                                             copied_louvain_partition.begin(),
                                                             copied_louvain_partition.end())));
 
-<<<<<<< HEAD
-    copied_louvain_partition.resize(nr_unique_clusters, handle.get_stream());
-    copied_louvain_partition.shrink_to_fit(handle.get_stream());
-=======
     copied_louvain_partition.resize(nr_unique_louvain_clusters, handle.get_stream());
->>>>>>> 99612d75
 
     if constexpr (graph_view_t::is_multi_gpu) {
       copied_louvain_partition =
@@ -500,57 +379,12 @@
                    copied_louvain_partition.begin(),
                    copied_louvain_partition.end());
 
-<<<<<<< HEAD
-      nr_unique_clusters =
-=======
       nr_unique_louvain_clusters =
->>>>>>> 99612d75
         static_cast<vertex_t>(thrust::distance(copied_louvain_partition.begin(),
                                                thrust::unique(handle.get_thrust_policy(),
                                                               copied_louvain_partition.begin(),
                                                               copied_louvain_partition.end())));
 
-<<<<<<< HEAD
-      copied_louvain_partition.resize(0, handle.get_stream());
-      copied_louvain_partition.shrink_to_fit(handle.get_stream());
-
-      nr_unique_clusters = host_scalar_allreduce(
-        handle.get_comms(), nr_unique_clusters, raft::comms::op_t::SUM, handle.get_stream());
-    }
-
-    if (nr_unique_clusters == current_graph_view.number_of_vertices()) { break; }
-
-    //
-    // Refine the current partition
-    //
-
-    if constexpr (graph_view_t::is_multi_gpu) {
-      update_edge_src_property(handle,
-                               current_graph_view,
-                               louvain_assignment_for_vertices.begin(),
-                               src_louvain_assignment_cache);
-      update_edge_dst_property(handle,
-                               current_graph_view,
-                               louvain_assignment_for_vertices.begin(),
-                               dst_louvain_assignment_cache);
-    }
-
-    auto [refined_leiden_partition, leiden_to_louvain_map] =
-      detail::refine_clustering(handle,
-                                current_graph_view,
-                                current_edge_weight_view,
-                                total_edge_weight,
-                                resolution,
-                                vertex_weights,
-                                std::move(cluster_keys),
-                                std::move(cluster_weights),
-                                std::move(louvain_assignment_for_vertices),
-                                src_vertex_weights_cache,
-                                src_louvain_assignment_cache,
-                                dst_louvain_assignment_cache,
-                                up_down);
-
-=======
       copied_louvain_partition.resize(nr_unique_louvain_clusters, handle.get_stream());
 
       nr_unique_louvain_clusters = host_scalar_allreduce(handle.get_comms(),
@@ -600,7 +434,6 @@
                                   dst_louvain_assignment_cache,
                                   up_down);
     }
->>>>>>> 99612d75
     // Clear buffer and contract the graph
 
     cluster_keys.resize(0, handle.get_stream());
@@ -615,49 +448,6 @@
     src_louvain_assignment_cache.clear(handle);
     dst_louvain_assignment_cache.clear(handle);
 
-<<<<<<< HEAD
-#ifdef TIMING
-    detail::timer_start<graph_view_t::is_multi_gpu>(handle, hr_timer, "contract graph");
-#endif
-    // Create aggregate graph based on refined (leiden) partition
-
-    std::optional<rmm::device_uvector<vertex_t>> cluster_assignment{std::nullopt};
-
-    std::tie(current_graph, coarsen_graph_edge_weight, cluster_assignment) =
-      cugraph::detail::graph_contraction(
-        handle,
-        current_graph_view,
-        current_edge_weight_view,
-        raft::device_span<vertex_t const>{refined_leiden_partition.begin(),
-                                          refined_leiden_partition.size()});
-    current_graph_view = current_graph.view();
-
-    current_edge_weight_view = std::make_optional<edge_property_view_t<edge_t, weight_t const*>>(
-      (*coarsen_graph_edge_weight).view());
-
-    // After call to relabel, cluster_assignment contains louvain partition of the aggregated graph
-    relabel<vertex_t, multi_gpu>(
-      handle,
-      std::make_tuple(static_cast<vertex_t const*>(leiden_to_louvain_map.first.begin()),
-                      static_cast<vertex_t const*>(leiden_to_louvain_map.second.begin())),
-      leiden_to_louvain_map.first.size(),
-      (*cluster_assignment).data(),
-      (*cluster_assignment).size(),
-      false);
-
-    louvain_of_refined_partition.resize(current_graph_view.local_vertex_partition_range_size(),
-                                        handle.get_stream());
-
-    raft::copy(louvain_of_refined_partition.begin(),
-               (*cluster_assignment).begin(),
-               (*cluster_assignment).size(),
-               handle.get_stream());
-
-    if (cluster_assignment) {
-      (*cluster_assignment).resize(0, handle.get_stream());
-      (*cluster_assignment).shrink_to_fit(handle.get_stream());
-    }
-=======
     if (!terminate) {
       auto nr_unique_leiden = static_cast<vertex_t>(leiden_to_louvain_map.first.size());
       if (graph_view_t::is_multi_gpu) {
@@ -725,7 +515,6 @@
     copied_louvain_partition.shrink_to_fit(handle.get_stream());
 
     if (terminate) { break; }
->>>>>>> 99612d75
 
 #ifdef TIMING
     detail::timer_stop<graph_view_t::is_multi_gpu>(handle, hr_timer);
