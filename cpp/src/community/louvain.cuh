/*
 * Copyright (c) 2020-2021, NVIDIA CORPORATION.
 *
 * Licensed under the Apache License, Version 2.0 (the "License");
 * you may not use this file except in compliance with the License.
 * You may obtain a copy of the License at
 *
 *     http://www.apache.org/licenses/LICENSE-2.0
 *
 * Unless required by applicable law or agreed to in writing, software
 * distributed under the License is distributed on an "AS IS" BASIS,
 * WITHOUT WARRANTIES OR CONDITIONS OF ANY KIND, either express or implied.
 * See the License for the specific language governing permissions and
 * limitations under the License.
 */
#pragma once

#include <cugraph/dendrogram.hpp>

#include <cugraph/graph.hpp>
#include <cugraph/graph_functions.hpp>

#include <cugraph/prims/copy_to_adj_matrix_row_col.cuh>
#include <cugraph/prims/copy_v_transform_reduce_in_out_nbr.cuh>
#include <cugraph/prims/copy_v_transform_reduce_key_aggregated_out_nbr.cuh>
#include <cugraph/prims/row_col_properties.cuh>
#include <cugraph/prims/transform_reduce_by_adj_matrix_row_col_key_e.cuh>
#include <cugraph/prims/transform_reduce_e.cuh>
#include <cugraph/prims/transform_reduce_v.cuh>
#include <cugraph/utilities/collect_comm.cuh>

#include <raft/handle.hpp>
#include <rmm/device_uvector.hpp>

#include <thrust/binary_search.h>
#include <thrust/transform_reduce.h>

//#define TIMING

#ifdef TIMING
#include <utilities/high_res_timer.hpp>
#endif

namespace cugraph {

template <typename graph_view_type>
class Louvain {
 public:
  using graph_view_t = graph_view_type;
  using vertex_t     = typename graph_view_t::vertex_type;
  using edge_t       = typename graph_view_t::edge_type;
  using weight_t     = typename graph_view_t::weight_type;
  using graph_t      = graph_t<vertex_t,
                          edge_t,
                          weight_t,
                          graph_view_t::is_adj_matrix_transposed,
                          graph_view_t::is_multi_gpu>;

  static_assert(!graph_view_t::is_adj_matrix_transposed);

  Louvain(raft::handle_t const& handle, graph_view_t const& graph_view)
    :
#ifdef TIMING
      hr_timer_(),
#endif
      handle_(handle),
      dendrogram_(std::make_unique<Dendrogram<vertex_t>>()),
      current_graph_view_(graph_view),
      cluster_keys_v_(0, handle.get_stream_view()),
      cluster_weights_v_(0, handle.get_stream_view()),
      vertex_weights_v_(0, handle.get_stream()),
      src_vertex_weights_cache_(),
      next_clusters_v_(0, handle.get_stream_view()),
      src_clusters_cache_(),
      dst_clusters_cache_()
  {
  }

  Dendrogram<vertex_t> const& get_dendrogram() const { return *dendrogram_; }

  Dendrogram<vertex_t>& get_dendrogram() { return *dendrogram_; }

  std::unique_ptr<Dendrogram<vertex_t>> move_dendrogram() { return std::move(dendrogram_); }

  virtual weight_t operator()(size_t max_level, weight_t resolution)
  {
    weight_t best_modularity = weight_t{-1};

    weight_t total_edge_weight = transform_reduce_e(
      handle_,
      current_graph_view_,
      dummy_properties_t<vertex_t>{}.device_view(),
      dummy_properties_t<vertex_t>{}.device_view(),
      [] __device__(auto, auto, weight_t wt, auto, auto) { return wt; },
      weight_t{0});

    while (dendrogram_->num_levels() < max_level) {
      //
      //  Initialize every cluster to reference each vertex to itself
      //
      initialize_dendrogram_level();

      compute_vertex_and_cluster_weights();

      weight_t new_Q = update_clustering(total_edge_weight, resolution);

      if (new_Q <= best_modularity) { break; }

      best_modularity = new_Q;

      shrink_graph();
    }

    timer_display(std::cout);

    return best_modularity;
  }

 protected:
  void timer_start(std::string const& region)
  {
#ifdef TIMING
    if (graph_view_t::is_multi_gpu) {
      if (handle.get_comms().get_rank() == 0) hr_timer_.start(region);
    } else {
      hr_timer_.start(region);
    }
#endif
  }

  void timer_stop(rmm::cuda_stream_view stream_view)
  {
#ifdef TIMING
    if (graph_view_t::is_multi_gpu) {
      if (handle.get_comms().get_rank() == 0) {
        stream_view.synchronize();
        hr_timer_.stop();
      }
    } else {
      stream_view.synchronize();
      hr_timer_.stop();
    }
#endif
  }

  void timer_display(std::ostream& os)
  {
#ifdef TIMING
    if (graph_view_t::is_multi_gpu) {
      if (handle.get_comms().get_rank() == 0) hr_timer_.display(os);
    } else {
      hr_timer_.display(os);
    }
#endif
  }

 protected:
  void initialize_dendrogram_level()
  {
    dendrogram_->add_level(current_graph_view_.get_local_vertex_first(),
                           current_graph_view_.get_number_of_local_vertices(),
                           handle_.get_stream_view());

    thrust::sequence(handle_.get_thrust_policy(),
                     dendrogram_->current_level_begin(),
                     dendrogram_->current_level_end(),
                     current_graph_view_.get_local_vertex_first());
  }

 public:
  weight_t modularity(weight_t total_edge_weight, weight_t resolution) const
  {
    weight_t sum_degree_squared = thrust::transform_reduce(
      handle_.get_thrust_policy(),
      cluster_weights_v_.begin(),
      cluster_weights_v_.end(),
      [] __device__(weight_t p) { return p * p; },
      weight_t{0},
      thrust::plus<weight_t>());

    if (graph_view_t::is_multi_gpu) {
      sum_degree_squared =
        host_scalar_allreduce(handle_.get_comms(), sum_degree_squared, handle_.get_stream());
    }

    weight_t sum_internal = transform_reduce_e(
      handle_,
      current_graph_view_,
      graph_view_t::is_multi_gpu
        ? src_clusters_cache_.device_view()
        : detail::major_properties_device_view_t<vertex_t, vertex_t const*>(
            next_clusters_v_.begin()),
      graph_view_t::is_multi_gpu
        ? dst_clusters_cache_.device_view()
        : detail::minor_properties_device_view_t<vertex_t, vertex_t const*>(
            next_clusters_v_.begin()),
      [] __device__(auto, auto, weight_t wt, auto src_cluster, auto nbr_cluster) {
        if (src_cluster == nbr_cluster) {
          return wt;
        } else {
          return weight_t{0};
        }
      },
      weight_t{0});

    weight_t Q = sum_internal / total_edge_weight -
                 (resolution * sum_degree_squared) / (total_edge_weight * total_edge_weight);

    return Q;
  }

  void compute_vertex_and_cluster_weights()
  {
    timer_start("compute_vertex_and_cluster_weights");

    vertex_weights_v_ = current_graph_view_.compute_out_weight_sums(handle_);
    cluster_keys_v_.resize(vertex_weights_v_.size(), handle_.get_stream_view());
    cluster_weights_v_.resize(vertex_weights_v_.size(), handle_.get_stream_view());

    thrust::sequence(handle_.get_thrust_policy(),
                     cluster_keys_v_.begin(),
                     cluster_keys_v_.end(),
                     current_graph_view_.get_local_vertex_first());

    raft::copy(cluster_weights_v_.begin(),
               vertex_weights_v_.begin(),
               vertex_weights_v_.size(),
               handle_.get_stream());

    if constexpr (graph_view_t::is_multi_gpu) {
      auto const comm_size = handle_.get_comms().get_size();
      rmm::device_uvector<vertex_t> rx_keys_v(0, handle_.get_stream_view());
      rmm::device_uvector<weight_t> rx_weights_v(0, handle_.get_stream_view());

      auto pair_first = thrust::make_zip_iterator(
        thrust::make_tuple(cluster_keys_v_.begin(), cluster_weights_v_.begin()));

      std::forward_as_tuple(std::tie(rx_keys_v, rx_weights_v), std::ignore) =
        groupby_gpuid_and_shuffle_values(
          handle_.get_comms(),
          pair_first,
          pair_first + current_graph_view_.get_number_of_local_vertices(),
          [key_func =
             cugraph::detail::compute_gpu_id_from_vertex_t<vertex_t>{
               comm_size}] __device__(auto val) { return key_func(thrust::get<0>(val)); },
          handle_.get_stream_view());

      cluster_keys_v_    = std::move(rx_keys_v);
      cluster_weights_v_ = std::move(rx_weights_v);
    }

    if (graph_view_t::is_multi_gpu) {
      src_vertex_weights_cache_ =
        row_properties_t<graph_view_t, weight_t>(handle_, current_graph_view_);
      copy_to_adj_matrix_row(
        handle_, current_graph_view_, vertex_weights_v_.begin(), src_vertex_weights_cache_);
      vertex_weights_v_.resize(0, handle_.get_stream());
      vertex_weights_v_.shrink_to_fit(handle_.get_stream());
    }

    timer_stop(handle_.get_stream_view());
  }

  template <typename T>
  void cache_src_properties(rmm::device_uvector<T>& input,
                            row_properties_t<graph_view_t, T>& src_cache_)
  {
    copy_to_adj_matrix_row(handle_, current_graph_view_, input.begin(), src_cache_);
  }

  template <typename T>
  void cache_dst_properties(rmm::device_uvector<T>& input,
                            col_properties_t<graph_view_t, T>& dst_cache_)
  {
    copy_to_adj_matrix_col(handle_, current_graph_view_, input.begin(), dst_cache_);
  }

  virtual weight_t update_clustering(weight_t total_edge_weight, weight_t resolution)
  {
    timer_start("update_clustering");

    next_clusters_v_ =
      rmm::device_uvector<vertex_t>(dendrogram_->current_level_size(), handle_.get_stream());

    raft::copy(next_clusters_v_.begin(),
               dendrogram_->current_level_begin(),
               dendrogram_->current_level_size(),
               handle_.get_stream());

    if constexpr (graph_view_t::is_multi_gpu) {
      src_clusters_cache_ = row_properties_t<graph_view_t, vertex_t>(handle_, current_graph_view_);
      cache_src_properties(next_clusters_v_, src_clusters_cache_);
      dst_clusters_cache_ = col_properties_t<graph_view_t, vertex_t>(handle_, current_graph_view_);
      cache_dst_properties(next_clusters_v_, dst_clusters_cache_);
    }

    weight_t new_Q = modularity(total_edge_weight, resolution);
    weight_t cur_Q = new_Q - 1;

    // To avoid the potential of having two vertices swap clusters
    // we will only allow vertices to move up (true) or down (false)
    // during each iteration of the loop
    bool up_down = true;

    while (new_Q > (cur_Q + 0.0001)) {
      cur_Q = new_Q;

      update_by_delta_modularity(total_edge_weight, resolution, next_clusters_v_, up_down);

      up_down = !up_down;

      new_Q = modularity(total_edge_weight, resolution);

      if (new_Q > cur_Q) {
        raft::copy(dendrogram_->current_level_begin(),
                   next_clusters_v_.begin(),
                   next_clusters_v_.size(),
                   handle_.get_stream());
      }
    }

    timer_stop(handle_.get_stream_view());
    return cur_Q;
  }

  std::tuple<rmm::device_uvector<weight_t>, rmm::device_uvector<weight_t>>
  compute_cluster_sum_and_subtract() const
  {
    rmm::device_uvector<weight_t> old_cluster_sum_v(
      current_graph_view_.get_number_of_local_vertices(), handle_.get_stream());
    rmm::device_uvector<weight_t> cluster_subtract_v(
      current_graph_view_.get_number_of_local_vertices(), handle_.get_stream());

    copy_v_transform_reduce_out_nbr(
      handle_,
      current_graph_view_,
      graph_view_t::is_multi_gpu
        ? src_clusters_cache_.device_view()
        : detail::major_properties_device_view_t<vertex_t, vertex_t const*>(
            next_clusters_v_.data()),
      graph_view_t::is_multi_gpu
        ? dst_clusters_cache_.device_view()
        : detail::minor_properties_device_view_t<vertex_t, vertex_t const*>(
            next_clusters_v_.data()),
      [] __device__(auto src, auto dst, auto wt, auto src_cluster, auto nbr_cluster) {
        weight_t sum{0};
        weight_t subtract{0};

        if (src == dst)
          subtract = wt;
        else if (src_cluster == nbr_cluster)
          sum = wt;

        return thrust::make_tuple(sum, subtract);
      },
      thrust::make_tuple(weight_t{0}, weight_t{0}),
<<<<<<< HEAD
      thrust::make_zip_iterator(old_cluster_sum_v.begin(), cluster_subtract_v.begin()));

    return std::make_tuple(std::move(old_cluster_sum_v), std::move(cluster_subtract_v));
=======
      cugraph::get_dataframe_buffer_begin<thrust::tuple<weight_t, weight_t>>(output_buffer));

    thrust::transform(
      handle_.get_thrust_policy(),
      cugraph::get_dataframe_buffer_begin<thrust::tuple<weight_t, weight_t>>(output_buffer),
      cugraph::get_dataframe_buffer_begin<thrust::tuple<weight_t, weight_t>>(output_buffer) +
        current_graph_view_.get_number_of_local_vertices(),
      old_cluster_sum_v.begin(),
      [] __device__(auto p) { return thrust::get<1>(p); });

    thrust::transform(
      handle_.get_thrust_policy(),
      cugraph::get_dataframe_buffer_begin<thrust::tuple<weight_t, weight_t>>(output_buffer),
      cugraph::get_dataframe_buffer_begin<thrust::tuple<weight_t, weight_t>>(output_buffer) +
        current_graph_view_.get_number_of_local_vertices(),
      cluster_subtract_v.begin(),
      [] __device__(auto p) { return thrust::get<0>(p); });
>>>>>>> 65ca8767
  }

  void update_by_delta_modularity(weight_t total_edge_weight,
                                  weight_t resolution,
                                  rmm::device_uvector<vertex_t>& next_clusters_v_,
                                  bool up_down)
  {
    rmm::device_uvector<weight_t> vertex_cluster_weights_v(0, handle_.get_stream());
    row_properties_t<graph_view_t, weight_t> src_cluster_weights{};
    if constexpr (graph_view_t::is_multi_gpu) {
      cugraph::detail::compute_gpu_id_from_vertex_t<vertex_t> vertex_to_gpu_id_op{
        handle_.get_comms().get_size()};

      vertex_cluster_weights_v = cugraph::collect_values_for_keys(handle_.get_comms(),
                                                                  cluster_keys_v_.begin(),
                                                                  cluster_keys_v_.end(),
                                                                  cluster_weights_v_.data(),
                                                                  next_clusters_v_.begin(),
                                                                  next_clusters_v_.end(),
                                                                  vertex_to_gpu_id_op,
                                                                  handle_.get_stream());

      src_cluster_weights = row_properties_t<graph_view_t, weight_t>(handle_, current_graph_view_);
      copy_to_adj_matrix_row(
        handle_, current_graph_view_, vertex_cluster_weights_v.begin(), src_cluster_weights);
      vertex_cluster_weights_v.resize(0, handle_.get_stream());
      vertex_cluster_weights_v.shrink_to_fit(handle_.get_stream());
    } else {
      thrust::sort_by_key(handle_.get_thrust_policy(),
                          cluster_keys_v_.begin(),
                          cluster_keys_v_.end(),
                          cluster_weights_v_.begin());

<<<<<<< HEAD
      thrust::transform(rmm::exec_policy(handle_.get_stream_view()),
                        next_clusters_v_.begin(),
                        next_clusters_v_.end(),
                        vertex_cluster_weights_v.begin(),
=======
      thrust::transform(handle_.get_thrust_policy(),
                        next_cluster_v.begin(),
                        next_cluster_v.end(),
                        src_cluster_weights_v.begin(),
>>>>>>> 65ca8767
                        [d_cluster_weights = cluster_weights_v_.data(),
                         d_cluster_keys    = cluster_keys_v_.data(),
                         num_clusters      = cluster_keys_v_.size()] __device__(vertex_t cluster) {
                          auto pos = thrust::lower_bound(
                            thrust::seq, d_cluster_keys, d_cluster_keys + num_clusters, cluster);
                          return d_cluster_weights[pos - d_cluster_keys];
                        });
    }

    auto [old_cluster_sum_v, cluster_subtract_v] = compute_cluster_sum_and_subtract();

    row_properties_t<graph_view_t, thrust::tuple<weight_t, weight_t>>
    src_old_cluster_sum_subtract_pairs{};
    if constexpr (graph_view_t::is_multi_gpu) {
      src_old_cluster_sum_subtract_pairs =
        row_properties_t<graph_view_t, thrust::tuple<weight_t, weight_t>>(handle_,
                                                                          current_graph_view_);
      copy_to_adj_matrix_row(handle_,
                             current_graph_view_,
                             thrust::make_zip_iterator(thrust::make_tuple(
                               old_cluster_sum_v.begin(), cluster_subtract_v.begin())),
                             src_old_cluster_sum_subtract_pairs);
    }

    auto output_buffer = cugraph::allocate_dataframe_buffer<thrust::tuple<vertex_t, weight_t>>(
      current_graph_view_.get_number_of_local_vertices(), handle_.get_stream());

    auto cluster_old_sum_subtract_pair_first = thrust::make_zip_iterator(
      thrust::make_tuple(old_cluster_sum_v.cbegin(), cluster_subtract_v.cbegin()));
    auto zipped_src_device_view =
      graph_view_t::is_multi_gpu
        ? device_view_concat(src_vertex_weights_cache_.device_view(),
                          src_clusters_cache_.device_view(),
                          src_cluster_weights.device_view(),
                          src_old_cluster_sum_subtract_pairs.device_view())
        : device_view_concat(
            detail::major_properties_device_view_t<vertex_t, weight_t const*>(
              vertex_weights_v_.data()),
            detail::major_properties_device_view_t<vertex_t, vertex_t const*>(
              next_clusters_v_.data()),
            detail::major_properties_device_view_t<vertex_t, weight_t const*>(
              vertex_cluster_weights_v.data()),
            detail::major_properties_device_view_t<vertex_t, decltype(cluster_old_sum_subtract_pair_first)>(
              cluster_old_sum_subtract_pair_first));

    copy_v_transform_reduce_key_aggregated_out_nbr(
      handle_,
      current_graph_view_,
#if 1
      zipped_src_device_view,
      graph_view_t::is_multi_gpu ? dst_clusters_cache_.device_view() : detail::minor_properties_device_view_t<vertex_t, vertex_t const*>(next_clusters_v_.data()),
#else
      thrust::make_zip_iterator(thrust::make_tuple(src_old_cluster_sum_v.begin(),
                                                   d_src_vertex_weights_cache_,
                                                   src_cluster_subtract_v.begin(),
                                                   d_src_cluster_cache_,
                                                   src_cluster_weights_v.begin())),

      d_dst_cluster_cache_,
#endif
      cluster_keys_v_.begin(),
      cluster_keys_v_.end(),
      cluster_weights_v_.begin(),
      [total_edge_weight, resolution] __device__(
        auto src, auto neighbor_cluster, auto new_cluster_sum, auto src_info, auto a_new) {
#if 1
        auto k_k              = thrust::get<0>(src_info);
        auto src_cluster      = thrust::get<1>(src_info);
        auto a_old            = thrust::get<2>(src_info);
        auto old_cluster_sum  = thrust::get<3>(src_info);
        auto cluster_subtract = thrust::get<4>(src_info);
#else
        auto old_cluster_sum  = thrust::get<0>(src_info);
        auto k_k              = thrust::get<1>(src_info);
        auto cluster_subtract = thrust::get<2>(src_info);
        auto src_cluster      = thrust::get<3>(src_info);
        auto a_old            = thrust::get<4>(src_info);
#endif

        if (src_cluster == neighbor_cluster) new_cluster_sum -= cluster_subtract;

        weight_t delta_modularity = 2 * (((new_cluster_sum - old_cluster_sum) / total_edge_weight) -
                                         resolution * (a_new * k_k - a_old * k_k + k_k * k_k) /
                                           (total_edge_weight * total_edge_weight));

        return thrust::make_tuple(neighbor_cluster, delta_modularity);
      },
      [] __device__(auto p1, auto p2) {
        auto id1 = thrust::get<0>(p1);
        auto id2 = thrust::get<0>(p2);
        auto wt1 = thrust::get<1>(p1);
        auto wt2 = thrust::get<1>(p2);

        return (wt1 < wt2) ? p2 : ((wt1 > wt2) ? p1 : ((id1 < id2) ? p1 : p2));
      },
      thrust::make_tuple(vertex_t{-1}, weight_t{0}),
      cugraph::get_dataframe_buffer_begin<thrust::tuple<vertex_t, weight_t>>(output_buffer));

    thrust::transform(
<<<<<<< HEAD
      rmm::exec_policy(handle_.get_stream_view()),
      next_clusters_v_.begin(),
      next_clusters_v_.end(),
=======
      handle_.get_thrust_policy(),
      next_cluster_v.begin(),
      next_cluster_v.end(),
>>>>>>> 65ca8767
      cugraph::get_dataframe_buffer_begin<thrust::tuple<vertex_t, weight_t>>(output_buffer),
      next_clusters_v_.begin(),
      [up_down] __device__(vertex_t old_cluster, auto p) {
        vertex_t new_cluster      = thrust::get<0>(p);
        weight_t delta_modularity = thrust::get<1>(p);

        return (delta_modularity > weight_t{0})
                 ? (((new_cluster > old_cluster) != up_down) ? old_cluster : new_cluster)
                 : old_cluster;
      });

    if constexpr (graph_view_t::is_multi_gpu) {
      cache_src_properties(next_clusters_v_, src_clusters_cache_);
      cache_dst_properties(next_clusters_v_, dst_clusters_cache_);
    }

    std::tie(cluster_keys_v_, cluster_weights_v_) =
      cugraph::transform_reduce_by_adj_matrix_row_key_e(
        handle_,
        current_graph_view_,
        dummy_properties_t<vertex_t>{}.device_view(),
        dummy_properties_t<vertex_t>{}.device_view(),
        src_clusters_cache_.device_view(),
        [] __device__(auto, auto, auto wt, auto, auto) { return wt; },
        weight_t{0});
  }

  void shrink_graph()
  {
    timer_start("shrinking graph");

    rmm::device_uvector<vertex_t> numbering_map(0, handle_.get_stream());

    std::tie(current_graph_, numbering_map) =
      coarsen_graph(handle_, current_graph_view_, dendrogram_->current_level_begin());

    current_graph_view_ = current_graph_->view();

    rmm::device_uvector<vertex_t> numbering_indices(numbering_map.size(), handle_.get_stream());
    thrust::sequence(handle_.get_thrust_policy(),
                     numbering_indices.begin(),
                     numbering_indices.end(),
                     current_graph_view_.get_local_vertex_first());

    relabel<vertex_t, graph_view_t::is_multi_gpu>(
      handle_,
      std::make_tuple(static_cast<vertex_t const*>(numbering_map.begin()),
                      static_cast<vertex_t const*>(numbering_indices.begin())),
      current_graph_view_.get_number_of_local_vertices(),
      dendrogram_->current_level_begin(),
      dendrogram_->current_level_size(),
      false);

    timer_stop(handle_.get_stream());
  }

 protected:
  raft::handle_t const& handle_;

  std::unique_ptr<Dendrogram<vertex_t>> dendrogram_;

  //
  //  Initially we run on the input graph view,
  //  but as we shrink the graph we'll keep the
  //  current graph here
  //
  std::unique_ptr<graph_t> current_graph_{};
  graph_view_t current_graph_view_;

  // FIXME: better move inside the update_by_delta_modularity?
  rmm::device_uvector<vertex_t> cluster_keys_v_;
  rmm::device_uvector<weight_t> cluster_weights_v_;

  rmm::device_uvector<weight_t> vertex_weights_v_;
  row_properties_t<graph_view_t, weight_t> src_vertex_weights_cache_;  // src cache for vertex_weights_v_

  rmm::device_uvector<vertex_t> next_clusters_v_;
  row_properties_t<graph_view_t, vertex_t> src_clusters_cache_;  // src cache for next_clusters_v_
  col_properties_t<graph_view_t, vertex_t> dst_clusters_cache_;  // dst cache for next_clusters_v_

#ifdef TIMING
  HighResTimer hr_timer_;
#endif
};

}  // namespace cugraph<|MERGE_RESOLUTION|>--- conflicted
+++ resolved
@@ -354,29 +354,9 @@
         return thrust::make_tuple(sum, subtract);
       },
       thrust::make_tuple(weight_t{0}, weight_t{0}),
-<<<<<<< HEAD
       thrust::make_zip_iterator(old_cluster_sum_v.begin(), cluster_subtract_v.begin()));
 
     return std::make_tuple(std::move(old_cluster_sum_v), std::move(cluster_subtract_v));
-=======
-      cugraph::get_dataframe_buffer_begin<thrust::tuple<weight_t, weight_t>>(output_buffer));
-
-    thrust::transform(
-      handle_.get_thrust_policy(),
-      cugraph::get_dataframe_buffer_begin<thrust::tuple<weight_t, weight_t>>(output_buffer),
-      cugraph::get_dataframe_buffer_begin<thrust::tuple<weight_t, weight_t>>(output_buffer) +
-        current_graph_view_.get_number_of_local_vertices(),
-      old_cluster_sum_v.begin(),
-      [] __device__(auto p) { return thrust::get<1>(p); });
-
-    thrust::transform(
-      handle_.get_thrust_policy(),
-      cugraph::get_dataframe_buffer_begin<thrust::tuple<weight_t, weight_t>>(output_buffer),
-      cugraph::get_dataframe_buffer_begin<thrust::tuple<weight_t, weight_t>>(output_buffer) +
-        current_graph_view_.get_number_of_local_vertices(),
-      cluster_subtract_v.begin(),
-      [] __device__(auto p) { return thrust::get<0>(p); });
->>>>>>> 65ca8767
   }
 
   void update_by_delta_modularity(weight_t total_edge_weight,
@@ -410,17 +390,10 @@
                           cluster_keys_v_.end(),
                           cluster_weights_v_.begin());
 
-<<<<<<< HEAD
-      thrust::transform(rmm::exec_policy(handle_.get_stream_view()),
+      thrust::transform(handle_.get_thrust_policy(),
                         next_clusters_v_.begin(),
                         next_clusters_v_.end(),
                         vertex_cluster_weights_v.begin(),
-=======
-      thrust::transform(handle_.get_thrust_policy(),
-                        next_cluster_v.begin(),
-                        next_cluster_v.end(),
-                        src_cluster_weights_v.begin(),
->>>>>>> 65ca8767
                         [d_cluster_weights = cluster_weights_v_.data(),
                          d_cluster_keys    = cluster_keys_v_.data(),
                          num_clusters      = cluster_keys_v_.size()] __device__(vertex_t cluster) {
@@ -520,15 +493,9 @@
       cugraph::get_dataframe_buffer_begin<thrust::tuple<vertex_t, weight_t>>(output_buffer));
 
     thrust::transform(
-<<<<<<< HEAD
-      rmm::exec_policy(handle_.get_stream_view()),
+      handle_.get_thrust_policy(),
       next_clusters_v_.begin(),
       next_clusters_v_.end(),
-=======
-      handle_.get_thrust_policy(),
-      next_cluster_v.begin(),
-      next_cluster_v.end(),
->>>>>>> 65ca8767
       cugraph::get_dataframe_buffer_begin<thrust::tuple<vertex_t, weight_t>>(output_buffer),
       next_clusters_v_.begin(),
       [up_down] __device__(vertex_t old_cluster, auto p) {
