/*
 * Copyright (c) 2020-2021, NVIDIA CORPORATION.
 *
 * Licensed under the Apache License, Version 2.0 (the "License");
 * you may not use this file except in compliance with the License.
 * You may obtain a copy of the License at
 *
 *     http://www.apache.org/licenses/LICENSE-2.0
 *
 * Unless required by applicable law or agreed to in writing, software
 * distributed under the License is distributed on an "AS IS" BASIS,
 * WITHOUT WARRANTIES OR CONDITIONS OF ANY KIND, either express or implied.
 * See the License for the specific language governing permissions and
 * limitations under the License.
 */
#pragma once

#include <graph.hpp>

#include <converters/COOtoCSR.cuh>
#include <utilities/graph_utils.cuh>

#include <community/dendrogram.cuh>

<<<<<<< HEAD
=======
#include <rmm/device_uvector.hpp>

>>>>>>> 039b8575
//#define TIMING

#ifdef TIMING
#include <utilities/high_res_timer.hpp>
#endif

namespace cugraph {

template <typename graph_type>
class Louvain {
 public:
  using graph_t  = graph_type;
  using vertex_t = typename graph_type::vertex_type;
  using edge_t   = typename graph_type::edge_type;
  using weight_t = typename graph_type::weight_type;

  Louvain(raft::handle_t const &handle, graph_type const &graph)
    :
#ifdef TIMING
      hr_timer_(),
#endif
      handle_(handle),
      dendrogram_(std::make_unique<Dendrogram<vertex_t>>()),

      // FIXME:  Don't really need to copy here but would need
      //         to change the logic to populate this properly
      //         in generate_superverticies_graph.
      //
<<<<<<< HEAD
      offsets_v_(graph.offsets, graph.offsets + graph.number_of_vertices + 1),
      indices_v_(graph.indices, graph.indices + graph.number_of_edges),
      weights_v_(graph.edge_data, graph.edge_data + graph.number_of_edges),
      src_indices_v_(graph.number_of_edges),
      vertex_weights_v_(graph.number_of_vertices),
      cluster_weights_v_(graph.number_of_vertices),
      tmp_arr_v_(graph.number_of_vertices),
      cluster_inverse_v_(graph.number_of_vertices),
=======
      offsets_v_(graph.number_of_vertices + 1, handle.get_stream()),
      indices_v_(graph.number_of_edges, handle.get_stream()),
      weights_v_(graph.number_of_edges, handle.get_stream()),
      src_indices_v_(graph.number_of_edges, handle.get_stream()),
      vertex_weights_v_(graph.number_of_vertices, handle.get_stream()),
      cluster_weights_v_(graph.number_of_vertices, handle.get_stream()),
      tmp_arr_v_(graph.number_of_vertices, handle.get_stream()),
      cluster_inverse_v_(graph.number_of_vertices, handle.get_stream()),
>>>>>>> 039b8575
      number_of_vertices_(graph.number_of_vertices),
      number_of_edges_(graph.number_of_edges),
      stream_(handle.get_stream())
  {
    thrust::copy(rmm::exec_policy(stream_)->on(stream_),
                 graph.offsets,
                 graph.offsets + graph.number_of_vertices + 1,
                 offsets_v_.begin());

    thrust::copy(rmm::exec_policy(stream_)->on(stream_),
                 graph.indices,
                 graph.indices + graph.number_of_edges,
                 indices_v_.begin());

    thrust::copy(rmm::exec_policy(stream_)->on(stream_),
                 graph.edge_data,
                 graph.edge_data + graph.number_of_edges,
                 weights_v_.begin());
  }

  virtual ~Louvain() {}

  weight_t modularity(weight_t total_edge_weight,
                      weight_t resolution,
                      graph_t const &graph,
                      vertex_t const *d_cluster)
  {
    vertex_t n_verts = graph.number_of_vertices;

    rmm::device_uvector<weight_t> inc(n_verts, stream_);
    rmm::device_uvector<weight_t> deg(n_verts, stream_);

    thrust::fill(rmm::exec_policy(stream_)->on(stream_), inc.begin(), inc.end(), weight_t{0.0});
    thrust::fill(rmm::exec_policy(stream_)->on(stream_), deg.begin(), deg.end(), weight_t{0.0});

    // FIXME:  Already have weighted degree computed in main loop,
    //         could pass that in rather than computing d_deg... which
    //         would save an atomicAdd (synchronization)
    //
    thrust::for_each(rmm::exec_policy(stream_)->on(stream_),
                     thrust::make_counting_iterator(0),
                     thrust::make_counting_iterator(graph.number_of_vertices),
                     [d_inc     = inc.data(),
                      d_deg     = deg.data(),
                      d_offsets = graph.offsets,
                      d_indices = graph.indices,
                      d_weights = graph.edge_data,
                      d_cluster] __device__(vertex_t v) {
                       vertex_t community = d_cluster[v];
                       weight_t increase{0.0};
                       weight_t degree{0.0};

                       for (edge_t loc = d_offsets[v]; loc < d_offsets[v + 1]; ++loc) {
                         vertex_t neighbor = d_indices[loc];
                         degree += d_weights[loc];
                         if (d_cluster[neighbor] == community) { increase += d_weights[loc]; }
                       }

                       if (degree > weight_t{0.0}) atomicAdd(d_deg + community, degree);
                       if (increase > weight_t{0.0}) atomicAdd(d_inc + community, increase);
                     });

    weight_t Q = thrust::transform_reduce(
      rmm::exec_policy(stream_)->on(stream_),
      thrust::make_counting_iterator(0),
      thrust::make_counting_iterator(graph.number_of_vertices),
      [d_deg = deg.data(), d_inc = inc.data(), total_edge_weight, resolution] __device__(
        vertex_t community) {
        return ((d_inc[community] / total_edge_weight) - resolution *
                                                           (d_deg[community] * d_deg[community]) /
                                                           (total_edge_weight * total_edge_weight));
      },
      weight_t{0.0},
      thrust::plus<weight_t>());

    return Q;
  }

  Dendrogram<vertex_t> &get_dendrogram() const { return *dendrogram_; }

  std::unique_ptr<Dendrogram<vertex_t>> move_dendrogram() { return dendrogram_; }

  virtual weight_t operator()(size_t max_level, weight_t resolution)
  {
    weight_t total_edge_weight =
      thrust::reduce(rmm::exec_policy(stream_)->on(stream_), weights_v_.begin(), weights_v_.end());

    weight_t best_modularity = weight_t{-1};

    //
    //  Our copy of the graph.  Each iteration of the outer loop will
    //  shrink this copy of the graph.
    //
    GraphCSRView<vertex_t, edge_t, weight_t> current_graph(offsets_v_.data(),
                                                           indices_v_.data(),
                                                           weights_v_.data(),
                                                           number_of_vertices_,
                                                           number_of_edges_);

    current_graph.get_source_indices(src_indices_v_.data());

    while (dendrogram_->num_levels() < max_level) {
      //
      //  Initialize every cluster to reference each vertex to itself
      //
      initialize_dendrogram_level(current_graph.number_of_vertices);

<<<<<<< HEAD
    while (dendrogram_->num_levels() < max_level) {
      //
      //  Initialize every cluster to reference each vertex to itself
      //
      initialize_dendrogram_level(current_graph.number_of_vertices);

=======
>>>>>>> 039b8575
      compute_vertex_and_cluster_weights(current_graph);

      weight_t new_Q = update_clustering(total_edge_weight, resolution, current_graph);

      if (new_Q <= best_modularity) { break; }

      best_modularity = new_Q;

      shrink_graph(current_graph);
<<<<<<< HEAD
=======

      // TODO:  Note, somehow after shrink_graph - having converted to device_uvector - the
      //        modularity of the new graph is too small...
      //   Was that always true?  Perhaps I need to discard the bottom of the dendrogram
      //   in the break statement above?
>>>>>>> 039b8575
    }

    timer_display(std::cout);

    return best_modularity;
  }

 protected:
  void timer_start(std::string const &region)
  {
#ifdef TIMING
    hr_timer_.start(region);
#endif
  }

  void timer_stop(cudaStream_t stream)
  {
#ifdef TIMING
    CUDA_TRY(cudaStreamSynchronize(stream));
    hr_timer_.stop();
#endif
  }

  void timer_display(std::ostream &os)
  {
#ifdef TIMING
    hr_timer_.display(os);
#endif
  }

<<<<<<< HEAD
  void initialize_dendrogram_level(vertex_t num_vertices)
=======
  virtual void initialize_dendrogram_level(vertex_t num_vertices)
>>>>>>> 039b8575
  {
    dendrogram_->add_level(num_vertices);

    thrust::sequence(rmm::exec_policy(stream_)->on(stream_),
                     dendrogram_->current_level_begin(),
                     dendrogram_->current_level_end());
  }

 public:
  void compute_vertex_and_cluster_weights(graph_type const &graph)
  {
    timer_start("compute_vertex_and_cluster_weights");

    edge_t const *d_offsets     = graph.offsets;
    vertex_t const *d_indices   = graph.indices;
    weight_t const *d_weights   = graph.edge_data;
    weight_t *d_vertex_weights  = vertex_weights_v_.data();
    weight_t *d_cluster_weights = cluster_weights_v_.data();

    //
    // MNMG:  copy_v_transform_reduce_out_nbr, then copy
    //
    thrust::for_each(
      rmm::exec_policy(stream_)->on(stream_),
      thrust::make_counting_iterator<edge_t>(0),
      thrust::make_counting_iterator<edge_t>(graph.number_of_vertices),
      [d_offsets, d_indices, d_weights, d_vertex_weights, d_cluster_weights] __device__(
        vertex_t src) {
        weight_t sum =
          thrust::reduce(thrust::seq, d_weights + d_offsets[src], d_weights + d_offsets[src + 1]);

        d_vertex_weights[src]  = sum;
        d_cluster_weights[src] = sum;
      });

    timer_stop(stream_);
  }

  virtual weight_t update_clustering(weight_t total_edge_weight,
                                     weight_t resolution,
                                     graph_type const &graph)
  {
    timer_start("update_clustering");

    //
    // MNMG: This is the hard one, see writeup
    //
<<<<<<< HEAD

    // TODO:  will this work, or do I need to use the size and then copy?
    rmm::device_vector<vertex_t> next_cluster_v(dendrogram_->current_level_begin(),
                                                dendrogram_->current_level_end());

    rmm::device_vector<weight_t> delta_Q_v(graph.number_of_edges);
    rmm::device_vector<vertex_t> cluster_hash_v(graph.number_of_edges);
    rmm::device_vector<weight_t> old_cluster_sum_v(graph.number_of_vertices);

    vertex_t *d_cluster_hash         = cluster_hash_v.data().get();
    vertex_t *d_cluster              = dendrogram_->current_level_begin();
    weight_t const *d_vertex_weights = vertex_weights_v_.data().get();
    weight_t *d_cluster_weights      = cluster_weights_v_.data().get();
    weight_t *d_delta_Q              = delta_Q_v.data().get();
=======

    // TODO:  will this work, or do I need to use the size and then copy?
    rmm::device_uvector<vertex_t> next_cluster_v(dendrogram_->current_level_size(), stream_);
    rmm::device_uvector<weight_t> delta_Q_v(graph.number_of_edges, stream_);
    rmm::device_uvector<vertex_t> cluster_hash_v(graph.number_of_edges, stream_);
    rmm::device_uvector<weight_t> old_cluster_sum_v(graph.number_of_vertices, stream_);

    vertex_t *d_cluster              = dendrogram_->current_level_begin();
    weight_t const *d_vertex_weights = vertex_weights_v_.data();
    weight_t *d_cluster_weights      = cluster_weights_v_.data();
    weight_t *d_delta_Q              = delta_Q_v.data();

    thrust::copy(rmm::exec_policy(stream_)->on(stream_),
                 dendrogram_->current_level_begin(),
                 dendrogram_->current_level_end(),
                 next_cluster_v.data());
>>>>>>> 039b8575

    weight_t new_Q =
      modularity(total_edge_weight, resolution, graph, dendrogram_->current_level_begin());

    weight_t cur_Q = new_Q - 1;

    // To avoid the potential of having two vertices swap clusters
    // we will only allow vertices to move up (true) or down (false)
    // during each iteration of the loop
    bool up_down = true;

    while (new_Q > (cur_Q + 0.0001)) {
      cur_Q = new_Q;

      compute_delta_modularity(
        total_edge_weight, resolution, graph, cluster_hash_v, old_cluster_sum_v, delta_Q_v);

      assign_nodes(graph, cluster_hash_v, next_cluster_v, delta_Q_v, up_down);

      up_down = !up_down;

      new_Q = modularity(total_edge_weight, resolution, graph, next_cluster_v.data());

      if (new_Q > cur_Q) {
        thrust::copy(rmm::exec_policy(stream_)->on(stream_),
                     next_cluster_v.begin(),
                     next_cluster_v.end(),
                     dendrogram_->current_level_begin());
      }
    }

    timer_stop(stream_);
    return cur_Q;
  }

  void compute_delta_modularity(weight_t total_edge_weight,
                                weight_t resolution,
                                graph_type const &graph,
                                rmm::device_uvector<vertex_t> &cluster_hash_v,
                                rmm::device_uvector<weight_t> &old_cluster_sum_v,
                                rmm::device_uvector<weight_t> &delta_Q_v)
  {
    edge_t const *d_offsets           = graph.offsets;
    weight_t const *d_weights         = graph.edge_data;
    vertex_t const *d_cluster         = dendrogram_->current_level_begin();
<<<<<<< HEAD
    weight_t const *d_vertex_weights  = vertex_weights_v_.data().get();
    weight_t const *d_cluster_weights = cluster_weights_v_.data().get();
=======
    weight_t const *d_vertex_weights  = vertex_weights_v_.data();
    weight_t const *d_cluster_weights = cluster_weights_v_.data();
>>>>>>> 039b8575

    vertex_t *d_cluster_hash    = cluster_hash_v.data();
    weight_t *d_delta_Q         = delta_Q_v.data();
    weight_t *d_old_cluster_sum = old_cluster_sum_v.data();
    weight_t *d_new_cluster_sum = d_delta_Q;

    thrust::fill(rmm::exec_policy(stream_)->on(stream_),
                 cluster_hash_v.begin(),
                 cluster_hash_v.end(),
                 vertex_t{-1});
    thrust::fill(
      rmm::exec_policy(stream_)->on(stream_), delta_Q_v.begin(), delta_Q_v.end(), weight_t{0.0});
    thrust::fill(rmm::exec_policy(stream_)->on(stream_),
                 old_cluster_sum_v.begin(),
                 old_cluster_sum_v.end(),
                 weight_t{0.0});

    thrust::for_each(rmm::exec_policy(stream_)->on(stream_),
                     thrust::make_counting_iterator<edge_t>(0),
                     thrust::make_counting_iterator<edge_t>(graph.number_of_edges),
                     [d_src_indices = src_indices_v_.data(),
                      d_dst_indices = graph.indices,
                      d_cluster,
                      d_offsets,
                      d_cluster_hash,
                      d_new_cluster_sum,
                      d_weights,
                      d_old_cluster_sum] __device__(edge_t loc) {
                       vertex_t src = d_src_indices[loc];
                       vertex_t dst = d_dst_indices[loc];

                       if (src != dst) {
                         vertex_t old_cluster = d_cluster[src];
                         vertex_t new_cluster = d_cluster[dst];
                         edge_t hash_base     = d_offsets[src];
                         edge_t n_edges       = d_offsets[src + 1] - hash_base;

                         int h         = (new_cluster % n_edges);
                         edge_t offset = hash_base + h;
                         while (d_cluster_hash[offset] != new_cluster) {
                           if (d_cluster_hash[offset] == -1) {
                             atomicCAS(d_cluster_hash + offset, -1, new_cluster);
                           } else {
                             h      = (h + 1) % n_edges;
                             offset = hash_base + h;
                           }
                         }

                         atomicAdd(d_new_cluster_sum + offset, d_weights[loc]);

                         if (old_cluster == new_cluster)
                           atomicAdd(d_old_cluster_sum + src, d_weights[loc]);
                       }
                     });

    thrust::for_each(
      rmm::exec_policy(stream_)->on(stream_),
      thrust::make_counting_iterator<edge_t>(0),
      thrust::make_counting_iterator<edge_t>(graph.number_of_edges),
      [total_edge_weight,
       resolution,
       d_cluster_hash,
       d_src_indices = src_indices_v_.data(),
       d_cluster,
       d_vertex_weights,
       d_delta_Q,
       d_new_cluster_sum,
       d_old_cluster_sum,
       d_cluster_weights] __device__(edge_t loc) {
        vertex_t new_cluster = d_cluster_hash[loc];
        if (new_cluster >= 0) {
          vertex_t src         = d_src_indices[loc];
          vertex_t old_cluster = d_cluster[src];
          weight_t k_k         = d_vertex_weights[src];
          weight_t a_old       = d_cluster_weights[old_cluster];
          weight_t a_new       = d_cluster_weights[new_cluster];

          // NOTE: d_delta_Q and d_new_cluster_sum are aliases
          //       for same device array to save memory
          d_delta_Q[loc] =
            2 * (((d_new_cluster_sum[loc] - d_old_cluster_sum[src]) / total_edge_weight) -
                 resolution * (a_new * k_k - a_old * k_k + k_k * k_k) /
                   (total_edge_weight * total_edge_weight));
        } else {
          d_delta_Q[loc] = weight_t{0.0};
        }
      });
  }

  void assign_nodes(graph_type const &graph,
                    rmm::device_uvector<vertex_t> &cluster_hash_v,
                    rmm::device_uvector<vertex_t> &next_cluster_v,
                    rmm::device_uvector<weight_t> &delta_Q_v,
                    bool up_down)
  {
    rmm::device_uvector<vertex_t> temp_vertices_v(graph.number_of_vertices, stream_);
    rmm::device_uvector<vertex_t> temp_cluster_v(graph.number_of_vertices, stream_);
    rmm::device_uvector<weight_t> temp_delta_Q_v(graph.number_of_vertices, stream_);

    thrust::fill(rmm::exec_policy(stream_)->on(stream_),
                 temp_cluster_v.begin(),
                 temp_cluster_v.end(),
                 vertex_t{-1});

    thrust::fill(rmm::exec_policy(stream_)->on(stream_),
                 temp_delta_Q_v.begin(),
                 temp_delta_Q_v.end(),
                 weight_t{0});

    auto cluster_reduce_iterator =
      thrust::make_zip_iterator(thrust::make_tuple(cluster_hash_v.begin(), delta_Q_v.begin()));

    auto output_edge_iterator2 =
      thrust::make_zip_iterator(thrust::make_tuple(temp_cluster_v.begin(), temp_delta_Q_v.begin()));

    auto cluster_reduce_end =
      thrust::reduce_by_key(rmm::exec_policy(stream_)->on(stream_),
                            src_indices_v_.begin(),
                            src_indices_v_.end(),
                            cluster_reduce_iterator,
                            temp_vertices_v.data(),
                            output_edge_iterator2,
                            thrust::equal_to<vertex_t>(),
                            [] __device__(auto pair1, auto pair2) {
                              if (thrust::get<1>(pair1) > thrust::get<1>(pair2))
                                return pair1;
                              else if ((thrust::get<1>(pair1) == thrust::get<1>(pair2)) &&
                                       (thrust::get<0>(pair1) < thrust::get<0>(pair2)))
                                return pair1;
                              else
                                return pair2;
                            });

    vertex_t final_size = thrust::distance(temp_vertices_v.data(), cluster_reduce_end.first);

    thrust::for_each(rmm::exec_policy(stream_)->on(stream_),
                     thrust::make_counting_iterator<vertex_t>(0),
                     thrust::make_counting_iterator<vertex_t>(final_size),
                     [up_down,
                      d_temp_delta_Q    = temp_delta_Q_v.data(),
                      d_next_cluster    = next_cluster_v.data(),
                      d_temp_vertices   = temp_vertices_v.data(),
                      d_vertex_weights  = vertex_weights_v_.data(),
                      d_temp_clusters   = temp_cluster_v.data(),
                      d_cluster_weights = cluster_weights_v_.data()] __device__(vertex_t id) {
                       if ((d_temp_clusters[id] >= 0) && (d_temp_delta_Q[id] > weight_t{0.0})) {
                         vertex_t new_cluster = d_temp_clusters[id];
                         vertex_t old_cluster = d_next_cluster[d_temp_vertices[id]];

                         if ((new_cluster > old_cluster) == up_down) {
                           weight_t src_weight = d_vertex_weights[d_temp_vertices[id]];
                           d_next_cluster[d_temp_vertices[id]] = d_temp_clusters[id];

                           atomicAdd(d_cluster_weights + new_cluster, src_weight);
                           atomicAdd(d_cluster_weights + old_cluster, -src_weight);
                         }
                       }
                     });
  }

  void shrink_graph(graph_t &graph)
  {
    timer_start("shrinking graph");

    // renumber the clusters to the range 0..(num_clusters-1)
    vertex_t num_clusters = renumber_clusters();
<<<<<<< HEAD
    cluster_weights_v_.resize(num_clusters);
=======
    cluster_weights_v_.resize(num_clusters, stream_);
>>>>>>> 039b8575

    // shrink our graph to represent the graph of supervertices
    generate_superverticies_graph(graph, num_clusters);

    timer_stop(stream_);
  }

  vertex_t renumber_clusters()
  {
<<<<<<< HEAD
    vertex_t *d_tmp_array       = tmp_arr_v_.data().get();
    vertex_t *d_cluster_inverse = cluster_inverse_v_.data().get();
=======
    vertex_t *d_tmp_array       = tmp_arr_v_.data();
    vertex_t *d_cluster_inverse = cluster_inverse_v_.data();
>>>>>>> 039b8575
    vertex_t *d_cluster         = dendrogram_->current_level_begin();

    vertex_t old_num_clusters = dendrogram_->current_level_size();

    //
    //  New technique.  Initialize cluster_inverse_v_ to 0
    //
    thrust::fill(rmm::exec_policy(stream_)->on(stream_),
                 cluster_inverse_v_.begin(),
                 cluster_inverse_v_.end(),
                 vertex_t{0});

    //
    // Iterate over every element c in the current clustering and set cluster_inverse_v to 1
    //
    auto first_1 = thrust::make_constant_iterator<vertex_t>(1);
    auto last_1  = first_1 + old_num_clusters;

    thrust::scatter(rmm::exec_policy(stream_)->on(stream_),
                    first_1,
                    last_1,
                    dendrogram_->current_level_begin(),
                    cluster_inverse_v_.begin());

    //
    // Now we'll copy all of the clusters that have a value of 1 into a temporary array
    //
    auto copy_end = thrust::copy_if(
      rmm::exec_policy(stream_)->on(stream_),
      thrust::make_counting_iterator<vertex_t>(0),
      thrust::make_counting_iterator<vertex_t>(old_num_clusters),
      tmp_arr_v_.begin(),
      [d_cluster_inverse] __device__(const vertex_t idx) { return d_cluster_inverse[idx] == 1; });

    vertex_t new_num_clusters = thrust::distance(tmp_arr_v_.begin(), copy_end);
    tmp_arr_v_.resize(new_num_clusters, stream_);

    //
    // Now we can set each value in cluster_inverse of a cluster to its index
    //
    thrust::for_each(rmm::exec_policy(stream_)->on(stream_),
                     thrust::make_counting_iterator<vertex_t>(0),
                     thrust::make_counting_iterator<vertex_t>(new_num_clusters),
                     [d_cluster_inverse, d_tmp_array] __device__(const vertex_t idx) {
                       d_cluster_inverse[d_tmp_array[idx]] = idx;
                     });

    thrust::for_each(rmm::exec_policy(stream_)->on(stream_),
                     thrust::make_counting_iterator<vertex_t>(0),
                     thrust::make_counting_iterator<vertex_t>(old_num_clusters),
                     [d_cluster, d_cluster_inverse] __device__(vertex_t i) {
                       d_cluster[i] = d_cluster_inverse[d_cluster[i]];
                     });

<<<<<<< HEAD
    cluster_inverse_v_.resize(new_num_clusters);
=======
    cluster_inverse_v_.resize(new_num_clusters, stream_);
>>>>>>> 039b8575

    return new_num_clusters;
  }

  void generate_superverticies_graph(graph_t &graph, vertex_t num_clusters)
  {
<<<<<<< HEAD
    rmm::device_vector<vertex_t> new_src_v(graph.number_of_edges);
    rmm::device_vector<vertex_t> new_dst_v(graph.number_of_edges);
    rmm::device_vector<weight_t> new_weight_v(graph.number_of_edges);

    vertex_t *d_old_src    = src_indices_v_.data().get();
    vertex_t *d_old_dst    = graph.indices;
    weight_t *d_old_weight = graph.edge_data;
    vertex_t *d_new_src    = new_src_v.data().get();
    vertex_t *d_new_dst    = new_dst_v.data().get();
    vertex_t *d_clusters   = dendrogram_->current_level_begin();
    weight_t *d_new_weight = new_weight_v.data().get();
=======
    rmm::device_uvector<vertex_t> new_src_v(graph.number_of_edges, stream_);
    rmm::device_uvector<vertex_t> new_dst_v(graph.number_of_edges, stream_);
    rmm::device_uvector<weight_t> new_weight_v(graph.number_of_edges, stream_);
>>>>>>> 039b8575

    //
    //  Renumber the COO
    //
    thrust::for_each(rmm::exec_policy(stream_)->on(stream_),
                     thrust::make_counting_iterator<edge_t>(0),
                     thrust::make_counting_iterator<edge_t>(graph.number_of_edges),
                     [d_old_src    = src_indices_v_.data(),
                      d_old_dst    = graph.indices,
                      d_old_weight = graph.edge_data,
                      d_new_src    = new_src_v.data(),
                      d_new_dst    = new_dst_v.data(),
                      d_new_weight = new_weight_v.data(),
                      d_clusters   = dendrogram_->current_level_begin()] __device__(edge_t e) {
                       d_new_src[e]    = d_clusters[d_old_src[e]];
                       d_new_dst[e]    = d_clusters[d_old_dst[e]];
                       d_new_weight[e] = d_old_weight[e];
                     });

    thrust::stable_sort_by_key(
      rmm::exec_policy(stream_)->on(stream_),
      new_dst_v.begin(),
      new_dst_v.end(),
      thrust::make_zip_iterator(thrust::make_tuple(new_src_v.begin(), new_weight_v.begin())));
    thrust::stable_sort_by_key(
      rmm::exec_policy(stream_)->on(stream_),
      new_src_v.begin(),
      new_src_v.end(),
      thrust::make_zip_iterator(thrust::make_tuple(new_dst_v.begin(), new_weight_v.begin())));

    //
    //  Now we reduce by key to combine the weights of duplicate
    //  edges.
    //
    auto start =
      thrust::make_zip_iterator(thrust::make_tuple(new_src_v.begin(), new_dst_v.begin()));
    auto new_start =
      thrust::make_zip_iterator(thrust::make_tuple(src_indices_v_.data(), graph.indices));
    auto new_end = thrust::reduce_by_key(rmm::exec_policy(stream_)->on(stream_),
                                         start,
                                         start + graph.number_of_edges,
                                         new_weight_v.begin(),
                                         new_start,
                                         graph.edge_data,
                                         thrust::equal_to<thrust::tuple<vertex_t, vertex_t>>(),
                                         thrust::plus<weight_t>());

    graph.number_of_edges    = thrust::distance(new_start, new_end.first);
    graph.number_of_vertices = num_clusters;

    detail::fill_offset(
      src_indices_v_.data(), graph.offsets, num_clusters, graph.number_of_edges, stream_);
    CHECK_CUDA(stream_);

    src_indices_v_.resize(graph.number_of_edges, stream_);
    indices_v_.resize(graph.number_of_edges, stream_);
    weights_v_.resize(graph.number_of_edges, stream_);
  }

 protected:
  raft::handle_t const &handle_;
  vertex_t number_of_vertices_;
  edge_t number_of_edges_;
  cudaStream_t stream_;

  std::unique_ptr<Dendrogram<vertex_t>> dendrogram_;

  //
  //  Copy of graph
  //
  rmm::device_uvector<edge_t> offsets_v_;
  rmm::device_uvector<vertex_t> indices_v_;
  rmm::device_uvector<weight_t> weights_v_;
  rmm::device_uvector<vertex_t> src_indices_v_;

  //
  //  Weights and clustering across iterations of algorithm
  //
<<<<<<< HEAD
  rmm::device_vector<weight_t> vertex_weights_v_;
  rmm::device_vector<weight_t> cluster_weights_v_;
=======
  rmm::device_uvector<weight_t> vertex_weights_v_;
  rmm::device_uvector<weight_t> cluster_weights_v_;
>>>>>>> 039b8575

  //
  //  Temporaries used within kernels.  Each iteration uses less
  //  of this memory
  //
  rmm::device_uvector<vertex_t> tmp_arr_v_;
  rmm::device_uvector<vertex_t> cluster_inverse_v_;

#ifdef TIMING
  HighResTimer hr_timer_;
#endif
};

}  // namespace cugraph<|MERGE_RESOLUTION|>--- conflicted
+++ resolved
@@ -22,11 +22,8 @@
 
 #include <community/dendrogram.cuh>
 
-<<<<<<< HEAD
-=======
 #include <rmm/device_uvector.hpp>
 
->>>>>>> 039b8575
 //#define TIMING
 
 #ifdef TIMING
@@ -55,16 +52,6 @@
       //         to change the logic to populate this properly
       //         in generate_superverticies_graph.
       //
-<<<<<<< HEAD
-      offsets_v_(graph.offsets, graph.offsets + graph.number_of_vertices + 1),
-      indices_v_(graph.indices, graph.indices + graph.number_of_edges),
-      weights_v_(graph.edge_data, graph.edge_data + graph.number_of_edges),
-      src_indices_v_(graph.number_of_edges),
-      vertex_weights_v_(graph.number_of_vertices),
-      cluster_weights_v_(graph.number_of_vertices),
-      tmp_arr_v_(graph.number_of_vertices),
-      cluster_inverse_v_(graph.number_of_vertices),
-=======
       offsets_v_(graph.number_of_vertices + 1, handle.get_stream()),
       indices_v_(graph.number_of_edges, handle.get_stream()),
       weights_v_(graph.number_of_edges, handle.get_stream()),
@@ -73,7 +60,6 @@
       cluster_weights_v_(graph.number_of_vertices, handle.get_stream()),
       tmp_arr_v_(graph.number_of_vertices, handle.get_stream()),
       cluster_inverse_v_(graph.number_of_vertices, handle.get_stream()),
->>>>>>> 039b8575
       number_of_vertices_(graph.number_of_vertices),
       number_of_edges_(graph.number_of_edges),
       stream_(handle.get_stream())
@@ -181,15 +167,6 @@
       //
       initialize_dendrogram_level(current_graph.number_of_vertices);
 
-<<<<<<< HEAD
-    while (dendrogram_->num_levels() < max_level) {
-      //
-      //  Initialize every cluster to reference each vertex to itself
-      //
-      initialize_dendrogram_level(current_graph.number_of_vertices);
-
-=======
->>>>>>> 039b8575
       compute_vertex_and_cluster_weights(current_graph);
 
       weight_t new_Q = update_clustering(total_edge_weight, resolution, current_graph);
@@ -199,14 +176,6 @@
       best_modularity = new_Q;
 
       shrink_graph(current_graph);
-<<<<<<< HEAD
-=======
-
-      // TODO:  Note, somehow after shrink_graph - having converted to device_uvector - the
-      //        modularity of the new graph is too small...
-      //   Was that always true?  Perhaps I need to discard the bottom of the dendrogram
-      //   in the break statement above?
->>>>>>> 039b8575
     }
 
     timer_display(std::cout);
@@ -237,11 +206,7 @@
 #endif
   }
 
-<<<<<<< HEAD
-  void initialize_dendrogram_level(vertex_t num_vertices)
-=======
   virtual void initialize_dendrogram_level(vertex_t num_vertices)
->>>>>>> 039b8575
   {
     dendrogram_->add_level(num_vertices);
 
@@ -286,27 +251,6 @@
   {
     timer_start("update_clustering");
 
-    //
-    // MNMG: This is the hard one, see writeup
-    //
-<<<<<<< HEAD
-
-    // TODO:  will this work, or do I need to use the size and then copy?
-    rmm::device_vector<vertex_t> next_cluster_v(dendrogram_->current_level_begin(),
-                                                dendrogram_->current_level_end());
-
-    rmm::device_vector<weight_t> delta_Q_v(graph.number_of_edges);
-    rmm::device_vector<vertex_t> cluster_hash_v(graph.number_of_edges);
-    rmm::device_vector<weight_t> old_cluster_sum_v(graph.number_of_vertices);
-
-    vertex_t *d_cluster_hash         = cluster_hash_v.data().get();
-    vertex_t *d_cluster              = dendrogram_->current_level_begin();
-    weight_t const *d_vertex_weights = vertex_weights_v_.data().get();
-    weight_t *d_cluster_weights      = cluster_weights_v_.data().get();
-    weight_t *d_delta_Q              = delta_Q_v.data().get();
-=======
-
-    // TODO:  will this work, or do I need to use the size and then copy?
     rmm::device_uvector<vertex_t> next_cluster_v(dendrogram_->current_level_size(), stream_);
     rmm::device_uvector<weight_t> delta_Q_v(graph.number_of_edges, stream_);
     rmm::device_uvector<vertex_t> cluster_hash_v(graph.number_of_edges, stream_);
@@ -321,7 +265,6 @@
                  dendrogram_->current_level_begin(),
                  dendrogram_->current_level_end(),
                  next_cluster_v.data());
->>>>>>> 039b8575
 
     weight_t new_Q =
       modularity(total_edge_weight, resolution, graph, dendrogram_->current_level_begin());
@@ -367,13 +310,8 @@
     edge_t const *d_offsets           = graph.offsets;
     weight_t const *d_weights         = graph.edge_data;
     vertex_t const *d_cluster         = dendrogram_->current_level_begin();
-<<<<<<< HEAD
-    weight_t const *d_vertex_weights  = vertex_weights_v_.data().get();
-    weight_t const *d_cluster_weights = cluster_weights_v_.data().get();
-=======
     weight_t const *d_vertex_weights  = vertex_weights_v_.data();
     weight_t const *d_cluster_weights = cluster_weights_v_.data();
->>>>>>> 039b8575
 
     vertex_t *d_cluster_hash    = cluster_hash_v.data();
     weight_t *d_delta_Q         = delta_Q_v.data();
@@ -540,11 +478,7 @@
 
     // renumber the clusters to the range 0..(num_clusters-1)
     vertex_t num_clusters = renumber_clusters();
-<<<<<<< HEAD
-    cluster_weights_v_.resize(num_clusters);
-=======
     cluster_weights_v_.resize(num_clusters, stream_);
->>>>>>> 039b8575
 
     // shrink our graph to represent the graph of supervertices
     generate_superverticies_graph(graph, num_clusters);
@@ -554,13 +488,8 @@
 
   vertex_t renumber_clusters()
   {
-<<<<<<< HEAD
-    vertex_t *d_tmp_array       = tmp_arr_v_.data().get();
-    vertex_t *d_cluster_inverse = cluster_inverse_v_.data().get();
-=======
     vertex_t *d_tmp_array       = tmp_arr_v_.data();
     vertex_t *d_cluster_inverse = cluster_inverse_v_.data();
->>>>>>> 039b8575
     vertex_t *d_cluster         = dendrogram_->current_level_begin();
 
     vertex_t old_num_clusters = dendrogram_->current_level_size();
@@ -615,34 +544,16 @@
                        d_cluster[i] = d_cluster_inverse[d_cluster[i]];
                      });
 
-<<<<<<< HEAD
-    cluster_inverse_v_.resize(new_num_clusters);
-=======
     cluster_inverse_v_.resize(new_num_clusters, stream_);
->>>>>>> 039b8575
 
     return new_num_clusters;
   }
 
   void generate_superverticies_graph(graph_t &graph, vertex_t num_clusters)
   {
-<<<<<<< HEAD
-    rmm::device_vector<vertex_t> new_src_v(graph.number_of_edges);
-    rmm::device_vector<vertex_t> new_dst_v(graph.number_of_edges);
-    rmm::device_vector<weight_t> new_weight_v(graph.number_of_edges);
-
-    vertex_t *d_old_src    = src_indices_v_.data().get();
-    vertex_t *d_old_dst    = graph.indices;
-    weight_t *d_old_weight = graph.edge_data;
-    vertex_t *d_new_src    = new_src_v.data().get();
-    vertex_t *d_new_dst    = new_dst_v.data().get();
-    vertex_t *d_clusters   = dendrogram_->current_level_begin();
-    weight_t *d_new_weight = new_weight_v.data().get();
-=======
     rmm::device_uvector<vertex_t> new_src_v(graph.number_of_edges, stream_);
     rmm::device_uvector<vertex_t> new_dst_v(graph.number_of_edges, stream_);
     rmm::device_uvector<weight_t> new_weight_v(graph.number_of_edges, stream_);
->>>>>>> 039b8575
 
     //
     //  Renumber the COO
@@ -721,13 +632,8 @@
   //
   //  Weights and clustering across iterations of algorithm
   //
-<<<<<<< HEAD
-  rmm::device_vector<weight_t> vertex_weights_v_;
-  rmm::device_vector<weight_t> cluster_weights_v_;
-=======
   rmm::device_uvector<weight_t> vertex_weights_v_;
   rmm::device_uvector<weight_t> cluster_weights_v_;
->>>>>>> 039b8575
 
   //
   //  Temporaries used within kernels.  Each iteration uses less
