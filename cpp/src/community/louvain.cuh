/*
 * Copyright (c) 2020-2021, NVIDIA CORPORATION.
 *
 * Licensed under the Apache License, Version 2.0 (the "License");
 * you may not use this file except in compliance with the License.
 * You may obtain a copy of the License at
 *
 *     http://www.apache.org/licenses/LICENSE-2.0
 *
 * Unless required by applicable law or agreed to in writing, software
 * distributed under the License is distributed on an "AS IS" BASIS,
 * WITHOUT WARRANTIES OR CONDITIONS OF ANY KIND, either express or implied.
 * See the License for the specific language governing permissions and
 * limitations under the License.
 */
#pragma once

#include <cugraph/dendrogram.hpp>

#include <cugraph/graph.hpp>
#include <cugraph/graph_functions.hpp>

#include <cugraph/prims/copy_to_adj_matrix_row_col.cuh>
#include <cugraph/prims/copy_v_transform_reduce_in_out_nbr.cuh>
#include <cugraph/prims/copy_v_transform_reduce_key_aggregated_out_nbr.cuh>
#include <cugraph/prims/row_col_properties.cuh>
#include <cugraph/prims/transform_reduce_by_adj_matrix_row_col_key_e.cuh>
#include <cugraph/prims/transform_reduce_e.cuh>
#include <cugraph/prims/transform_reduce_v.cuh>
#include <cugraph/utilities/collect_comm.cuh>

#include <raft/handle.hpp>
#include <rmm/device_uvector.hpp>

#include <thrust/binary_search.h>
#include <thrust/transform_reduce.h>

//#define TIMING

#ifdef TIMING
#include <utilities/high_res_timer.hpp>
#endif

namespace cugraph {

namespace detail {

// a workaround for cudaErrorInvalidDeviceFunction error when device lambda is used
template <typename vertex_t, typename weight_t>
struct key_aggregated_edge_op_t {
  weight_t total_edge_weight{};
  weight_t resolution{};
  __device__ auto operator()(
    vertex_t src,
    vertex_t neighbor_cluster,
    weight_t new_cluster_sum,
    thrust::tuple<weight_t, vertex_t, weight_t, weight_t, weight_t> src_info,
    weight_t a_new) const
  {
    auto k_k              = thrust::get<0>(src_info);
    auto src_cluster      = thrust::get<1>(src_info);
    auto a_old            = thrust::get<2>(src_info);
    auto old_cluster_sum  = thrust::get<3>(src_info);
    auto cluster_subtract = thrust::get<4>(src_info);

    if (src_cluster == neighbor_cluster) new_cluster_sum -= cluster_subtract;

    weight_t delta_modularity = 2 * (((new_cluster_sum - old_cluster_sum) / total_edge_weight) -
                                     resolution * (a_new * k_k - a_old * k_k + k_k * k_k) /
                                       (total_edge_weight * total_edge_weight));

    return thrust::make_tuple(neighbor_cluster, delta_modularity);
  }
};

// a workaround for cudaErrorInvalidDeviceFunction error when device lambda is used
template <typename vertex_t, typename weight_t>
struct reduce_op_t {
  __device__ auto operator()(thrust::tuple<vertex_t, weight_t> p0,
                             thrust::tuple<vertex_t, weight_t> p1) const
  {
    auto id0 = thrust::get<0>(p0);
    auto id1 = thrust::get<0>(p1);
    auto wt0 = thrust::get<1>(p0);
    auto wt1 = thrust::get<1>(p1);

    return (wt0 < wt1) ? p1 : ((wt0 > wt1) ? p0 : ((id0 < id1) ? p0 : p1));
  }
};

// a workaround for cudaErrorInvalidDeviceFunction error when device lambda is used
template <typename vertex_t, typename weight_t>
struct cluster_update_op_t {
  bool up_down{};
  __device__ auto operator()(vertex_t old_cluster, thrust::tuple<vertex_t, weight_t> p) const
  {
    vertex_t new_cluster      = thrust::get<0>(p);
    weight_t delta_modularity = thrust::get<1>(p);

    return (delta_modularity > weight_t{0})
             ? (((new_cluster > old_cluster) != up_down) ? old_cluster : new_cluster)
             : old_cluster;
  }
};

// a workaround for cudaErrorInvalidDeviceFunction error when device lambda is used
template <typename vertex_t, typename weight_t>
struct return_edge_weight_t {
  __device__ auto operator()(
    vertex_t, vertex_t, weight_t w, thrust::nullopt_t, thrust::nullopt_t) const
  {
    return w;
  }
};

}  // namespace detail

template <typename graph_view_type>
class Louvain {
 public:
  using graph_view_t = graph_view_type;
  using vertex_t     = typename graph_view_t::vertex_type;
  using edge_t       = typename graph_view_t::edge_type;
  using weight_t     = typename graph_view_t::weight_type;
  using graph_t      = graph_t<vertex_t,
                          edge_t,
                          weight_t,
                          graph_view_t::is_adj_matrix_transposed,
                          graph_view_t::is_multi_gpu>;

  static_assert(!graph_view_t::is_adj_matrix_transposed);

  Louvain(raft::handle_t const& handle, graph_view_t const& graph_view)
    :
#ifdef TIMING
      hr_timer_(),
#endif
      handle_(handle),
      dendrogram_(std::make_unique<Dendrogram<vertex_t>>()),
      current_graph_view_(graph_view),
      cluster_keys_v_(0, handle.get_stream_view()),
      cluster_weights_v_(0, handle.get_stream_view()),
      vertex_weights_v_(0, handle.get_stream()),
      src_vertex_weights_cache_(),
      next_clusters_v_(0, handle.get_stream_view()),
      src_clusters_cache_(),
      dst_clusters_cache_()
  {
  }

  Dendrogram<vertex_t> const& get_dendrogram() const { return *dendrogram_; }

  Dendrogram<vertex_t>& get_dendrogram() { return *dendrogram_; }

  std::unique_ptr<Dendrogram<vertex_t>> move_dendrogram() { return std::move(dendrogram_); }

  virtual weight_t operator()(size_t max_level, weight_t resolution)
  {
    weight_t best_modularity = weight_t{-1};

    weight_t total_edge_weight = transform_reduce_e(
      handle_,
      current_graph_view_,
      dummy_properties_t<vertex_t>{}.device_view(),
      dummy_properties_t<vertex_t>{}.device_view(),
      [] __device__(auto, auto, weight_t wt, auto, auto) { return wt; },
      weight_t{0});

    while (dendrogram_->num_levels() < max_level) {
      //
      //  Initialize every cluster to reference each vertex to itself
      //
      initialize_dendrogram_level();

      compute_vertex_and_cluster_weights();

      weight_t new_Q = update_clustering(total_edge_weight, resolution);

      if (new_Q <= best_modularity) { break; }

      best_modularity = new_Q;

      shrink_graph();
    }

    timer_display(std::cout);

    return best_modularity;
  }

 protected:
  void timer_start(std::string const& region)
  {
#ifdef TIMING
    if (graph_view_t::is_multi_gpu) {
      if (handle.get_comms().get_rank() == 0) hr_timer_.start(region);
    } else {
      hr_timer_.start(region);
    }
#endif
  }

  void timer_stop(rmm::cuda_stream_view stream_view)
  {
#ifdef TIMING
    if (graph_view_t::is_multi_gpu) {
      if (handle.get_comms().get_rank() == 0) {
        stream_view.synchronize();
        hr_timer_.stop();
      }
    } else {
      stream_view.synchronize();
      hr_timer_.stop();
    }
#endif
  }

  void timer_display(std::ostream& os)
  {
#ifdef TIMING
    if (graph_view_t::is_multi_gpu) {
      if (handle.get_comms().get_rank() == 0) hr_timer_.display(os);
    } else {
      hr_timer_.display(os);
    }
#endif
  }

 protected:
  void initialize_dendrogram_level()
  {
    dendrogram_->add_level(current_graph_view_.get_local_vertex_first(),
                           current_graph_view_.get_number_of_local_vertices(),
                           handle_.get_stream_view());

    thrust::sequence(handle_.get_thrust_policy(),
                     dendrogram_->current_level_begin(),
                     dendrogram_->current_level_end(),
                     current_graph_view_.get_local_vertex_first());
  }

 public:
  weight_t modularity(weight_t total_edge_weight, weight_t resolution) const
  {
    weight_t sum_degree_squared = thrust::transform_reduce(
      handle_.get_thrust_policy(),
      cluster_weights_v_.begin(),
      cluster_weights_v_.end(),
      [] __device__(weight_t p) { return p * p; },
      weight_t{0},
      thrust::plus<weight_t>());

    if (graph_view_t::is_multi_gpu) {
      sum_degree_squared =
        host_scalar_allreduce(handle_.get_comms(), sum_degree_squared, handle_.get_stream());
    }

    weight_t sum_internal = transform_reduce_e(
      handle_,
      current_graph_view_,
      graph_view_t::is_multi_gpu
        ? src_clusters_cache_.device_view()
        : detail::major_properties_device_view_t<vertex_t, vertex_t const*>(
            next_clusters_v_.begin()),
      graph_view_t::is_multi_gpu
        ? dst_clusters_cache_.device_view()
        : detail::minor_properties_device_view_t<vertex_t, vertex_t const*>(
            next_clusters_v_.begin()),
      [] __device__(auto, auto, weight_t wt, auto src_cluster, auto nbr_cluster) {
        if (src_cluster == nbr_cluster) {
          return wt;
        } else {
          return weight_t{0};
        }
      },
      weight_t{0});

    weight_t Q = sum_internal / total_edge_weight -
                 (resolution * sum_degree_squared) / (total_edge_weight * total_edge_weight);

    return Q;
  }

  void compute_vertex_and_cluster_weights()
  {
    timer_start("compute_vertex_and_cluster_weights");

    vertex_weights_v_ = current_graph_view_.compute_out_weight_sums(handle_);
    cluster_keys_v_.resize(vertex_weights_v_.size(), handle_.get_stream_view());
    cluster_weights_v_.resize(vertex_weights_v_.size(), handle_.get_stream_view());

    thrust::sequence(handle_.get_thrust_policy(),
                     cluster_keys_v_.begin(),
                     cluster_keys_v_.end(),
                     current_graph_view_.get_local_vertex_first());

    raft::copy(cluster_weights_v_.begin(),
               vertex_weights_v_.begin(),
               vertex_weights_v_.size(),
               handle_.get_stream());

    if constexpr (graph_view_t::is_multi_gpu) {
      auto const comm_size = handle_.get_comms().get_size();
      rmm::device_uvector<vertex_t> rx_keys_v(0, handle_.get_stream_view());
      rmm::device_uvector<weight_t> rx_weights_v(0, handle_.get_stream_view());

      auto pair_first = thrust::make_zip_iterator(
        thrust::make_tuple(cluster_keys_v_.begin(), cluster_weights_v_.begin()));

      std::forward_as_tuple(std::tie(rx_keys_v, rx_weights_v), std::ignore) =
        groupby_gpuid_and_shuffle_values(
          handle_.get_comms(),
          pair_first,
          pair_first + current_graph_view_.get_number_of_local_vertices(),
          [key_func =
             cugraph::detail::compute_gpu_id_from_vertex_t<vertex_t>{
               comm_size}] __device__(auto val) { return key_func(thrust::get<0>(val)); },
          handle_.get_stream_view());

      cluster_keys_v_    = std::move(rx_keys_v);
      cluster_weights_v_ = std::move(rx_weights_v);
    }

    if constexpr (graph_view_t::is_multi_gpu) {
      src_vertex_weights_cache_ =
        row_properties_t<graph_view_t, weight_t>(handle_, current_graph_view_);
      copy_to_adj_matrix_row(
        handle_, current_graph_view_, vertex_weights_v_.begin(), src_vertex_weights_cache_);
      vertex_weights_v_.resize(0, handle_.get_stream());
      vertex_weights_v_.shrink_to_fit(handle_.get_stream());
    }

    timer_stop(handle_.get_stream_view());
  }

  virtual weight_t update_clustering(weight_t total_edge_weight, weight_t resolution)
  {
    timer_start("update_clustering");

    next_clusters_v_ =
      rmm::device_uvector<vertex_t>(dendrogram_->current_level_size(), handle_.get_stream());

    raft::copy(next_clusters_v_.begin(),
               dendrogram_->current_level_begin(),
               dendrogram_->current_level_size(),
               handle_.get_stream());

    if constexpr (graph_view_t::is_multi_gpu) {
      src_clusters_cache_ = row_properties_t<graph_view_t, vertex_t>(handle_, current_graph_view_);
      copy_to_adj_matrix_row(
        handle_, current_graph_view_, next_clusters_v_.begin(), src_clusters_cache_);
      dst_clusters_cache_ = col_properties_t<graph_view_t, vertex_t>(handle_, current_graph_view_);
      copy_to_adj_matrix_col(
        handle_, current_graph_view_, next_clusters_v_.begin(), dst_clusters_cache_);
    }

    weight_t new_Q = modularity(total_edge_weight, resolution);
    weight_t cur_Q = new_Q - 1;

    // To avoid the potential of having two vertices swap clusters
    // we will only allow vertices to move up (true) or down (false)
    // during each iteration of the loop
    bool up_down = true;

    while (new_Q > (cur_Q + 0.0001)) {
      cur_Q = new_Q;

      update_by_delta_modularity(total_edge_weight, resolution, next_clusters_v_, up_down);

      up_down = !up_down;

      new_Q = modularity(total_edge_weight, resolution);

      if (new_Q > cur_Q) {
        raft::copy(dendrogram_->current_level_begin(),
                   next_clusters_v_.begin(),
                   next_clusters_v_.size(),
                   handle_.get_stream());
      }
    }

    timer_stop(handle_.get_stream_view());
    return cur_Q;
  }

  std::tuple<rmm::device_uvector<weight_t>, rmm::device_uvector<weight_t>>
  compute_cluster_sum_and_subtract() const
  {
    rmm::device_uvector<weight_t> old_cluster_sum_v(
      current_graph_view_.get_number_of_local_vertices(), handle_.get_stream());
    rmm::device_uvector<weight_t> cluster_subtract_v(
      current_graph_view_.get_number_of_local_vertices(), handle_.get_stream());

    copy_v_transform_reduce_out_nbr(
      handle_,
      current_graph_view_,
      graph_view_t::is_multi_gpu
        ? src_clusters_cache_.device_view()
        : detail::major_properties_device_view_t<vertex_t, vertex_t const*>(
            next_clusters_v_.data()),
      graph_view_t::is_multi_gpu
        ? dst_clusters_cache_.device_view()
        : detail::minor_properties_device_view_t<vertex_t, vertex_t const*>(
            next_clusters_v_.data()),
      [] __device__(auto src, auto dst, auto wt, auto src_cluster, auto nbr_cluster) {
        weight_t sum{0};
        weight_t subtract{0};

        if (src == dst)
          subtract = wt;
        else if (src_cluster == nbr_cluster)
          sum = wt;

        return thrust::make_tuple(sum, subtract);
      },
      thrust::make_tuple(weight_t{0}, weight_t{0}),
<<<<<<< HEAD
      cugraph::get_dataframe_buffer_begin(output_buffer));

    thrust::transform(handle_.get_thrust_policy(),
                      cugraph::get_dataframe_buffer_begin(output_buffer),
                      cugraph::get_dataframe_buffer_begin(output_buffer) +
                        current_graph_view_.get_number_of_local_vertices(),
                      old_cluster_sum_v.begin(),
                      [] __device__(auto p) { return thrust::get<1>(p); });

    thrust::transform(handle_.get_thrust_policy(),
                      cugraph::get_dataframe_buffer_begin(output_buffer),
                      cugraph::get_dataframe_buffer_begin(output_buffer) +
                        current_graph_view_.get_number_of_local_vertices(),
                      cluster_subtract_v.begin(),
                      [] __device__(auto p) { return thrust::get<0>(p); });
=======
      thrust::make_zip_iterator(old_cluster_sum_v.begin(), cluster_subtract_v.begin()));

    return std::make_tuple(std::move(old_cluster_sum_v), std::move(cluster_subtract_v));
>>>>>>> df2d81db
  }

  void update_by_delta_modularity(weight_t total_edge_weight,
                                  weight_t resolution,
                                  rmm::device_uvector<vertex_t>& next_clusters_v_,
                                  bool up_down)
  {
    rmm::device_uvector<weight_t> vertex_cluster_weights_v(0, handle_.get_stream());
    row_properties_t<graph_view_t, weight_t> src_cluster_weights{};
    if constexpr (graph_view_t::is_multi_gpu) {
      cugraph::detail::compute_gpu_id_from_vertex_t<vertex_t> vertex_to_gpu_id_op{
        handle_.get_comms().get_size()};

      vertex_cluster_weights_v = cugraph::collect_values_for_keys(handle_.get_comms(),
                                                                  cluster_keys_v_.begin(),
                                                                  cluster_keys_v_.end(),
                                                                  cluster_weights_v_.data(),
                                                                  next_clusters_v_.begin(),
                                                                  next_clusters_v_.end(),
                                                                  vertex_to_gpu_id_op,
                                                                  handle_.get_stream());

      src_cluster_weights = row_properties_t<graph_view_t, weight_t>(handle_, current_graph_view_);
      copy_to_adj_matrix_row(
        handle_, current_graph_view_, vertex_cluster_weights_v.begin(), src_cluster_weights);
      vertex_cluster_weights_v.resize(0, handle_.get_stream());
      vertex_cluster_weights_v.shrink_to_fit(handle_.get_stream());
    } else {
      thrust::sort_by_key(handle_.get_thrust_policy(),
                          cluster_keys_v_.begin(),
                          cluster_keys_v_.end(),
                          cluster_weights_v_.begin());

      vertex_cluster_weights_v.resize(next_clusters_v_.size(), handle_.get_stream());
      thrust::transform(handle_.get_thrust_policy(),
                        next_clusters_v_.begin(),
                        next_clusters_v_.end(),
                        vertex_cluster_weights_v.begin(),
                        [d_cluster_weights = cluster_weights_v_.data(),
                         d_cluster_keys    = cluster_keys_v_.data(),
                         num_clusters      = cluster_keys_v_.size()] __device__(vertex_t cluster) {
                          auto pos = thrust::lower_bound(
                            thrust::seq, d_cluster_keys, d_cluster_keys + num_clusters, cluster);
                          return d_cluster_weights[pos - d_cluster_keys];
                        });
    }

    auto [old_cluster_sum_v, cluster_subtract_v] = compute_cluster_sum_and_subtract();

    row_properties_t<graph_view_t, thrust::tuple<weight_t, weight_t>>
      src_old_cluster_sum_subtract_pairs{};
    if constexpr (graph_view_t::is_multi_gpu) {
      src_old_cluster_sum_subtract_pairs =
        row_properties_t<graph_view_t, thrust::tuple<weight_t, weight_t>>(handle_,
                                                                          current_graph_view_);
      copy_to_adj_matrix_row(handle_,
                             current_graph_view_,
                             thrust::make_zip_iterator(thrust::make_tuple(
                               old_cluster_sum_v.begin(), cluster_subtract_v.begin())),
                             src_old_cluster_sum_subtract_pairs);
    }

    auto output_buffer = allocate_dataframe_buffer<thrust::tuple<vertex_t, weight_t>>(
      current_graph_view_.get_number_of_local_vertices(), handle_.get_stream());

    auto cluster_old_sum_subtract_pair_first = thrust::make_zip_iterator(
      thrust::make_tuple(old_cluster_sum_v.cbegin(), cluster_subtract_v.cbegin()));
    auto zipped_src_device_view =
      graph_view_t::is_multi_gpu
        ? device_view_concat(src_vertex_weights_cache_.device_view(),
                             src_clusters_cache_.device_view(),
                             src_cluster_weights.device_view(),
                             src_old_cluster_sum_subtract_pairs.device_view())
        : device_view_concat(
            detail::major_properties_device_view_t<vertex_t, weight_t const*>(
              vertex_weights_v_.data()),
            detail::major_properties_device_view_t<vertex_t, vertex_t const*>(
              next_clusters_v_.data()),
            detail::major_properties_device_view_t<vertex_t, weight_t const*>(
              vertex_cluster_weights_v.data()),
            detail::major_properties_device_view_t<vertex_t,
                                                   decltype(cluster_old_sum_subtract_pair_first)>(
              cluster_old_sum_subtract_pair_first));

    copy_v_transform_reduce_key_aggregated_out_nbr(
      handle_,
      current_graph_view_,
      zipped_src_device_view,
      graph_view_t::is_multi_gpu
        ? dst_clusters_cache_.device_view()
        : detail::minor_properties_device_view_t<vertex_t, vertex_t const*>(
            next_clusters_v_.data()),
      cluster_keys_v_.begin(),
      cluster_keys_v_.end(),
      cluster_weights_v_.begin(),
      detail::key_aggregated_edge_op_t<vertex_t, weight_t>{total_edge_weight, resolution},
      detail::reduce_op_t<vertex_t, weight_t>{},
      thrust::make_tuple(vertex_t{-1}, weight_t{0}),
      cugraph::get_dataframe_buffer_begin(output_buffer));

    thrust::transform(
      handle_.get_thrust_policy(),
<<<<<<< HEAD
      next_cluster_v.begin(),
      next_cluster_v.end(),
      cugraph::get_dataframe_buffer_begin(output_buffer),
      next_cluster_v.begin(),
      [up_down] __device__(vertex_t old_cluster, auto p) {
        vertex_t new_cluster      = thrust::get<0>(p);
        weight_t delta_modularity = thrust::get<1>(p);

        return (delta_modularity > weight_t{0})
                 ? (((new_cluster > old_cluster) != up_down) ? old_cluster : new_cluster)
                 : old_cluster;
      });

    d_src_cluster_cache_ = cache_src_vertex_properties(next_cluster_v, src_cluster_cache_v_);
    d_dst_cluster_cache_ = cache_dst_vertex_properties(next_cluster_v, dst_cluster_cache_v_);
=======
      next_clusters_v_.begin(),
      next_clusters_v_.end(),
      cugraph::get_dataframe_buffer_begin<thrust::tuple<vertex_t, weight_t>>(output_buffer),
      next_clusters_v_.begin(),
      detail::cluster_update_op_t<vertex_t, weight_t>{up_down});

    if constexpr (graph_view_t::is_multi_gpu) {
      copy_to_adj_matrix_row(
        handle_, current_graph_view_, next_clusters_v_.begin(), src_clusters_cache_);
      copy_to_adj_matrix_col(
        handle_, current_graph_view_, next_clusters_v_.begin(), dst_clusters_cache_);
    }
>>>>>>> df2d81db

    std::tie(cluster_keys_v_, cluster_weights_v_) =
      cugraph::transform_reduce_by_adj_matrix_row_key_e(
        handle_,
        current_graph_view_,
        dummy_properties_t<vertex_t>{}.device_view(),
        dummy_properties_t<vertex_t>{}.device_view(),
        graph_view_t::is_multi_gpu
          ? src_clusters_cache_.device_view()
          : detail::major_properties_device_view_t<vertex_t, vertex_t const*>(
              next_clusters_v_.data()),
        detail::return_edge_weight_t<vertex_t, weight_t>{},
        weight_t{0});
  }

  void shrink_graph()
  {
    timer_start("shrinking graph");

    rmm::device_uvector<vertex_t> numbering_map(0, handle_.get_stream());

    std::tie(current_graph_, numbering_map) =
      coarsen_graph(handle_, current_graph_view_, dendrogram_->current_level_begin());

    current_graph_view_ = current_graph_->view();

    rmm::device_uvector<vertex_t> numbering_indices(numbering_map.size(), handle_.get_stream());
    thrust::sequence(handle_.get_thrust_policy(),
                     numbering_indices.begin(),
                     numbering_indices.end(),
                     current_graph_view_.get_local_vertex_first());

    relabel<vertex_t, graph_view_t::is_multi_gpu>(
      handle_,
      std::make_tuple(static_cast<vertex_t const*>(numbering_map.begin()),
                      static_cast<vertex_t const*>(numbering_indices.begin())),
      current_graph_view_.get_number_of_local_vertices(),
      dendrogram_->current_level_begin(),
      dendrogram_->current_level_size(),
      false);

    timer_stop(handle_.get_stream());
  }

 protected:
  raft::handle_t const& handle_;

  std::unique_ptr<Dendrogram<vertex_t>> dendrogram_;

  //
  //  Initially we run on the input graph view,
  //  but as we shrink the graph we'll keep the
  //  current graph here
  //
  std::unique_ptr<graph_t> current_graph_{};
  graph_view_t current_graph_view_;

  rmm::device_uvector<vertex_t> cluster_keys_v_;
  rmm::device_uvector<weight_t> cluster_weights_v_;

  rmm::device_uvector<weight_t> vertex_weights_v_;
  row_properties_t<graph_view_t, weight_t>
    src_vertex_weights_cache_;  // src cache for vertex_weights_v_

  rmm::device_uvector<vertex_t> next_clusters_v_;
  row_properties_t<graph_view_t, vertex_t> src_clusters_cache_;  // src cache for next_clusters_v_
  col_properties_t<graph_view_t, vertex_t> dst_clusters_cache_;  // dst cache for next_clusters_v_

#ifdef TIMING
  HighResTimer hr_timer_;
#endif
};

}  // namespace cugraph<|MERGE_RESOLUTION|>--- conflicted
+++ resolved
@@ -414,27 +414,9 @@
         return thrust::make_tuple(sum, subtract);
       },
       thrust::make_tuple(weight_t{0}, weight_t{0}),
-<<<<<<< HEAD
-      cugraph::get_dataframe_buffer_begin(output_buffer));
-
-    thrust::transform(handle_.get_thrust_policy(),
-                      cugraph::get_dataframe_buffer_begin(output_buffer),
-                      cugraph::get_dataframe_buffer_begin(output_buffer) +
-                        current_graph_view_.get_number_of_local_vertices(),
-                      old_cluster_sum_v.begin(),
-                      [] __device__(auto p) { return thrust::get<1>(p); });
-
-    thrust::transform(handle_.get_thrust_policy(),
-                      cugraph::get_dataframe_buffer_begin(output_buffer),
-                      cugraph::get_dataframe_buffer_begin(output_buffer) +
-                        current_graph_view_.get_number_of_local_vertices(),
-                      cluster_subtract_v.begin(),
-                      [] __device__(auto p) { return thrust::get<0>(p); });
-=======
       thrust::make_zip_iterator(old_cluster_sum_v.begin(), cluster_subtract_v.begin()));
 
     return std::make_tuple(std::move(old_cluster_sum_v), std::move(cluster_subtract_v));
->>>>>>> df2d81db
   }
 
   void update_by_delta_modularity(weight_t total_edge_weight,
@@ -535,30 +517,12 @@
       thrust::make_tuple(vertex_t{-1}, weight_t{0}),
       cugraph::get_dataframe_buffer_begin(output_buffer));
 
-    thrust::transform(
-      handle_.get_thrust_policy(),
-<<<<<<< HEAD
-      next_cluster_v.begin(),
-      next_cluster_v.end(),
-      cugraph::get_dataframe_buffer_begin(output_buffer),
-      next_cluster_v.begin(),
-      [up_down] __device__(vertex_t old_cluster, auto p) {
-        vertex_t new_cluster      = thrust::get<0>(p);
-        weight_t delta_modularity = thrust::get<1>(p);
-
-        return (delta_modularity > weight_t{0})
-                 ? (((new_cluster > old_cluster) != up_down) ? old_cluster : new_cluster)
-                 : old_cluster;
-      });
-
-    d_src_cluster_cache_ = cache_src_vertex_properties(next_cluster_v, src_cluster_cache_v_);
-    d_dst_cluster_cache_ = cache_dst_vertex_properties(next_cluster_v, dst_cluster_cache_v_);
-=======
-      next_clusters_v_.begin(),
-      next_clusters_v_.end(),
-      cugraph::get_dataframe_buffer_begin<thrust::tuple<vertex_t, weight_t>>(output_buffer),
-      next_clusters_v_.begin(),
-      detail::cluster_update_op_t<vertex_t, weight_t>{up_down});
+    thrust::transform(handle_.get_thrust_policy(),
+                      next_clusters_v_.begin(),
+                      next_clusters_v_.end(),
+                      cugraph::get_dataframe_buffer_begin(output_buffer),
+                      next_clusters_v_.begin(),
+                      detail::cluster_update_op_t<vertex_t, weight_t>{up_down});
 
     if constexpr (graph_view_t::is_multi_gpu) {
       copy_to_adj_matrix_row(
@@ -566,7 +530,6 @@
       copy_to_adj_matrix_col(
         handle_, current_graph_view_, next_clusters_v_.begin(), dst_clusters_cache_);
     }
->>>>>>> df2d81db
 
     std::tie(cluster_keys_v_, cluster_weights_v_) =
       cugraph::transform_reduce_by_adj_matrix_row_key_e(
