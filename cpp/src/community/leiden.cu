/*
 * Copyright (c) 2020-2021, NVIDIA CORPORATION.
 *
 * Licensed under the Apache License, Version 2.0 (the "License");
 * you may not use this file except in compliance with the License.
 * You may obtain a copy of the License at
 *
 *     http://www.apache.org/licenses/LICENSE-2.0
 *
 * Unless required by applicable law or agreed to in writing, software
 * distributed under the License is distributed on an "AS IS" BASIS,
 * WITHOUT WARRANTIES OR CONDITIONS OF ANY KIND, either express or implied.
 * See the License for the specific language governing permissions and
 * limitations under the License.
 */

#include <community/flatten_dendrogram.cuh>
#include <community/leiden.cuh>

#include <rmm/device_uvector.hpp>

namespace cugraph {

template <typename vertex_t, typename edge_t, typename weight_t>
std::pair<size_t, weight_t> leiden(raft::handle_t const &handle,
                                   GraphCSRView<vertex_t, edge_t, weight_t> const &graph,
                                   vertex_t *clustering,
                                   size_t max_level,
                                   weight_t resolution)
{
  CUGRAPH_EXPECTS(graph.edge_data != nullptr,
                  "Invalid input argument: leiden expects a weighted graph");
  CUGRAPH_EXPECTS(clustering != nullptr,
                  "Invalid input argument: clustering is null, should be a device pointer to "
                  "memory for storing the result");

  Leiden<GraphCSRView<vertex_t, edge_t, weight_t>> runner(handle, graph);
  weight_t wt = runner(max_level, resolution);
<<<<<<< HEAD

  thrust::device_vector<vertex_t> vertex_ids_v(graph.number_of_vertices);

  thrust::copy(rmm::exec_policy(handle.get_stream())->on(handle.get_stream()),
               thrust::make_counting_iterator<vertex_t>(0),  // MNMG - base vertex id
               thrust::make_counting_iterator<vertex_t>(
                 graph.number_of_vertices),  // MNMG - base vertex id + number_of_vertices
               vertex_ids_v.begin());

  partition_at_level<vertex_t, false>(handle,
                                      runner.get_dendrogram(),
                                      vertex_ids_v.data().get(),
                                      clustering,
                                      runner.get_dendrogram().num_levels());

=======

  rmm::device_uvector<vertex_t> vertex_ids_v(graph.number_of_vertices, handle.get_stream());

  thrust::copy(rmm::exec_policy(handle.get_stream())->on(handle.get_stream()),
               thrust::make_counting_iterator<vertex_t>(0),  // MNMG - base vertex id
               thrust::make_counting_iterator<vertex_t>(
                 graph.number_of_vertices),  // MNMG - base vertex id + number_of_vertices
               vertex_ids_v.begin());

  partition_at_level<vertex_t, false>(handle,
                                      runner.get_dendrogram(),
                                      vertex_ids_v.data(),
                                      clustering,
                                      runner.get_dendrogram().num_levels());

>>>>>>> 039b8575
  // FIXME: Consider returning the Dendrogram at some point
  return std::make_pair(runner.get_dendrogram().num_levels(), wt);
}

// Explicit template instantations
template std::pair<size_t, float> leiden(
  raft::handle_t const &, GraphCSRView<int32_t, int32_t, float> const &, int32_t *, size_t, float);

template std::pair<size_t, double> leiden(raft::handle_t const &,
                                          GraphCSRView<int32_t, int32_t, double> const &,
                                          int32_t *,
                                          size_t,
                                          double);

}  // namespace cugraph<|MERGE_RESOLUTION|>--- conflicted
+++ resolved
@@ -36,23 +36,6 @@
 
   Leiden<GraphCSRView<vertex_t, edge_t, weight_t>> runner(handle, graph);
   weight_t wt = runner(max_level, resolution);
-<<<<<<< HEAD
-
-  thrust::device_vector<vertex_t> vertex_ids_v(graph.number_of_vertices);
-
-  thrust::copy(rmm::exec_policy(handle.get_stream())->on(handle.get_stream()),
-               thrust::make_counting_iterator<vertex_t>(0),  // MNMG - base vertex id
-               thrust::make_counting_iterator<vertex_t>(
-                 graph.number_of_vertices),  // MNMG - base vertex id + number_of_vertices
-               vertex_ids_v.begin());
-
-  partition_at_level<vertex_t, false>(handle,
-                                      runner.get_dendrogram(),
-                                      vertex_ids_v.data().get(),
-                                      clustering,
-                                      runner.get_dendrogram().num_levels());
-
-=======
 
   rmm::device_uvector<vertex_t> vertex_ids_v(graph.number_of_vertices, handle.get_stream());
 
@@ -68,7 +51,6 @@
                                       clustering,
                                       runner.get_dendrogram().num_levels());
 
->>>>>>> 039b8575
   // FIXME: Consider returning the Dendrogram at some point
   return std::make_pair(runner.get_dendrogram().num_levels(), wt);
 }
