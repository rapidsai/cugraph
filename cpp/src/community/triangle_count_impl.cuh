/*
 * Copyright (c) 2022-2025, NVIDIA CORPORATION.
 *
 * Licensed under the Apache License, Version 2.0 (the "License");
 * you may not use this file except in compliance with the License.
 * You may obtain a copy of the License at
 *
 *     http://www.apache.org/licenses/LICENSE-2.0
 *
 * Unless required by applicable law or agreed to in writing, software
 * distributed under the License is distributed on an "AS IS" BASIS,
 * WITHOUT WARRANTIES OR CONDITIONS OF ANY KIND, either express or implied.
 * See the License for the specific language governing permissions and
 * limitations under the License.
 */
#pragma once

#include "prims/extract_transform_if_e.cuh"
#include "prims/fill_edge_property.cuh"
#include "prims/transform_e.cuh"
#include "prims/transform_reduce_dst_nbr_intersection_of_e_endpoints_by_v.cuh"
#include "prims/update_edge_src_dst_property.cuh"

#include <cugraph/algorithms.hpp>
#include <cugraph/detail/shuffle_wrappers.hpp>
#include <cugraph/graph_functions.hpp>
#include <cugraph/shuffle_functions.hpp>
#include <cugraph/utilities/error.hpp>
#include <cugraph/utilities/host_scalar_comm.hpp>

#include <cuda/std/optional>
#include <thrust/binary_search.h>
#include <thrust/copy.h>
#include <thrust/count.h>
#include <thrust/distance.h>
#include <thrust/execution_policy.h>
#include <thrust/fill.h>
#include <thrust/iterator/transform_iterator.h>
#include <thrust/scatter.h>
#include <thrust/sort.h>
#include <thrust/transform.h>
#include <thrust/tuple.h>

namespace cugraph {

namespace {

template <typename vertex_t>
struct invalid_or_outside_local_vertex_partition_range_t {
  vertex_t num_vertices{};
  vertex_t local_vertex_partition_range_first{};
  vertex_t local_vertex_partition_range_last{};

  __device__ bool operator()(vertex_t v) const
  {
    return !is_valid_vertex(num_vertices, v) || (v < local_vertex_partition_range_first) ||
           (v >= local_vertex_partition_range_last);
  }
};

template <typename edge_t>
struct is_two_or_greater_t {
  __device__ bool operator()(edge_t core_number) const { return core_number >= edge_t{2}; }
};

template <typename vertex_t, typename edge_t>
struct extract_low_to_high_degree_edges_e_op_t {
  __device__ thrust::tuple<vertex_t, vertex_t> operator()(vertex_t src,
                                                          vertex_t dst,
                                                          edge_t src_out_degree,
                                                          edge_t dst_out_degree,
                                                          cuda::std::nullopt_t) const
  {
    return thrust::make_tuple(src, dst);
  }
};

template <typename vertex_t, typename edge_t>
struct extract_low_to_high_degree_edges_pred_op_t {
  __device__ bool operator()(vertex_t src,
                             vertex_t dst,
                             edge_t src_out_degree,
                             edge_t dst_out_degree,
                             cuda::std::nullopt_t) const
  {
    return (src_out_degree < dst_out_degree) ? true
                                             : (((src_out_degree == dst_out_degree) &&
                                                 (src < dst) /* tie-breaking using vertex ID */)
                                                  ? true
                                                  : false);
  }
};

template <typename vertex_t, typename edge_t>
struct intersection_op_t {
  __device__ thrust::tuple<edge_t, edge_t, edge_t> operator()(
    vertex_t,
    vertex_t,
    cuda::std::nullopt_t,
    cuda::std::nullopt_t,
    raft::device_span<vertex_t const> intersection) const
  {
    return thrust::make_tuple(static_cast<edge_t>(intersection.size()),
                              static_cast<edge_t>(intersection.size()),
                              edge_t{1});
  }
};

template <typename vertex_t, typename edge_t>
struct vertex_to_count_t {
  raft::device_span<vertex_t const> sorted_local_vertices{};
  raft::device_span<edge_t const> local_counts{};

  __device__ edge_t operator()(vertex_t v) const
  {
    auto it = thrust::lower_bound(
      thrust::seq, sorted_local_vertices.begin(), sorted_local_vertices.end(), v);
    if ((it != sorted_local_vertices.end()) && (*it == v)) {
      return *(local_counts.begin() + thrust::distance(sorted_local_vertices.begin(), it));
    } else {
      return edge_t{0};
    }
  }
};

// FIXME: better move this elsewhere for reuse
template <typename vertex_t>
struct vertex_offset_from_vertex_t {
  vertex_t local_vertex_partition_range_first{};

  __device__ vertex_t operator()(vertex_t v) const
  {
    return v - local_vertex_partition_range_first;
  }
};

}  // namespace

template <typename vertex_t, typename edge_t, bool multi_gpu>
void triangle_count(raft::handle_t const& handle,
                    graph_view_t<vertex_t, edge_t, false, multi_gpu> const& graph_view,
                    std::optional<raft::device_span<vertex_t const>> vertices,
                    raft::device_span<edge_t> counts,
                    bool do_expensive_check)
{
  using weight_t = float;  // dummy

  // 1. Check input arguments.

  CUGRAPH_EXPECTS(
    graph_view.is_symmetric(),
    "Invalid input arguments: triangle_count currently supports undirected graphs only.");
  CUGRAPH_EXPECTS(
    !graph_view.is_multigraph(),
    "Invalid input arguments: triangle_count currently does not support multi-graphs.");
  if (vertices) {
    CUGRAPH_EXPECTS(counts.size() == (*vertices).size(),
                    "Invalid arguments: counts.size() does not coincide with (*vertices).size().");
  } else {
    CUGRAPH_EXPECTS(
      counts.size() == static_cast<size_t>(graph_view.local_vertex_partition_range_size()),
      "Invalid arguments: counts.size() does not coincide with the number of local vertices.");
  }

  if (do_expensive_check) {
    if (vertices) {
      auto num_invalids =
        thrust::count_if(handle.get_thrust_policy(),
                         (*vertices).begin(),
                         (*vertices).end(),
                         invalid_or_outside_local_vertex_partition_range_t<vertex_t>{
                           graph_view.number_of_vertices(),
                           graph_view.local_vertex_partition_range_first(),
                           graph_view.local_vertex_partition_range_last()});

      if constexpr (multi_gpu) {
        auto& comm = handle.get_comms();
        num_invalids =
          host_scalar_allreduce(comm, num_invalids, raft::comms::op_t::SUM, handle.get_stream());
      }
      CUGRAPH_EXPECTS(num_invalids == 0,
                      "Invalid input arguments: invalid vertex IDs in *vertices.");
    }
  }

  if (vertices.has_value()) {
    auto aggregate_vertex_count =
      multi_gpu
        ? host_scalar_allreduce(
            handle.get_comms(), (*vertices).size(), raft::comms::op_t::SUM, handle.get_stream())
        : (*vertices).size();
    if (aggregate_vertex_count == 0) { return; }
  }

  auto cur_graph_view = graph_view;

  auto unmasked_cur_graph_view = cur_graph_view;
  if (unmasked_cur_graph_view.has_edge_mask()) { unmasked_cur_graph_view.clear_edge_mask(); }

  // 2. Mask out the edges that has source or destination that cannot be reached from vertices
  // within two hop (if vertices.has_value() is true).

  cugraph::edge_property_t<decltype(cur_graph_view), bool> edge_mask(handle);

  if (vertices) {
    cugraph::edge_property_t<decltype(cur_graph_view), bool> within_two_hop_edge_mask(
      handle, cur_graph_view);
    cugraph::fill_edge_property(
      handle, unmasked_cur_graph_view, within_two_hop_edge_mask.mutable_view(), false);

    rmm::device_uvector<vertex_t> unique_vertices((*vertices).size(), handle.get_stream());
    thrust::copy(
      handle.get_thrust_policy(), (*vertices).begin(), (*vertices).end(), unique_vertices.begin());
    thrust::sort(handle.get_thrust_policy(), unique_vertices.begin(), unique_vertices.end());
    unique_vertices.resize(
      thrust::distance(
        unique_vertices.begin(),
        thrust::unique(handle.get_thrust_policy(), unique_vertices.begin(), unique_vertices.end())),
      handle.get_stream());

    rmm::device_uvector<vertex_t> one_hop_nbrs(0, handle.get_stream());
    std::tie(std::ignore, one_hop_nbrs) = cugraph::k_hop_nbrs(
      handle,
      cur_graph_view,
      raft::device_span<vertex_t const>(unique_vertices.data(), unique_vertices.size()),
      size_t{1});

    rmm::device_uvector<vertex_t> unique_one_hop_nbrs(one_hop_nbrs.size(), handle.get_stream());
    thrust::copy(handle.get_thrust_policy(),
                 one_hop_nbrs.begin(),
                 one_hop_nbrs.end(),
                 unique_one_hop_nbrs.begin());
    one_hop_nbrs.resize(0, handle.get_stream());
    one_hop_nbrs.shrink_to_fit(handle.get_stream());
    thrust::sort(
      handle.get_thrust_policy(), unique_one_hop_nbrs.begin(), unique_one_hop_nbrs.end());
    unique_one_hop_nbrs.resize(thrust::distance(unique_one_hop_nbrs.begin(),
                                                thrust::unique(handle.get_thrust_policy(),
                                                               unique_one_hop_nbrs.begin(),
                                                               unique_one_hop_nbrs.end())),
                               handle.get_stream());

    if constexpr (multi_gpu) {
      unique_one_hop_nbrs = detail::shuffle_int_vertices_to_local_gpu_by_vertex_partitioning(
        handle, std::move(unique_one_hop_nbrs), cur_graph_view.vertex_partition_range_lasts());
      thrust::sort(
        handle.get_thrust_policy(), unique_one_hop_nbrs.begin(), unique_one_hop_nbrs.end());
      unique_one_hop_nbrs.resize(thrust::distance(unique_one_hop_nbrs.begin(),
                                                  thrust::unique(handle.get_thrust_policy(),
                                                                 unique_one_hop_nbrs.begin(),
                                                                 unique_one_hop_nbrs.end())),
                                 handle.get_stream());
    }

    rmm::device_uvector<vertex_t> two_hop_nbrs(0, handle.get_stream());
    std::tie(std::ignore, two_hop_nbrs) = cugraph::k_hop_nbrs(
      handle,
      cur_graph_view,
      raft::device_span<vertex_t const>(unique_one_hop_nbrs.data(), unique_one_hop_nbrs.size()),
      size_t{1});

    rmm::device_uvector<vertex_t> unique_two_hop_nbrs(two_hop_nbrs.size(), handle.get_stream());
    thrust::copy(handle.get_thrust_policy(),
                 two_hop_nbrs.begin(),
                 two_hop_nbrs.end(),
                 unique_two_hop_nbrs.begin());
    two_hop_nbrs.resize(0, handle.get_stream());
    two_hop_nbrs.shrink_to_fit(handle.get_stream());
    thrust::sort(
      handle.get_thrust_policy(), unique_two_hop_nbrs.begin(), unique_two_hop_nbrs.end());
    unique_two_hop_nbrs.resize(thrust::distance(unique_two_hop_nbrs.begin(),
                                                thrust::unique(handle.get_thrust_policy(),
                                                               unique_two_hop_nbrs.begin(),
                                                               unique_two_hop_nbrs.end())),
                               handle.get_stream());

    if constexpr (multi_gpu) {
      unique_two_hop_nbrs = detail::shuffle_int_vertices_to_local_gpu_by_vertex_partitioning(
        handle, std::move(unique_two_hop_nbrs), cur_graph_view.vertex_partition_range_lasts());
      thrust::sort(
        handle.get_thrust_policy(), unique_two_hop_nbrs.begin(), unique_two_hop_nbrs.end());
      unique_two_hop_nbrs.resize(thrust::distance(unique_two_hop_nbrs.begin(),
                                                  thrust::unique(handle.get_thrust_policy(),
                                                                 unique_two_hop_nbrs.begin(),
                                                                 unique_two_hop_nbrs.end())),
                                 handle.get_stream());
    }

    rmm::device_uvector<bool> within_two_hop_flags(
      cur_graph_view.local_vertex_partition_range_size(), handle.get_stream());

    thrust::fill(
      handle.get_thrust_policy(), within_two_hop_flags.begin(), within_two_hop_flags.end(), false);
    thrust::for_each(handle.get_thrust_policy(),
                     unique_vertices.begin(),
                     unique_vertices.end(),
                     [within_two_hop_flags = raft::device_span<bool>(within_two_hop_flags.data(),
                                                                     within_two_hop_flags.size()),
                      local_vertex_partition_range_first =
                        cur_graph_view.local_vertex_partition_range_first()] __device__(auto v) {
                       auto v_offset                  = v - local_vertex_partition_range_first;
                       within_two_hop_flags[v_offset] = true;
                     });
    unique_vertices.resize(0, handle.get_stream());
    unique_vertices.shrink_to_fit(handle.get_stream());

    thrust::for_each(handle.get_thrust_policy(),
                     unique_one_hop_nbrs.begin(),
                     unique_one_hop_nbrs.end(),
                     [within_two_hop_flags = raft::device_span<bool>(within_two_hop_flags.data(),
                                                                     within_two_hop_flags.size()),
                      local_vertex_partition_range_first =
                        cur_graph_view.local_vertex_partition_range_first()] __device__(auto v) {
                       auto v_offset                  = v - local_vertex_partition_range_first;
                       within_two_hop_flags[v_offset] = true;
                     });
    unique_one_hop_nbrs.resize(0, handle.get_stream());
    unique_one_hop_nbrs.shrink_to_fit(handle.get_stream());

    thrust::for_each(handle.get_thrust_policy(),
                     unique_two_hop_nbrs.begin(),
                     unique_two_hop_nbrs.end(),
                     [within_two_hop_flags = raft::device_span<bool>(within_two_hop_flags.data(),
                                                                     within_two_hop_flags.size()),
                      local_vertex_partition_range_first =
                        cur_graph_view.local_vertex_partition_range_first()] __device__(auto v) {
                       auto v_offset                  = v - local_vertex_partition_range_first;
                       within_two_hop_flags[v_offset] = true;
                     });
    unique_two_hop_nbrs.resize(0, handle.get_stream());
    unique_two_hop_nbrs.shrink_to_fit(handle.get_stream());

    edge_src_property_t<decltype(cur_graph_view), bool> edge_src_within_two_hop_flags(
      handle, cur_graph_view);
    edge_dst_property_t<decltype(cur_graph_view), bool> edge_dst_within_two_hop_flags(
      handle, cur_graph_view);
    update_edge_src_property(handle,
                             cur_graph_view,
                             within_two_hop_flags.begin(),
                             edge_src_within_two_hop_flags.mutable_view());
    update_edge_dst_property(handle,
                             cur_graph_view,
                             within_two_hop_flags.begin(),
                             edge_dst_within_two_hop_flags.mutable_view());

    transform_e(
      handle,
      cur_graph_view,
      edge_src_within_two_hop_flags.view(),
      edge_dst_within_two_hop_flags.view(),
      edge_dummy_property_t{}.view(),
      [] __device__(auto, auto, auto src_within_two_hop, auto dst_within_two_hop, auto) {
        return src_within_two_hop && dst_within_two_hop;
      },
      within_two_hop_edge_mask.mutable_view());

    edge_mask = std::move(within_two_hop_edge_mask);
    if (cur_graph_view.has_edge_mask()) { cur_graph_view.clear_edge_mask(); }
    cur_graph_view.attach_edge_mask(edge_mask.view());
  }

  // 3. Exclude self-loops

  {
    cugraph::edge_property_t<decltype(cur_graph_view), bool> self_loop_edge_mask(handle,
                                                                                 cur_graph_view);
    cugraph::fill_edge_property(
      handle, unmasked_cur_graph_view, self_loop_edge_mask.mutable_view(), false);

    transform_e(
      handle,
      cur_graph_view,
      edge_src_dummy_property_t{}.view(),
      edge_dst_dummy_property_t{}.view(),
      edge_dummy_property_t{}.view(),
      [] __device__(auto src, auto dst, auto, auto, auto) { return src != dst; },
      self_loop_edge_mask.mutable_view());

    edge_mask = std::move(self_loop_edge_mask);
    if (cur_graph_view.has_edge_mask()) { cur_graph_view.clear_edge_mask(); }
    cur_graph_view.attach_edge_mask(edge_mask.view());
  }

  // 4. Find 2-core and exclude edges that do not belong to 2-core add masking support).

  {
    cugraph::edge_property_t<decltype(cur_graph_view), bool> in_two_core_edge_mask(handle,
                                                                                   cur_graph_view);
    cugraph::fill_edge_property(
      handle, unmasked_cur_graph_view, in_two_core_edge_mask.mutable_view(), false);

    rmm::device_uvector<edge_t> core_numbers(cur_graph_view.number_of_vertices(),
                                             handle.get_stream());
    core_number(
      handle, cur_graph_view, core_numbers.data(), k_core_degree_type_t::OUT, size_t{2}, size_t{2});

    edge_src_property_t<decltype(cur_graph_view), bool> edge_src_in_two_cores(handle,
                                                                              cur_graph_view);
    edge_dst_property_t<decltype(cur_graph_view), bool> edge_dst_in_two_cores(handle,
                                                                              cur_graph_view);
    auto in_two_core_first =
      thrust::make_transform_iterator(core_numbers.begin(), is_two_or_greater_t<edge_t>{});
    rmm::device_uvector<bool> in_two_core_flags(core_numbers.size(), handle.get_stream());
    thrust::copy(handle.get_thrust_policy(),
                 in_two_core_first,
                 in_two_core_first + core_numbers.size(),
                 in_two_core_flags.begin());
    update_edge_src_property(
      handle, cur_graph_view, in_two_core_flags.begin(), edge_src_in_two_cores.mutable_view());
    update_edge_dst_property(
      handle, cur_graph_view, in_two_core_flags.begin(), edge_dst_in_two_cores.mutable_view());

    transform_e(
      handle,
      cur_graph_view,
      edge_src_in_two_cores.view(),
      edge_dst_in_two_cores.view(),
      edge_dummy_property_t{}.view(),
      [] __device__(auto, auto, auto src_in_two_core, auto dst_in_two_core, auto) {
        return src_in_two_core && dst_in_two_core;
      },
      in_two_core_edge_mask.mutable_view());

    edge_mask = std::move(in_two_core_edge_mask);
    if (cur_graph_view.has_edge_mask()) { cur_graph_view.clear_edge_mask(); }
    cur_graph_view.attach_edge_mask(edge_mask.view());
  }

  // 5. Keep only the edges from a low-degree vertex to a high-degree vertex.

  graph_t<vertex_t, edge_t, false, multi_gpu> modified_graph(handle);
  std::optional<rmm::device_uvector<vertex_t>> renumber_map{std::nullopt};

  {
    auto out_degrees = cur_graph_view.compute_out_degrees(handle);

    edge_src_property_t<decltype(cur_graph_view), edge_t> edge_src_out_degrees(handle,
                                                                               cur_graph_view);
    edge_dst_property_t<decltype(cur_graph_view), edge_t> edge_dst_out_degrees(handle,
                                                                               cur_graph_view);
    update_edge_src_property(
      handle, cur_graph_view, out_degrees.begin(), edge_src_out_degrees.mutable_view());
    update_edge_dst_property(
      handle, cur_graph_view, out_degrees.begin(), edge_dst_out_degrees.mutable_view());
    auto [srcs, dsts] =
      extract_transform_if_e(handle,
                             cur_graph_view,
                             edge_src_out_degrees.view(),
                             edge_dst_out_degrees.view(),
                             edge_dummy_property_t{}.view(),
                             extract_low_to_high_degree_edges_e_op_t<vertex_t, edge_t>{},
                             extract_low_to_high_degree_edges_pred_op_t<vertex_t, edge_t>{});

    if constexpr (multi_gpu) {
      std::tie(
        srcs, dsts, std::ignore, std::ignore, std::ignore, std::ignore, std::ignore, std::ignore) =
        shuffle_ext_edges<vertex_t, edge_t, weight_t, int32_t, int32_t>(handle,
                                                                        std::move(srcs),
                                                                        std::move(dsts),
                                                                        std::nullopt,
                                                                        std::nullopt,
                                                                        std::nullopt,
                                                                        std::nullopt,
<<<<<<< HEAD
                                                                        std::nullopt);
=======
                                                                        std::nullopt,
                                                                        false);
>>>>>>> c959469f
    }

    std::tie(modified_graph, std::ignore, std::ignore, std::ignore, renumber_map) =
      create_graph_from_edgelist<vertex_t, edge_t, weight_t, int32_t, false, multi_gpu>(
        handle,
        std::nullopt,
        std::move(srcs),
        std::move(dsts),
        std::nullopt,
        std::nullopt,
        std::nullopt,
        cugraph::graph_properties_t{false /* now asymmetric */, cur_graph_view.is_multigraph()},
        true);
  }

  cur_graph_view = modified_graph.view();

  // 6. neighbor intersection

  rmm::device_uvector<edge_t> cur_graph_counts(size_t{0}, handle.get_stream());
  {
    cur_graph_counts.resize(cur_graph_view.local_vertex_partition_range_size(),
                            handle.get_stream());

    transform_reduce_dst_nbr_intersection_of_e_endpoints_by_v(handle,
                                                              cur_graph_view,
                                                              edge_src_dummy_property_t{}.view(),
                                                              edge_dst_dummy_property_t{}.view(),
                                                              intersection_op_t<vertex_t, edge_t>{},
                                                              edge_t{0},
                                                              cur_graph_counts.begin(),
                                                              do_expensive_check);
  }

  // 7. update counts

  {
    thrust::fill(handle.get_thrust_policy(), counts.begin(), counts.end(), edge_t{0});
    auto local_vertices = std::move(*renumber_map);
    auto local_counts   = std::move(cur_graph_counts);

    if constexpr (multi_gpu) {
      auto& comm       = handle.get_comms();
      auto& major_comm = handle.get_subcomm(cugraph::partition_manager::major_comm_name());
      auto const major_comm_size = major_comm.get_size();
      auto& minor_comm = handle.get_subcomm(cugraph::partition_manager::minor_comm_name());
      auto const minor_comm_size = minor_comm.get_size();

      auto h_vertex_partition_range_lasts = graph_view.vertex_partition_range_lasts();
      rmm::device_uvector<vertex_t> d_vertex_partition_range_lasts(
        h_vertex_partition_range_lasts.size(), handle.get_stream());
      raft::update_device(d_vertex_partition_range_lasts.data(),
                          h_vertex_partition_range_lasts.data(),
                          h_vertex_partition_range_lasts.size(),
                          handle.get_stream());

      rmm::device_uvector<vertex_t> rx_local_vertices(size_t{0}, handle.get_stream());
      rmm::device_uvector<edge_t> rx_local_counts(size_t{0}, handle.get_stream());
      std::tie(rx_local_vertices, rx_local_counts, std::ignore) =
        groupby_gpu_id_and_shuffle_kv_pairs(
          handle.get_comms(),
          local_vertices.begin(),
          local_vertices.end(),
          local_counts.begin(),
          cugraph::detail::compute_gpu_id_from_int_vertex_t<vertex_t>{
            raft::device_span<vertex_t const>(d_vertex_partition_range_lasts.data(),
                                              d_vertex_partition_range_lasts.size()),
            major_comm_size,
            minor_comm_size},
          handle.get_stream());

      local_vertices = std::move(rx_local_vertices);
      local_counts   = std::move(rx_local_counts);
    }
    thrust::sort_by_key(handle.get_thrust_policy(),
                        local_vertices.begin(),
                        local_vertices.end(),
                        local_counts.begin());

    if (vertices) {
      thrust::transform(
        handle.get_thrust_policy(),
        (*vertices).begin(),
        (*vertices).end(),
        counts.begin(),
        vertex_to_count_t<vertex_t, edge_t>{
          raft::device_span<vertex_t const>(local_vertices.begin(), local_vertices.end()),
          raft::device_span<edge_t const>(local_counts.begin(), local_counts.end())});
    } else {
      thrust::scatter(
        handle.get_thrust_policy(),
        local_counts.begin(),
        local_counts.end(),
        thrust::make_transform_iterator(
          local_vertices.begin(),
          vertex_offset_from_vertex_t<vertex_t>{graph_view.local_vertex_partition_range_first()}),
        counts.begin());
    }
  }

  return;
}

}  // namespace cugraph<|MERGE_RESOLUTION|>--- conflicted
+++ resolved
@@ -461,12 +461,8 @@
                                                                         std::nullopt,
                                                                         std::nullopt,
                                                                         std::nullopt,
-<<<<<<< HEAD
-                                                                        std::nullopt);
-=======
                                                                         std::nullopt,
                                                                         false);
->>>>>>> c959469f
     }
 
     std::tie(modified_graph, std::ignore, std::ignore, std::ignore, renumber_map) =
