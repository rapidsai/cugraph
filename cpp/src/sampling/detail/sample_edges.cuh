/*
 * Copyright (c) 2022-2025, NVIDIA CORPORATION.
 *
 * Licensed under the Apache License, Version 2.0 (the "License");
 * you may not use this file except in compliance with the License.
 * You may obtain a copy of the License at
 *
 *     http://www.apache.org/licenses/LICENSE-2.0
 *
 * Unless required by applicable law or agreed to in writing, software
 * distributed under the License is distributed on an "AS IS" BASIS,
 * WITHOUT WARRANTIES OR CONDITIONS OF ANY KIND, either express or implied.
 * See the License for the specific language governing permissions and
 * limitations under the License.
 */

#pragma once

#include "prims/per_v_random_select_transform_outgoing_e.cuh"
#include "prims/transform_reduce_e.cuh"
#include "prims/vertex_frontier.cuh"
#include "structure/detail/structure_utils.cuh"
#include "utilities/tuple_with_optionals_dispatching.hpp"

#include <cugraph/edge_property.hpp>
#include <cugraph/edge_src_dst_property.hpp>
#include <cugraph/graph.hpp>
#include <cugraph/graph_view.hpp>
#include <cugraph/utilities/thrust_tuple_utils.hpp>

#include <raft/core/handle.hpp>

#include <rmm/device_uvector.hpp>

#include <cuda/std/optional>
#include <thrust/sort.h>
#include <thrust/tuple.h>

#include <optional>
#include <tuple>
#include <type_traits>

namespace cugraph {
namespace detail {

template <typename vertex_t>
struct sample_edges_op_t {
  template <typename edge_property_t>
  auto __host__ __device__ operator()(vertex_t src,
                                      vertex_t dst,
                                      cuda::std::nullopt_t,
                                      cuda::std::nullopt_t,
                                      edge_property_t edge_properties) const
  {
<<<<<<< HEAD
    // FIXME: A solution using thrust_tuple_cat would be more flexible here
    if constexpr (std::is_same_v<EdgeProperties, cuda::std::nullopt_t>) {
      return thrust::make_tuple(src, dst);
    } else if constexpr (std::is_arithmetic<EdgeProperties>::value) {
      return thrust::make_tuple(src, dst, edge_properties);
    } else if constexpr (cugraph::is_thrust_tuple_of_arithmetic<EdgeProperties>::value &&
                         (thrust::tuple_size<EdgeProperties>::value == 2)) {
      return thrust::make_tuple(
        src, dst, thrust::get<0>(edge_properties), thrust::get<1>(edge_properties));
    } else if constexpr (cugraph::is_thrust_tuple_of_arithmetic<EdgeProperties>::value &&
                         (thrust::tuple_size<EdgeProperties>::value == 3)) {
      return thrust::make_tuple(src,
                                dst,
                                thrust::get<0>(edge_properties),
                                thrust::get<1>(edge_properties),
                                thrust::get<2>(edge_properties));
    } else if constexpr (cugraph::is_thrust_tuple_of_arithmetic<EdgeProperties>::value &&
                         (thrust::tuple_size<EdgeProperties>::value == 4)) {
      return thrust::make_tuple(src,
                                dst,
                                thrust::get<0>(edge_properties),
                                thrust::get<1>(edge_properties),
                                thrust::get<2>(edge_properties),
                                thrust::get<3>(edge_properties));
    } else if constexpr (cugraph::is_thrust_tuple_of_arithmetic<EdgeProperties>::value &&
                         (thrust::tuple_size<EdgeProperties>::value == 5)) {
      return thrust::make_tuple(src,
                                dst,
                                thrust::get<0>(edge_properties),
                                thrust::get<1>(edge_properties),
                                thrust::get<2>(edge_properties),
                                thrust::get<3>(edge_properties),
                                thrust::get<4>(edge_properties));
    }
  }

  template <typename tag_t, typename EdgeProperties>
  auto __host__ __device__ operator()(thrust::tuple<vertex_t, tag_t> tagged_src,
                                      vertex_t dst,
                                      cuda::std::nullopt_t,
                                      cuda::std::nullopt_t,
                                      EdgeProperties edge_properties) const
  {
    auto src = thrust::get<0>(tagged_src);

    // FIXME: A solution using thrust_tuple_cat would be more flexible here
    if constexpr (std::is_same_v<EdgeProperties, cuda::std::nullopt_t>) {
      return thrust::make_tuple(src, dst);
    } else if constexpr (std::is_arithmetic<EdgeProperties>::value) {
      return thrust::make_tuple(src, dst, edge_properties);
    } else if constexpr (cugraph::is_thrust_tuple_of_arithmetic<EdgeProperties>::value &&
                         (thrust::tuple_size<EdgeProperties>::value == 2)) {
      return thrust::make_tuple(
        src, dst, thrust::get<0>(edge_properties), thrust::get<1>(edge_properties));
    } else if constexpr (cugraph::is_thrust_tuple_of_arithmetic<EdgeProperties>::value &&
                         (thrust::tuple_size<EdgeProperties>::value == 3)) {
      return thrust::make_tuple(src,
                                dst,
                                thrust::get<0>(edge_properties),
                                thrust::get<1>(edge_properties),
                                thrust::get<2>(edge_properties));
    } else if constexpr (cugraph::is_thrust_tuple_of_arithmetic<EdgeProperties>::value &&
                         (thrust::tuple_size<EdgeProperties>::value == 4)) {
      return thrust::make_tuple(src,
                                dst,
                                thrust::get<0>(edge_properties),
                                thrust::get<1>(edge_properties),
                                thrust::get<2>(edge_properties),
                                thrust::get<3>(edge_properties));
    } else if constexpr (cugraph::is_thrust_tuple_of_arithmetic<EdgeProperties>::value &&
                         (thrust::tuple_size<EdgeProperties>::value == 5)) {
      return thrust::make_tuple(src,
                                dst,
                                thrust::get<0>(edge_properties),
                                thrust::get<1>(edge_properties),
                                thrust::get<2>(edge_properties),
                                thrust::get<3>(edge_properties),
                                thrust::get<4>(edge_properties));
=======
    std::conditional_t<std::is_same_v<edge_property_t, cuda::std::nullopt_t>,
                       thrust::tuple<>,
                       std::conditional_t<std::is_arithmetic_v<edge_property_t>,
                                          thrust::tuple<edge_property_t>,
                                          edge_property_t>>
      edge_property_tup{};
    if constexpr (!std::is_same_v<edge_property_t, cuda::std::nullopt_t>) {
      if constexpr (std::is_arithmetic_v<edge_property_t>) {
        thrust::get<0>(edge_property_tup) = edge_properties;
      } else {
        edge_property_tup = edge_properties;
      }
>>>>>>> 9746e524
    }
    return thrust_tuple_cat(thrust::make_tuple(src, dst), edge_property_tup);
  }
};

template <typename vertex_t, typename bias_t>
struct sample_edge_biases_op_t {
  auto __host__ __device__
  operator()(vertex_t, vertex_t, cuda::std::nullopt_t, cuda::std::nullopt_t, bias_t bias) const
  {
    return bias;
  }
};

template <typename vertex_t, typename bias_t>
struct temporal_sample_edge_biases_op_t {
#if 1
  // THIS FUNCTION SHOULD NOT BE NEEDED... ADDING IT BECAUSE LEAVING IT OUT MASKS THE MORE
  // CHALLENGING ERROR
  template <typename edge_time_t>
  auto __host__ __device__ operator()(thrust::tuple<vertex_t, edge_time_t> tagged_src,
                                      vertex_t,
                                      cuda::std::nullopt_t,
                                      cuda::std::nullopt_t,
                                      bias_t bias) const
  {
    return bias;
  }
#endif

  template <typename edge_time_t>
  auto __host__ __device__ operator()(thrust::tuple<vertex_t, edge_time_t> tagged_src,
                                      vertex_t,
                                      cuda::std::nullopt_t,
                                      cuda::std::nullopt_t,
                                      edge_time_t edge_time) const
  {
    return (thrust::get<1>(tagged_src) < edge_time) ? bias_t{1} : bias_t{0};
  }

  template <typename edge_time_t>
  auto __host__ __device__ operator()(thrust::tuple<vertex_t, edge_time_t> tagged_src,
                                      vertex_t,
                                      cuda::std::nullopt_t,
                                      cuda::std::nullopt_t,
                                      thrust::tuple<bias_t, edge_time_t> bias_and_time) const
  {
    return (thrust::get<1>(tagged_src) < thrust::get<1>(bias_and_time))
             ? thrust::get<0>(bias_and_time)
             : bias_t{0};
  }

  template <typename edge_time_t,
            typename edge_type_t,
            typename std::enable_if_t<std::is_integral_v<edge_type_t>>* = nullptr>
  auto __host__ __device__ operator()(thrust::tuple<vertex_t, edge_time_t> tagged_src,
                                      vertex_t,
                                      cuda::std::nullopt_t,
                                      cuda::std::nullopt_t,
                                      thrust::tuple<edge_time_t, edge_type_t> time_and_type) const
  {
    return (thrust::get<1>(tagged_src) < thrust::get<0>(time_and_type)) ? bias_t{1} : bias_t{0};
  }

  template <typename edge_time_t, typename edge_type_t>
  auto __host__ __device__
  operator()(thrust::tuple<vertex_t, edge_time_t> tagged_src,
             vertex_t,
             cuda::std::nullopt_t,
             cuda::std::nullopt_t,
             thrust::tuple<bias_t, edge_time_t, edge_type_t> bias_time_and_type) const
  {
    return (thrust::get<1>(tagged_src) < thrust::get<1>(bias_time_and_type))
             ? thrust::get<0>(bias_time_and_type)
             : bias_t{0};
  }
};

struct segmented_fill_t {
  raft::device_span<int32_t const> fill_values{};
  raft::device_span<size_t const> segment_offsets{};
  raft::device_span<int32_t> output_values{};

  __device__ void operator()(size_t i) const
  {
    thrust::fill(thrust::seq,
                 output_values.begin() + segment_offsets[i],
                 output_values.begin() + segment_offsets[i + 1],
                 fill_values[i]);
  }
};

template <size_t input_tuple_pos,
          size_t output_tuple_pos,
          bool Flag,
          bool... Flags,
          typename InputTupleType,
          typename OutputTupleType>
void move_results(InputTupleType& input_tuple, OutputTupleType& output_tuple)
{
  if constexpr (Flag) {
    std::get<output_tuple_pos>(output_tuple) = std::move(std::get<input_tuple_pos>(input_tuple));
  }

  if constexpr (sizeof...(Flags) > 0) {
    if constexpr (Flag) {
      move_results<input_tuple_pos + 1, output_tuple_pos + 1, Flags...>(input_tuple, output_tuple);
    } else {
      move_results<input_tuple_pos, output_tuple_pos + 1, Flags...>(input_tuple, output_tuple);
    }
  }
}

template <typename EdgePropertyView>
typename EdgePropertyView::value_type default_value(EdgePropertyView const&)
{
  return 0;
}

template <typename EdgeProperties, std::size_t... I>
auto construct_invalid_value(EdgeProperties const& properties,
                             std::integer_sequence<std::size_t, I...>)
{
  return thrust::make_tuple(default_value(std::get<I>(properties))...);
}

template <typename vertex_t, typename... Ts>
auto construct_invalid_value(std::tuple<Ts...> const& properties)
{
  auto tmp_result = thrust_tuple_cat(
    thrust::make_tuple(vertex_t{}, vertex_t{}),
    construct_invalid_value(properties, std::make_index_sequence<sizeof...(Ts)>{}));
  return std::optional<decltype(tmp_result)>{std::nullopt};
}

template <typename vertex_t,
          typename edge_t,
          typename weight_t,
          typename edge_type_t,
          typename edge_time_t,
          typename tag_t,
          typename bias_view_t,
          typename bias_functor_t,
          bool multi_gpu>
struct sample_edges_functor_t {
  raft::handle_t const& handle;
  graph_view_t<vertex_t, edge_t, false, multi_gpu> const& graph_view;
  key_bucket_t<vertex_t, tag_t, multi_gpu, false> const& key_list;
  std::optional<edge_property_view_t<edge_t, edge_type_t const*>> edge_type_view;
  std::optional<bias_view_t> edge_bias_view;
  bias_functor_t edge_bias_functor;
  raft::random::RngState& rng_state;
  raft::host_span<size_t const> Ks;
  bool with_replacement;

  template <typename TupleType>
  auto concatenate_views(TupleType edge_properties)
  {
    if constexpr (std::tuple_size_v<TupleType> == 0) {
      return edge_property_view_type_t<graph_view_t<vertex_t, edge_t, false, multi_gpu>,
                                       cuda::std::nullopt_t>{};
    } else if constexpr (std::tuple_size_v<TupleType> == 1) {
      return std::get<0>(edge_properties);
    } else {
      return view_concat(edge_properties);
    }
  }

  template <bool... Flags, typename TupleType>
  auto operator()(TupleType edge_properties)
  {
    auto edge_value_view = concatenate_views(edge_properties);
    auto invalid_value   = construct_invalid_value<vertex_t>(edge_properties);

    auto [offsets, output_buffer] =
      edge_bias_view
        ? (Ks.size() == 1
             ? cugraph::per_v_random_select_transform_outgoing_e(handle,
                                                                 graph_view,
                                                                 key_list,
                                                                 edge_src_dummy_property_t{}.view(),
                                                                 edge_dst_dummy_property_t{}.view(),
                                                                 *edge_bias_view,
                                                                 edge_bias_functor,
                                                                 edge_src_dummy_property_t{}.view(),
                                                                 edge_dst_dummy_property_t{}.view(),
                                                                 edge_value_view,
                                                                 sample_edges_op_t<vertex_t>{},
                                                                 rng_state,
                                                                 Ks[0],
                                                                 with_replacement,
                                                                 invalid_value)
             : cugraph::per_v_random_select_transform_outgoing_e(handle,
                                                                 graph_view,
                                                                 key_list,
                                                                 edge_src_dummy_property_t{}.view(),
                                                                 edge_dst_dummy_property_t{}.view(),
                                                                 *edge_bias_view,
                                                                 edge_bias_functor,
                                                                 edge_src_dummy_property_t{}.view(),
                                                                 edge_dst_dummy_property_t{}.view(),
                                                                 edge_value_view,
                                                                 sample_edges_op_t<vertex_t>{},
                                                                 *edge_type_view,
                                                                 rng_state,
                                                                 Ks,
                                                                 with_replacement,
                                                                 invalid_value))
        : (Ks.size() == 1
             ? cugraph::per_v_random_select_transform_outgoing_e(handle,
                                                                 graph_view,
                                                                 key_list,
                                                                 edge_src_dummy_property_t{}.view(),
                                                                 edge_dst_dummy_property_t{}.view(),
                                                                 edge_value_view,
                                                                 sample_edges_op_t<vertex_t>{},
                                                                 rng_state,
                                                                 Ks[0],
                                                                 with_replacement,
                                                                 invalid_value)
             : cugraph::per_v_random_select_transform_outgoing_e(handle,
                                                                 graph_view,
                                                                 key_list,
                                                                 edge_src_dummy_property_t{}.view(),
                                                                 edge_dst_dummy_property_t{}.view(),
                                                                 edge_value_view,
                                                                 sample_edges_op_t<vertex_t>{},
                                                                 *edge_type_view,
                                                                 rng_state,
                                                                 Ks,
                                                                 with_replacement,
                                                                 invalid_value));

    auto return_result =
      std::make_tuple(std::move(offsets),
                      rmm::device_uvector<vertex_t>(0, handle.get_stream()),
                      rmm::device_uvector<vertex_t>(0, handle.get_stream()),
                      std::optional<rmm::device_uvector<weight_t>>{std::nullopt},
                      std::optional<rmm::device_uvector<edge_t>>{std::nullopt},
                      std::optional<rmm::device_uvector<edge_type_t>>{std::nullopt},
                      std::optional<rmm::device_uvector<edge_time_t>>{std::nullopt},
                      std::optional<rmm::device_uvector<edge_time_t>>{std::nullopt});

    move_results<0, 1, true, true, Flags...>(output_buffer, return_result);

    return return_result;
  }
};

template <typename vertex_t,
          typename edge_t,
          typename weight_t,
          typename edge_type_t,
          typename edge_time_t,
          typename bias_t,
          typename label_t,
          bool multi_gpu>
std::tuple<rmm::device_uvector<vertex_t>,
           rmm::device_uvector<vertex_t>,
           std::optional<rmm::device_uvector<weight_t>>,
           std::optional<rmm::device_uvector<edge_t>>,
           std::optional<rmm::device_uvector<edge_type_t>>,
           std::optional<rmm::device_uvector<edge_time_t>>,
           std::optional<rmm::device_uvector<edge_time_t>>,
           std::optional<rmm::device_uvector<label_t>>>
sample_edges(raft::handle_t const& handle,
             graph_view_t<vertex_t, edge_t, false, multi_gpu> const& graph_view,
             std::optional<edge_property_view_t<edge_t, weight_t const*>> edge_weight_view,
             std::optional<edge_property_view_t<edge_t, edge_t const*>> edge_id_view,
             std::optional<edge_property_view_t<edge_t, edge_type_t const*>> edge_type_view,
             std::optional<edge_property_view_t<edge_t, edge_time_t const*>> edge_start_time_view,
             std::optional<edge_property_view_t<edge_t, edge_time_t const*>> edge_end_time_view,
             std::optional<edge_property_view_t<edge_t, bias_t const*>> edge_bias_view,
             raft::random::RngState& rng_state,
             raft::device_span<vertex_t const> active_majors,
             std::optional<raft::device_span<label_t const>> active_major_labels,
             raft::host_span<size_t const> Ks,
             bool with_replacement)
{
  assert(Ks.size() >= 1);
  assert((Ks.size() == 1) || edge_type_view);

  using tag_t = void;

  cugraph::vertex_frontier_t<vertex_t, tag_t, multi_gpu, false> vertex_frontier(handle, 1);

  vertex_frontier.bucket(0).insert(active_majors.begin(), active_majors.end());

  sample_edges_functor_t<vertex_t,
                         edge_t,
                         weight_t,
                         edge_type_t,
                         edge_time_t,
                         tag_t,
                         edge_property_view_t<edge_t, bias_t const*, bias_t>,
                         decltype(sample_edge_biases_op_t<vertex_t, bias_t>{}),
                         multi_gpu>
    sample_functor{handle,
                   graph_view,
                   vertex_frontier.bucket(0),
                   edge_type_view,
                   edge_bias_view,
                   sample_edge_biases_op_t<vertex_t, bias_t>{},
                   rng_state,
                   Ks,
                   with_replacement};

  auto [sample_offsets,
        majors,
        minors,
        weights,
        edge_ids,
        edge_types,
        edge_start_times,
        edge_end_times] = tuple_with_optionals_dispatch(sample_functor,
                                                        edge_weight_view,
                                                        edge_id_view,
                                                        edge_type_view,
                                                        edge_start_time_view,
                                                        edge_end_time_view);

  std::optional<rmm::device_uvector<int32_t>> labels{std::nullopt};
  if (active_major_labels) {
    labels = rmm::device_uvector<int32_t>(sample_offsets->back_element(handle.get_stream()),
                                          handle.get_stream());
    thrust::for_each(handle.get_thrust_policy(),
                     thrust::make_counting_iterator(size_t{0}),
                     thrust::make_counting_iterator(active_majors.size()),
                     segmented_fill_t{*active_major_labels,
                                      raft::device_span<size_t const>(sample_offsets->data(),
                                                                      sample_offsets->size()),
                                      raft::device_span<int32_t>(labels->data(), labels->size())});
  }

  return std::make_tuple(std::move(majors),
                         std::move(minors),
                         std::move(weights),
                         std::move(edge_ids),
                         std::move(edge_types),
                         std::move(edge_start_times),
                         std::move(edge_end_times),
                         std::move(labels));
}

template <typename vertex_t,
          typename edge_t,
          typename weight_t,
          typename edge_type_t,
          typename edge_time_t,
          typename bias_t,
          typename label_t,
          bool multi_gpu>
std::tuple<rmm::device_uvector<vertex_t>,
           rmm::device_uvector<vertex_t>,
           std::optional<rmm::device_uvector<weight_t>>,
           std::optional<rmm::device_uvector<edge_t>>,
           std::optional<rmm::device_uvector<edge_type_t>>,
           std::optional<rmm::device_uvector<edge_time_t>>,
           std::optional<rmm::device_uvector<edge_time_t>>,
           std::optional<rmm::device_uvector<label_t>>>
temporal_sample_edges(
  raft::handle_t const& handle,
  graph_view_t<vertex_t, edge_t, false, multi_gpu> const& graph_view,
  std::optional<edge_property_view_t<edge_t, weight_t const*>> edge_weight_view,
  std::optional<edge_property_view_t<edge_t, edge_t const*>> edge_id_view,
  std::optional<edge_property_view_t<edge_t, edge_type_t const*>> edge_type_view,
  std::optional<edge_property_view_t<edge_t, edge_time_t const*>> edge_start_time_view,
  std::optional<edge_property_view_t<edge_t, edge_time_t const*>> edge_end_time_view,
  std::optional<edge_property_view_t<edge_t, bias_t const*>> edge_bias_view,
  raft::random::RngState& rng_state,
  raft::device_span<vertex_t const> active_majors,
  raft::device_span<edge_time_t const> active_major_times,
  std::optional<raft::device_span<label_t const>> active_major_labels,
  raft::host_span<size_t const> Ks,
  bool with_replacement)
{
  assert(Ks.size() >= 1);
  assert((Ks.size() == 1) || edge_type_view);
  assert(edge_start_time_view);

  using tag_t = edge_time_t;

  cugraph::vertex_frontier_t<vertex_t, tag_t, multi_gpu, false> vertex_frontier(handle, 1);

  vertex_frontier.bucket(0).insert(
    thrust::make_zip_iterator(active_majors.begin(), active_major_times.begin()),
    thrust::make_zip_iterator(active_majors.end(), active_major_times.end()));

  std::optional<rmm::device_uvector<size_t>> sample_offsets{std::nullopt};
  rmm::device_uvector<vertex_t> majors(0, handle.get_stream());
  rmm::device_uvector<vertex_t> minors(0, handle.get_stream());
  std::optional<rmm::device_uvector<weight_t>> weights{std::nullopt};
  std::optional<rmm::device_uvector<edge_t>> edge_ids{std::nullopt};
  std::optional<rmm::device_uvector<edge_type_t>> edge_types{std::nullopt};
  std::optional<rmm::device_uvector<edge_time_t>> edge_start_times{std::nullopt};
  std::optional<rmm::device_uvector<edge_time_t>> edge_end_times{std::nullopt};

  if (edge_bias_view) {
    sample_edges_functor_t<vertex_t,
                           edge_t,
                           weight_t,
                           edge_type_t,
                           edge_time_t,
                           tag_t,
                           decltype(view_concat(*edge_bias_view, *edge_start_time_view)),
                           decltype(temporal_sample_edge_biases_op_t<vertex_t, bias_t>{}),
                           multi_gpu>
      sample_functor{handle,
                     graph_view,
                     vertex_frontier.bucket(0),
                     edge_type_view,
                     std::make_optional(view_concat(*edge_bias_view, *edge_start_time_view)),
                     temporal_sample_edge_biases_op_t<vertex_t, bias_t>{},
                     rng_state,
                     Ks,
                     with_replacement};

    std::tie(sample_offsets,
             majors,
             minors,
             weights,
             edge_ids,
             edge_types,
             edge_start_times,
             edge_end_times) = tuple_with_optionals_dispatch(sample_functor,
                                                             edge_weight_view,
                                                             edge_id_view,
                                                             edge_type_view,
                                                             edge_start_time_view,
                                                             edge_end_time_view);
  } else {
    sample_edges_functor_t<vertex_t,
                           edge_t,
                           weight_t,
                           edge_type_t,
                           edge_time_t,
                           tag_t,
                           edge_property_view_t<edge_t, edge_time_t const*, edge_time_t>,
                           decltype(temporal_sample_edge_biases_op_t<vertex_t, bias_t>{}),
                           multi_gpu>
      sample_functor{handle,
                     graph_view,
                     vertex_frontier.bucket(0),
                     edge_type_view,
                     edge_start_time_view,
                     temporal_sample_edge_biases_op_t<vertex_t, bias_t>{},
                     rng_state,
                     Ks,
                     with_replacement};

    std::tie(sample_offsets,
             majors,
             minors,
             weights,
             edge_ids,
             edge_types,
             edge_start_times,
             edge_end_times) = tuple_with_optionals_dispatch(sample_functor,
                                                             edge_weight_view,
                                                             edge_id_view,
                                                             edge_type_view,
                                                             edge_start_time_view,
                                                             edge_end_time_view);
  }

  std::optional<rmm::device_uvector<int32_t>> labels{std::nullopt};
  if (active_major_labels) {
    labels = rmm::device_uvector<int32_t>(sample_offsets->back_element(handle.get_stream()),
                                          handle.get_stream());
    thrust::for_each(handle.get_thrust_policy(),
                     thrust::make_counting_iterator(size_t{0}),
                     thrust::make_counting_iterator(active_majors.size()),
                     segmented_fill_t{*active_major_labels,
                                      raft::device_span<size_t const>(sample_offsets->data(),
                                                                      sample_offsets->size()),
                                      raft::device_span<int32_t>(labels->data(), labels->size())});
  }

  return std::make_tuple(std::move(majors),
                         std::move(minors),
                         std::move(weights),
                         std::move(edge_ids),
                         std::move(edge_types),
                         std::move(edge_start_times),
                         std::move(edge_end_times),
                         std::move(labels));
}

}  // namespace detail
}  // namespace cugraph<|MERGE_RESOLUTION|>--- conflicted
+++ resolved
@@ -45,93 +45,20 @@
 
 template <typename vertex_t>
 struct sample_edges_op_t {
-  template <typename edge_property_t>
-  auto __host__ __device__ operator()(vertex_t src,
-                                      vertex_t dst,
-                                      cuda::std::nullopt_t,
-                                      cuda::std::nullopt_t,
-                                      edge_property_t edge_properties) const
-  {
-<<<<<<< HEAD
-    // FIXME: A solution using thrust_tuple_cat would be more flexible here
-    if constexpr (std::is_same_v<EdgeProperties, cuda::std::nullopt_t>) {
-      return thrust::make_tuple(src, dst);
-    } else if constexpr (std::is_arithmetic<EdgeProperties>::value) {
-      return thrust::make_tuple(src, dst, edge_properties);
-    } else if constexpr (cugraph::is_thrust_tuple_of_arithmetic<EdgeProperties>::value &&
-                         (thrust::tuple_size<EdgeProperties>::value == 2)) {
-      return thrust::make_tuple(
-        src, dst, thrust::get<0>(edge_properties), thrust::get<1>(edge_properties));
-    } else if constexpr (cugraph::is_thrust_tuple_of_arithmetic<EdgeProperties>::value &&
-                         (thrust::tuple_size<EdgeProperties>::value == 3)) {
-      return thrust::make_tuple(src,
-                                dst,
-                                thrust::get<0>(edge_properties),
-                                thrust::get<1>(edge_properties),
-                                thrust::get<2>(edge_properties));
-    } else if constexpr (cugraph::is_thrust_tuple_of_arithmetic<EdgeProperties>::value &&
-                         (thrust::tuple_size<EdgeProperties>::value == 4)) {
-      return thrust::make_tuple(src,
-                                dst,
-                                thrust::get<0>(edge_properties),
-                                thrust::get<1>(edge_properties),
-                                thrust::get<2>(edge_properties),
-                                thrust::get<3>(edge_properties));
-    } else if constexpr (cugraph::is_thrust_tuple_of_arithmetic<EdgeProperties>::value &&
-                         (thrust::tuple_size<EdgeProperties>::value == 5)) {
-      return thrust::make_tuple(src,
-                                dst,
-                                thrust::get<0>(edge_properties),
-                                thrust::get<1>(edge_properties),
-                                thrust::get<2>(edge_properties),
-                                thrust::get<3>(edge_properties),
-                                thrust::get<4>(edge_properties));
-    }
-  }
-
-  template <typename tag_t, typename EdgeProperties>
-  auto __host__ __device__ operator()(thrust::tuple<vertex_t, tag_t> tagged_src,
-                                      vertex_t dst,
-                                      cuda::std::nullopt_t,
-                                      cuda::std::nullopt_t,
-                                      EdgeProperties edge_properties) const
-  {
-    auto src = thrust::get<0>(tagged_src);
-
-    // FIXME: A solution using thrust_tuple_cat would be more flexible here
-    if constexpr (std::is_same_v<EdgeProperties, cuda::std::nullopt_t>) {
-      return thrust::make_tuple(src, dst);
-    } else if constexpr (std::is_arithmetic<EdgeProperties>::value) {
-      return thrust::make_tuple(src, dst, edge_properties);
-    } else if constexpr (cugraph::is_thrust_tuple_of_arithmetic<EdgeProperties>::value &&
-                         (thrust::tuple_size<EdgeProperties>::value == 2)) {
-      return thrust::make_tuple(
-        src, dst, thrust::get<0>(edge_properties), thrust::get<1>(edge_properties));
-    } else if constexpr (cugraph::is_thrust_tuple_of_arithmetic<EdgeProperties>::value &&
-                         (thrust::tuple_size<EdgeProperties>::value == 3)) {
-      return thrust::make_tuple(src,
-                                dst,
-                                thrust::get<0>(edge_properties),
-                                thrust::get<1>(edge_properties),
-                                thrust::get<2>(edge_properties));
-    } else if constexpr (cugraph::is_thrust_tuple_of_arithmetic<EdgeProperties>::value &&
-                         (thrust::tuple_size<EdgeProperties>::value == 4)) {
-      return thrust::make_tuple(src,
-                                dst,
-                                thrust::get<0>(edge_properties),
-                                thrust::get<1>(edge_properties),
-                                thrust::get<2>(edge_properties),
-                                thrust::get<3>(edge_properties));
-    } else if constexpr (cugraph::is_thrust_tuple_of_arithmetic<EdgeProperties>::value &&
-                         (thrust::tuple_size<EdgeProperties>::value == 5)) {
-      return thrust::make_tuple(src,
-                                dst,
-                                thrust::get<0>(edge_properties),
-                                thrust::get<1>(edge_properties),
-                                thrust::get<2>(edge_properties),
-                                thrust::get<3>(edge_properties),
-                                thrust::get<4>(edge_properties));
-=======
+  template <typename key_t, typename edge_property_t>
+  auto __device__ operator()(key_t optionally_tagged_src,
+                             vertex_t dst,
+                             cuda::std::nullopt_t,
+                             cuda::std::nullopt_t,
+                             edge_property_t edge_properties) const
+  {
+    vertex_t src{};
+
+    if constexpr (std::is_same_v<key_t, vertex_t>)
+      src = optionally_tagged_src;
+    else
+      src = thrust::get<0>(optionally_tagged_src);
+
     std::conditional_t<std::is_same_v<edge_property_t, cuda::std::nullopt_t>,
                        thrust::tuple<>,
                        std::conditional_t<std::is_arithmetic_v<edge_property_t>,
@@ -144,7 +71,6 @@
       } else {
         edge_property_tup = edge_properties;
       }
->>>>>>> 9746e524
     }
     return thrust_tuple_cat(thrust::make_tuple(src, dst), edge_property_tup);
   }
