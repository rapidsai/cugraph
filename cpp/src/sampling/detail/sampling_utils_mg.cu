--- conflicted
+++ resolved
@@ -78,15 +78,9 @@
 
 template std::tuple<rmm::device_uvector<int32_t>,
                     rmm::device_uvector<int32_t>,
-<<<<<<< HEAD
-                    rmm::device_uvector<int32_t>,
-                    std::optional<rmm::device_uvector<float>>,
-                    std::optional<rmm::device_uvector<int32_t>>,
-=======
-                    std::optional<rmm::device_uvector<float>>,
-                    std::optional<rmm::device_uvector<int32_t>>,
-                    std::optional<rmm::device_uvector<int32_t>>,
->>>>>>> 8d6da9cb
+                    std::optional<rmm::device_uvector<float>>,
+                    std::optional<rmm::device_uvector<int32_t>>,
+                    std::optional<rmm::device_uvector<int32_t>>,
                     std::optional<rmm::device_uvector<int32_t>>>
 gather_one_hop_edgelist(
   raft::handle_t const& handle,
@@ -102,13 +96,8 @@
 
 template std::tuple<rmm::device_uvector<int32_t>,
                     rmm::device_uvector<int32_t>,
-<<<<<<< HEAD
-                    rmm::device_uvector<int64_t>,
-                    std::optional<rmm::device_uvector<float>>,
-=======
-                    std::optional<rmm::device_uvector<float>>,
-                    std::optional<rmm::device_uvector<int64_t>>,
->>>>>>> 8d6da9cb
+                    std::optional<rmm::device_uvector<float>>,
+                    std::optional<rmm::device_uvector<int64_t>>,
                     std::optional<rmm::device_uvector<int32_t>>,
                     std::optional<rmm::device_uvector<int32_t>>>
 gather_one_hop_edgelist(
@@ -125,13 +114,8 @@
 
 template std::tuple<rmm::device_uvector<int64_t>,
                     rmm::device_uvector<int64_t>,
-<<<<<<< HEAD
-                    rmm::device_uvector<int64_t>,
-                    std::optional<rmm::device_uvector<float>>,
-=======
-                    std::optional<rmm::device_uvector<float>>,
-                    std::optional<rmm::device_uvector<int64_t>>,
->>>>>>> 8d6da9cb
+                    std::optional<rmm::device_uvector<float>>,
+                    std::optional<rmm::device_uvector<int64_t>>,
                     std::optional<rmm::device_uvector<int32_t>>,
                     std::optional<rmm::device_uvector<int32_t>>>
 gather_one_hop_edgelist(
@@ -148,15 +132,9 @@
 
 template std::tuple<rmm::device_uvector<int32_t>,
                     rmm::device_uvector<int32_t>,
-<<<<<<< HEAD
-                    rmm::device_uvector<int32_t>,
-                    std::optional<rmm::device_uvector<double>>,
-                    std::optional<rmm::device_uvector<int32_t>>,
-=======
-                    std::optional<rmm::device_uvector<double>>,
-                    std::optional<rmm::device_uvector<int32_t>>,
-                    std::optional<rmm::device_uvector<int32_t>>,
->>>>>>> 8d6da9cb
+                    std::optional<rmm::device_uvector<double>>,
+                    std::optional<rmm::device_uvector<int32_t>>,
+                    std::optional<rmm::device_uvector<int32_t>>,
                     std::optional<rmm::device_uvector<int32_t>>>
 gather_one_hop_edgelist(
   raft::handle_t const& handle,
@@ -172,36 +150,26 @@
 
 template std::tuple<rmm::device_uvector<int32_t>,
                     rmm::device_uvector<int32_t>,
-<<<<<<< HEAD
-                    rmm::device_uvector<int64_t>,
-                    std::optional<rmm::device_uvector<double>>,
-=======
-                    std::optional<rmm::device_uvector<double>>,
-                    std::optional<rmm::device_uvector<int64_t>>,
->>>>>>> 8d6da9cb
-                    std::optional<rmm::device_uvector<int32_t>>,
-                    std::optional<rmm::device_uvector<int32_t>>>
-gather_one_hop_edgelist(
-  raft::handle_t const& handle,
-  graph_view_t<int32_t, int64_t, false, true> const& graph_view,
-  std::optional<edge_property_view_t<int64_t, double const*>> edge_weight_view,
-  std::optional<
-    edge_property_view_t<int64_t,
-                         thrust::zip_iterator<thrust::tuple<int64_t const*, int32_t const*>>>>
-    edge_id_type_view,
-  rmm::device_uvector<int32_t> const& active_majors,
-  std::optional<rmm::device_uvector<int32_t>> const& active_major_labels,
-  bool do_expensive_check);
-
-template std::tuple<rmm::device_uvector<int64_t>,
-                    rmm::device_uvector<int64_t>,
-<<<<<<< HEAD
-                    rmm::device_uvector<int64_t>,
-                    std::optional<rmm::device_uvector<double>>,
-=======
-                    std::optional<rmm::device_uvector<double>>,
-                    std::optional<rmm::device_uvector<int64_t>>,
->>>>>>> 8d6da9cb
+                    std::optional<rmm::device_uvector<double>>,
+                    std::optional<rmm::device_uvector<int64_t>>,
+                    std::optional<rmm::device_uvector<int32_t>>,
+                    std::optional<rmm::device_uvector<int32_t>>>
+gather_one_hop_edgelist(
+  raft::handle_t const& handle,
+  graph_view_t<int32_t, int64_t, false, true> const& graph_view,
+  std::optional<edge_property_view_t<int64_t, double const*>> edge_weight_view,
+  std::optional<
+    edge_property_view_t<int64_t,
+                         thrust::zip_iterator<thrust::tuple<int64_t const*, int32_t const*>>>>
+    edge_id_type_view,
+  rmm::device_uvector<int32_t> const& active_majors,
+  std::optional<rmm::device_uvector<int32_t>> const& active_major_labels,
+  bool do_expensive_check);
+
+template std::tuple<rmm::device_uvector<int64_t>,
+                    rmm::device_uvector<int64_t>,
+                    std::optional<rmm::device_uvector<double>>,
+                    std::optional<rmm::device_uvector<int64_t>>,
                     std::optional<rmm::device_uvector<int32_t>>,
                     std::optional<rmm::device_uvector<int32_t>>>
 gather_one_hop_edgelist(
@@ -284,15 +252,9 @@
 
 template std::tuple<rmm::device_uvector<int32_t>,
                     rmm::device_uvector<int32_t>,
-<<<<<<< HEAD
-                    rmm::device_uvector<int32_t>,
-                    std::optional<rmm::device_uvector<float>>,
-                    std::optional<rmm::device_uvector<int32_t>>,
-=======
-                    std::optional<rmm::device_uvector<float>>,
-                    std::optional<rmm::device_uvector<int32_t>>,
-                    std::optional<rmm::device_uvector<int32_t>>,
->>>>>>> 8d6da9cb
+                    std::optional<rmm::device_uvector<float>>,
+                    std::optional<rmm::device_uvector<int32_t>>,
+                    std::optional<rmm::device_uvector<int32_t>>,
                     std::optional<rmm::device_uvector<int32_t>>>
 sample_edges(
   raft::handle_t const& handle,
@@ -310,13 +272,8 @@
 
 template std::tuple<rmm::device_uvector<int32_t>,
                     rmm::device_uvector<int32_t>,
-<<<<<<< HEAD
-                    rmm::device_uvector<int64_t>,
-                    std::optional<rmm::device_uvector<float>>,
-=======
-                    std::optional<rmm::device_uvector<float>>,
-                    std::optional<rmm::device_uvector<int64_t>>,
->>>>>>> 8d6da9cb
+                    std::optional<rmm::device_uvector<float>>,
+                    std::optional<rmm::device_uvector<int64_t>>,
                     std::optional<rmm::device_uvector<int32_t>>,
                     std::optional<rmm::device_uvector<int32_t>>>
 sample_edges(
@@ -335,13 +292,8 @@
 
 template std::tuple<rmm::device_uvector<int64_t>,
                     rmm::device_uvector<int64_t>,
-<<<<<<< HEAD
-                    rmm::device_uvector<int64_t>,
-                    std::optional<rmm::device_uvector<float>>,
-=======
-                    std::optional<rmm::device_uvector<float>>,
-                    std::optional<rmm::device_uvector<int64_t>>,
->>>>>>> 8d6da9cb
+                    std::optional<rmm::device_uvector<float>>,
+                    std::optional<rmm::device_uvector<int64_t>>,
                     std::optional<rmm::device_uvector<int32_t>>,
                     std::optional<rmm::device_uvector<int32_t>>>
 sample_edges(
@@ -360,15 +312,9 @@
 
 template std::tuple<rmm::device_uvector<int32_t>,
                     rmm::device_uvector<int32_t>,
-<<<<<<< HEAD
-                    rmm::device_uvector<int32_t>,
-                    std::optional<rmm::device_uvector<double>>,
-                    std::optional<rmm::device_uvector<int32_t>>,
-=======
-                    std::optional<rmm::device_uvector<double>>,
-                    std::optional<rmm::device_uvector<int32_t>>,
-                    std::optional<rmm::device_uvector<int32_t>>,
->>>>>>> 8d6da9cb
+                    std::optional<rmm::device_uvector<double>>,
+                    std::optional<rmm::device_uvector<int32_t>>,
+                    std::optional<rmm::device_uvector<int32_t>>,
                     std::optional<rmm::device_uvector<int32_t>>>
 sample_edges(
   raft::handle_t const& handle,
@@ -386,38 +332,28 @@
 
 template std::tuple<rmm::device_uvector<int32_t>,
                     rmm::device_uvector<int32_t>,
-<<<<<<< HEAD
-                    rmm::device_uvector<int64_t>,
-                    std::optional<rmm::device_uvector<double>>,
-=======
-                    std::optional<rmm::device_uvector<double>>,
-                    std::optional<rmm::device_uvector<int64_t>>,
->>>>>>> 8d6da9cb
-                    std::optional<rmm::device_uvector<int32_t>>,
-                    std::optional<rmm::device_uvector<int32_t>>>
-sample_edges(
-  raft::handle_t const& handle,
-  graph_view_t<int32_t, int64_t, false, true> const& graph_view,
-  std::optional<edge_property_view_t<int64_t, double const*>> edge_weight_view,
-  std::optional<
-    edge_property_view_t<int64_t,
-                         thrust::zip_iterator<thrust::tuple<int64_t const*, int32_t const*>>>>
-    edge_id_type_view,
-  raft::random::RngState& rng_state,
-  rmm::device_uvector<int32_t> const& active_majors,
-  std::optional<rmm::device_uvector<int32_t>> const& active_major_labels,
-  size_t fanout,
-  bool with_replacement);
-
-template std::tuple<rmm::device_uvector<int64_t>,
-                    rmm::device_uvector<int64_t>,
-<<<<<<< HEAD
-                    rmm::device_uvector<int64_t>,
-                    std::optional<rmm::device_uvector<double>>,
-=======
-                    std::optional<rmm::device_uvector<double>>,
-                    std::optional<rmm::device_uvector<int64_t>>,
->>>>>>> 8d6da9cb
+                    std::optional<rmm::device_uvector<double>>,
+                    std::optional<rmm::device_uvector<int64_t>>,
+                    std::optional<rmm::device_uvector<int32_t>>,
+                    std::optional<rmm::device_uvector<int32_t>>>
+sample_edges(
+  raft::handle_t const& handle,
+  graph_view_t<int32_t, int64_t, false, true> const& graph_view,
+  std::optional<edge_property_view_t<int64_t, double const*>> edge_weight_view,
+  std::optional<
+    edge_property_view_t<int64_t,
+                         thrust::zip_iterator<thrust::tuple<int64_t const*, int32_t const*>>>>
+    edge_id_type_view,
+  raft::random::RngState& rng_state,
+  rmm::device_uvector<int32_t> const& active_majors,
+  std::optional<rmm::device_uvector<int32_t>> const& active_major_labels,
+  size_t fanout,
+  bool with_replacement);
+
+template std::tuple<rmm::device_uvector<int64_t>,
+                    rmm::device_uvector<int64_t>,
+                    std::optional<rmm::device_uvector<double>>,
+                    std::optional<rmm::device_uvector<int64_t>>,
                     std::optional<rmm::device_uvector<int32_t>>,
                     std::optional<rmm::device_uvector<int32_t>>>
 sample_edges(
