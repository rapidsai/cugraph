--- conflicted
+++ resolved
@@ -67,29 +67,16 @@
       edge_partition_device_view_t<vertex_t, edge_t, weight_t, GraphViewType::is_multi_gpu>(
         graph_view.local_edge_partition_view(i));
 
-<<<<<<< HEAD
+    // Check if hypersparse segment is present in the partition
     if (graph_view.use_dcs()) {
-      auto segment_offsets         = graph_view.local_edge_partition_segment_offsets(i);
+      auto segment_offsets = graph_view.local_edge_partition_segment_offsets(i);
+
+      auto num_sparse_vertices     = (*segment_offsets)[num_sparse_segments_per_vertex_partition];
       auto major_hypersparse_first = *(edge_partition.major_hypersparse_first());
-      // Calculate degrees in sparse region
-      auto sparse_begin = local_degrees.begin() + partial_offset;
-      auto sparse_end   = local_degrees.begin() + partial_offset +
-                        (major_hypersparse_first - edge_partition.major_range_first());
-=======
-    // Check if hypersparse segment is present in the partition
-    auto segment_offsets = graph_view.local_edge_partition_segment_offsets(i);
-    auto use_dcs         = segment_offsets
-                             ? ((*segment_offsets).size() > (num_sparse_segments_per_vertex_partition + 1))
-                             : false;
-
-    if (use_dcs) {
-      auto num_sparse_vertices     = (*segment_offsets)[num_sparse_segments_per_vertex_partition];
-      auto major_hypersparse_first = edge_partition.major_range_first() + num_sparse_vertices;
 
       // Calculate degrees in sparse region
       auto sparse_begin = local_degrees.begin() + partial_offset;
       auto sparse_end   = local_degrees.begin() + partial_offset + num_sparse_vertices;
->>>>>>> 808ffa6c
 
       thrust::tabulate(handle.get_thrust_policy(),
                        sparse_begin,
