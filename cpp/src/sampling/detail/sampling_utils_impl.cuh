--- conflicted
+++ resolved
@@ -122,8 +122,6 @@
   }
 };
 
-<<<<<<< HEAD
-=======
 struct segmented_fill_t {
   raft::device_span<int32_t const> fill_values{};
   raft::device_span<size_t const> segment_offsets{};
@@ -138,175 +136,6 @@
   }
 };
 
-// FIXME:  Old Implementation, phase out
-template <typename vertex_t, typename edge_t, typename weight_t, bool multi_gpu>
-std::tuple<rmm::device_uvector<vertex_t>,
-           rmm::device_uvector<vertex_t>,
-           std::optional<rmm::device_uvector<weight_t>>>
-gather_one_hop_edgelist(
-  raft::handle_t const& handle,
-  graph_view_t<vertex_t, edge_t, false, multi_gpu> const& graph_view,
-  std::optional<edge_property_view_t<edge_t, weight_t const*>> edge_weight_view,
-  const rmm::device_uvector<vertex_t>& active_majors,
-  bool do_expensive_check)
-{
-  // FIXME: add as a template parameter
-  using tag_t = void;
-
-  cugraph::vertex_frontier_t<vertex_t, tag_t, multi_gpu, false> vertex_frontier(handle, 1);
-
-  vertex_frontier.bucket(0).insert(active_majors.begin(), active_majors.end());
-
-  rmm::device_uvector<vertex_t> majors(0, handle.get_stream());
-  rmm::device_uvector<vertex_t> minors(0, handle.get_stream());
-  std::optional<rmm::device_uvector<weight_t>> weights{std::nullopt};
-  if (edge_weight_view) {
-    std::tie(majors, minors, weights) =
-      cugraph::extract_transform_v_frontier_outgoing_e(handle,
-                                                       graph_view,
-                                                       vertex_frontier.bucket(0),
-                                                       edge_src_dummy_property_t{}.view(),
-                                                       edge_dst_dummy_property_t{}.view(),
-                                                       *edge_weight_view,
-                                                       return_edges_with_properties_e_op{},
-                                                       do_expensive_check);
-  } else {
-    std::tie(majors, minors) =
-      cugraph::extract_transform_v_frontier_outgoing_e(handle,
-                                                       graph_view,
-                                                       vertex_frontier.bucket(0),
-                                                       edge_src_dummy_property_t{}.view(),
-                                                       edge_dst_dummy_property_t{}.view(),
-                                                       edge_dummy_property_t{}.view(),
-                                                       return_edges_with_properties_e_op{},
-                                                       do_expensive_check);
-  }
-  return std::make_tuple(std::move(majors), std::move(minors), std::move(weights));
-}
-
-// FIXME:  Old Implementation, phase out
-template <typename vertex_t, typename edge_t, typename weight_t, bool multi_gpu>
-std::tuple<rmm::device_uvector<vertex_t>,
-           rmm::device_uvector<vertex_t>,
-           std::optional<rmm::device_uvector<weight_t>>>
-sample_edges(raft::handle_t const& handle,
-             graph_view_t<vertex_t, edge_t, false, multi_gpu> const& graph_view,
-             std::optional<edge_property_view_t<edge_t, weight_t const*>> edge_weight_view,
-             raft::random::RngState& rng_state,
-             rmm::device_uvector<vertex_t> const& active_majors,
-             size_t fanout,
-             bool with_replacement)
-{
-  // FIXME: add as a template parameter
-  using tag_t = void;
-
-  cugraph::vertex_frontier_t<vertex_t, tag_t, multi_gpu, false> vertex_frontier(handle, 1);
-
-  vertex_frontier.bucket(0).insert(active_majors.begin(), active_majors.end());
-
-  rmm::device_uvector<vertex_t> majors(0, handle.get_stream());
-  rmm::device_uvector<vertex_t> minors(0, handle.get_stream());
-  std::optional<rmm::device_uvector<weight_t>> weights{std::nullopt};
-  if (edge_weight_view) {
-    auto [sample_offsets, sample_e_op_results] = cugraph::per_v_random_select_transform_outgoing_e(
-      handle,
-      graph_view,
-      vertex_frontier.bucket(0),
-      edge_src_dummy_property_t{}.view(),
-      edge_dst_dummy_property_t{}.view(),
-      *edge_weight_view,
-      sample_edges_op_t<vertex_t>{},
-      rng_state,
-      fanout,
-      with_replacement,
-      std::make_optional<thrust::tuple<vertex_t, vertex_t, weight_t>>(
-        cugraph::invalid_vertex_id<vertex_t>::value,
-        cugraph::invalid_vertex_id<vertex_t>::value,
-        weight_t{}),
-      true);
-    majors  = std::move(std::get<0>(sample_e_op_results));
-    minors  = std::move(std::get<1>(sample_e_op_results));
-    weights = std::move(std::get<2>(sample_e_op_results));
-  } else {
-    auto [sample_offsets, sample_e_op_results] = cugraph::per_v_random_select_transform_outgoing_e(
-      handle,
-      graph_view,
-      vertex_frontier.bucket(0),
-      edge_src_dummy_property_t{}.view(),
-      edge_dst_dummy_property_t{}.view(),
-      edge_dummy_property_t{}.view(),
-      sample_edges_op_t<vertex_t>{},
-      rng_state,
-      fanout,
-      with_replacement,
-      std::make_optional<thrust::tuple<vertex_t, vertex_t>>(
-        cugraph::invalid_vertex_id<vertex_t>::value, cugraph::invalid_vertex_id<vertex_t>::value),
-      true);
-    majors = std::move(std::get<0>(sample_e_op_results));
-    minors = std::move(std::get<1>(sample_e_op_results));
-  }
-
-  //
-  // FIXME: Debugging status, EOD 9/18/22
-  //   2) Need to consider the case of a directed graph where a vertex is a sink but is selected
-  //      as a seed for sampling.  Output degree is 0, so there can be no departing vertices.  ALso
-  //      consider case where output degree is 1 and want 2 edges without replacement.
-  //   3) Finally... can I switch to using cugraph::invalid_vertex_id<vertex_t> instead of
-  //   number_of_vertices()? 4) I'm close, I should do the code cleanup.
-  //
-  if (weights) {
-    auto edge_first = thrust::make_zip_iterator(
-      thrust::make_tuple(majors.begin(), minors.begin(), (*weights).begin()));
-    auto end_iter =
-      thrust::remove_if(handle.get_thrust_policy(),
-                        edge_first,
-                        edge_first + majors.size(),
-                        [] __device__(auto tuple) {
-                          auto v1 = thrust::get<0>(tuple);
-                          auto v2 = thrust::get<1>(tuple);
-
-                          return ((v1 == cugraph::invalid_vertex_id<vertex_t>::value) ||
-                                  (v1 == cugraph::invalid_vertex_id<vertex_t>::value));
-                        });
-
-    size_t new_size = thrust::distance(edge_first, end_iter);
-
-    if (new_size != majors.size()) {
-      majors.resize(new_size, handle.get_stream());
-      majors.shrink_to_fit(handle.get_stream());
-      minors.resize(new_size, handle.get_stream());
-      minors.shrink_to_fit(handle.get_stream());
-      (*weights).resize(new_size, handle.get_stream());
-      (*weights).shrink_to_fit(handle.get_stream());
-    }
-  } else {
-    auto edge_first = thrust::make_zip_iterator(thrust::make_tuple(majors.begin(), minors.begin()));
-    auto end_iter =
-      thrust::remove_if(handle.get_thrust_policy(),
-                        edge_first,
-                        edge_first + majors.size(),
-                        [] __device__(auto tuple) {
-                          auto v1 = thrust::get<0>(tuple);
-                          auto v2 = thrust::get<1>(tuple);
-
-                          return ((v1 == cugraph::invalid_vertex_id<vertex_t>::value) ||
-                                  (v2 == cugraph::invalid_vertex_id<vertex_t>::value));
-                        });
-
-    size_t new_size = thrust::distance(edge_first, end_iter);
-
-    if (new_size != majors.size()) {
-      majors.resize(new_size, handle.get_stream());
-      majors.shrink_to_fit(handle.get_stream());
-      minors.resize(new_size, handle.get_stream());
-      minors.shrink_to_fit(handle.get_stream());
-    }
-  }
-
-  return std::make_tuple(std::move(majors), std::move(minors), std::move(weights));
-}
-
->>>>>>> 16cd8764
 template <typename vertex_t,
           typename edge_t,
           typename weight_t,
