/*
 * Copyright (c) 2022, NVIDIA CORPORATION.
 *
 * Licensed under the Apache License, Version 2.0 (the "License");
 * you may not use this file except in compliance with the License.
 * You may obtain a copy of the License at
 *
 *     http://www.apache.org/licenses/LICENSE-2.0
 *
 * Unless required by applicable law or agreed to in writing, software
 * distributed under the License is distributed on an "AS IS" BASIS,
 * WITHOUT WARRANTIES OR CONDITIONS OF ANY KIND, either express or implied.
 * See the License for the specific language governing permissions and
 * limitations under the License.
 */

#pragma once

#include <prims/extract_transform_v_frontier_outgoing_e.cuh>
#include <prims/per_v_random_select_transform_outgoing_e.cuh>
#include <prims/update_edge_src_dst_property.cuh>  // ??
#include <prims/vertex_frontier.cuh>
#include <structure/detail/structure_utils.cuh>

#include <cugraph/edge_src_dst_property.hpp>
#include <cugraph/graph.hpp>
#include <cugraph/graph_view.hpp>

#include <raft/core/handle.hpp>

#include <thrust/optional.h>
#include <thrust/sort.h>
#include <thrust/tuple.h>

#include <rmm/device_uvector.hpp>

namespace cugraph {
namespace detail {

// FIXME: Need to move this to a publicly available function
//        and refactor now true edge ids are available
template <typename vertex_t, typename edge_t, typename weight_t>
std::tuple<rmm::device_uvector<vertex_t>,
           rmm::device_uvector<vertex_t>,
           rmm::device_uvector<weight_t>,
           rmm::device_uvector<edge_t>>
count_and_remove_duplicates(raft::handle_t const& handle,
                            rmm::device_uvector<vertex_t>&& src,
                            rmm::device_uvector<vertex_t>&& dst,
                            rmm::device_uvector<weight_t>&& wgt)
{
  auto tuple_iter_begin =
    thrust::make_zip_iterator(thrust::make_tuple(src.begin(), dst.begin(), wgt.begin()));

  thrust::sort(handle.get_thrust_policy(), tuple_iter_begin, tuple_iter_begin + src.size());

  auto num_uniques =
    thrust::count_if(handle.get_thrust_policy(),
                     thrust::make_counting_iterator(size_t{0}),
                     thrust::make_counting_iterator(src.size()),
                     detail::is_first_in_run_t<decltype(tuple_iter_begin)>{tuple_iter_begin});

  rmm::device_uvector<vertex_t> result_src(num_uniques, handle.get_stream());
  rmm::device_uvector<vertex_t> result_dst(num_uniques, handle.get_stream());
  rmm::device_uvector<weight_t> result_wgt(num_uniques, handle.get_stream());
  rmm::device_uvector<edge_t> result_count(num_uniques, handle.get_stream());

  rmm::device_uvector<edge_t> count(src.size(), handle.get_stream());
  thrust::fill(handle.get_thrust_policy(), count.begin(), count.end(), edge_t{1});

  thrust::reduce_by_key(handle.get_thrust_policy(),
                        tuple_iter_begin,
                        tuple_iter_begin + src.size(),
                        count.begin(),
                        thrust::make_zip_iterator(thrust::make_tuple(
                          result_src.begin(), result_dst.begin(), result_wgt.begin())),
                        result_count.begin());

  return std::make_tuple(
    std::move(result_src), std::move(result_dst), std::move(result_wgt), std::move(result_count));
}

<<<<<<< HEAD
template <typename vertex_t>
struct return_all_edges_e_op {
  template <typename EdgeProperties>
  auto __host__ __device__ operator()(vertex_t src,
=======
struct return_edges_with_properties_e_op {
  template <typename key_t, typename vertex_t, typename EdgeProperties>
  auto __host__ __device__ operator()(key_t optionally_tagged_src,
>>>>>>> 8d6da9cb
                                      vertex_t dst,
                                      thrust::nullopt_t,
                                      thrust::nullopt_t,
                                      EdgeProperties edge_properties)
  {
<<<<<<< HEAD
    if constexpr (std::is_same_v<EdgeProperties, thrust::nullopt_t>) {
      return thrust::make_optional(thrust::make_tuple(src, dst));
    } else if constexpr (std::is_arithmetic<EdgeProperties>::value) {
      return thrust::make_optional(thrust::make_tuple(src, dst, edge_properties));
    } else if constexpr (cugraph::is_thrust_tuple_of_arithmetic<EdgeProperties>::value &&
                         (thrust::tuple_size<EdgeProperties>::value == 2)) {
      return thrust::make_optional(thrust::make_tuple(
        src, dst, thrust::get<0>(edge_properties), thrust::get<1>(edge_properties)));
    } else if constexpr (cugraph::is_thrust_tuple_of_arithmetic<EdgeProperties>::value &&
                         (thrust::tuple_size<EdgeProperties>::value == 3)) {
      return thrust::make_optional(thrust::make_tuple(src,
                                                      dst,
                                                      thrust::get<0>(edge_properties),
                                                      thrust::get<1>(edge_properties),
                                                      thrust::get<2>(edge_properties)));
=======
    // FIXME: A solution using thrust_tuple_cat would be more flexible here
    if constexpr (std::is_same_v<key_t, vertex_t>) {
      vertex_t src{optionally_tagged_src};

      if constexpr (std::is_same_v<EdgeProperties, thrust::nullopt_t>) {
        return thrust::make_optional(thrust::make_tuple(src, dst));
      } else if constexpr (std::is_arithmetic<EdgeProperties>::value) {
        return thrust::make_optional(thrust::make_tuple(src, dst, edge_properties));
      } else if constexpr (cugraph::is_thrust_tuple_of_arithmetic<EdgeProperties>::value &&
                           (thrust::tuple_size<EdgeProperties>::value == 2)) {
        return thrust::make_optional(thrust::make_tuple(
          src, dst, thrust::get<0>(edge_properties), thrust::get<1>(edge_properties)));
      } else if constexpr (cugraph::is_thrust_tuple_of_arithmetic<EdgeProperties>::value &&
                           (thrust::tuple_size<EdgeProperties>::value == 3)) {
        return thrust::make_optional(thrust::make_tuple(src,
                                                        dst,
                                                        thrust::get<0>(edge_properties),
                                                        thrust::get<1>(edge_properties),
                                                        thrust::get<2>(edge_properties)));
      }
    } else if constexpr (std::is_same_v<key_t, thrust::tuple<vertex_t, int32_t>>) {
      vertex_t src{thrust::get<0>(optionally_tagged_src)};
      int32_t label{thrust::get<1>(optionally_tagged_src)};

      src = thrust::get<0>(optionally_tagged_src);
      if constexpr (std::is_same_v<EdgeProperties, thrust::nullopt_t>) {
        return thrust::make_optional(thrust::make_tuple(src, dst, label));
      } else if constexpr (std::is_arithmetic<EdgeProperties>::value) {
        return thrust::make_optional(thrust::make_tuple(src, dst, edge_properties, label));
      } else if constexpr (cugraph::is_thrust_tuple_of_arithmetic<EdgeProperties>::value &&
                           (thrust::tuple_size<EdgeProperties>::value == 2)) {
        return thrust::make_optional(thrust::make_tuple(
          src, dst, thrust::get<0>(edge_properties), thrust::get<1>(edge_properties), label));
      } else if constexpr (cugraph::is_thrust_tuple_of_arithmetic<EdgeProperties>::value &&
                           (thrust::tuple_size<EdgeProperties>::value == 3)) {
        return thrust::make_optional(thrust::make_tuple(src,
                                                        dst,
                                                        thrust::get<0>(edge_properties),
                                                        thrust::get<1>(edge_properties),
                                                        thrust::get<2>(edge_properties),
                                                        label));
      }
>>>>>>> 8d6da9cb
    }
  }
};

template <typename vertex_t>
struct sample_edges_op_t {
  template <typename EdgeProperties>
  auto __host__ __device__ operator()(vertex_t src,
                                      vertex_t dst,
                                      thrust::nullopt_t,
                                      thrust::nullopt_t,
                                      EdgeProperties edge_properties) const
  {
<<<<<<< HEAD
=======
    // FIXME: A solution using thrust_tuple_cat would be more flexible here
>>>>>>> 8d6da9cb
    if constexpr (std::is_same_v<EdgeProperties, thrust::nullopt_t>) {
      return thrust::make_tuple(src, dst);
    } else if constexpr (std::is_arithmetic<EdgeProperties>::value) {
      return thrust::make_tuple(src, dst, edge_properties);
    } else if constexpr (cugraph::is_thrust_tuple_of_arithmetic<EdgeProperties>::value &&
                         (thrust::tuple_size<EdgeProperties>::value == 2)) {
      return thrust::make_tuple(
        src, dst, thrust::get<0>(edge_properties), thrust::get<1>(edge_properties));
    } else if constexpr (cugraph::is_thrust_tuple_of_arithmetic<EdgeProperties>::value &&
                         (thrust::tuple_size<EdgeProperties>::value == 3)) {
      return thrust::make_tuple(src,
                                dst,
                                thrust::get<0>(edge_properties),
                                thrust::get<1>(edge_properties),
                                thrust::get<2>(edge_properties));
    }
  }
};

// FIXME:  Old Implementation, phase out
template <typename vertex_t, typename edge_t, typename weight_t, bool multi_gpu>
std::tuple<rmm::device_uvector<vertex_t>,
           rmm::device_uvector<vertex_t>,
           std::optional<rmm::device_uvector<weight_t>>>
gather_one_hop_edgelist(
  raft::handle_t const& handle,
  graph_view_t<vertex_t, edge_t, false, multi_gpu> const& graph_view,
  std::optional<edge_property_view_t<edge_t, weight_t const*>> edge_weight_view,
  const rmm::device_uvector<vertex_t>& active_majors,
  bool do_expensive_check)
{
  // FIXME: add as a template parameter
  using tag_t = void;

  cugraph::vertex_frontier_t<vertex_t, tag_t, multi_gpu, false> vertex_frontier(handle, 1);

  vertex_frontier.bucket(0).insert(active_majors.begin(), active_majors.end());

  rmm::device_uvector<vertex_t> majors(0, handle.get_stream());
  rmm::device_uvector<vertex_t> minors(0, handle.get_stream());
  std::optional<rmm::device_uvector<weight_t>> weights{std::nullopt};
  if (edge_weight_view) {
    std::tie(majors, minors, weights) =
      cugraph::extract_transform_v_frontier_outgoing_e(handle,
                                                       graph_view,
                                                       vertex_frontier.bucket(0),
                                                       edge_src_dummy_property_t{}.view(),
                                                       edge_dst_dummy_property_t{}.view(),
                                                       *edge_weight_view,
<<<<<<< HEAD
                                                       return_all_edges_e_op<vertex_t>{},
=======
                                                       return_edges_with_properties_e_op{},
>>>>>>> 8d6da9cb
                                                       do_expensive_check);
  } else {
    std::tie(majors, minors) =
      cugraph::extract_transform_v_frontier_outgoing_e(handle,
                                                       graph_view,
                                                       vertex_frontier.bucket(0),
                                                       edge_src_dummy_property_t{}.view(),
                                                       edge_dst_dummy_property_t{}.view(),
                                                       edge_dummy_property_t{}.view(),
<<<<<<< HEAD
                                                       return_all_edges_e_op<vertex_t>{},
=======
                                                       return_edges_with_properties_e_op{},
>>>>>>> 8d6da9cb
                                                       do_expensive_check);
  }
  return std::make_tuple(std::move(majors), std::move(minors), std::move(weights));
}

// FIXME:  Old Implementation, phase out
template <typename vertex_t, typename edge_t, typename weight_t, bool multi_gpu>
std::tuple<rmm::device_uvector<vertex_t>,
           rmm::device_uvector<vertex_t>,
           std::optional<rmm::device_uvector<weight_t>>>
sample_edges(raft::handle_t const& handle,
             graph_view_t<vertex_t, edge_t, false, multi_gpu> const& graph_view,
             std::optional<edge_property_view_t<edge_t, weight_t const*>> edge_weight_view,
             raft::random::RngState& rng_state,
             rmm::device_uvector<vertex_t> const& active_majors,
             size_t fanout,
             bool with_replacement)
{
  // FIXME: add as a template parameter
  using tag_t = void;

  cugraph::vertex_frontier_t<vertex_t, tag_t, multi_gpu, false> vertex_frontier(handle, 1);

  vertex_frontier.bucket(0).insert(active_majors.begin(), active_majors.end());

  rmm::device_uvector<vertex_t> majors(0, handle.get_stream());
  rmm::device_uvector<vertex_t> minors(0, handle.get_stream());
  std::optional<rmm::device_uvector<weight_t>> weights{std::nullopt};
  if (edge_weight_view) {
    auto [sample_offsets, sample_e_op_results] = cugraph::per_v_random_select_transform_outgoing_e(
      handle,
      graph_view,
      vertex_frontier.bucket(0),
      edge_src_dummy_property_t{}.view(),
      edge_dst_dummy_property_t{}.view(),
      *edge_weight_view,
      sample_edges_op_t<vertex_t>{},
      rng_state,
      fanout,
      with_replacement,
      std::make_optional<thrust::tuple<vertex_t, vertex_t, weight_t>>(
        cugraph::invalid_vertex_id<vertex_t>::value,
        cugraph::invalid_vertex_id<vertex_t>::value,
        weight_t{}),
      true);
    majors  = std::move(std::get<0>(sample_e_op_results));
    minors  = std::move(std::get<1>(sample_e_op_results));
    weights = std::move(std::get<2>(sample_e_op_results));
  } else {
    auto [sample_offsets, sample_e_op_results] = cugraph::per_v_random_select_transform_outgoing_e(
      handle,
      graph_view,
      vertex_frontier.bucket(0),
      edge_src_dummy_property_t{}.view(),
      edge_dst_dummy_property_t{}.view(),
      edge_dummy_property_t{}.view(),
      sample_edges_op_t<vertex_t>{},
      rng_state,
      fanout,
      with_replacement,
      std::make_optional<thrust::tuple<vertex_t, vertex_t>>(
        cugraph::invalid_vertex_id<vertex_t>::value, cugraph::invalid_vertex_id<vertex_t>::value),
      true);
    majors = std::move(std::get<0>(sample_e_op_results));
    minors = std::move(std::get<1>(sample_e_op_results));
  }

  //
  // FIXME: Debugging status, EOD 9/18/22
  //   2) Need to consider the case of a directed graph where a vertex is a sink but is selected
  //      as a seed for sampling.  Output degree is 0, so there can be no departing vertices.  ALso
  //      consider case where output degree is 1 and want 2 edges without replacement.
  //   3) Finally... can I switch to using cugraph::invalid_vertex_id<vertex_t> instead of
  //   number_of_vertices()? 4) I'm close, I should do the code cleanup.
  //
  if (weights) {
    auto edge_first = thrust::make_zip_iterator(
      thrust::make_tuple(majors.begin(), minors.begin(), (*weights).begin()));
    auto end_iter =
      thrust::remove_if(handle.get_thrust_policy(),
                        edge_first,
                        edge_first + majors.size(),
                        [] __device__(auto tuple) {
                          auto v1 = thrust::get<0>(tuple);
                          auto v2 = thrust::get<1>(tuple);

                          return ((v1 == cugraph::invalid_vertex_id<vertex_t>::value) ||
                                  (v1 == cugraph::invalid_vertex_id<vertex_t>::value));
                        });

    size_t new_size = thrust::distance(edge_first, end_iter);

    if (new_size != majors.size()) {
      majors.resize(new_size, handle.get_stream());
      majors.shrink_to_fit(handle.get_stream());
      minors.resize(new_size, handle.get_stream());
      minors.shrink_to_fit(handle.get_stream());
      (*weights).resize(new_size, handle.get_stream());
      (*weights).shrink_to_fit(handle.get_stream());
    }
  } else {
    auto edge_first = thrust::make_zip_iterator(thrust::make_tuple(majors.begin(), minors.begin()));
    auto end_iter =
      thrust::remove_if(handle.get_thrust_policy(),
                        edge_first,
                        edge_first + majors.size(),
                        [] __device__(auto tuple) {
                          auto v1 = thrust::get<0>(tuple);
                          auto v2 = thrust::get<1>(tuple);

                          return ((v1 == cugraph::invalid_vertex_id<vertex_t>::value) ||
                                  (v2 == cugraph::invalid_vertex_id<vertex_t>::value));
                        });

    size_t new_size = thrust::distance(edge_first, end_iter);

    if (new_size != majors.size()) {
      majors.resize(new_size, handle.get_stream());
      majors.shrink_to_fit(handle.get_stream());
      minors.resize(new_size, handle.get_stream());
      minors.shrink_to_fit(handle.get_stream());
    }
  }

  return std::make_tuple(std::move(majors), std::move(minors), std::move(weights));
}

template <typename vertex_t,
          typename edge_t,
          typename weight_t,
          typename edge_type_t,
<<<<<<< HEAD
          bool multi_gpu>
std::tuple<rmm::device_uvector<vertex_t>,
           rmm::device_uvector<vertex_t>,
           rmm::device_uvector<edge_t>,
           std::optional<rmm::device_uvector<weight_t>>,
=======
          typename tag_t,
          bool multi_gpu>
std::tuple<rmm::device_uvector<vertex_t>,
           rmm::device_uvector<vertex_t>,
           std::optional<rmm::device_uvector<weight_t>>,
           std::optional<rmm::device_uvector<edge_t>>,
>>>>>>> 8d6da9cb
           std::optional<rmm::device_uvector<edge_type_t>>,
           std::optional<rmm::device_uvector<int32_t>>>
gather_one_hop_edgelist(
  raft::handle_t const& handle,
  graph_view_t<vertex_t, edge_t, false, multi_gpu> const& graph_view,
  std::optional<edge_property_view_t<edge_t, weight_t const*>> edge_weight_view,
  std::optional<
    edge_property_view_t<edge_t,
                         thrust::zip_iterator<thrust::tuple<edge_t const*, edge_type_t const*>>>>
    edge_id_type_view,
  rmm::device_uvector<vertex_t> const& active_majors,
<<<<<<< HEAD
  std::optional<rmm::device_uvector<int32_t>> const& active_major_labels,
  bool do_expensive_check)
{
  // FIXME: add as a template parameter
  using tag_t = void;

  cugraph::vertex_frontier_t<vertex_t, tag_t, multi_gpu, false> vertex_frontier(handle, 1);

  vertex_frontier.bucket(0).insert(active_majors.begin(), active_majors.end());

  rmm::device_uvector<vertex_t> majors(0, handle.get_stream());
  rmm::device_uvector<vertex_t> minors(0, handle.get_stream());
  rmm::device_uvector<edge_t> edge_ids(0, handle.get_stream());
=======
  cugraph::vertex_frontier_t<vertex_t, tag_t, multi_gpu, false> const& vertex_frontier,
  bool do_expensive_check)
{
  rmm::device_uvector<vertex_t> majors(0, handle.get_stream());
  rmm::device_uvector<vertex_t> minors(0, handle.get_stream());
  std::optional<rmm::device_uvector<edge_t>> edge_ids{std::nullopt};
>>>>>>> 8d6da9cb
  std::optional<rmm::device_uvector<weight_t>> weights{std::nullopt};
  std::optional<rmm::device_uvector<edge_type_t>> edge_types{std::nullopt};
  std::optional<rmm::device_uvector<int32_t>> labels{std::nullopt};

  if (edge_weight_view) {
    if (edge_id_type_view) {
      auto edge_weight_type_id_view = view_concat(*edge_weight_view, *edge_id_type_view);

<<<<<<< HEAD
      std::tie(majors, minors, weights, edge_ids, edge_types) =
=======
      auto extracted_tuple =
>>>>>>> 8d6da9cb
        cugraph::extract_transform_v_frontier_outgoing_e(handle,
                                                         graph_view,
                                                         vertex_frontier.bucket(0),
                                                         edge_src_dummy_property_t{}.view(),
                                                         edge_dst_dummy_property_t{}.view(),
                                                         edge_weight_type_id_view,
<<<<<<< HEAD
                                                         return_all_edges_e_op<vertex_t>{},
                                                         do_expensive_check);
    } else {
      std::tie(majors, minors, weights) =
=======
                                                         return_edges_with_properties_e_op{},
                                                         do_expensive_check);

      if constexpr (std::is_same_v<tag_t, int32_t>) {
        std::tie(majors, minors, weights, edge_ids, edge_types, labels) =
          std::move(extracted_tuple);
      } else {
        std::tie(majors, minors, weights, edge_ids, edge_types) = std::move(extracted_tuple);
      }
    } else {
      auto extracted_tuple =
>>>>>>> 8d6da9cb
        cugraph::extract_transform_v_frontier_outgoing_e(handle,
                                                         graph_view,
                                                         vertex_frontier.bucket(0),
                                                         edge_src_dummy_property_t{}.view(),
                                                         edge_dst_dummy_property_t{}.view(),
                                                         *edge_weight_view,
<<<<<<< HEAD
                                                         return_all_edges_e_op<vertex_t>{},
                                                         do_expensive_check);
    }
  } else {
    if (edge_id_type_view) {
      std::tie(majors, minors, edge_ids, edge_types) =
=======
                                                         return_edges_with_properties_e_op{},
                                                         do_expensive_check);
      if constexpr (std::is_same_v<tag_t, int32_t>) {
        std::tie(majors, minors, weights, labels) = std::move(extracted_tuple);
      } else {
        std::tie(majors, minors, weights) = std::move(extracted_tuple);
      }
    }
  } else {
    if (edge_id_type_view) {
      auto extracted_tuple = 
>>>>>>> 8d6da9cb
        cugraph::extract_transform_v_frontier_outgoing_e(handle,
                                                         graph_view,
                                                         vertex_frontier.bucket(0),
                                                         edge_src_dummy_property_t{}.view(),
                                                         edge_dst_dummy_property_t{}.view(),
                                                         *edge_id_type_view,
<<<<<<< HEAD
                                                         return_all_edges_e_op<vertex_t>{},
                                                         do_expensive_check);
    } else {
      std::tie(majors, minors) =
=======
                                                         return_edges_with_properties_e_op{},
                                                         do_expensive_check);
      if constexpr (std::is_same_v<tag_t, int32_t>) {
        std::tie(majors, minors, edge_ids, edge_types, labels) = std::move(extracted_tuple);
      } else {
        std::tie(majors, minors, edge_ids, edge_types) = std::move(extracted_tuple);
      }
    } else {
      auto extracted_tuple =
>>>>>>> 8d6da9cb
        cugraph::extract_transform_v_frontier_outgoing_e(handle,
                                                         graph_view,
                                                         vertex_frontier.bucket(0),
                                                         edge_src_dummy_property_t{}.view(),
                                                         edge_dst_dummy_property_t{}.view(),
                                                         edge_dummy_property_t{}.view(),
<<<<<<< HEAD
                                                         return_all_edges_e_op<vertex_t>{},
                                                         do_expensive_check);
=======
                                                         return_edges_with_properties_e_op{},
                                                         do_expensive_check);
      if constexpr (std::is_same_v<tag_t, int32_t>) {
        std::tie(majors, minors, labels) = std::move(extracted_tuple);
      } else {
        std::tie(majors, minors) = std::move(extracted_tuple);
      }
>>>>>>> 8d6da9cb
    }
  }

  return std::make_tuple(std::move(majors),
                         std::move(minors),
<<<<<<< HEAD
                         std::move(edge_ids),
                         std::move(weights),
=======
                         std::move(weights),
                         std::move(edge_ids),
>>>>>>> 8d6da9cb
                         std::move(edge_types),
                         std::move(labels));
}

template <typename vertex_t,
          typename edge_t,
          typename weight_t,
          typename edge_type_t,
          bool multi_gpu>
std::tuple<rmm::device_uvector<vertex_t>,
           rmm::device_uvector<vertex_t>,
<<<<<<< HEAD
           rmm::device_uvector<edge_t>,
           std::optional<rmm::device_uvector<weight_t>>,
=======
           std::optional<rmm::device_uvector<weight_t>>,
           std::optional<rmm::device_uvector<edge_t>>,
           std::optional<rmm::device_uvector<edge_type_t>>,
           std::optional<rmm::device_uvector<int32_t>>>
gather_one_hop_edgelist(
  raft::handle_t const& handle,
  graph_view_t<vertex_t, edge_t, false, multi_gpu> const& graph_view,
  std::optional<edge_property_view_t<edge_t, weight_t const*>> edge_weight_view,
  std::optional<
    edge_property_view_t<edge_t,
                         thrust::zip_iterator<thrust::tuple<edge_t const*, edge_type_t const*>>>>
    edge_id_type_view,
  rmm::device_uvector<vertex_t> const& active_majors,
  std::optional<rmm::device_uvector<int32_t>> const& active_major_labels,
  bool do_expensive_check)
{
  if (active_major_labels) {
    cugraph::vertex_frontier_t<vertex_t, int32_t, multi_gpu, false> vertex_label_frontier(handle,
                                                                                          1);
    vertex_label_frontier.bucket(0).insert(
      thrust::make_zip_iterator(active_majors.begin(), active_major_labels->begin()),
      thrust::make_zip_iterator(active_majors.end(), active_major_labels->end()));

    return gather_one_hop_edgelist(handle,
                                   graph_view,
                                   edge_weight_view,
                                   edge_id_type_view,
                                   active_majors,
                                   vertex_label_frontier,
                                   do_expensive_check);
  } else {
    cugraph::vertex_frontier_t<vertex_t, void, multi_gpu, false> vertex_frontier(handle, 1);
    vertex_frontier.bucket(0).insert(active_majors.begin(), active_majors.end());

    return gather_one_hop_edgelist(handle,
                                   graph_view,
                                   edge_weight_view,
                                   edge_id_type_view,
                                   active_majors,
                                   vertex_frontier,
                                   do_expensive_check);
  }
}

template <typename vertex_t,
          typename edge_t,
          typename weight_t,
          typename edge_type_t,
          bool multi_gpu>
std::tuple<rmm::device_uvector<vertex_t>,
           rmm::device_uvector<vertex_t>,
           std::optional<rmm::device_uvector<weight_t>>,
           std::optional<rmm::device_uvector<edge_t>>,
>>>>>>> 8d6da9cb
           std::optional<rmm::device_uvector<edge_type_t>>,
           std::optional<rmm::device_uvector<int32_t>>>
sample_edges(
  raft::handle_t const& handle,
  graph_view_t<vertex_t, edge_t, false, multi_gpu> const& graph_view,
  std::optional<edge_property_view_t<edge_t, weight_t const*>> edge_weight_view,
  std::optional<
    edge_property_view_t<edge_t,
                         thrust::zip_iterator<thrust::tuple<edge_t const*, edge_type_t const*>>>>
    edge_id_type_view,
  raft::random::RngState& rng_state,
  rmm::device_uvector<vertex_t> const& active_majors,
  std::optional<rmm::device_uvector<int32_t>> const& active_major_labels,
  size_t fanout,
  bool with_replacement)
{
  using tag_t = void;

  cugraph::vertex_frontier_t<vertex_t, tag_t, multi_gpu, false> vertex_frontier(handle, 1);

  vertex_frontier.bucket(0).insert(active_majors.begin(), active_majors.end());

  rmm::device_uvector<vertex_t> majors(0, handle.get_stream());
  rmm::device_uvector<vertex_t> minors(0, handle.get_stream());
<<<<<<< HEAD
  rmm::device_uvector<edge_t> edge_ids(0, handle.get_stream());
=======
  std::optional<rmm::device_uvector<edge_t>> edge_ids{std::nullopt};
>>>>>>> 8d6da9cb
  std::optional<rmm::device_uvector<weight_t>> weights{std::nullopt};
  std::optional<rmm::device_uvector<edge_type_t>> edge_types{std::nullopt};
  std::optional<rmm::device_uvector<int32_t>> labels{std::nullopt};

<<<<<<< HEAD
  // NOTE:  sample_offsets breaks down the number of samples for each element in the frontier.
  //        If we convert that offsets array into it's own array we can use that to look up labels
  //   Meaning that I don't have to add the label as a tag - which makes the coding easier.  Fix
  //   that in the above code!
=======
>>>>>>> 8d6da9cb
  if (edge_weight_view) {
    if (edge_id_type_view) {
      auto edge_weight_type_id_view = view_concat(*edge_weight_view, *edge_id_type_view);

      auto [sample_offsets, sample_e_op_results] =
        cugraph::per_v_random_select_transform_outgoing_e(
          handle,
          graph_view,
          vertex_frontier.bucket(0),
          edge_src_dummy_property_t{}.view(),
          edge_dst_dummy_property_t{}.view(),
          edge_weight_type_id_view,
          sample_edges_op_t<vertex_t>{},
          rng_state,
          fanout,
          with_replacement,
<<<<<<< HEAD
          std::make_optional(thrust::make_tuple(cugraph::invalid_vertex_id<vertex_t>::value,
                                                cugraph::invalid_vertex_id<vertex_t>::value,
                                                weight_t{},
                                                edge_t{},
                                                edge_type_t{})),
          true);

=======
          std::optional<thrust::tuple<vertex_t, vertex_t, weight_t, edge_t, edge_type_t>>{
            std::nullopt},
          true);

      if (active_major_labels) {
        auto label_offsets = detail::expand_sparse_offsets(
          raft::device_span<size_t const>{sample_offsets->data(), sample_offsets->size()},
          int32_t{0},
          handle.get_stream());

        *labels = rmm::device_uvector<int32_t>(label_offsets.size(), handle.get_stream());
        thrust::gather(handle.get_thrust_policy(),
                       label_offsets.begin(),
                       label_offsets.end(),
                       active_major_labels->begin(),
                       labels->begin());
      }

>>>>>>> 8d6da9cb
      std::tie(majors, minors, weights, edge_ids, edge_types) = std::move(sample_e_op_results);
    } else {
      auto [sample_offsets, sample_e_op_results] =
        cugraph::per_v_random_select_transform_outgoing_e(
          handle,
          graph_view,
          vertex_frontier.bucket(0),
          edge_src_dummy_property_t{}.view(),
          edge_dst_dummy_property_t{}.view(),
          *edge_weight_view,
          sample_edges_op_t<vertex_t>{},
          rng_state,
          fanout,
          with_replacement,
<<<<<<< HEAD
          std::make_optional<thrust::tuple<vertex_t, vertex_t, weight_t>>(
            cugraph::invalid_vertex_id<vertex_t>::value,
            cugraph::invalid_vertex_id<vertex_t>::value,
            weight_t{}),
          true);

=======
          std::optional<thrust::tuple<vertex_t, vertex_t, weight_t>>{std::nullopt},
          true);

      if (active_major_labels) {
        auto label_offsets = detail::expand_sparse_offsets(
          raft::device_span<size_t const>{sample_offsets->data(), sample_offsets->size()},
          int32_t{0},
          handle.get_stream());

        *labels = rmm::device_uvector<int32_t>(label_offsets.size(), handle.get_stream());
        thrust::gather(handle.get_thrust_policy(),
                       label_offsets.begin(),
                       label_offsets.end(),
                       active_major_labels->begin(),
                       labels->begin());
      }

>>>>>>> 8d6da9cb
      std::tie(majors, minors, weights) = std::move(sample_e_op_results);
    }
  } else {
    if (edge_id_type_view) {
      auto [sample_offsets, sample_e_op_results] =
        cugraph::per_v_random_select_transform_outgoing_e(
          handle,
          graph_view,
          vertex_frontier.bucket(0),
          edge_src_dummy_property_t{}.view(),
          edge_dst_dummy_property_t{}.view(),
          *edge_id_type_view,
          sample_edges_op_t<vertex_t>{},
          rng_state,
          fanout,
          with_replacement,
<<<<<<< HEAD
          std::make_optional(thrust::make_tuple(cugraph::invalid_vertex_id<vertex_t>::value,
                                                cugraph::invalid_vertex_id<vertex_t>::value,
                                                edge_t{},
                                                edge_type_t{})),
          true);

=======
          std::optional<thrust::tuple<vertex_t, vertex_t, edge_t, edge_type_t>>{std::nullopt},
          true);

      if (active_major_labels) {
        auto label_offsets = detail::expand_sparse_offsets(
          raft::device_span<size_t const>{sample_offsets->data(), sample_offsets->size()},
          int32_t{0},
          handle.get_stream());

        *labels = rmm::device_uvector<int32_t>(label_offsets.size(), handle.get_stream());
        thrust::gather(handle.get_thrust_policy(),
                       label_offsets.begin(),
                       label_offsets.end(),
                       active_major_labels->begin(),
                       labels->begin());
      }

>>>>>>> 8d6da9cb
      std::tie(majors, minors, edge_ids, edge_types) = std::move(sample_e_op_results);
    } else {
      auto [sample_offsets, sample_e_op_results] =
        cugraph::per_v_random_select_transform_outgoing_e(
          handle,
          graph_view,
          vertex_frontier.bucket(0),
          edge_src_dummy_property_t{}.view(),
          edge_dst_dummy_property_t{}.view(),
          edge_dummy_property_t{}.view(),
          sample_edges_op_t<vertex_t>{},
          rng_state,
          fanout,
          with_replacement,
<<<<<<< HEAD
          std::make_optional<thrust::tuple<vertex_t, vertex_t>>(
            cugraph::invalid_vertex_id<vertex_t>::value,
            cugraph::invalid_vertex_id<vertex_t>::value),
          true);

      std::tie(majors, minors) = std::move(sample_e_op_results);
    }
  }

  if (weights) {
    auto edge_first = thrust::make_zip_iterator(
      thrust::make_tuple(majors.begin(), minors.begin(), (*weights).begin()));
    auto end_iter =
      thrust::remove_if(handle.get_thrust_policy(),
                        edge_first,
                        edge_first + majors.size(),
                        [] __device__(auto tuple) {
                          auto v1 = thrust::get<0>(tuple);
                          auto v2 = thrust::get<1>(tuple);

                          return ((v1 == cugraph::invalid_vertex_id<vertex_t>::value) ||
                                  (v2 == cugraph::invalid_vertex_id<vertex_t>::value));
                        });

    size_t new_size = thrust::distance(edge_first, end_iter);

    if (new_size != majors.size()) {
      majors.resize(new_size, handle.get_stream());
      majors.shrink_to_fit(handle.get_stream());
      minors.resize(new_size, handle.get_stream());
      minors.shrink_to_fit(handle.get_stream());
      (*weights).resize(new_size, handle.get_stream());
      (*weights).shrink_to_fit(handle.get_stream());
        edge_ids.resize(new_size, handle.get_stream());
        edge_ids.shrink_to_fit(handle.get_stream());
      if(edge_types) {
        (*edge_types).resize(new_size, handle.get_stream());
        (*edge_types).shrink_to_fit(handle.get_stream());
      }
      if(labels) {
        (*labels).resize(new_size, handle.get_stream());
        (*labels).shrink_to_fit(handle.get_stream());
      }
    }
  } else {
    auto edge_first = thrust::make_zip_iterator(thrust::make_tuple(majors.begin(), minors.begin()));
    auto end_iter =
      thrust::remove_if(handle.get_thrust_policy(),
                        edge_first,
                        edge_first + majors.size(),
                        [] __device__(auto tuple) {
                          auto v1 = thrust::get<0>(tuple);
                          auto v2 = thrust::get<1>(tuple);

                          return ((v1 == cugraph::invalid_vertex_id<vertex_t>::value) ||
                                  (v2 == cugraph::invalid_vertex_id<vertex_t>::value));
                        });

    size_t new_size = thrust::distance(edge_first, end_iter);

    if (new_size != majors.size()) {
      majors.resize(new_size, handle.get_stream());
      majors.shrink_to_fit(handle.get_stream());
      minors.resize(new_size, handle.get_stream());
      minors.shrink_to_fit(handle.get_stream());
      edge_ids.resize(new_size, handle.get_stream());
      edge_ids.shrink_to_fit(handle.get_stream());
      if(edge_types) {
        (*edge_types).resize(new_size, handle.get_stream());
        (*edge_types).shrink_to_fit(handle.get_stream());
      }
      if(labels) {
        (*labels).resize(new_size, handle.get_stream());
        (*labels).shrink_to_fit(handle.get_stream());
      }
=======
          std::optional<thrust::tuple<vertex_t, vertex_t>>{std::nullopt},
          true);

      if (active_major_labels) {
        auto label_offsets = detail::expand_sparse_offsets(
          raft::device_span<size_t const>{sample_offsets->data(), sample_offsets->size()},
          int32_t{0},
          handle.get_stream());

        *labels = rmm::device_uvector<int32_t>(label_offsets.size(), handle.get_stream());
        thrust::gather(handle.get_thrust_policy(),
                       label_offsets.begin(),
                       label_offsets.end(),
                       active_major_labels->begin(),
                       labels->begin());
      }

      std::tie(majors, minors) = std::move(sample_e_op_results);
>>>>>>> 8d6da9cb
    }
  }

  return std::make_tuple(std::move(majors),
                         std::move(minors),
<<<<<<< HEAD
                         std::move(edge_ids),
                         std::move(weights),
=======
                         std::move(weights),
                         std::move(edge_ids),
>>>>>>> 8d6da9cb
                         std::move(edge_types),
                         std::move(labels));
}

}  // namespace detail
}  // namespace cugraph<|MERGE_RESOLUTION|>--- conflicted
+++ resolved
@@ -80,38 +80,14 @@
     std::move(result_src), std::move(result_dst), std::move(result_wgt), std::move(result_count));
 }
 
-<<<<<<< HEAD
-template <typename vertex_t>
-struct return_all_edges_e_op {
-  template <typename EdgeProperties>
-  auto __host__ __device__ operator()(vertex_t src,
-=======
 struct return_edges_with_properties_e_op {
   template <typename key_t, typename vertex_t, typename EdgeProperties>
   auto __host__ __device__ operator()(key_t optionally_tagged_src,
->>>>>>> 8d6da9cb
                                       vertex_t dst,
                                       thrust::nullopt_t,
                                       thrust::nullopt_t,
                                       EdgeProperties edge_properties)
   {
-<<<<<<< HEAD
-    if constexpr (std::is_same_v<EdgeProperties, thrust::nullopt_t>) {
-      return thrust::make_optional(thrust::make_tuple(src, dst));
-    } else if constexpr (std::is_arithmetic<EdgeProperties>::value) {
-      return thrust::make_optional(thrust::make_tuple(src, dst, edge_properties));
-    } else if constexpr (cugraph::is_thrust_tuple_of_arithmetic<EdgeProperties>::value &&
-                         (thrust::tuple_size<EdgeProperties>::value == 2)) {
-      return thrust::make_optional(thrust::make_tuple(
-        src, dst, thrust::get<0>(edge_properties), thrust::get<1>(edge_properties)));
-    } else if constexpr (cugraph::is_thrust_tuple_of_arithmetic<EdgeProperties>::value &&
-                         (thrust::tuple_size<EdgeProperties>::value == 3)) {
-      return thrust::make_optional(thrust::make_tuple(src,
-                                                      dst,
-                                                      thrust::get<0>(edge_properties),
-                                                      thrust::get<1>(edge_properties),
-                                                      thrust::get<2>(edge_properties)));
-=======
     // FIXME: A solution using thrust_tuple_cat would be more flexible here
     if constexpr (std::is_same_v<key_t, vertex_t>) {
       vertex_t src{optionally_tagged_src};
@@ -154,7 +130,6 @@
                                                         thrust::get<2>(edge_properties),
                                                         label));
       }
->>>>>>> 8d6da9cb
     }
   }
 };
@@ -168,10 +143,7 @@
                                       thrust::nullopt_t,
                                       EdgeProperties edge_properties) const
   {
-<<<<<<< HEAD
-=======
     // FIXME: A solution using thrust_tuple_cat would be more flexible here
->>>>>>> 8d6da9cb
     if constexpr (std::is_same_v<EdgeProperties, thrust::nullopt_t>) {
       return thrust::make_tuple(src, dst);
     } else if constexpr (std::is_arithmetic<EdgeProperties>::value) {
@@ -221,11 +193,7 @@
                                                        edge_src_dummy_property_t{}.view(),
                                                        edge_dst_dummy_property_t{}.view(),
                                                        *edge_weight_view,
-<<<<<<< HEAD
-                                                       return_all_edges_e_op<vertex_t>{},
-=======
                                                        return_edges_with_properties_e_op{},
->>>>>>> 8d6da9cb
                                                        do_expensive_check);
   } else {
     std::tie(majors, minors) =
@@ -235,11 +203,7 @@
                                                        edge_src_dummy_property_t{}.view(),
                                                        edge_dst_dummy_property_t{}.view(),
                                                        edge_dummy_property_t{}.view(),
-<<<<<<< HEAD
-                                                       return_all_edges_e_op<vertex_t>{},
-=======
                                                        return_edges_with_properties_e_op{},
->>>>>>> 8d6da9cb
                                                        do_expensive_check);
   }
   return std::make_tuple(std::move(majors), std::move(minors), std::move(weights));
@@ -371,20 +335,12 @@
           typename edge_t,
           typename weight_t,
           typename edge_type_t,
-<<<<<<< HEAD
-          bool multi_gpu>
-std::tuple<rmm::device_uvector<vertex_t>,
-           rmm::device_uvector<vertex_t>,
-           rmm::device_uvector<edge_t>,
-           std::optional<rmm::device_uvector<weight_t>>,
-=======
           typename tag_t,
           bool multi_gpu>
 std::tuple<rmm::device_uvector<vertex_t>,
            rmm::device_uvector<vertex_t>,
            std::optional<rmm::device_uvector<weight_t>>,
            std::optional<rmm::device_uvector<edge_t>>,
->>>>>>> 8d6da9cb
            std::optional<rmm::device_uvector<edge_type_t>>,
            std::optional<rmm::device_uvector<int32_t>>>
 gather_one_hop_edgelist(
@@ -396,28 +352,12 @@
                          thrust::zip_iterator<thrust::tuple<edge_t const*, edge_type_t const*>>>>
     edge_id_type_view,
   rmm::device_uvector<vertex_t> const& active_majors,
-<<<<<<< HEAD
-  std::optional<rmm::device_uvector<int32_t>> const& active_major_labels,
-  bool do_expensive_check)
-{
-  // FIXME: add as a template parameter
-  using tag_t = void;
-
-  cugraph::vertex_frontier_t<vertex_t, tag_t, multi_gpu, false> vertex_frontier(handle, 1);
-
-  vertex_frontier.bucket(0).insert(active_majors.begin(), active_majors.end());
-
-  rmm::device_uvector<vertex_t> majors(0, handle.get_stream());
-  rmm::device_uvector<vertex_t> minors(0, handle.get_stream());
-  rmm::device_uvector<edge_t> edge_ids(0, handle.get_stream());
-=======
   cugraph::vertex_frontier_t<vertex_t, tag_t, multi_gpu, false> const& vertex_frontier,
   bool do_expensive_check)
 {
   rmm::device_uvector<vertex_t> majors(0, handle.get_stream());
   rmm::device_uvector<vertex_t> minors(0, handle.get_stream());
   std::optional<rmm::device_uvector<edge_t>> edge_ids{std::nullopt};
->>>>>>> 8d6da9cb
   std::optional<rmm::device_uvector<weight_t>> weights{std::nullopt};
   std::optional<rmm::device_uvector<edge_type_t>> edge_types{std::nullopt};
   std::optional<rmm::device_uvector<int32_t>> labels{std::nullopt};
@@ -426,23 +366,13 @@
     if (edge_id_type_view) {
       auto edge_weight_type_id_view = view_concat(*edge_weight_view, *edge_id_type_view);
 
-<<<<<<< HEAD
-      std::tie(majors, minors, weights, edge_ids, edge_types) =
-=======
       auto extracted_tuple =
->>>>>>> 8d6da9cb
         cugraph::extract_transform_v_frontier_outgoing_e(handle,
                                                          graph_view,
                                                          vertex_frontier.bucket(0),
                                                          edge_src_dummy_property_t{}.view(),
                                                          edge_dst_dummy_property_t{}.view(),
                                                          edge_weight_type_id_view,
-<<<<<<< HEAD
-                                                         return_all_edges_e_op<vertex_t>{},
-                                                         do_expensive_check);
-    } else {
-      std::tie(majors, minors, weights) =
-=======
                                                          return_edges_with_properties_e_op{},
                                                          do_expensive_check);
 
@@ -454,21 +384,12 @@
       }
     } else {
       auto extracted_tuple =
->>>>>>> 8d6da9cb
         cugraph::extract_transform_v_frontier_outgoing_e(handle,
                                                          graph_view,
                                                          vertex_frontier.bucket(0),
                                                          edge_src_dummy_property_t{}.view(),
                                                          edge_dst_dummy_property_t{}.view(),
                                                          *edge_weight_view,
-<<<<<<< HEAD
-                                                         return_all_edges_e_op<vertex_t>{},
-                                                         do_expensive_check);
-    }
-  } else {
-    if (edge_id_type_view) {
-      std::tie(majors, minors, edge_ids, edge_types) =
-=======
                                                          return_edges_with_properties_e_op{},
                                                          do_expensive_check);
       if constexpr (std::is_same_v<tag_t, int32_t>) {
@@ -480,19 +401,12 @@
   } else {
     if (edge_id_type_view) {
       auto extracted_tuple = 
->>>>>>> 8d6da9cb
         cugraph::extract_transform_v_frontier_outgoing_e(handle,
                                                          graph_view,
                                                          vertex_frontier.bucket(0),
                                                          edge_src_dummy_property_t{}.view(),
                                                          edge_dst_dummy_property_t{}.view(),
                                                          *edge_id_type_view,
-<<<<<<< HEAD
-                                                         return_all_edges_e_op<vertex_t>{},
-                                                         do_expensive_check);
-    } else {
-      std::tie(majors, minors) =
-=======
                                                          return_edges_with_properties_e_op{},
                                                          do_expensive_check);
       if constexpr (std::is_same_v<tag_t, int32_t>) {
@@ -502,17 +416,12 @@
       }
     } else {
       auto extracted_tuple =
->>>>>>> 8d6da9cb
         cugraph::extract_transform_v_frontier_outgoing_e(handle,
                                                          graph_view,
                                                          vertex_frontier.bucket(0),
                                                          edge_src_dummy_property_t{}.view(),
                                                          edge_dst_dummy_property_t{}.view(),
                                                          edge_dummy_property_t{}.view(),
-<<<<<<< HEAD
-                                                         return_all_edges_e_op<vertex_t>{},
-                                                         do_expensive_check);
-=======
                                                          return_edges_with_properties_e_op{},
                                                          do_expensive_check);
       if constexpr (std::is_same_v<tag_t, int32_t>) {
@@ -520,19 +429,13 @@
       } else {
         std::tie(majors, minors) = std::move(extracted_tuple);
       }
->>>>>>> 8d6da9cb
     }
   }
 
   return std::make_tuple(std::move(majors),
                          std::move(minors),
-<<<<<<< HEAD
-                         std::move(edge_ids),
-                         std::move(weights),
-=======
                          std::move(weights),
                          std::move(edge_ids),
->>>>>>> 8d6da9cb
                          std::move(edge_types),
                          std::move(labels));
 }
@@ -544,10 +447,6 @@
           bool multi_gpu>
 std::tuple<rmm::device_uvector<vertex_t>,
            rmm::device_uvector<vertex_t>,
-<<<<<<< HEAD
-           rmm::device_uvector<edge_t>,
-           std::optional<rmm::device_uvector<weight_t>>,
-=======
            std::optional<rmm::device_uvector<weight_t>>,
            std::optional<rmm::device_uvector<edge_t>>,
            std::optional<rmm::device_uvector<edge_type_t>>,
@@ -601,7 +500,6 @@
            rmm::device_uvector<vertex_t>,
            std::optional<rmm::device_uvector<weight_t>>,
            std::optional<rmm::device_uvector<edge_t>>,
->>>>>>> 8d6da9cb
            std::optional<rmm::device_uvector<edge_type_t>>,
            std::optional<rmm::device_uvector<int32_t>>>
 sample_edges(
@@ -626,22 +524,11 @@
 
   rmm::device_uvector<vertex_t> majors(0, handle.get_stream());
   rmm::device_uvector<vertex_t> minors(0, handle.get_stream());
-<<<<<<< HEAD
-  rmm::device_uvector<edge_t> edge_ids(0, handle.get_stream());
-=======
   std::optional<rmm::device_uvector<edge_t>> edge_ids{std::nullopt};
->>>>>>> 8d6da9cb
   std::optional<rmm::device_uvector<weight_t>> weights{std::nullopt};
   std::optional<rmm::device_uvector<edge_type_t>> edge_types{std::nullopt};
   std::optional<rmm::device_uvector<int32_t>> labels{std::nullopt};
 
-<<<<<<< HEAD
-  // NOTE:  sample_offsets breaks down the number of samples for each element in the frontier.
-  //        If we convert that offsets array into it's own array we can use that to look up labels
-  //   Meaning that I don't have to add the label as a tag - which makes the coding easier.  Fix
-  //   that in the above code!
-=======
->>>>>>> 8d6da9cb
   if (edge_weight_view) {
     if (edge_id_type_view) {
       auto edge_weight_type_id_view = view_concat(*edge_weight_view, *edge_id_type_view);
@@ -658,15 +545,6 @@
           rng_state,
           fanout,
           with_replacement,
-<<<<<<< HEAD
-          std::make_optional(thrust::make_tuple(cugraph::invalid_vertex_id<vertex_t>::value,
-                                                cugraph::invalid_vertex_id<vertex_t>::value,
-                                                weight_t{},
-                                                edge_t{},
-                                                edge_type_t{})),
-          true);
-
-=======
           std::optional<thrust::tuple<vertex_t, vertex_t, weight_t, edge_t, edge_type_t>>{
             std::nullopt},
           true);
@@ -685,7 +563,6 @@
                        labels->begin());
       }
 
->>>>>>> 8d6da9cb
       std::tie(majors, minors, weights, edge_ids, edge_types) = std::move(sample_e_op_results);
     } else {
       auto [sample_offsets, sample_e_op_results] =
@@ -700,14 +577,6 @@
           rng_state,
           fanout,
           with_replacement,
-<<<<<<< HEAD
-          std::make_optional<thrust::tuple<vertex_t, vertex_t, weight_t>>(
-            cugraph::invalid_vertex_id<vertex_t>::value,
-            cugraph::invalid_vertex_id<vertex_t>::value,
-            weight_t{}),
-          true);
-
-=======
           std::optional<thrust::tuple<vertex_t, vertex_t, weight_t>>{std::nullopt},
           true);
 
@@ -725,7 +594,6 @@
                        labels->begin());
       }
 
->>>>>>> 8d6da9cb
       std::tie(majors, minors, weights) = std::move(sample_e_op_results);
     }
   } else {
@@ -742,14 +610,6 @@
           rng_state,
           fanout,
           with_replacement,
-<<<<<<< HEAD
-          std::make_optional(thrust::make_tuple(cugraph::invalid_vertex_id<vertex_t>::value,
-                                                cugraph::invalid_vertex_id<vertex_t>::value,
-                                                edge_t{},
-                                                edge_type_t{})),
-          true);
-
-=======
           std::optional<thrust::tuple<vertex_t, vertex_t, edge_t, edge_type_t>>{std::nullopt},
           true);
 
@@ -767,7 +627,6 @@
                        labels->begin());
       }
 
->>>>>>> 8d6da9cb
       std::tie(majors, minors, edge_ids, edge_types) = std::move(sample_e_op_results);
     } else {
       auto [sample_offsets, sample_e_op_results] =
@@ -782,83 +641,6 @@
           rng_state,
           fanout,
           with_replacement,
-<<<<<<< HEAD
-          std::make_optional<thrust::tuple<vertex_t, vertex_t>>(
-            cugraph::invalid_vertex_id<vertex_t>::value,
-            cugraph::invalid_vertex_id<vertex_t>::value),
-          true);
-
-      std::tie(majors, minors) = std::move(sample_e_op_results);
-    }
-  }
-
-  if (weights) {
-    auto edge_first = thrust::make_zip_iterator(
-      thrust::make_tuple(majors.begin(), minors.begin(), (*weights).begin()));
-    auto end_iter =
-      thrust::remove_if(handle.get_thrust_policy(),
-                        edge_first,
-                        edge_first + majors.size(),
-                        [] __device__(auto tuple) {
-                          auto v1 = thrust::get<0>(tuple);
-                          auto v2 = thrust::get<1>(tuple);
-
-                          return ((v1 == cugraph::invalid_vertex_id<vertex_t>::value) ||
-                                  (v2 == cugraph::invalid_vertex_id<vertex_t>::value));
-                        });
-
-    size_t new_size = thrust::distance(edge_first, end_iter);
-
-    if (new_size != majors.size()) {
-      majors.resize(new_size, handle.get_stream());
-      majors.shrink_to_fit(handle.get_stream());
-      minors.resize(new_size, handle.get_stream());
-      minors.shrink_to_fit(handle.get_stream());
-      (*weights).resize(new_size, handle.get_stream());
-      (*weights).shrink_to_fit(handle.get_stream());
-        edge_ids.resize(new_size, handle.get_stream());
-        edge_ids.shrink_to_fit(handle.get_stream());
-      if(edge_types) {
-        (*edge_types).resize(new_size, handle.get_stream());
-        (*edge_types).shrink_to_fit(handle.get_stream());
-      }
-      if(labels) {
-        (*labels).resize(new_size, handle.get_stream());
-        (*labels).shrink_to_fit(handle.get_stream());
-      }
-    }
-  } else {
-    auto edge_first = thrust::make_zip_iterator(thrust::make_tuple(majors.begin(), minors.begin()));
-    auto end_iter =
-      thrust::remove_if(handle.get_thrust_policy(),
-                        edge_first,
-                        edge_first + majors.size(),
-                        [] __device__(auto tuple) {
-                          auto v1 = thrust::get<0>(tuple);
-                          auto v2 = thrust::get<1>(tuple);
-
-                          return ((v1 == cugraph::invalid_vertex_id<vertex_t>::value) ||
-                                  (v2 == cugraph::invalid_vertex_id<vertex_t>::value));
-                        });
-
-    size_t new_size = thrust::distance(edge_first, end_iter);
-
-    if (new_size != majors.size()) {
-      majors.resize(new_size, handle.get_stream());
-      majors.shrink_to_fit(handle.get_stream());
-      minors.resize(new_size, handle.get_stream());
-      minors.shrink_to_fit(handle.get_stream());
-      edge_ids.resize(new_size, handle.get_stream());
-      edge_ids.shrink_to_fit(handle.get_stream());
-      if(edge_types) {
-        (*edge_types).resize(new_size, handle.get_stream());
-        (*edge_types).shrink_to_fit(handle.get_stream());
-      }
-      if(labels) {
-        (*labels).resize(new_size, handle.get_stream());
-        (*labels).shrink_to_fit(handle.get_stream());
-      }
-=======
           std::optional<thrust::tuple<vertex_t, vertex_t>>{std::nullopt},
           true);
 
@@ -877,19 +659,13 @@
       }
 
       std::tie(majors, minors) = std::move(sample_e_op_results);
->>>>>>> 8d6da9cb
     }
   }
 
   return std::make_tuple(std::move(majors),
                          std::move(minors),
-<<<<<<< HEAD
-                         std::move(edge_ids),
-                         std::move(weights),
-=======
                          std::move(weights),
                          std::move(edge_ids),
->>>>>>> 8d6da9cb
                          std::move(edge_types),
                          std::move(labels));
 }
