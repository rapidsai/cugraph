/*
 * Copyright (c) 2022-2025, NVIDIA CORPORATION.
 *
 * Licensed under the Apache License, Version 2.0 (the "License");
 * you may not use this file except in compliance with the License.
 * You may obtain a copy of the License at
 *
 *     http://www.apache.org/licenses/LICENSE-2.0
 *
 * Unless required by applicable law or agreed to in writing, software
 * distributed under the License is distributed on an "AS IS" BASIS,
 * WITHOUT WARRANTIES OR CONDITIONS OF ANY KIND, either express or implied.
 * See the License for the specific language governing permissions and
 * limitations under the License.
 */

#pragma once

#include "sampling/detail/sampling_utils.hpp"

#include <cugraph/detail/shuffle_wrappers.hpp>
#include <cugraph/graph.hpp>
#include <cugraph/graph_view.hpp>
#include <cugraph/sampling_functions.hpp>
#include <cugraph/utilities/thrust_tuple_utils.hpp>

#include <raft/core/handle.hpp>
#include <raft/util/cudart_utils.hpp>

#include <rmm/device_uvector.hpp>

#include <cuda/std/iterator>
#include <thrust/sort.h>
#include <thrust/tuple.h>
#include <thrust/unique.h>

#include <algorithm>
#include <optional>
#include <span>

namespace cugraph {
namespace detail {

template <typename vertex_t, typename label_t, typename edge_time_t>
std::tuple<rmm::device_uvector<vertex_t>,
           std::optional<rmm::device_uvector<label_t>>,
           std::optional<rmm::device_uvector<edge_time_t>>,
           std::optional<std::tuple<rmm::device_uvector<vertex_t>,
                                    std::optional<rmm::device_uvector<label_t>>,
                                    std::optional<rmm::device_uvector<edge_time_t>>>>>
prepare_next_frontier(
  raft::handle_t const& handle,
  raft::device_span<vertex_t const> sampled_src_vertices,
  std::optional<raft::device_span<label_t const>> sampled_src_vertex_labels,
  std::optional<raft::device_span<edge_time_t const>> sampled_src_vertex_times,
  raft::host_span<raft::device_span<vertex_t const>> sampled_dst_vertices,
  std::optional<raft::host_span<raft::device_span<label_t const>>> sampled_dst_vertex_labels,
  std::optional<raft::host_span<raft::device_span<edge_time_t const>>> sampled_dst_vertex_times,
  std::optional<std::tuple<rmm::device_uvector<vertex_t>,
                           std::optional<rmm::device_uvector<label_t>>,
                           std::optional<rmm::device_uvector<edge_time_t>>>>&&
    vertex_used_as_source,
  raft::host_span<vertex_t const> vertex_partition_range_lasts,
  prior_sources_behavior_t prior_sources_behavior,
  bool dedupe_sources,
  bool multi_gpu,
  bool do_expensive_check)
{
  size_t frontier_size = std::transform_reduce(sampled_dst_vertices.begin(),
                                               sampled_dst_vertices.end(),
                                               size_t{0},
                                               std::plus{},
                                               [](auto span) { return span.size(); });

  if (prior_sources_behavior == prior_sources_behavior_t::CARRY_OVER) {
    frontier_size += sampled_src_vertices.size();
  }

  rmm::device_uvector<vertex_t> frontier_vertices(frontier_size, handle.get_stream());
  auto frontier_vertex_labels =
    sampled_dst_vertex_labels
      ? std::make_optional<rmm::device_uvector<label_t>>(frontier_size, handle.get_stream())
      : std::nullopt;
  auto frontier_vertex_times =
    sampled_dst_vertex_times
      ? std::make_optional<rmm::device_uvector<edge_time_t>>(frontier_size, handle.get_stream())
      : std::nullopt;

  size_t current_pos = 0;

  if (prior_sources_behavior == prior_sources_behavior_t::CARRY_OVER) {
    thrust::copy(handle.get_thrust_policy(),
                 sampled_src_vertices.begin(),
                 sampled_src_vertices.end(),
                 frontier_vertices.begin());
    current_pos = sampled_src_vertices.size();
  }

  std::for_each(sampled_dst_vertices.begin(),
                sampled_dst_vertices.end(),
                [&handle, &frontier_vertices, &current_pos](auto& list) {
                  thrust::copy(handle.get_thrust_policy(),
                               list.begin(),
                               list.end(),
                               frontier_vertices.begin() + current_pos);
                  current_pos += list.size();
                });

  if (frontier_vertex_labels) {
    current_pos = 0;
    if (prior_sources_behavior == prior_sources_behavior_t::CARRY_OVER) {
      thrust::copy(handle.get_thrust_policy(),
                   sampled_src_vertex_labels->begin(),
                   sampled_src_vertex_labels->end(),
                   frontier_vertex_labels->begin());
      current_pos = sampled_src_vertex_labels->size();
    }

    std::for_each(sampled_dst_vertex_labels->begin(),
                  sampled_dst_vertex_labels->end(),
                  [&handle, &frontier_vertex_labels, &current_pos](auto& list) {
                    thrust::copy(handle.get_thrust_policy(),
                                 list.begin(),
                                 list.end(),
                                 frontier_vertex_labels->begin() + current_pos);
                    current_pos += list.size();
                  });
  }

  if (frontier_vertex_times) {
    current_pos = 0;
    if (prior_sources_behavior == prior_sources_behavior_t::CARRY_OVER) {
      thrust::copy(handle.get_thrust_policy(),
                   sampled_src_vertex_times->begin(),
                   sampled_src_vertex_times->end(),
                   frontier_vertex_times->begin());
      current_pos = sampled_src_vertex_times->size();
    }

    std::for_each(sampled_dst_vertex_times->begin(),
                  sampled_dst_vertex_times->end(),
                  [&handle, &frontier_vertex_times, &current_pos](auto& list) {
                    thrust::copy(handle.get_thrust_policy(),
                                 list.begin(),
                                 list.end(),
                                 frontier_vertex_times->begin() + current_pos);
                    current_pos += list.size();
                  });
  }

  if (multi_gpu) {
    if (frontier_vertex_labels) {
      if (frontier_vertex_times) {
        std::tie(frontier_vertices, *frontier_vertex_labels, *frontier_vertex_times) =
          shuffle_int_vertex_two_value_pairs_to_local_gpu_by_vertex_partitioning(
            handle,
            std::move(frontier_vertices),
            std::move(*frontier_vertex_labels),
            std::move(*frontier_vertex_times),
            vertex_partition_range_lasts);
      } else {
        std::tie(frontier_vertices, *frontier_vertex_labels) =
          shuffle_int_vertex_value_pairs_to_local_gpu_by_vertex_partitioning(
            handle,
            std::move(frontier_vertices),
            std::move(*frontier_vertex_labels),
            vertex_partition_range_lasts);
      }
    } else {
      if (frontier_vertex_times) {
        std::tie(frontier_vertices, *frontier_vertex_times) =
          shuffle_int_vertex_value_pairs_to_local_gpu_by_vertex_partitioning(
            handle,
            std::move(frontier_vertices),
            std::move(*frontier_vertex_times),
            vertex_partition_range_lasts);
      } else {
        frontier_vertices = shuffle_int_vertices_to_local_gpu_by_vertex_partitioning(
          handle, std::move(frontier_vertices), vertex_partition_range_lasts);
      }
    }
  }

  if (frontier_vertex_labels) {
    if (frontier_vertex_times) {
      auto begin_iter =
        thrust::make_zip_iterator(frontier_vertices.begin(), frontier_vertex_labels->begin());
      thrust::sort_by_key(handle.get_thrust_policy(),
                          begin_iter,
                          begin_iter + frontier_vertices.size(),
                          frontier_vertex_times->begin());

    } else {
      auto begin_iter =
        thrust::make_zip_iterator(frontier_vertices.begin(), frontier_vertex_labels->begin());
      thrust::sort(handle.get_thrust_policy(), begin_iter, begin_iter + frontier_vertices.size());
    }
  } else {
    if (frontier_vertex_times) {
      thrust::sort_by_key(handle.get_thrust_policy(),
                          frontier_vertices.begin(),
                          frontier_vertices.end(),
                          frontier_vertex_times->begin());

    } else {
      thrust::sort(handle.get_thrust_policy(), frontier_vertices.begin(), frontier_vertices.end());
    }
  }

  if (vertex_used_as_source) {
    auto& [verts, labels, times] = *vertex_used_as_source;

    // add sources from this expansion to the vertex_used_as_source
    size_t current_verts_size = verts.size();
    size_t new_verts_size     = current_verts_size + sampled_src_vertices.size();

    verts.resize(new_verts_size, handle.get_stream());

    thrust::copy(handle.get_thrust_policy(),
                 sampled_src_vertices.begin(),
                 sampled_src_vertices.end(),
                 verts.begin() + current_verts_size);

    // sort and unique the vertex_used_as_source structures
    if (sampled_src_vertex_labels) {
      labels->resize(new_verts_size, handle.get_stream());

      thrust::copy(handle.get_thrust_policy(),
                   sampled_src_vertex_labels->begin(),
                   sampled_src_vertex_labels->end(),
                   labels->begin() + current_verts_size);
    }

    if (sampled_src_vertex_times) {
      times->resize(new_verts_size, handle.get_stream());

      thrust::copy(handle.get_thrust_policy(),
                   sampled_src_vertex_times->begin(),
                   sampled_src_vertex_times->end(),
                   times->begin() + current_verts_size);
    }

    if (sampled_src_vertex_labels) {
      if (sampled_src_vertex_times) {
        auto begin_iter = thrust::make_zip_iterator(verts.begin(), labels->begin(), times->begin());

        thrust::sort(handle.get_thrust_policy(), begin_iter, begin_iter + new_verts_size);

        auto end_iter =
          thrust::unique(handle.get_thrust_policy(), begin_iter, begin_iter + new_verts_size);

<<<<<<< HEAD
        verts.resize(thrust::distance(begin_iter, end_iter), handle.get_stream());
        labels->resize(thrust::distance(begin_iter, end_iter), handle.get_stream());
        times->resize(thrust::distance(begin_iter, end_iter), handle.get_stream());
      } else {
        auto begin_iter = thrust::make_zip_iterator(verts.begin(), labels->begin());

        thrust::sort(handle.get_thrust_policy(), begin_iter, begin_iter + new_verts_size);

        auto end_iter =
          thrust::unique(handle.get_thrust_policy(), begin_iter, begin_iter + new_verts_size);

        verts.resize(thrust::distance(begin_iter, end_iter), handle.get_stream());
        labels->resize(thrust::distance(begin_iter, end_iter), handle.get_stream());
      }
=======
      verts.resize(cuda::std::distance(begin_iter, end_iter), handle.get_stream());
      labels->resize(cuda::std::distance(begin_iter, end_iter), handle.get_stream());
>>>>>>> e7c9915c
    } else {
      if (sampled_src_vertex_times) {
        auto begin_iter = thrust::make_zip_iterator(verts.begin(), times->begin());

        thrust::sort(handle.get_thrust_policy(), begin_iter, begin_iter + new_verts_size);

        auto end_iter =
          thrust::unique(handle.get_thrust_policy(), begin_iter, begin_iter + new_verts_size);

        verts.resize(thrust::distance(begin_iter, end_iter), handle.get_stream());
        times->resize(thrust::distance(begin_iter, end_iter), handle.get_stream());

<<<<<<< HEAD
      } else {
        thrust::sort(handle.get_thrust_policy(), verts.begin(), verts.end());

        auto end_iter = thrust::unique(handle.get_thrust_policy(), verts.begin(), verts.end());

        verts.resize(thrust::distance(verts.begin(), end_iter), handle.get_stream());
      }
=======
      verts.resize(cuda::std::distance(verts.begin(), end_iter), handle.get_stream());
>>>>>>> e7c9915c
    }

    // Now with the updated verts/labels we can filter the next frontier
    std::tie(frontier_vertices, frontier_vertex_labels) = remove_visited_vertices_from_frontier(
      handle,
      std::move(frontier_vertices),
      std::move(frontier_vertex_labels),
      raft::device_span<vertex_t const>{verts.data(), verts.size()},
      labels ? std::make_optional(raft::device_span<label_t const>{labels->data(), labels->size()})
             : std::nullopt);
  }

  if (dedupe_sources) {
    if (frontier_vertex_labels) {
      if (frontier_vertex_times) {
        auto begin_iter = thrust::make_zip_iterator(frontier_vertices.begin(),
                                                    frontier_vertex_labels->begin(),
                                                    frontier_vertex_times->begin());

        auto new_end = thrust::unique(
          handle.get_thrust_policy(), begin_iter, begin_iter + frontier_vertices.size());

        frontier_vertices.resize(thrust::distance(begin_iter, new_end), handle.get_stream());
        frontier_vertex_labels->resize(thrust::distance(begin_iter, new_end), handle.get_stream());
        frontier_vertex_times->resize(thrust::distance(begin_iter, new_end), handle.get_stream());

<<<<<<< HEAD
      } else {
        auto begin_iter =
          thrust::make_zip_iterator(frontier_vertices.begin(), frontier_vertex_labels->begin());

        auto new_end = thrust::unique(
          handle.get_thrust_policy(), begin_iter, begin_iter + frontier_vertices.size());

        frontier_vertices.resize(thrust::distance(begin_iter, new_end), handle.get_stream());
        frontier_vertex_labels->resize(thrust::distance(begin_iter, new_end), handle.get_stream());
      }
=======
      frontier_vertices.resize(cuda::std::distance(begin_iter, new_end), handle.get_stream());
      frontier_vertex_labels->resize(cuda::std::distance(begin_iter, new_end), handle.get_stream());
>>>>>>> e7c9915c
    } else {
      if (frontier_vertex_times) {
        auto begin_iter =
          thrust::make_zip_iterator(frontier_vertices.begin(), frontier_vertex_times->begin());

        auto new_end = thrust::unique(
          handle.get_thrust_policy(), begin_iter, begin_iter + frontier_vertices.size());

        frontier_vertices.resize(thrust::distance(begin_iter, new_end), handle.get_stream());
        frontier_vertex_times->resize(thrust::distance(begin_iter, new_end), handle.get_stream());

      } else {
        auto new_end = thrust::unique(
          handle.get_thrust_policy(), frontier_vertices.begin(), frontier_vertices.end());

<<<<<<< HEAD
        frontier_vertices.resize(thrust::distance(frontier_vertices.begin(), new_end),
                                 handle.get_stream());
      }
=======
      frontier_vertices.resize(cuda::std::distance(frontier_vertices.begin(), new_end),
                               handle.get_stream());
>>>>>>> e7c9915c
    }
  }

  return std::make_tuple(std::move(frontier_vertices),
                         std::move(frontier_vertex_labels),
                         std::move(frontier_vertex_times),
                         std::move(vertex_used_as_source));
}

}  // namespace detail
}  // namespace cugraph<|MERGE_RESOLUTION|>--- conflicted
+++ resolved
@@ -249,7 +249,6 @@
         auto end_iter =
           thrust::unique(handle.get_thrust_policy(), begin_iter, begin_iter + new_verts_size);
 
-<<<<<<< HEAD
         verts.resize(thrust::distance(begin_iter, end_iter), handle.get_stream());
         labels->resize(thrust::distance(begin_iter, end_iter), handle.get_stream());
         times->resize(thrust::distance(begin_iter, end_iter), handle.get_stream());
@@ -261,13 +260,9 @@
         auto end_iter =
           thrust::unique(handle.get_thrust_policy(), begin_iter, begin_iter + new_verts_size);
 
-        verts.resize(thrust::distance(begin_iter, end_iter), handle.get_stream());
-        labels->resize(thrust::distance(begin_iter, end_iter), handle.get_stream());
-      }
-=======
-      verts.resize(cuda::std::distance(begin_iter, end_iter), handle.get_stream());
-      labels->resize(cuda::std::distance(begin_iter, end_iter), handle.get_stream());
->>>>>>> e7c9915c
+        verts.resize(cuda::std::distance(begin_iter, end_iter), handle.get_stream());
+        labels->resize(cuda::std::distance(begin_iter, end_iter), handle.get_stream());
+      }
     } else {
       if (sampled_src_vertex_times) {
         auto begin_iter = thrust::make_zip_iterator(verts.begin(), times->begin());
@@ -280,17 +275,13 @@
         verts.resize(thrust::distance(begin_iter, end_iter), handle.get_stream());
         times->resize(thrust::distance(begin_iter, end_iter), handle.get_stream());
 
-<<<<<<< HEAD
       } else {
         thrust::sort(handle.get_thrust_policy(), verts.begin(), verts.end());
 
         auto end_iter = thrust::unique(handle.get_thrust_policy(), verts.begin(), verts.end());
 
-        verts.resize(thrust::distance(verts.begin(), end_iter), handle.get_stream());
-      }
-=======
-      verts.resize(cuda::std::distance(verts.begin(), end_iter), handle.get_stream());
->>>>>>> e7c9915c
+        verts.resize(cuda::std::distance(verts.begin(), end_iter), handle.get_stream());
+      }
     }
 
     // Now with the updated verts/labels we can filter the next frontier
@@ -317,7 +308,6 @@
         frontier_vertex_labels->resize(thrust::distance(begin_iter, new_end), handle.get_stream());
         frontier_vertex_times->resize(thrust::distance(begin_iter, new_end), handle.get_stream());
 
-<<<<<<< HEAD
       } else {
         auto begin_iter =
           thrust::make_zip_iterator(frontier_vertices.begin(), frontier_vertex_labels->begin());
@@ -325,13 +315,10 @@
         auto new_end = thrust::unique(
           handle.get_thrust_policy(), begin_iter, begin_iter + frontier_vertices.size());
 
-        frontier_vertices.resize(thrust::distance(begin_iter, new_end), handle.get_stream());
-        frontier_vertex_labels->resize(thrust::distance(begin_iter, new_end), handle.get_stream());
-      }
-=======
-      frontier_vertices.resize(cuda::std::distance(begin_iter, new_end), handle.get_stream());
-      frontier_vertex_labels->resize(cuda::std::distance(begin_iter, new_end), handle.get_stream());
->>>>>>> e7c9915c
+        frontier_vertices.resize(cuda::std::distance(begin_iter, new_end), handle.get_stream());
+        frontier_vertex_labels->resize(cuda::std::distance(begin_iter, new_end),
+                                       handle.get_stream());
+      }
     } else {
       if (frontier_vertex_times) {
         auto begin_iter =
@@ -347,14 +334,9 @@
         auto new_end = thrust::unique(
           handle.get_thrust_policy(), frontier_vertices.begin(), frontier_vertices.end());
 
-<<<<<<< HEAD
-        frontier_vertices.resize(thrust::distance(frontier_vertices.begin(), new_end),
+        frontier_vertices.resize(cuda::std::distance(frontier_vertices.begin(), new_end),
                                  handle.get_stream());
       }
-=======
-      frontier_vertices.resize(cuda::std::distance(frontier_vertices.begin(), new_end),
-                               handle.get_stream());
->>>>>>> e7c9915c
     }
   }
 
