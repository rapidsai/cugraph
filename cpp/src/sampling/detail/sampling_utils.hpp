--- conflicted
+++ resolved
@@ -179,16 +179,9 @@
  * @param sampled_dst_vertex_labels Optional labels for the next frontier
  * @param sampled_dst_vertex_times Optional times for the next frontier
  * @param vertex_used_as_source Optional. If specified then we want to exclude vertices that
-<<<<<<< HEAD
  * were previously used as sources.  These vertices (and optional labels and times) will be updated
  * based on the contents of sampled_src_vertices/sampled_src_vertex_labels/sampled_src_vertex_times
  * and the update will be part of the return value.
- * @param vertex_partition Vertex partition view from the graph view
-=======
- * were previously used as sources.  These vertices (and optional labels) will be updated based
- * on the contents of sampled_src_vertices/sampled_src_vertex_labels and the update will be part
- * of the return value.
->>>>>>> ea059c4f
  * @param vertex_partition_range_lasts End of range information from graph view
  * @param prior_sources_behavior Identifies how to treat sources in each hop
  * @param dedupe_sources boolean flag, if true then if a vertex v appears as a destination in hop X
@@ -200,7 +193,7 @@
  *  optional labels and times associated with the vertices, along with the updated value for
  *  @p vertex_used_as_sources
  */
-template <typename vertex_t, typename label_t, typename edge_time_t, bool multi_gpu>
+template <typename vertex_t, typename label_t, typename edge_time_t>
 std::tuple<rmm::device_uvector<vertex_t>,
            std::optional<rmm::device_uvector<label_t>>,
            std::optional<rmm::device_uvector<edge_time_t>>,
@@ -216,18 +209,13 @@
   std::optional<raft::host_span<raft::device_span<label_t const>>> sampled_dst_vertex_labels,
   std::optional<raft::host_span<raft::device_span<edge_time_t const>>> sampled_dst_vertex_times,
   std::optional<std::tuple<rmm::device_uvector<vertex_t>,
-<<<<<<< HEAD
                            std::optional<rmm::device_uvector<label_t>>,
                            std::optional<rmm::device_uvector<edge_time_t>>>>&&
     vertex_used_as_source,
-  vertex_partition_view_t<vertex_t, multi_gpu> vertex_partition,
-  std::vector<vertex_t> const& vertex_partition_range_lasts,
-=======
-                           std::optional<rmm::device_uvector<label_t>>>>&& vertex_used_as_source,
   raft::host_span<vertex_t const> vertex_partition_range_lasts,
->>>>>>> ea059c4f
   prior_sources_behavior_t prior_sources_behavior,
   bool dedupe_sources,
+  bool multi_gpu,
   bool do_expensive_check);
 
 /**
