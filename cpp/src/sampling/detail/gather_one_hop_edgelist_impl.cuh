/*
 * Copyright (c) 2022-2025, NVIDIA CORPORATION.
 *
 * Licensed under the Apache License, Version 2.0 (the "License");
 * you may not use this file except in compliance with the License.
 * You may obtain a copy of the License at
 *
 *     http://www.apache.org/licenses/LICENSE-2.0
 *
 * Unless required by applicable law or agreed to in writing, software
 * distributed under the License is distributed on an "AS IS" BASIS,
 * WITHOUT WARRANTIES OR CONDITIONS OF ANY KIND, either express or implied.
 * See the License for the specific language governing permissions and
 * limitations under the License.
 */

#pragma once

#include "prims/extract_transform_v_frontier_outgoing_e.cuh"
#include "prims/update_edge_src_dst_property.cuh"
#include "prims/vertex_frontier.cuh"
#include "structure/detail/structure_utils.cuh"
#include "utilities/tuple_with_optionals_dispatching.hpp"

#include <cugraph/edge_src_dst_property.hpp>
#include <cugraph/graph.hpp>
#include <cugraph/graph_view.hpp>
#include <cugraph/utilities/dataframe_buffer.hpp>
#include <cugraph/utilities/thrust_tuple_utils.hpp>

#include <raft/core/handle.hpp>

#include <rmm/device_uvector.hpp>

#include <cuda/std/iterator>
#include <cuda/std/optional>
#include <thrust/tuple.h>

#include <optional>

namespace cugraph {
namespace detail {

struct return_edges_with_properties_e_op {
  template <typename key_t, typename vertex_t, typename EdgeProperties>
  auto __host__ __device__ operator()(key_t optionally_tagged_src,
                                      vertex_t dst,
                                      cuda::std::nullopt_t,
                                      cuda::std::nullopt_t,
                                      EdgeProperties edge_properties) const
  {
    static_assert(std::is_same_v<key_t, vertex_t> ||
                  std::is_same_v<key_t, thrust::tuple<vertex_t, int32_t>>);

    // FIXME: A solution using thrust_tuple_cat would be more flexible here
    if constexpr (std::is_same_v<key_t, vertex_t>) {
      vertex_t src{optionally_tagged_src};

      if constexpr (std::is_same_v<EdgeProperties, cuda::std::nullopt_t>) {
        return thrust::make_tuple(src, dst);
      } else if constexpr (std::is_arithmetic<EdgeProperties>::value) {
        return thrust::make_tuple(src, dst, edge_properties);
      } else if constexpr (cugraph::is_thrust_tuple_of_arithmetic<EdgeProperties>::value &&
                           (thrust::tuple_size<EdgeProperties>::value == 2)) {
        return thrust::make_tuple(
          src, dst, thrust::get<0>(edge_properties), thrust::get<1>(edge_properties));
      } else if constexpr (cugraph::is_thrust_tuple_of_arithmetic<EdgeProperties>::value &&
                           (thrust::tuple_size<EdgeProperties>::value == 3)) {
        return cuda::std::make_optional(thrust::make_tuple(src,
                                                           dst,
                                                           thrust::get<0>(edge_properties),
                                                           thrust::get<1>(edge_properties),
                                                           thrust::get<2>(edge_properties)));
      } else if constexpr (cugraph::is_thrust_tuple_of_arithmetic<EdgeProperties>::value &&
                           (thrust::tuple_size<EdgeProperties>::value == 4)) {
        return cuda::std::make_optional(thrust::make_tuple(src,
                                                           dst,
                                                           thrust::get<0>(edge_properties),
                                                           thrust::get<1>(edge_properties),
                                                           thrust::get<2>(edge_properties),
                                                           thrust::get<3>(edge_properties)));
      } else if constexpr (cugraph::is_thrust_tuple_of_arithmetic<EdgeProperties>::value &&
                           (thrust::tuple_size<EdgeProperties>::value == 5)) {
        return cuda::std::make_optional(thrust::make_tuple(src,
                                                           dst,
                                                           thrust::get<0>(edge_properties),
                                                           thrust::get<1>(edge_properties),
                                                           thrust::get<2>(edge_properties),
                                                           thrust::get<3>(edge_properties),
                                                           thrust::get<4>(edge_properties)));
      }
    } else {
      vertex_t src{thrust::get<0>(optionally_tagged_src)};
      int32_t label{thrust::get<1>(optionally_tagged_src)};

      src = thrust::get<0>(optionally_tagged_src);
      if constexpr (std::is_same_v<EdgeProperties, cuda::std::nullopt_t>) {
        return thrust::make_tuple(src, dst, label);
      } else if constexpr (std::is_arithmetic<EdgeProperties>::value) {
        return thrust::make_tuple(src, dst, edge_properties, label);
      } else if constexpr (cugraph::is_thrust_tuple_of_arithmetic<EdgeProperties>::value &&
                           (thrust::tuple_size<EdgeProperties>::value == 2)) {
        return thrust::make_tuple(
          src, dst, thrust::get<0>(edge_properties), thrust::get<1>(edge_properties), label);
      } else if constexpr (cugraph::is_thrust_tuple_of_arithmetic<EdgeProperties>::value &&
                           (thrust::tuple_size<EdgeProperties>::value == 3)) {
        return cuda::std::make_optional(thrust::make_tuple(src,
                                                           dst,
                                                           thrust::get<0>(edge_properties),
                                                           thrust::get<1>(edge_properties),
                                                           thrust::get<2>(edge_properties),
                                                           label));
      } else if constexpr (cugraph::is_thrust_tuple_of_arithmetic<EdgeProperties>::value &&
                           (thrust::tuple_size<EdgeProperties>::value == 4)) {
        return cuda::std::make_optional(thrust::make_tuple(src,
                                                           dst,
                                                           thrust::get<0>(edge_properties),
                                                           thrust::get<1>(edge_properties),
                                                           thrust::get<2>(edge_properties),
                                                           thrust::get<3>(edge_properties),
                                                           label));
      } else if constexpr (cugraph::is_thrust_tuple_of_arithmetic<EdgeProperties>::value &&
                           (thrust::tuple_size<EdgeProperties>::value == 5)) {
        return cuda::std::make_optional(thrust::make_tuple(src,
                                                           dst,
                                                           thrust::get<0>(edge_properties),
                                                           thrust::get<1>(edge_properties),
                                                           thrust::get<2>(edge_properties),
                                                           thrust::get<3>(edge_properties),
                                                           thrust::get<4>(edge_properties),
                                                           label));
      }
    }
  }
};

// FIXME:  Duplicated...
template <size_t input_tuple_pos,
          size_t output_tuple_pos,
          bool Flag,
          bool... Flags,
          typename InputTupleType,
          typename OutputTupleType>
void move_results(InputTupleType& input_tuple, OutputTupleType& output_tuple)
{
  if constexpr (Flag) {
    std::get<output_tuple_pos>(output_tuple) = std::move(std::get<input_tuple_pos>(input_tuple));
  }

  if constexpr (sizeof...(Flags) > 0) {
    if constexpr (Flag) {
      move_results<input_tuple_pos + 1, output_tuple_pos + 1, Flags...>(input_tuple, output_tuple);
    } else {
      move_results<input_tuple_pos, output_tuple_pos + 1, Flags...>(input_tuple, output_tuple);
    }
  }
}

template <int I>
struct gather_type_check_t {
  raft::device_span<uint8_t const> gather_flags{};

  template <typename TupleType>
  bool __device__ operator()(TupleType tup)
  {
    auto edge_type = thrust::get<I>(tup);
    return gather_flags[edge_type] == static_cast<uint8_t>(false);
  }
};

template <typename vertex_t,
          typename edge_t,
          typename weight_t,
          typename edge_type_t,
          typename edge_time_t,
          typename tag_t,
          typename label_t,
          bool multi_gpu>
struct gather_one_hop_edgelist_functor_t {
  raft::handle_t const& handle;
  graph_view_t<vertex_t, edge_t, false, multi_gpu> const& graph_view;
  key_bucket_t<vertex_t, tag_t, multi_gpu, false> const& key_list;
  std::optional<raft::host_span<uint8_t const>> gather_flags;
  bool do_expensive_check{false};

  template <typename TupleType>
  auto concatenate_views(TupleType edge_properties)
  {
    if constexpr (std::tuple_size_v<TupleType> == 0) {
      return edge_property_view_type_t<graph_view_t<vertex_t, edge_t, false, multi_gpu>,
                                       cuda::std::nullopt_t>{};
    } else if constexpr (std::tuple_size_v<TupleType> == 1) {
      return std::get<0>(edge_properties);
    } else {
      return view_concat(edge_properties);
    }
  }

<<<<<<< HEAD
  template <bool... Flags, typename TupleType>
  auto operator()(TupleType edge_properties)
  {
    auto return_result =
      std::make_tuple(rmm::device_uvector<vertex_t>(0, handle.get_stream()),
                      rmm::device_uvector<vertex_t>(0, handle.get_stream()),
                      std::optional<rmm::device_uvector<edge_type_t>>{std::nullopt},
                      std::optional<rmm::device_uvector<weight_t>>{std::nullopt},
                      std::optional<rmm::device_uvector<edge_t>>{std::nullopt},
                      std::optional<rmm::device_uvector<edge_time_t>>{std::nullopt},
                      std::optional<rmm::device_uvector<edge_time_t>>{std::nullopt},
                      std::optional<rmm::device_uvector<label_t>>{std::nullopt});

    if constexpr (std::is_same_v<std::tuple_element<0, TupleType>,
                                 edge_property_view_t<edge_t, edge_type_t const*>>) {
      auto edge_value_view = concatenate_views(edge_properties);

      auto output_buffer =
        cugraph::extract_transform_v_frontier_outgoing_e(handle,
                                                         graph_view,
                                                         key_list,
                                                         edge_src_dummy_property_t{}.view(),
                                                         edge_dst_dummy_property_t{}.view(),
                                                         edge_value_view,
                                                         return_edges_with_properties_e_op{},
                                                         do_expensive_check);

      if (gather_flags) {
        // Require the type to be specified first in the edge properties, otherwise
        // We would need complex logic here.  That makes it the third item in the
        // output_buffer... since we force type view to be set if gather_flags is
        constexpr int I = 2;

        rmm::device_uvector<uint8_t> d_gather_flags(gather_flags->size(), handle.get_stream());
        raft::update_device(
          d_gather_flags.data(), gather_flags->data(), gather_flags->size(), handle.get_stream());

        auto tuple_first = get_dataframe_buffer_begin(output_buffer);
        auto new_size    = static_cast<size_t>(thrust::distance(
          tuple_first,
          thrust::remove_if(handle.get_thrust_policy(),
                            tuple_first,
                            tuple_first + size_dataframe_buffer(output_buffer),
                            gather_type_check_t<I>{raft::device_span<uint8_t const>{
                              d_gather_flags.data(), d_gather_flags.size()}})));
        resize_dataframe_buffer(output_buffer, new_size, handle.get_stream());
=======
  if (gather_flags) {
    assert(edge_types);

    rmm::device_uvector<uint8_t> d_gather_flags(gather_flags->size(), handle.get_stream());
    raft::update_device(
      d_gather_flags.data(), gather_flags->data(), gather_flags->size(), handle.get_stream());

    size_t new_size{};
    if constexpr (has_weight) {
      if constexpr (has_edge_id) {
        if constexpr (std::is_same_v<tag_t, label_t>) {
          auto tuple_first = thrust::make_zip_iterator(majors.begin(),
                                                       minors.begin(),
                                                       edge_weights->begin(),
                                                       edge_ids->begin(),
                                                       edge_types->begin(),
                                                       labels->begin());
          new_size         = static_cast<size_t>(cuda::std::distance(
            tuple_first,
            thrust::remove_if(
              handle.get_thrust_policy(),
              tuple_first,
              tuple_first + majors.size(),
              [gather_flags = raft::device_span<uint8_t const>(
                 d_gather_flags.data(), d_gather_flags.size())] __device__(auto tup) {
                auto type = thrust::get<4>(tup);
                return gather_flags[type] == static_cast<uint8_t>(false);
              })));
        } else {
          auto tuple_first = thrust::make_zip_iterator(majors.begin(),
                                                       minors.begin(),
                                                       edge_weights->begin(),
                                                       edge_ids->begin(),
                                                       edge_types->begin());
          new_size         = static_cast<size_t>(cuda::std::distance(
            tuple_first,
            thrust::remove_if(
              handle.get_thrust_policy(),
              tuple_first,
              tuple_first + majors.size(),
              [gather_flags = raft::device_span<uint8_t const>(
                 d_gather_flags.data(), d_gather_flags.size())] __device__(auto tup) {
                auto type = thrust::get<4>(tup);
                return gather_flags[type] == static_cast<uint8_t>(false);
              })));
        }
      } else {
        if constexpr (std::is_same_v<tag_t, label_t>) {
          auto tuple_first = thrust::make_zip_iterator(majors.begin(),
                                                       minors.begin(),
                                                       edge_weights->begin(),
                                                       edge_types->begin(),
                                                       labels->begin());
          new_size         = static_cast<size_t>(cuda::std::distance(
            tuple_first,
            thrust::remove_if(
              handle.get_thrust_policy(),
              tuple_first,
              tuple_first + majors.size(),
              [gather_flags = raft::device_span<uint8_t const>(
                 d_gather_flags.data(), d_gather_flags.size())] __device__(auto tup) {
                auto type = thrust::get<3>(tup);
                return gather_flags[type] == static_cast<uint8_t>(false);
              })));
        } else {
          auto tuple_first = thrust::make_zip_iterator(
            majors.begin(), minors.begin(), edge_weights->begin(), edge_types->begin());
          new_size = static_cast<size_t>(cuda::std::distance(
            tuple_first,
            thrust::remove_if(
              handle.get_thrust_policy(),
              tuple_first,
              tuple_first + majors.size(),
              [gather_flags = raft::device_span<uint8_t const>(
                 d_gather_flags.data(), d_gather_flags.size())] __device__(auto tup) {
                auto type = thrust::get<3>(tup);
                return gather_flags[type] == static_cast<uint8_t>(false);
              })));
        }
      }
    } else {
      if constexpr (has_edge_id) {
        if constexpr (std::is_same_v<tag_t, label_t>) {
          auto tuple_first = thrust::make_zip_iterator(majors.begin(),
                                                       minors.begin(),
                                                       edge_ids->begin(),
                                                       edge_types->begin(),
                                                       labels->begin());
          new_size         = static_cast<size_t>(cuda::std::distance(
            tuple_first,
            thrust::remove_if(
              handle.get_thrust_policy(),
              tuple_first,
              tuple_first + majors.size(),
              [gather_flags = raft::device_span<uint8_t const>(
                 d_gather_flags.data(), d_gather_flags.size())] __device__(auto tup) {
                auto type = thrust::get<3>(tup);
                return gather_flags[type] == static_cast<uint8_t>(false);
              })));
        } else {
          auto tuple_first = thrust::make_zip_iterator(
            majors.begin(), minors.begin(), edge_ids->begin(), edge_types->begin());
          new_size = static_cast<size_t>(cuda::std::distance(
            tuple_first,
            thrust::remove_if(
              handle.get_thrust_policy(),
              tuple_first,
              tuple_first + majors.size(),
              [gather_flags = raft::device_span<uint8_t const>(
                 d_gather_flags.data(), d_gather_flags.size())] __device__(auto tup) {
                auto type = thrust::get<3>(tup);
                return gather_flags[type] == static_cast<uint8_t>(false);
              })));
        }
      } else {
        if constexpr (std::is_same_v<tag_t, label_t>) {
          auto tuple_first = thrust::make_zip_iterator(
            majors.begin(), minors.begin(), edge_types->begin(), labels->begin());
          new_size = static_cast<size_t>(cuda::std::distance(
            tuple_first,
            thrust::remove_if(
              handle.get_thrust_policy(),
              tuple_first,
              tuple_first + majors.size(),
              [gather_flags = raft::device_span<uint8_t const>(
                 d_gather_flags.data(), d_gather_flags.size())] __device__(auto tup) {
                auto type = thrust::get<2>(tup);
                return gather_flags[type] == static_cast<uint8_t>(false);
              })));
        } else {
          auto tuple_first =
            thrust::make_zip_iterator(majors.begin(), minors.begin(), edge_types->begin());
          new_size = static_cast<size_t>(cuda::std::distance(
            tuple_first,
            thrust::remove_if(
              handle.get_thrust_policy(),
              tuple_first,
              tuple_first + majors.size(),
              [gather_flags = raft::device_span<uint8_t const>(
                 d_gather_flags.data(), d_gather_flags.size())] __device__(auto tup) {
                auto type = thrust::get<2>(tup);
                return gather_flags[type] == static_cast<uint8_t>(false);
              })));
        }
>>>>>>> e7c9915c
      }

      move_results<0, 0, true, true, Flags..., std::is_same_v<tag_t, label_t>>(output_buffer,
                                                                               return_result);
    }

    return return_result;
  }
};

template <typename vertex_t,
          typename edge_t,
          typename weight_t,
          typename edge_type_t,
          typename edge_time_t,
          typename label_t,
          bool multi_gpu>
std::tuple<rmm::device_uvector<vertex_t>,
           rmm::device_uvector<vertex_t>,
           std::optional<rmm::device_uvector<weight_t>>,
           std::optional<rmm::device_uvector<edge_t>>,
           std::optional<rmm::device_uvector<edge_type_t>>,
           std::optional<rmm::device_uvector<edge_time_t>>,
           std::optional<rmm::device_uvector<edge_time_t>>,
           std::optional<rmm::device_uvector<label_t>>>
gather_one_hop_edgelist(
  raft::handle_t const& handle,
  graph_view_t<vertex_t, edge_t, false, multi_gpu> const& graph_view,
  std::optional<edge_property_view_t<edge_t, weight_t const*>> edge_weight_view,
  std::optional<edge_property_view_t<edge_t, edge_t const*>> edge_id_view,
  std::optional<edge_property_view_t<edge_t, edge_type_t const*>> edge_type_view,
  std::optional<edge_property_view_t<edge_t, edge_time_t const*>> edge_start_time_view,
  std::optional<edge_property_view_t<edge_t, edge_time_t const*>> edge_end_time_view,
  raft::device_span<vertex_t const> active_majors,
  std::optional<raft::device_span<label_t const>> active_major_labels,
  std::optional<raft::host_span<uint8_t const>> gather_flags,
  bool do_expensive_check)
{
  assert(!gather_flags || edge_type_view);

  if (active_major_labels) {
    using tag_t = label_t;

    cugraph::vertex_frontier_t<vertex_t, label_t, multi_gpu, false> vertex_label_frontier(handle,
                                                                                          1);
    vertex_label_frontier.bucket(0).insert(
      thrust::make_zip_iterator(active_majors.begin(), active_major_labels->begin()),
      thrust::make_zip_iterator(active_majors.end(), active_major_labels->end()));

    gather_one_hop_edgelist_functor_t<vertex_t,
                                      edge_t,
                                      weight_t,
                                      edge_type_t,
                                      edge_time_t,
                                      tag_t,
                                      label_t,
                                      multi_gpu>
      gather_functor{
        handle, graph_view, vertex_label_frontier.bucket(0), gather_flags, do_expensive_check};

    auto [majors, minors, edge_types, weights, edge_ids, edge_start_times, edge_end_times, labels] =
      tuple_with_optionals_dispatch(gather_functor,
                                    edge_type_view,
                                    edge_weight_view,
                                    edge_id_view,
                                    edge_start_time_view,
                                    edge_end_time_view);

    return std::make_tuple(std::move(majors),
                           std::move(minors),
                           std::move(weights),
                           std::move(edge_ids),
                           std::move(edge_types),
                           std::move(edge_start_times),
                           std::move(edge_end_times),
                           std::move(labels));
  } else {
    using tag_t = void;

    cugraph::vertex_frontier_t<vertex_t, void, multi_gpu, false> vertex_frontier(handle, 1);
    vertex_frontier.bucket(0).insert(active_majors.begin(), active_majors.end());

    gather_one_hop_edgelist_functor_t<vertex_t,
                                      edge_t,
                                      weight_t,
                                      edge_type_t,
                                      edge_time_t,
                                      tag_t,
                                      label_t,
                                      multi_gpu>
      gather_functor{
        handle, graph_view, vertex_frontier.bucket(0), gather_flags, do_expensive_check};

    auto [majors, minors, edge_types, weights, edge_ids, edge_start_times, edge_end_times, labels] =
      tuple_with_optionals_dispatch(gather_functor,
                                    edge_type_view,
                                    edge_weight_view,
                                    edge_id_view,
                                    edge_start_time_view,
                                    edge_end_time_view);

    return std::make_tuple(std::move(majors),
                           std::move(minors),
                           std::move(weights),
                           std::move(edge_ids),
                           std::move(edge_types),
                           std::move(edge_start_times),
                           std::move(edge_end_times),
                           std::move(labels));
  }
}

}  // namespace detail
}  // namespace cugraph<|MERGE_RESOLUTION|>--- conflicted
+++ resolved
@@ -196,7 +196,6 @@
     }
   }
 
-<<<<<<< HEAD
   template <bool... Flags, typename TupleType>
   auto operator()(TupleType edge_properties)
   {
@@ -243,152 +242,6 @@
                             gather_type_check_t<I>{raft::device_span<uint8_t const>{
                               d_gather_flags.data(), d_gather_flags.size()}})));
         resize_dataframe_buffer(output_buffer, new_size, handle.get_stream());
-=======
-  if (gather_flags) {
-    assert(edge_types);
-
-    rmm::device_uvector<uint8_t> d_gather_flags(gather_flags->size(), handle.get_stream());
-    raft::update_device(
-      d_gather_flags.data(), gather_flags->data(), gather_flags->size(), handle.get_stream());
-
-    size_t new_size{};
-    if constexpr (has_weight) {
-      if constexpr (has_edge_id) {
-        if constexpr (std::is_same_v<tag_t, label_t>) {
-          auto tuple_first = thrust::make_zip_iterator(majors.begin(),
-                                                       minors.begin(),
-                                                       edge_weights->begin(),
-                                                       edge_ids->begin(),
-                                                       edge_types->begin(),
-                                                       labels->begin());
-          new_size         = static_cast<size_t>(cuda::std::distance(
-            tuple_first,
-            thrust::remove_if(
-              handle.get_thrust_policy(),
-              tuple_first,
-              tuple_first + majors.size(),
-              [gather_flags = raft::device_span<uint8_t const>(
-                 d_gather_flags.data(), d_gather_flags.size())] __device__(auto tup) {
-                auto type = thrust::get<4>(tup);
-                return gather_flags[type] == static_cast<uint8_t>(false);
-              })));
-        } else {
-          auto tuple_first = thrust::make_zip_iterator(majors.begin(),
-                                                       minors.begin(),
-                                                       edge_weights->begin(),
-                                                       edge_ids->begin(),
-                                                       edge_types->begin());
-          new_size         = static_cast<size_t>(cuda::std::distance(
-            tuple_first,
-            thrust::remove_if(
-              handle.get_thrust_policy(),
-              tuple_first,
-              tuple_first + majors.size(),
-              [gather_flags = raft::device_span<uint8_t const>(
-                 d_gather_flags.data(), d_gather_flags.size())] __device__(auto tup) {
-                auto type = thrust::get<4>(tup);
-                return gather_flags[type] == static_cast<uint8_t>(false);
-              })));
-        }
-      } else {
-        if constexpr (std::is_same_v<tag_t, label_t>) {
-          auto tuple_first = thrust::make_zip_iterator(majors.begin(),
-                                                       minors.begin(),
-                                                       edge_weights->begin(),
-                                                       edge_types->begin(),
-                                                       labels->begin());
-          new_size         = static_cast<size_t>(cuda::std::distance(
-            tuple_first,
-            thrust::remove_if(
-              handle.get_thrust_policy(),
-              tuple_first,
-              tuple_first + majors.size(),
-              [gather_flags = raft::device_span<uint8_t const>(
-                 d_gather_flags.data(), d_gather_flags.size())] __device__(auto tup) {
-                auto type = thrust::get<3>(tup);
-                return gather_flags[type] == static_cast<uint8_t>(false);
-              })));
-        } else {
-          auto tuple_first = thrust::make_zip_iterator(
-            majors.begin(), minors.begin(), edge_weights->begin(), edge_types->begin());
-          new_size = static_cast<size_t>(cuda::std::distance(
-            tuple_first,
-            thrust::remove_if(
-              handle.get_thrust_policy(),
-              tuple_first,
-              tuple_first + majors.size(),
-              [gather_flags = raft::device_span<uint8_t const>(
-                 d_gather_flags.data(), d_gather_flags.size())] __device__(auto tup) {
-                auto type = thrust::get<3>(tup);
-                return gather_flags[type] == static_cast<uint8_t>(false);
-              })));
-        }
-      }
-    } else {
-      if constexpr (has_edge_id) {
-        if constexpr (std::is_same_v<tag_t, label_t>) {
-          auto tuple_first = thrust::make_zip_iterator(majors.begin(),
-                                                       minors.begin(),
-                                                       edge_ids->begin(),
-                                                       edge_types->begin(),
-                                                       labels->begin());
-          new_size         = static_cast<size_t>(cuda::std::distance(
-            tuple_first,
-            thrust::remove_if(
-              handle.get_thrust_policy(),
-              tuple_first,
-              tuple_first + majors.size(),
-              [gather_flags = raft::device_span<uint8_t const>(
-                 d_gather_flags.data(), d_gather_flags.size())] __device__(auto tup) {
-                auto type = thrust::get<3>(tup);
-                return gather_flags[type] == static_cast<uint8_t>(false);
-              })));
-        } else {
-          auto tuple_first = thrust::make_zip_iterator(
-            majors.begin(), minors.begin(), edge_ids->begin(), edge_types->begin());
-          new_size = static_cast<size_t>(cuda::std::distance(
-            tuple_first,
-            thrust::remove_if(
-              handle.get_thrust_policy(),
-              tuple_first,
-              tuple_first + majors.size(),
-              [gather_flags = raft::device_span<uint8_t const>(
-                 d_gather_flags.data(), d_gather_flags.size())] __device__(auto tup) {
-                auto type = thrust::get<3>(tup);
-                return gather_flags[type] == static_cast<uint8_t>(false);
-              })));
-        }
-      } else {
-        if constexpr (std::is_same_v<tag_t, label_t>) {
-          auto tuple_first = thrust::make_zip_iterator(
-            majors.begin(), minors.begin(), edge_types->begin(), labels->begin());
-          new_size = static_cast<size_t>(cuda::std::distance(
-            tuple_first,
-            thrust::remove_if(
-              handle.get_thrust_policy(),
-              tuple_first,
-              tuple_first + majors.size(),
-              [gather_flags = raft::device_span<uint8_t const>(
-                 d_gather_flags.data(), d_gather_flags.size())] __device__(auto tup) {
-                auto type = thrust::get<2>(tup);
-                return gather_flags[type] == static_cast<uint8_t>(false);
-              })));
-        } else {
-          auto tuple_first =
-            thrust::make_zip_iterator(majors.begin(), minors.begin(), edge_types->begin());
-          new_size = static_cast<size_t>(cuda::std::distance(
-            tuple_first,
-            thrust::remove_if(
-              handle.get_thrust_policy(),
-              tuple_first,
-              tuple_first + majors.size(),
-              [gather_flags = raft::device_span<uint8_t const>(
-                 d_gather_flags.data(), d_gather_flags.size())] __device__(auto tup) {
-                auto type = thrust::get<2>(tup);
-                return gather_flags[type] == static_cast<uint8_t>(false);
-              })));
-        }
->>>>>>> e7c9915c
       }
 
       move_results<0, 0, true, true, Flags..., std::is_same_v<tag_t, label_t>>(output_buffer,
