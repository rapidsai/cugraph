--- conflicted
+++ resolved
@@ -410,36 +410,7 @@
     result_label_vectors = std::nullopt;
   }
 
-<<<<<<< HEAD
-  std::optional<rmm::device_uvector<edge_time_t>> result_edge_start_times{std::nullopt};
-  std::optional<rmm::device_uvector<edge_time_t>> result_edge_end_times{std::nullopt};
-  std::optional<rmm::device_uvector<size_t>> result_offsets{std::nullopt};
-
-  // FIXME: Should shuffle_and_organize_output just not return the labels?
-  //   seems like it.
-  std::tie(result_srcs,
-           result_dsts,
-           result_weights,
-           result_edge_ids,
-           result_edge_types,
-           result_edge_start_times,
-           result_edge_end_times,
-           result_hops,
-           result_labels,
-           result_offsets) = detail::shuffle_and_organize_output(handle,
-                                                                 std::move(result_srcs),
-                                                                 std::move(result_dsts),
-                                                                 std::move(result_weights),
-                                                                 std::move(result_edge_ids),
-                                                                 std::move(result_edge_types),
-                                                                 std::move(result_edge_start_times),
-                                                                 std::move(result_edge_end_times),
-                                                                 std::move(result_hops),
-                                                                 std::move(result_labels),
-                                                                 label_to_output_comm_rank);
-=======
   std::vector<cugraph::arithmetic_device_uvector_t> property_edges{};
-  std::optional<size_t> hop_index{std::nullopt};
 
   property_edges.push_back(std::move(result_srcs));
   property_edges.push_back(std::move(result_dsts));
@@ -466,7 +437,6 @@
   if (result_edge_types)
     result_edge_types =
       std::move(std::get<rmm::device_uvector<edge_type_t>>(property_edges[pos++]));
->>>>>>> 9d1ffe8e
 
   return std::make_tuple(std::move(result_srcs),
                          std::move(result_dsts),
