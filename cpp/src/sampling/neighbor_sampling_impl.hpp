/*
 * Copyright (c) 2022-2024, NVIDIA CORPORATION.
 *
 * Licensed under the Apache License, Version 2.0 (the "License");
 * you may not use this file except in compliance with the License.
 * You may obtain a copy of the License at
 *
 *     http://www.apache.org/licenses/LICENSE-2.0
 *
 * Unless required by applicable law or agreed to in writing, software
 * distributed under the License is distributed on an "AS IS" BASIS,
 * WITHOUT WARRANTIES OR CONDITIONS OF ANY KIND, either express or implied.
 * See the License for the specific language governing permissions and
 * limitations under the License.
 */

#pragma once

#include "prims/fill_edge_property.cuh"
#include "prims/transform_e.cuh"
#include "sampling/detail/sampling_utils.hpp"

#include <cugraph/detail/shuffle_wrappers.hpp>
#include <cugraph/detail/utility_wrappers.hpp>
#include <cugraph/graph.hpp>
#include <cugraph/graph_functions.hpp>
#include <cugraph/sampling_functions.hpp>
#include <cugraph/vertex_partition_view.hpp>

#include <raft/core/handle.hpp>

#include <rmm/device_uvector.hpp>

#include <thrust/unique.h>

namespace cugraph {
namespace detail {

template <typename vertex_t,
          typename edge_t,
          typename weight_t,
          typename edge_type_t,
          typename bias_t,
          typename label_t,
          bool store_transposed,
          bool multi_gpu>
std::tuple<rmm::device_uvector<vertex_t>,
           rmm::device_uvector<vertex_t>,
           std::optional<rmm::device_uvector<weight_t>>,
           std::optional<rmm::device_uvector<edge_t>>,
           std::optional<rmm::device_uvector<edge_type_t>>,
           std::optional<rmm::device_uvector<int32_t>>,
           std::optional<rmm::device_uvector<label_t>>,
           std::optional<rmm::device_uvector<size_t>>>
neighbor_sample_impl(raft::handle_t const& handle,
                     raft::random::RngState& rng_state,
                     graph_view_t<vertex_t, edge_t, store_transposed, multi_gpu> const& graph_view,
                     std::optional<edge_property_view_t<edge_t, weight_t const*>> edge_weight_view,
                     std::optional<edge_property_view_t<edge_t, edge_t const*>> edge_id_view,
                     std::optional<edge_property_view_t<edge_t, edge_type_t const*>> edge_type_view,
                     std::optional<edge_property_view_t<edge_t, bias_t const*>> edge_bias_view,
                     raft::device_span<vertex_t const> starting_vertices,
                     std::optional<raft::device_span<label_t const>> starting_vertex_labels,
                     std::optional<raft::device_span<int32_t const>> label_to_output_comm_rank,
                     raft::host_span<int32_t const> fan_out,
                     edge_type_t num_edge_types,
                     bool return_hops,
                     bool with_replacement,
                     prior_sources_behavior_t prior_sources_behavior,
                     bool dedupe_sources,
                     bool do_expensive_check)
{
  static_assert(std::is_floating_point_v<bias_t>);

  if constexpr (!multi_gpu) {
    CUGRAPH_EXPECTS(!label_to_output_comm_rank,
                    "cannot specify output GPU mapping in SG implementation");
  }

  CUGRAPH_EXPECTS(
    !label_to_output_comm_rank || starting_vertex_labels,
    "cannot specify output GPU mapping without also specifying starting_vertex_labels");

  if (do_expensive_check) {
    if (edge_bias_view) {
      auto [num_negative_edge_weights, num_overflows] =
        check_edge_bias_values(handle, graph_view, *edge_bias_view);

      CUGRAPH_EXPECTS(
        num_negative_edge_weights == 0,
        "Invalid input argument: input edge bias values should have non-negative values.");
      CUGRAPH_EXPECTS(num_overflows == 0,
                      "Invalid input argument: sum of neighboring edge bias values should not "
                      "exceed std::numeric_limits<bias_t>::max() for any vertex.");
    }
  }

  CUGRAPH_EXPECTS(fan_out.size() > 0, "Invalid input argument: number of levels must be non-zero.");
  CUGRAPH_EXPECTS(
    fan_out.size() <= static_cast<size_t>(std::numeric_limits<int32_t>::max()),
    "Invalid input argument: number of levels should not overflow int32_t");  // as we use int32_t
                                                                              // to store hops

  std::vector<
    cugraph::edge_property_t<graph_view_t<vertex_t, edge_t, store_transposed, multi_gpu>, bool>>
    edge_masks_vector{};
  graph_view_t<vertex_t, edge_t, false, multi_gpu> modified_graph_view = graph_view;
  edge_masks_vector.reserve(num_edge_types);

  label_t num_unique_labels = 0;

  std::optional<rmm::device_uvector<label_t>> cp_starting_vertex_labels{std::nullopt};

  if (starting_vertex_labels) {
    // Find the number of unique lables
    cp_starting_vertex_labels =
      rmm::device_uvector<label_t>(starting_vertex_labels->size(), handle.get_stream());

    thrust::copy(handle.get_thrust_policy(),
                 starting_vertex_labels->begin(),
                 starting_vertex_labels->end(),
                 cp_starting_vertex_labels->begin());

    thrust::sort(handle.get_thrust_policy(),
                 cp_starting_vertex_labels->begin(),
                 cp_starting_vertex_labels->end());

    num_unique_labels = thrust::unique_count(handle.get_thrust_policy(),
                                             cp_starting_vertex_labels->begin(),
                                             cp_starting_vertex_labels->end());
  }

  if (num_edge_types > 1) {
    for (int i = 0; i < num_edge_types; i++) {
      cugraph::edge_property_t<graph_view_t<vertex_t, edge_t, store_transposed, multi_gpu>, bool>
        edge_mask(handle, graph_view);

      cugraph::fill_edge_property(
        handle, modified_graph_view, edge_mask.mutable_view(), bool{true});

      cugraph::transform_e(
        handle,
        modified_graph_view,
        cugraph::edge_src_dummy_property_t{}.view(),
        cugraph::edge_dst_dummy_property_t{}.view(),
        *edge_type_view,
        [valid_edge_type = i] __device__(auto src,
                                         auto dst,
                                         thrust::nullopt_t,
                                         thrust::nullopt_t,
                                         /*thrust::nullopt_t*/ auto edge_type) {
          return edge_type == valid_edge_type;
        },
        edge_mask.mutable_view(),
        false);

      edge_masks_vector.push_back(std::move(edge_mask));
    }
  }

  // Get the number of hop. If homogeneous neighbor sample, num_edge_types = 1.
  auto num_hops = ((fan_out.size() % num_edge_types) == 0)
                    ? (fan_out.size() / num_edge_types)
                    : ((fan_out.size() / num_edge_types) + 1);

  std::vector<rmm::device_uvector<vertex_t>> level_result_src_vectors{};
  std::vector<rmm::device_uvector<vertex_t>> level_result_dst_vectors{};

<<<<<<< HEAD
  rmm::device_uvector<vertex_t> level_result_src(0, handle.get_stream());
  rmm::device_uvector<vertex_t> level_result_dst(0, handle.get_stream());

  // Get the number of hop. If homogeneous neighbor sample, num_edge_types = 1.
  auto num_hops = ((fan_out.size() % num_edge_types) == 0)
                    ? (fan_out.size() / num_edge_types)
                    : ((fan_out.size() / num_edge_types) + 1);

=======
>>>>>>> 58075dd3
  auto level_result_weight_vectors =
    edge_weight_view ? std::make_optional(std::vector<rmm::device_uvector<weight_t>>{})
                     : std::nullopt;
  auto level_result_edge_id_vectors =
    edge_id_view ? std::make_optional(std::vector<rmm::device_uvector<edge_t>>{}) : std::nullopt;
  auto level_result_edge_type_vectors =
    edge_type_view ? std::make_optional(std::vector<rmm::device_uvector<edge_type_t>>{})
                   : std::nullopt;
  auto level_result_label_vectors =
    starting_vertex_labels ? std::make_optional(std::vector<rmm::device_uvector<label_t>>{})
                           : std::nullopt;

  level_result_src_vectors.reserve(num_hops);
  level_result_dst_vectors.reserve(num_hops);

<<<<<<< HEAD
  auto level_result_weight =
    edge_weight_view ? std::make_optional(rmm::device_uvector<weight_t>(0, handle.get_stream()))
                     : std::nullopt;
  auto level_result_edge_id =
    edge_id_view ? std::make_optional(rmm::device_uvector<edge_t>(0, handle.get_stream()))
                 : std::nullopt;
  auto level_result_edge_type =
    edge_type_view ? std::make_optional(rmm::device_uvector<edge_type_t>(0, handle.get_stream()))
                   : std::nullopt;
  auto level_result_label =
    starting_vertex_labels
      ? std::make_optional(rmm::device_uvector<label_t>(0, handle.get_stream()))
      : std::nullopt;

=======
>>>>>>> 58075dd3
  if (level_result_weight_vectors) { (*level_result_weight_vectors).reserve(num_hops); }
  if (level_result_edge_id_vectors) { (*level_result_edge_id_vectors).reserve(num_hops); }
  if (level_result_edge_type_vectors) { (*level_result_edge_type_vectors).reserve(num_hops); }
  if (level_result_label_vectors) { (*level_result_label_vectors).reserve(num_hops); }

  rmm::device_uvector<vertex_t> frontier_vertices(0, handle.get_stream());

  auto frontier_vertex_labels =
    starting_vertex_labels
      ? std::make_optional(rmm::device_uvector<label_t>{0, handle.get_stream()})
      : std::nullopt;

  std::optional<
    std::tuple<rmm::device_uvector<vertex_t>, std::optional<rmm::device_uvector<label_t>>>>
    vertex_used_as_source{std::nullopt};

  if (prior_sources_behavior == prior_sources_behavior_t::EXCLUDE) {
    vertex_used_as_source = std::make_optional(
      std::make_tuple(rmm::device_uvector<vertex_t>{0, handle.get_stream()},
                      starting_vertex_labels
                        ? std::make_optional(rmm::device_uvector<label_t>{0, handle.get_stream()})
                        : std::nullopt));
  }

  std::vector<size_t> level_sizes{};

  for (auto hop = 0; hop < num_hops; hop++) {
<<<<<<< HEAD
=======
    rmm::device_uvector<vertex_t> level_result_src(0, handle.get_stream());
    rmm::device_uvector<vertex_t> level_result_dst(0, handle.get_stream());

    auto level_result_weight =
      edge_weight_view ? std::make_optional(rmm::device_uvector<weight_t>(0, handle.get_stream()))
                       : std::nullopt;
    auto level_result_edge_id =
      edge_id_view ? std::make_optional(rmm::device_uvector<edge_t>(0, handle.get_stream()))
                   : std::nullopt;
    auto level_result_edge_type =
      edge_type_view ? std::make_optional(rmm::device_uvector<edge_type_t>(0, handle.get_stream()))
                     : std::nullopt;
    auto level_result_label =
      starting_vertex_labels
        ? std::make_optional(rmm::device_uvector<label_t>(0, handle.get_stream()))
        : std::nullopt;

>>>>>>> 58075dd3
    for (auto edge_type_id = 0; edge_type_id < num_edge_types; edge_type_id++) {
      auto k_level = fan_out[(hop * num_edge_types) + edge_type_id];

      rmm::device_uvector<vertex_t> srcs(0, handle.get_stream());
      rmm::device_uvector<vertex_t> dsts(0, handle.get_stream());
      std::optional<rmm::device_uvector<weight_t>> weights{std::nullopt};
      std::optional<rmm::device_uvector<edge_t>> edge_ids{std::nullopt};
      std::optional<rmm::device_uvector<edge_type_t>> edge_types{std::nullopt};
      std::optional<rmm::device_uvector<int32_t>> labels{std::nullopt};

      if (num_edge_types > 1) {
        modified_graph_view.attach_edge_mask(edge_masks_vector[edge_type_id].view());
      }

      if (k_level > 0) {
<<<<<<< HEAD
        std::tie(srcs, dsts, weights, edge_ids, edge_types, labels) =
          sample_edges(handle,
                       modified_graph_view,
                       edge_weight_view,
                       edge_id_view,
                       edge_type_view,
                       edge_bias_view,
                       rng_state,
                       starting_vertices,
                       starting_vertex_labels,
                       static_cast<size_t>(k_level),
                       with_replacement);
      } else if (k_level < 0) {
        std::tie(srcs, dsts, weights, edge_ids, edge_types, labels) =
          gather_one_hop_edgelist(handle,
                                  modified_graph_view,
                                  edge_weight_view,
                                  edge_id_view,
                                  edge_type_view,
                                  starting_vertices,
                                  starting_vertex_labels);
      } else {
        if (edge_weight_view) {
          weights.emplace(rmm::device_uvector<weight_t>(0, handle.get_stream()));
        }
        if (edge_id_view) { edge_ids.emplace(rmm::device_uvector<edge_t>(0, handle.get_stream())); }
        if (edge_type_view) {
          edge_types.emplace(rmm::device_uvector<edge_type_t>(0, handle.get_stream()));
        }
        if (starting_vertex_labels) {
          labels.emplace(rmm::device_uvector<int32_t>(0, handle.get_stream()));
        }
=======
        std::tie(srcs, dsts, weights, edge_ids, edge_types, labels) = sample_edges(
          handle,
          modified_graph_view,
          edge_weight_view,
          edge_id_view,
          edge_type_view,
          edge_bias_view,
          rng_state,
          hop == 0
            ? starting_vertices
            : raft::device_span<vertex_t const>(frontier_vertices.data(), frontier_vertices.size()),
          hop == 0 ? starting_vertex_labels
          : starting_vertex_labels
            ? std::make_optional(raft::device_span<label_t const>(frontier_vertex_labels->data(),
                                                                  frontier_vertex_labels->size()))
            : std::nullopt,
          static_cast<size_t>(k_level),
          with_replacement);
      } else if (k_level < 0) {
        std::tie(srcs, dsts, weights, edge_ids, edge_types, labels) = gather_one_hop_edgelist(
          handle,
          modified_graph_view,
          edge_weight_view,
          edge_id_view,
          edge_type_view,
          hop == 0
            ? starting_vertices
            : raft::device_span<vertex_t const>(frontier_vertices.data(), frontier_vertices.size()),
          hop == 0 ? starting_vertex_labels
          : starting_vertex_labels
            ? std::make_optional(raft::device_span<label_t const>(frontier_vertex_labels->data(),
                                                                  frontier_vertex_labels->size()))
            : std::nullopt);
>>>>>>> 58075dd3
      }

      auto old_size = level_result_src.size();
      level_result_src.resize(old_size + srcs.size(), handle.get_stream());
      level_result_dst.resize(old_size + srcs.size(), handle.get_stream());
<<<<<<< HEAD

      raft::copy(
        level_result_src.begin() + old_size, srcs.begin(), srcs.size(), handle.get_stream());

      raft::copy(
        level_result_dst.begin() + old_size, dsts.begin(), srcs.size(), handle.get_stream());

      if (weights) {
        (*level_result_weight).resize(old_size + srcs.size(), handle.get_stream());

        raft::copy(level_result_weight->begin() + old_size,
                   weights->begin(),
                   srcs.size(),
                   handle.get_stream());
      }

=======

      raft::copy(
        level_result_src.begin() + old_size, srcs.begin(), srcs.size(), handle.get_stream());

      raft::copy(
        level_result_dst.begin() + old_size, dsts.begin(), srcs.size(), handle.get_stream());

      if (weights) {
        (*level_result_weight).resize(old_size + srcs.size(), handle.get_stream());

        raft::copy(level_result_weight->begin() + old_size,
                   weights->begin(),
                   srcs.size(),
                   handle.get_stream());
      }

>>>>>>> 58075dd3
      if (edge_ids) {
        (*level_result_edge_id).resize(old_size + srcs.size(), handle.get_stream());
        raft::copy(level_result_edge_id->begin() + old_size,
                   edge_ids->begin(),
                   srcs.size(),
                   handle.get_stream());
      }
      if (edge_types) {
        (*level_result_edge_type).resize(old_size + srcs.size(), handle.get_stream());

        raft::copy(level_result_edge_type->begin() + old_size,
                   edge_types->begin(),
                   srcs.size(),
                   handle.get_stream());
      }

      if (labels) {
        (*level_result_label).resize(old_size + srcs.size(), handle.get_stream());

        raft::copy(level_result_label->begin() + old_size,
                   labels->begin(),
                   srcs.size(),
                   handle.get_stream());
      }

      if (num_edge_types > 1) { modified_graph_view.clear_edge_mask(); }
    }

    level_sizes.push_back(level_result_src.size());
    level_result_src_vectors.push_back(std::move(level_result_src));
    level_result_dst_vectors.push_back(std::move(level_result_dst));

    if (level_result_weight) {
      (*level_result_weight_vectors).push_back(std::move(*level_result_weight));
    }
    if (level_result_edge_id) {
      (*level_result_edge_id_vectors).push_back(std::move(*level_result_edge_id));
    }
    if (level_result_edge_type) {
      (*level_result_edge_type_vectors).push_back(std::move(*level_result_edge_type));
    }
    if (level_result_label) {
      (*level_result_label_vectors).push_back(std::move(*level_result_label));
    }

    // FIXME:  We should modify vertex_partition_range_lasts to return a raft::host_span
    //  rather than making a copy.
    auto vertex_partition_range_lasts = modified_graph_view.vertex_partition_range_lasts();
    std::tie(frontier_vertices, frontier_vertex_labels, vertex_used_as_source) =
      prepare_next_frontier(
        handle,
        hop == 0
          ? starting_vertices
          : raft::device_span<vertex_t const>(frontier_vertices.data(), frontier_vertices.size()),
        hop == 0 ? starting_vertex_labels
        : starting_vertex_labels
          ? std::make_optional(raft::device_span<label_t const>(frontier_vertex_labels->data(),
                                                                frontier_vertex_labels->size()))
          : std::nullopt,
        raft::device_span<vertex_t const>{level_result_dst_vectors.back().data(),
                                          level_result_dst_vectors.back().size()},
        frontier_vertex_labels
          ? std::make_optional(raft::device_span<label_t const>(
              level_result_label_vectors->back().data(), level_result_label_vectors->back().size()))
          : std::nullopt,
        std::move(vertex_used_as_source),
        modified_graph_view.local_vertex_partition_view(),
        vertex_partition_range_lasts,
        prior_sources_behavior,
        dedupe_sources,
        do_expensive_check);
  }

  auto result_size = std::reduce(level_sizes.begin(), level_sizes.end());
  size_t output_offset{};

  rmm::device_uvector<vertex_t> result_srcs(result_size, handle.get_stream());
  output_offset = 0;
  for (size_t i = 0; i < level_result_src_vectors.size(); ++i) {
    raft::copy(result_srcs.begin() + output_offset,
               level_result_src_vectors[i].begin(),
               level_sizes[i],
               handle.get_stream());
    output_offset += level_sizes[i];
  }
  level_result_src_vectors.clear();
  level_result_src_vectors.shrink_to_fit();

  rmm::device_uvector<vertex_t> result_dsts(result_size, handle.get_stream());
  output_offset = 0;
  for (size_t i = 0; i < level_result_dst_vectors.size(); ++i) {
    raft::copy(result_dsts.begin() + output_offset,
               level_result_dst_vectors[i].begin(),
               level_sizes[i],
               handle.get_stream());
    output_offset += level_sizes[i];
  }
  level_result_dst_vectors.clear();
  level_result_dst_vectors.shrink_to_fit();

  auto result_weights =
    level_result_weight_vectors
      ? std::make_optional(rmm::device_uvector<weight_t>(result_size, handle.get_stream()))
      : std::nullopt;
  if (result_weights) {
    output_offset = 0;
    for (size_t i = 0; i < (*level_result_weight_vectors).size(); ++i) {
      raft::copy((*result_weights).begin() + output_offset,
                 (*level_result_weight_vectors)[i].begin(),
                 level_sizes[i],
                 handle.get_stream());
      output_offset += level_sizes[i];
    }
    level_result_weight_vectors = std::nullopt;
  }

  auto result_edge_ids =
    level_result_edge_id_vectors
      ? std::make_optional(rmm::device_uvector<edge_t>(result_size, handle.get_stream()))
      : std::nullopt;
  if (result_edge_ids) {
    output_offset = 0;
    for (size_t i = 0; i < (*level_result_edge_id_vectors).size(); ++i) {
      raft::copy((*result_edge_ids).begin() + output_offset,
                 (*level_result_edge_id_vectors)[i].begin(),
                 level_sizes[i],
                 handle.get_stream());
      output_offset += level_sizes[i];
    }
    level_result_edge_id_vectors = std::nullopt;
  }

  auto result_edge_types =
    level_result_edge_type_vectors
      ? std::make_optional(rmm::device_uvector<edge_type_t>(result_size, handle.get_stream()))
      : std::nullopt;
  if (result_edge_types) {
    output_offset = 0;
    for (size_t i = 0; i < (*level_result_edge_type_vectors).size(); ++i) {
      raft::copy((*result_edge_types).begin() + output_offset,
                 (*level_result_edge_type_vectors)[i].begin(),
                 level_sizes[i],
                 handle.get_stream());
      output_offset += level_sizes[i];
    }
    level_result_edge_type_vectors = std::nullopt;
  }

  std::optional<rmm::device_uvector<int32_t>> result_hops{std::nullopt};

  if (return_hops) {
    result_hops   = rmm::device_uvector<int32_t>(result_size, handle.get_stream());
    output_offset = 0;
    for (size_t i = 0; i < num_hops; ++i) {
      scalar_fill(
        handle, result_hops->data() + output_offset, level_sizes[i], static_cast<int32_t>(i));
      output_offset += level_sizes[i];
    }
  }

  auto result_labels =
    level_result_label_vectors
      ? std::make_optional(rmm::device_uvector<label_t>(result_size, handle.get_stream()))
      : std::nullopt;
  if (result_labels) {
    output_offset = 0;
    for (size_t i = 0; i < (*level_result_label_vectors).size(); ++i) {
      raft::copy((*result_labels).begin() + output_offset,
                 (*level_result_label_vectors)[i].begin(),
                 level_sizes[i],
                 handle.get_stream());
      output_offset += level_sizes[i];
    }
    level_result_label_vectors = std::nullopt;
  }

  std::optional<rmm::device_uvector<size_t>> result_offsets{std::nullopt};
  std::optional<rmm::device_uvector<label_t>> cp_result_labels{std::nullopt};
  if (result_labels) {
    cp_result_labels = rmm::device_uvector<label_t>(result_labels->size(), handle.get_stream());

    thrust::copy(handle.get_thrust_policy(),
                 result_labels->begin(),
                 result_labels->end(),
                 cp_result_labels->begin());
  }

  std::tie(result_srcs,
           result_dsts,
           result_weights,
           result_edge_ids,
           result_edge_types,
           result_hops,
           result_labels,
           result_offsets) = detail::shuffle_and_organize_output(handle,
                                                                 std::move(result_srcs),
                                                                 std::move(result_dsts),
                                                                 std::move(result_weights),
                                                                 std::move(result_edge_ids),
                                                                 std::move(result_edge_types),
                                                                 std::move(result_hops),
                                                                 std::move(result_labels),
                                                                 label_to_output_comm_rank);

  if (result_labels && (result_offsets->size() != num_unique_labels + 1)) {
    // If there are missing labels, still inlude it in the result_labels
    result_labels = std::move(*cp_starting_vertex_labels);
    auto unique_labels_end =
      thrust::unique(handle.get_thrust_policy(), result_labels->begin(), result_labels->end());

    auto num_unique_labels = thrust::distance(result_labels->begin(), unique_labels_end);

    result_labels->resize(num_unique_labels, handle.get_stream());

    result_offsets->resize(num_unique_labels + 1, handle.get_stream());
    // Sort labels
    thrust::sort(handle.get_thrust_policy(), cp_result_labels->begin(), cp_result_labels->end());

    thrust::transform(handle.get_thrust_policy(),
                      thrust::make_counting_iterator<edge_t>(0),
                      thrust::make_counting_iterator<edge_t>(result_offsets->size() - 1),
                      result_offsets->begin() + 1,
                      [result_labels = raft::device_span<label_t const>(
                         cp_result_labels->data(), cp_result_labels->size())] __device__(auto idx) {
                        auto itr_lower = thrust::lower_bound(
                          thrust::seq, result_labels.begin(), result_labels.end(), idx);

                        auto itr_upper = thrust::upper_bound(
                          thrust::seq, result_labels.begin(), result_labels.end(), idx);

                        auto sampled_label_size = thrust::distance(itr_lower, itr_upper);

                        return sampled_label_size;
                      });

    // Run inclusive scan
    thrust::inclusive_scan(handle.get_thrust_policy(),
                           result_offsets->begin() + 1,
                           result_offsets->end(),
                           result_offsets->begin() + 1);
  }

  return std::make_tuple(std::move(result_srcs),
                         std::move(result_dsts),
                         std::move(result_weights),
                         std::move(result_edge_ids),
                         std::move(result_edge_types),
                         std::move(result_hops),
                         std::move(result_labels),
                         std::move(result_offsets));
}

}  // namespace detail

template <typename vertex_t,
          typename edge_t,
          typename weight_t,
          typename edge_type_t,
          typename label_t,
          bool store_transposed,
          bool multi_gpu>
std::tuple<rmm::device_uvector<vertex_t>,
           rmm::device_uvector<vertex_t>,
           std::optional<rmm::device_uvector<weight_t>>,
           std::optional<rmm::device_uvector<edge_t>>,
           std::optional<rmm::device_uvector<edge_type_t>>,
           std::optional<rmm::device_uvector<int32_t>>,
           std::optional<rmm::device_uvector<label_t>>,
           std::optional<rmm::device_uvector<size_t>>>
uniform_neighbor_sample(
  raft::handle_t const& handle,
  graph_view_t<vertex_t, edge_t, store_transposed, multi_gpu> const& graph_view,
  std::optional<edge_property_view_t<edge_t, weight_t const*>> edge_weight_view,
  std::optional<edge_property_view_t<edge_t, edge_t const*>> edge_id_view,
  std::optional<edge_property_view_t<edge_t, edge_type_t const*>> edge_type_view,
  raft::device_span<vertex_t const> starting_vertices,
  std::optional<raft::device_span<label_t const>> starting_vertex_labels,
  std::optional<std::tuple<raft::device_span<label_t const>, raft::device_span<int32_t const>>>
    label_to_output_comm_rank,
  raft::host_span<int32_t const> fan_out,
  raft::random::RngState& rng_state,
  bool return_hops,
  bool with_replacement,
  prior_sources_behavior_t prior_sources_behavior,
  bool dedupe_sources,
  bool do_expensive_check)
{
  using bias_t = weight_t;  // dummy

  rmm::device_uvector<int32_t> label_map(0, handle.get_stream());

  if (label_to_output_comm_rank) {
    label_map = detail::flatten_label_map(handle, *label_to_output_comm_rank);
  }

  return detail::neighbor_sample_impl<vertex_t, edge_t, weight_t, edge_type_t, bias_t>(
    handle,
    rng_state,
    graph_view,
    edge_weight_view,
    edge_id_view,
    edge_type_view,
    std::nullopt,
    starting_vertices,
    starting_vertex_labels,
    label_to_output_comm_rank
      ? std::make_optional(raft::device_span<int32_t const>{label_map.data(), label_map.size()})
      : std::nullopt,
    fan_out,
    edge_type_t{1},
    return_hops,
    with_replacement,
    prior_sources_behavior,
    dedupe_sources,
    do_expensive_check);
}

template <typename vertex_t,
          typename edge_t,
          typename weight_t,
          typename edge_type_t,
          typename bias_t,
          typename label_t,
          bool store_transposed,
          bool multi_gpu>
std::tuple<rmm::device_uvector<vertex_t>,
           rmm::device_uvector<vertex_t>,
           std::optional<rmm::device_uvector<weight_t>>,
           std::optional<rmm::device_uvector<edge_t>>,
           std::optional<rmm::device_uvector<edge_type_t>>,
           std::optional<rmm::device_uvector<int32_t>>,
           std::optional<rmm::device_uvector<label_t>>,
           std::optional<rmm::device_uvector<size_t>>>
biased_neighbor_sample(
  raft::handle_t const& handle,
  graph_view_t<vertex_t, edge_t, store_transposed, multi_gpu> const& graph_view,
  std::optional<edge_property_view_t<edge_t, weight_t const*>> edge_weight_view,
  std::optional<edge_property_view_t<edge_t, edge_t const*>> edge_id_view,
  std::optional<edge_property_view_t<edge_t, edge_type_t const*>> edge_type_view,
  edge_property_view_t<edge_t, bias_t const*> edge_bias_view,
  raft::device_span<vertex_t const> starting_vertices,
  std::optional<raft::device_span<label_t const>> starting_vertex_labels,
  std::optional<std::tuple<raft::device_span<label_t const>, raft::device_span<int32_t const>>>
    label_to_output_comm_rank,
  raft::host_span<int32_t const> fan_out,
  raft::random::RngState& rng_state,
  bool return_hops,
  bool with_replacement,
  prior_sources_behavior_t prior_sources_behavior,
  bool dedupe_sources,
  bool do_expensive_check)
{
  rmm::device_uvector<int32_t> label_map(0, handle.get_stream());

  if (label_to_output_comm_rank) {
    label_map = detail::flatten_label_map(handle, *label_to_output_comm_rank);
  }

  return detail::neighbor_sample_impl<vertex_t, edge_t, weight_t, edge_type_t, bias_t>(
    handle,
    rng_state,
    graph_view,
    edge_weight_view,
    edge_id_view,
    edge_type_view,
    edge_bias_view,
    starting_vertices,
    starting_vertex_labels,
    label_to_output_comm_rank
      ? std::make_optional(raft::device_span<int32_t const>{label_map.data(), label_map.size()})
      : std::nullopt,
    fan_out,
    edge_type_t{1},
    return_hops,
    with_replacement,
    prior_sources_behavior,
    dedupe_sources,
    do_expensive_check);
}

template <typename vertex_t,
          typename edge_t,
          typename weight_t,
          typename edge_type_t,
          bool store_transposed,
          bool multi_gpu>
std::tuple<rmm::device_uvector<vertex_t>,
           rmm::device_uvector<vertex_t>,
           std::optional<rmm::device_uvector<weight_t>>,
           std::optional<rmm::device_uvector<edge_t>>,
           std::optional<rmm::device_uvector<edge_type_t>>,
           std::optional<rmm::device_uvector<int32_t>>,
           std::optional<rmm::device_uvector<size_t>>>
heterogeneous_uniform_neighbor_sample(
  raft::handle_t const& handle,
  raft::random::RngState& rng_state,
  graph_view_t<vertex_t, edge_t, store_transposed, multi_gpu> const& graph_view,
  std::optional<edge_property_view_t<edge_t, weight_t const*>> edge_weight_view,
  std::optional<edge_property_view_t<edge_t, edge_t const*>> edge_id_view,
  std::optional<edge_property_view_t<edge_t, edge_type_t const*>> edge_type_view,
  raft::device_span<vertex_t const> starting_vertices,
  std::optional<raft::device_span<int32_t const>> starting_vertex_labels,
  std::optional<raft::device_span<int32_t const>> label_to_output_comm_rank,
  raft::host_span<int32_t const> fan_out,
  edge_type_t num_edge_types,
  sampling_flags_t sampling_flags,
  bool do_expensive_check)
{
  using bias_t = weight_t;  // dummy

  auto [majors, minors, weights, edge_ids, edge_types, hops, labels, offsets] =
    detail::neighbor_sample_impl<vertex_t, edge_t, weight_t, edge_type_t, bias_t>(
      handle,
      rng_state,
      graph_view,
      edge_weight_view,
      edge_id_view,
      edge_type_view,
      std::optional<edge_property_view_t<edge_t, bias_t const*>>{
        std::nullopt},  // Optional edge_bias_view
      starting_vertices,
      starting_vertex_labels,
      label_to_output_comm_rank,
      fan_out,
      num_edge_types,
      sampling_flags.return_hops,
      sampling_flags.with_replacement,
      sampling_flags.prior_sources_behavior,
      sampling_flags.dedupe_sources,
      do_expensive_check);

  return std::make_tuple(std::move(majors),
                         std::move(minors),
                         std::move(weights),
                         std::move(edge_ids),
                         std::move(edge_types),
                         std::move(hops),
                         std::move(offsets));
}

template <typename vertex_t,
          typename edge_t,
          typename weight_t,
          typename edge_type_t,
          typename bias_t,
          bool store_transposed,
          bool multi_gpu>
std::tuple<rmm::device_uvector<vertex_t>,
           rmm::device_uvector<vertex_t>,
           std::optional<rmm::device_uvector<weight_t>>,
           std::optional<rmm::device_uvector<edge_t>>,
           std::optional<rmm::device_uvector<edge_type_t>>,
           std::optional<rmm::device_uvector<int32_t>>,
           std::optional<rmm::device_uvector<size_t>>>
heterogeneous_biased_neighbor_sample(
  raft::handle_t const& handle,
  raft::random::RngState& rng_state,
  graph_view_t<vertex_t, edge_t, store_transposed, multi_gpu> const& graph_view,
  std::optional<edge_property_view_t<edge_t, weight_t const*>> edge_weight_view,
  std::optional<edge_property_view_t<edge_t, edge_t const*>> edge_id_view,
  std::optional<edge_property_view_t<edge_t, edge_type_t const*>> edge_type_view,
  edge_property_view_t<edge_t, bias_t const*> edge_bias_view,
  raft::device_span<vertex_t const> starting_vertices,
  std::optional<raft::device_span<int32_t const>> starting_vertex_labels,
  std::optional<raft::device_span<int32_t const>> label_to_output_comm_rank,
  raft::host_span<int32_t const> fan_out,
  edge_type_t num_edge_types,
  sampling_flags_t sampling_flags,
  bool do_expensive_check)
{
  auto [majors, minors, weights, edge_ids, edge_types, hops, labels, offsets] =
    detail::neighbor_sample_impl<vertex_t, edge_t, weight_t, edge_type_t, bias_t>(
      handle,
      rng_state,
      graph_view,
      edge_weight_view,
      edge_id_view,
      edge_type_view,
      std::make_optional(edge_bias_view),
      starting_vertices,
      starting_vertex_labels,
      label_to_output_comm_rank,
      fan_out,
      num_edge_types,
      sampling_flags.return_hops,
      sampling_flags.with_replacement,
      sampling_flags.prior_sources_behavior,
      sampling_flags.dedupe_sources,
      do_expensive_check);

  return std::make_tuple(std::move(majors),
                         std::move(minors),
                         std::move(weights),
                         std::move(edge_ids),
                         std::move(edge_types),
                         std::move(hops),
                         std::move(offsets));
}

template <typename vertex_t,
          typename edge_t,
          typename weight_t,
          typename edge_type_t,
          bool store_transposed,
          bool multi_gpu>
std::tuple<rmm::device_uvector<vertex_t>,
           rmm::device_uvector<vertex_t>,
           std::optional<rmm::device_uvector<weight_t>>,
           std::optional<rmm::device_uvector<edge_t>>,
           std::optional<rmm::device_uvector<edge_type_t>>,
           std::optional<rmm::device_uvector<int32_t>>,
           std::optional<rmm::device_uvector<size_t>>>
homogeneous_uniform_neighbor_sample(
  raft::handle_t const& handle,
  raft::random::RngState& rng_state,
  graph_view_t<vertex_t, edge_t, store_transposed, multi_gpu> const& graph_view,
  std::optional<edge_property_view_t<edge_t, weight_t const*>> edge_weight_view,
  std::optional<edge_property_view_t<edge_t, edge_t const*>> edge_id_view,
  std::optional<edge_property_view_t<edge_t, edge_type_t const*>> edge_type_view,
  raft::device_span<vertex_t const> starting_vertices,
  std::optional<raft::device_span<int32_t const>> starting_vertex_labels,
  std::optional<raft::device_span<int32_t const>> label_to_output_comm_rank,
  raft::host_span<int32_t const> fan_out,
  sampling_flags_t sampling_flags,
  bool do_expensive_check)
{
  using bias_t = weight_t;  // dummy

  auto [majors, minors, weights, edge_ids, edge_types, hops, labels, offsets] =
    detail::neighbor_sample_impl<vertex_t, edge_t, weight_t, edge_type_t, bias_t>(
      handle,
      rng_state,
      graph_view,
      edge_weight_view,
      edge_id_view,
      edge_type_view,
      std::optional<edge_property_view_t<edge_t, bias_t const*>>{
        std::nullopt},  // Optional edge_bias_view
      starting_vertices,
      starting_vertex_labels,
      label_to_output_comm_rank,
      fan_out,
      edge_type_t{1},
      sampling_flags.return_hops,
      sampling_flags.with_replacement,
      sampling_flags.prior_sources_behavior,
      sampling_flags.dedupe_sources,
      do_expensive_check);

  return std::make_tuple(std::move(majors),
                         std::move(minors),
                         std::move(weights),
                         std::move(edge_ids),
                         std::move(edge_types),
                         std::move(hops),
                         std::move(offsets));
}

template <typename vertex_t,
          typename edge_t,
          typename weight_t,
          typename edge_type_t,
          typename bias_t,
          bool store_transposed,
          bool multi_gpu>
std::tuple<rmm::device_uvector<vertex_t>,
           rmm::device_uvector<vertex_t>,
           std::optional<rmm::device_uvector<weight_t>>,
           std::optional<rmm::device_uvector<edge_t>>,
           std::optional<rmm::device_uvector<edge_type_t>>,
           std::optional<rmm::device_uvector<int32_t>>,
           std::optional<rmm::device_uvector<size_t>>>
homogeneous_biased_neighbor_sample(
  raft::handle_t const& handle,
  raft::random::RngState& rng_state,
  graph_view_t<vertex_t, edge_t, store_transposed, multi_gpu> const& graph_view,
  std::optional<edge_property_view_t<edge_t, weight_t const*>> edge_weight_view,
  std::optional<edge_property_view_t<edge_t, edge_t const*>> edge_id_view,
  std::optional<edge_property_view_t<edge_t, edge_type_t const*>> edge_type_view,
  edge_property_view_t<edge_t, bias_t const*> edge_bias_view,
  raft::device_span<vertex_t const> starting_vertices,
  std::optional<raft::device_span<int32_t const>> starting_vertex_labels,
  std::optional<raft::device_span<int32_t const>> label_to_output_comm_rank,
  raft::host_span<int32_t const> fan_out,
  sampling_flags_t sampling_flags,
  bool do_expensive_check)
{
  auto [majors, minors, weights, edge_ids, edge_types, hops, labels, offsets] =
    detail::neighbor_sample_impl<vertex_t, edge_t, weight_t, edge_type_t, bias_t>(
      handle,
      rng_state,
      graph_view,
      edge_weight_view,
      edge_id_view,
      edge_type_view,
      std::make_optional(edge_bias_view),
      starting_vertices,
      starting_vertex_labels,
      label_to_output_comm_rank,
      fan_out,
      edge_type_t{1},
      sampling_flags.return_hops,
      sampling_flags.with_replacement,
      sampling_flags.prior_sources_behavior,
      sampling_flags.dedupe_sources,
      do_expensive_check);

  return std::make_tuple(std::move(majors),
                         std::move(minors),
                         std::move(weights),
                         std::move(edge_ids),
                         std::move(edge_types),
                         std::move(hops),
                         std::move(offsets));
}

}  // namespace cugraph<|MERGE_RESOLUTION|>--- conflicted
+++ resolved
@@ -166,17 +166,6 @@
   std::vector<rmm::device_uvector<vertex_t>> level_result_src_vectors{};
   std::vector<rmm::device_uvector<vertex_t>> level_result_dst_vectors{};
 
-<<<<<<< HEAD
-  rmm::device_uvector<vertex_t> level_result_src(0, handle.get_stream());
-  rmm::device_uvector<vertex_t> level_result_dst(0, handle.get_stream());
-
-  // Get the number of hop. If homogeneous neighbor sample, num_edge_types = 1.
-  auto num_hops = ((fan_out.size() % num_edge_types) == 0)
-                    ? (fan_out.size() / num_edge_types)
-                    : ((fan_out.size() / num_edge_types) + 1);
-
-=======
->>>>>>> 58075dd3
   auto level_result_weight_vectors =
     edge_weight_view ? std::make_optional(std::vector<rmm::device_uvector<weight_t>>{})
                      : std::nullopt;
@@ -192,23 +181,6 @@
   level_result_src_vectors.reserve(num_hops);
   level_result_dst_vectors.reserve(num_hops);
 
-<<<<<<< HEAD
-  auto level_result_weight =
-    edge_weight_view ? std::make_optional(rmm::device_uvector<weight_t>(0, handle.get_stream()))
-                     : std::nullopt;
-  auto level_result_edge_id =
-    edge_id_view ? std::make_optional(rmm::device_uvector<edge_t>(0, handle.get_stream()))
-                 : std::nullopt;
-  auto level_result_edge_type =
-    edge_type_view ? std::make_optional(rmm::device_uvector<edge_type_t>(0, handle.get_stream()))
-                   : std::nullopt;
-  auto level_result_label =
-    starting_vertex_labels
-      ? std::make_optional(rmm::device_uvector<label_t>(0, handle.get_stream()))
-      : std::nullopt;
-
-=======
->>>>>>> 58075dd3
   if (level_result_weight_vectors) { (*level_result_weight_vectors).reserve(num_hops); }
   if (level_result_edge_id_vectors) { (*level_result_edge_id_vectors).reserve(num_hops); }
   if (level_result_edge_type_vectors) { (*level_result_edge_type_vectors).reserve(num_hops); }
@@ -236,8 +208,6 @@
   std::vector<size_t> level_sizes{};
 
   for (auto hop = 0; hop < num_hops; hop++) {
-<<<<<<< HEAD
-=======
     rmm::device_uvector<vertex_t> level_result_src(0, handle.get_stream());
     rmm::device_uvector<vertex_t> level_result_dst(0, handle.get_stream());
 
@@ -255,7 +225,6 @@
         ? std::make_optional(rmm::device_uvector<label_t>(0, handle.get_stream()))
         : std::nullopt;
 
->>>>>>> 58075dd3
     for (auto edge_type_id = 0; edge_type_id < num_edge_types; edge_type_id++) {
       auto k_level = fan_out[(hop * num_edge_types) + edge_type_id];
 
@@ -271,40 +240,6 @@
       }
 
       if (k_level > 0) {
-<<<<<<< HEAD
-        std::tie(srcs, dsts, weights, edge_ids, edge_types, labels) =
-          sample_edges(handle,
-                       modified_graph_view,
-                       edge_weight_view,
-                       edge_id_view,
-                       edge_type_view,
-                       edge_bias_view,
-                       rng_state,
-                       starting_vertices,
-                       starting_vertex_labels,
-                       static_cast<size_t>(k_level),
-                       with_replacement);
-      } else if (k_level < 0) {
-        std::tie(srcs, dsts, weights, edge_ids, edge_types, labels) =
-          gather_one_hop_edgelist(handle,
-                                  modified_graph_view,
-                                  edge_weight_view,
-                                  edge_id_view,
-                                  edge_type_view,
-                                  starting_vertices,
-                                  starting_vertex_labels);
-      } else {
-        if (edge_weight_view) {
-          weights.emplace(rmm::device_uvector<weight_t>(0, handle.get_stream()));
-        }
-        if (edge_id_view) { edge_ids.emplace(rmm::device_uvector<edge_t>(0, handle.get_stream())); }
-        if (edge_type_view) {
-          edge_types.emplace(rmm::device_uvector<edge_type_t>(0, handle.get_stream()));
-        }
-        if (starting_vertex_labels) {
-          labels.emplace(rmm::device_uvector<int32_t>(0, handle.get_stream()));
-        }
-=======
         std::tie(srcs, dsts, weights, edge_ids, edge_types, labels) = sample_edges(
           handle,
           modified_graph_view,
@@ -338,13 +273,11 @@
             ? std::make_optional(raft::device_span<label_t const>(frontier_vertex_labels->data(),
                                                                   frontier_vertex_labels->size()))
             : std::nullopt);
->>>>>>> 58075dd3
       }
 
       auto old_size = level_result_src.size();
       level_result_src.resize(old_size + srcs.size(), handle.get_stream());
       level_result_dst.resize(old_size + srcs.size(), handle.get_stream());
-<<<<<<< HEAD
 
       raft::copy(
         level_result_src.begin() + old_size, srcs.begin(), srcs.size(), handle.get_stream());
@@ -361,24 +294,6 @@
                    handle.get_stream());
       }
 
-=======
-
-      raft::copy(
-        level_result_src.begin() + old_size, srcs.begin(), srcs.size(), handle.get_stream());
-
-      raft::copy(
-        level_result_dst.begin() + old_size, dsts.begin(), srcs.size(), handle.get_stream());
-
-      if (weights) {
-        (*level_result_weight).resize(old_size + srcs.size(), handle.get_stream());
-
-        raft::copy(level_result_weight->begin() + old_size,
-                   weights->begin(),
-                   srcs.size(),
-                   handle.get_stream());
-      }
-
->>>>>>> 58075dd3
       if (edge_ids) {
         (*level_result_edge_id).resize(old_size + srcs.size(), handle.get_stream());
         raft::copy(level_result_edge_id->begin() + old_size,
