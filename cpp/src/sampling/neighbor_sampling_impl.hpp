/*
 * Copyright (c) 2022-2024, NVIDIA CORPORATION.
 *
 * Licensed under the Apache License, Version 2.0 (the "License");
 * you may not use this file except in compliance with the License.
 * You may obtain a copy of the License at
 *
 *     http://www.apache.org/licenses/LICENSE-2.0
 *
 * Unless required by applicable law or agreed to in writing, software
 * distributed under the License is distributed on an "AS IS" BASIS,
 * WITHOUT WARRANTIES OR CONDITIONS OF ANY KIND, either express or implied.
 * See the License for the specific language governing permissions and
 * limitations under the License.
 */

#pragma once

#include "prims/fill_edge_property.cuh"
#include "prims/transform_e.cuh"

#include "sampling/detail/sampling_utils.hpp"

#include <cugraph/detail/shuffle_wrappers.hpp>
#include <cugraph/detail/utility_wrappers.hpp>

#include <cugraph/graph.hpp>
#include <cugraph/graph_functions.hpp>
#include <cugraph/sampling_functions.hpp>
#include <cugraph/vertex_partition_view.hpp>

#include <raft/core/handle.hpp>

#include <rmm/device_uvector.hpp>

namespace cugraph {
namespace detail {

template <typename vertex_t,
          typename edge_t,
          typename weight_t,
          typename edge_type_t,
          typename bias_t,
          typename label_t,
          bool store_transposed,
          bool multi_gpu>
std::tuple<rmm::device_uvector<vertex_t>,
           rmm::device_uvector<vertex_t>,
           std::optional<rmm::device_uvector<weight_t>>,
           std::optional<rmm::device_uvector<edge_t>>,
           std::optional<rmm::device_uvector<edge_type_t>>,
           std::optional<rmm::device_uvector<int32_t>>,
           std::optional<rmm::device_uvector<label_t>>,
           std::optional<rmm::device_uvector<size_t>>>
<<<<<<< HEAD
neighbor_sample_impl(
  raft::handle_t const& handle,
  graph_view_t<vertex_t, edge_t, store_transposed, multi_gpu> const& graph_view,
  std::optional<edge_property_view_t<edge_t, weight_t const*>> edge_weight_view,
  std::optional<edge_property_view_t<edge_t, edge_t const*>> edge_id_view,
  std::optional<edge_property_view_t<edge_t, edge_type_t const*>> edge_type_view,
  std::optional<edge_property_view_t<edge_t, bias_t const*>> edge_bias_view,
  raft::device_span<vertex_t const> this_frontier_vertices,
  std::optional<raft::device_span<label_t const>> this_frontier_vertex_labels,
  std::optional<std::tuple<raft::device_span<label_t const>, raft::device_span<int32_t const>>>
    label_to_output_comm_rank,
  std::optional<raft::host_span<int32_t const>> fan_out,
  std::optional<std::tuple<raft::host_span<int32_t const>, raft::host_span<int32_t const>>>
    heterogeneous_fan_out,
  bool return_hops,
  bool with_replacement,
  prior_sources_behavior_t prior_sources_behavior,
  bool dedupe_sources,
  raft::random::RngState& rng_state,
  bool do_expensive_check)
{

  std::vector<cugraph::edge_property_t<graph_view_t<vertex_t, edge_t, store_transposed, multi_gpu>, bool>> edge_masks_vector{};
  std::optional<graph_view_t<vertex_t, edge_t, false, multi_gpu>> modified_graph_view{std::nullopt};


  if (fan_out) {
    CUGRAPH_EXPECTS((*fan_out).size() > 0,
                    "Invalid input argument: number of levels must be non-zero.");
    CUGRAPH_EXPECTS(
      (*fan_out).size() <= static_cast<size_t>(std::numeric_limits<int32_t>::max()),
      "Invalid input argument: number of levels should not overflow int32_t");  // as we use int32_t
                                                                                // to store hops
  } else {

    CUGRAPH_EXPECTS(
      std::get<0>(*heterogeneous_fan_out).back() == std::get<1>(*heterogeneous_fan_out).size() &&
        std::get<1>(*heterogeneous_fan_out).size() != 0,
      "Invalid input argument: number of levels and size must match and should be non zero.");
    

    CUGRAPH_EXPECTS(
      std::get<0>(*heterogeneous_fan_out).size() <=
          static_cast<size_t>(std::numeric_limits<int32_t>::max()) &&
        std::get<1>(*heterogeneous_fan_out).size() <=
          static_cast<size_t>(std::numeric_limits<int32_t>::max()),
      "Invalid input argument: number of levels should not overflow int32_t");  // as we use int32_t
                                                                                // to store hops

    edge_masks_vector.reserve(std::get<0>(*heterogeneous_fan_out).size() - 1);
    
    for (int i = 0; i < std::get<0>(*heterogeneous_fan_out).size() - 1; i++) {

      cugraph::edge_property_t<graph_view_t<vertex_t, edge_t, store_transposed, multi_gpu>, bool> edge_mask(handle, graph_view);
      
      cugraph::fill_edge_property(handle, graph_view, edge_mask.mutable_view(), bool{true});

      (*modified_graph_view).attach_edge_mask(edge_mask.view());

      cugraph::transform_e(
        handle,
        *modified_graph_view,
        cugraph::edge_src_dummy_property_t{}.view(),
        cugraph::edge_dst_dummy_property_t{}.view(),
        *edge_type_view,
        [valid_edge_type = i] __device__(auto src, auto dst, thrust::nullopt_t, thrust::nullopt_t, auto edge_type) {
          return edge_type == valid_edge_type;
        },
        edge_mask.mutable_view(),
        false);
      
      edge_masks_vector.push_back(std::move(edge_mask));
    }
    
  }
=======
neighbor_sample_impl(raft::handle_t const& handle,
                     raft::random::RngState& rng_state,
                     graph_view_t<vertex_t, edge_t, store_transposed, multi_gpu> const& graph_view,
                     std::optional<edge_property_view_t<edge_t, weight_t const*>> edge_weight_view,
                     std::optional<edge_property_view_t<edge_t, edge_t const*>> edge_id_view,
                     std::optional<edge_property_view_t<edge_t, edge_type_t const*>> edge_type_view,
                     std::optional<edge_property_view_t<edge_t, bias_t const*>> edge_bias_view,
                     raft::device_span<vertex_t const> starting_vertices,
                     std::optional<raft::device_span<label_t const>> starting_vertex_labels,
                     std::optional<raft::device_span<int32_t const>> label_to_output_comm_rank,
                     raft::host_span<int32_t const> fan_out,
                     bool return_hops,
                     bool with_replacement,
                     prior_sources_behavior_t prior_sources_behavior,
                     bool dedupe_sources,
                     bool do_expensive_check)
{
  static_assert(std::is_floating_point_v<bias_t>);

  CUGRAPH_EXPECTS(fan_out.size() > 0, "Invalid input argument: number of levels must be non-zero.");
  CUGRAPH_EXPECTS(
    fan_out.size() <= static_cast<size_t>(std::numeric_limits<int32_t>::max()),
    "Invalid input argument: number of levels should not overflow int32_t");  // as we use int32_t
                                                                              // to store hops
>>>>>>> e52a38a4

  if constexpr (!multi_gpu) {
    CUGRAPH_EXPECTS(!label_to_output_comm_rank,
                    "cannot specify output GPU mapping in SG implementation");
  }

  CUGRAPH_EXPECTS(
    !label_to_output_comm_rank || starting_vertex_labels,
    "cannot specify output GPU mapping without also specifying starting_vertex_labels");

  if (do_expensive_check) {
    if (edge_bias_view) {
      auto [num_negative_edge_weights, num_overflows] =
        check_edge_bias_values(handle, graph_view, *edge_bias_view);

      CUGRAPH_EXPECTS(
        num_negative_edge_weights == 0,
        "Invalid input argument: input edge bias values should have non-negative values.");
      CUGRAPH_EXPECTS(num_overflows == 0,
                      "Invalid input argument: sum of neighboring edge bias values should not "
                      "exceed std::numeric_limits<bias_t>::max() for any vertex.");
    }
  }

  std::vector<rmm::device_uvector<vertex_t>> level_result_src_vectors{};
  std::vector<rmm::device_uvector<vertex_t>> level_result_dst_vectors{};
  auto level_result_weight_vectors =
    edge_weight_view ? std::make_optional(std::vector<rmm::device_uvector<weight_t>>{})
                     : std::nullopt;
  auto level_result_edge_id_vectors =
    edge_id_view ? std::make_optional(std::vector<rmm::device_uvector<edge_t>>{}) : std::nullopt;
  auto level_result_edge_type_vectors =
    edge_type_view ? std::make_optional(std::vector<rmm::device_uvector<edge_type_t>>{})
                   : std::nullopt;
  auto level_result_label_vectors =
    starting_vertex_labels ? std::make_optional(std::vector<rmm::device_uvector<label_t>>{})
                           : std::nullopt;

  level_result_src_vectors.reserve((*fan_out).size());
  level_result_dst_vectors.reserve((*fan_out).size());
  if (level_result_weight_vectors) { (*level_result_weight_vectors).reserve((*fan_out).size()); }
  if (level_result_edge_id_vectors) { (*level_result_edge_id_vectors).reserve((*fan_out).size()); }
  if (level_result_edge_type_vectors) {
    (*level_result_edge_type_vectors).reserve((*fan_out).size());
  }
  if (level_result_label_vectors) { (*level_result_label_vectors).reserve((*fan_out).size()); }

  rmm::device_uvector<vertex_t> frontier_vertices(0, handle.get_stream());
  auto frontier_vertex_labels =
    starting_vertex_labels
      ? std::make_optional(rmm::device_uvector<label_t>{0, handle.get_stream()})
      : std::nullopt;

  std::optional<
    std::tuple<rmm::device_uvector<vertex_t>, std::optional<rmm::device_uvector<label_t>>>>
    vertex_used_as_source{std::nullopt};

  if (prior_sources_behavior == prior_sources_behavior_t::EXCLUDE) {
    vertex_used_as_source = std::make_optional(
      std::make_tuple(rmm::device_uvector<vertex_t>{0, handle.get_stream()},
                      starting_vertex_labels
                        ? std::make_optional(rmm::device_uvector<label_t>{0, handle.get_stream()})
                        : std::nullopt));
  }

  std::vector<size_t> level_sizes{};
  int32_t hop{0};
<<<<<<< HEAD
  int32_t edge_type_id_max{1}; // A value of 1 translate to homogeneous neighbor sample
  int32_t num_edge_type_per_hop{0};
  
  auto cur_graph_view = modified_graph_view ? *modified_graph_view : graph_view;

  if (heterogeneous_fan_out) {
    num_edge_type_per_hop = std::get<0>(*heterogeneous_fan_out).back() - 1;
  }

  while(true) {
    int32_t k_level{0};
    if (fan_out) {
      k_level = (*fan_out)[hop];
      if (hop == (*fan_out).size()) {
        break;
      }
    } else if (heterogeneous_fan_out) {
        if (num_edge_type_per_hop == 0) {
          break;
        }
        edge_type_id_max = std::get<0>(*heterogeneous_fan_out).back() - 1;
      
=======
  for (auto&& k_level : fan_out) {
    rmm::device_uvector<vertex_t> srcs(0, handle.get_stream());
    rmm::device_uvector<vertex_t> dsts(0, handle.get_stream());
    std::optional<rmm::device_uvector<weight_t>> weights{std::nullopt};
    std::optional<rmm::device_uvector<edge_t>> edge_ids{std::nullopt};
    std::optional<rmm::device_uvector<edge_type_t>> edge_types{std::nullopt};
    std::optional<rmm::device_uvector<int32_t>> labels{std::nullopt};

    if (k_level > 0) {
      std::tie(srcs, dsts, weights, edge_ids, edge_types, labels) =
        sample_edges(handle,
                     graph_view,
                     edge_weight_view,
                     edge_id_view,
                     edge_type_view,
                     edge_bias_view,
                     rng_state,
                     starting_vertices,
                     starting_vertex_labels,
                     static_cast<size_t>(k_level),
                     with_replacement);
    } else {
      std::tie(srcs, dsts, weights, edge_ids, edge_types, labels) =
        gather_one_hop_edgelist(handle,
                                graph_view,
                                edge_weight_view,
                                edge_id_view,
                                edge_type_view,
                                starting_vertices,
                                starting_vertex_labels);
>>>>>>> e52a38a4
    }
  
    for (int i = 0; i < edge_type_id_max; i++) {
      if (heterogeneous_fan_out) { 
        // Can make the code easier to read by setting a mask for both
        // homogeneous and heterogeneous neighbor sample. For the former,
        // no edges should be masked
        cur_graph_view.attach_edge_mask(edge_masks_vector[i].view());
        auto k_level_size = (std::get<1>(*heterogeneous_fan_out)[i + 1] - std::get<1>(*heterogeneous_fan_out)[i]);
        if (k_level_size > hop) {
          k_level = i + hop;
        } else { // otherwise, k_level = 0
          --num_edge_type_per_hop ;

        }
      }
      rmm::device_uvector<vertex_t> srcs(0, handle.get_stream());
      rmm::device_uvector<vertex_t> dsts(0, handle.get_stream());
      std::optional<rmm::device_uvector<weight_t>> weights{std::nullopt};
      std::optional<rmm::device_uvector<edge_t>> edge_ids{std::nullopt};
      std::optional<rmm::device_uvector<edge_type_t>> edge_types{std::nullopt};
      std::optional<rmm::device_uvector<int32_t>> labels{std::nullopt};

      if (k_level > 0) {
        std::tie(srcs, dsts, weights, edge_ids, edge_types, labels) =
          sample_edges(handle,
                      cur_graph_view,
                      edge_weight_view,
                      edge_id_view,
                      edge_type_view,
                      edge_bias_view,
                      rng_state,
                      this_frontier_vertices,
                      this_frontier_vertex_labels,
                      static_cast<size_t>(k_level),
                      with_replacement);
      } else {
        std::tie(srcs, dsts, weights, edge_ids, edge_types, labels) =
          gather_one_hop_edgelist(handle,
                                  cur_graph_view,
                                  edge_weight_view,
                                  edge_id_view,
                                  edge_type_view,
                                  this_frontier_vertices,
                                  this_frontier_vertex_labels);
      }

      level_sizes.push_back(srcs.size());

      level_result_src_vectors.push_back(std::move(srcs));
      level_result_dst_vectors.push_back(std::move(dsts));
      if (weights) { (*level_result_weight_vectors).push_back(std::move(*weights)); }
      if (edge_ids) { (*level_result_edge_id_vectors).push_back(std::move(*edge_ids)); }
      if (edge_types) { (*level_result_edge_type_vectors).push_back(std::move(*edge_types)); }
      if (labels) { (*level_result_label_vectors).push_back(std::move(*labels)); }
    }

    ++hop;
    
    if (hop < (*fan_out).size()) {
      // FIXME:  We should modify vertex_partition_range_lasts to return a raft::host_span
      //  rather than making a copy.
      auto vertex_partition_range_lasts = cur_graph_view.vertex_partition_range_lasts();
      std::tie(frontier_vertices, frontier_vertex_labels, vertex_used_as_source) =
        prepare_next_frontier(
          handle,
          starting_vertices,
          starting_vertex_labels,
          raft::device_span<vertex_t const>{level_result_dst_vectors.back().data(),
                                            level_result_dst_vectors.back().size()},
          frontier_vertex_labels ? std::make_optional(raft::device_span<label_t const>(
                                     level_result_label_vectors->back().data(),
                                     level_result_label_vectors->back().size()))
                                 : std::nullopt,
          std::move(vertex_used_as_source),
          cur_graph_view.local_vertex_partition_view(),
          vertex_partition_range_lasts,
          prior_sources_behavior,
          dedupe_sources,
          do_expensive_check);

      starting_vertices =
        raft::device_span<vertex_t const>(frontier_vertices.data(), frontier_vertices.size());

      if (frontier_vertex_labels) {
        starting_vertex_labels = raft::device_span<label_t const>(frontier_vertex_labels->data(),
                                                                  frontier_vertex_labels->size());
      }
    }
  } // While loop end here: FIXME: remove this comment

  auto result_size = std::reduce(level_sizes.begin(), level_sizes.end());
  size_t output_offset{};

  rmm::device_uvector<vertex_t> result_srcs(result_size, handle.get_stream());
  output_offset = 0;
  for (size_t i = 0; i < level_result_src_vectors.size(); ++i) {
    raft::copy(result_srcs.begin() + output_offset,
               level_result_src_vectors[i].begin(),
               level_sizes[i],
               handle.get_stream());
    output_offset += level_sizes[i];
  }
  level_result_src_vectors.clear();
  level_result_src_vectors.shrink_to_fit();

  rmm::device_uvector<vertex_t> result_dsts(result_size, handle.get_stream());
  output_offset = 0;
  for (size_t i = 0; i < level_result_dst_vectors.size(); ++i) {
    raft::copy(result_dsts.begin() + output_offset,
               level_result_dst_vectors[i].begin(),
               level_sizes[i],
               handle.get_stream());
    output_offset += level_sizes[i];
  }
  level_result_dst_vectors.clear();
  level_result_dst_vectors.shrink_to_fit();

  auto result_weights =
    level_result_weight_vectors
      ? std::make_optional(rmm::device_uvector<weight_t>(result_size, handle.get_stream()))
      : std::nullopt;
  if (result_weights) {
    output_offset = 0;
    for (size_t i = 0; i < (*level_result_weight_vectors).size(); ++i) {
      raft::copy((*result_weights).begin() + output_offset,
                 (*level_result_weight_vectors)[i].begin(),
                 level_sizes[i],
                 handle.get_stream());
      output_offset += level_sizes[i];
    }
    level_result_weight_vectors = std::nullopt;
  }

  auto result_edge_ids =
    level_result_edge_id_vectors
      ? std::make_optional(rmm::device_uvector<edge_t>(result_size, handle.get_stream()))
      : std::nullopt;
  if (result_edge_ids) {
    output_offset = 0;
    for (size_t i = 0; i < (*level_result_edge_id_vectors).size(); ++i) {
      raft::copy((*result_edge_ids).begin() + output_offset,
                 (*level_result_edge_id_vectors)[i].begin(),
                 level_sizes[i],
                 handle.get_stream());
      output_offset += level_sizes[i];
    }
    level_result_edge_id_vectors = std::nullopt;
  }

  auto result_edge_types =
    level_result_edge_type_vectors
      ? std::make_optional(rmm::device_uvector<edge_type_t>(result_size, handle.get_stream()))
      : std::nullopt;
  if (result_edge_types) {
    output_offset = 0;
    for (size_t i = 0; i < (*level_result_edge_type_vectors).size(); ++i) {
      raft::copy((*result_edge_types).begin() + output_offset,
                 (*level_result_edge_type_vectors)[i].begin(),
                 level_sizes[i],
                 handle.get_stream());
      output_offset += level_sizes[i];
    }
    level_result_edge_type_vectors = std::nullopt;
  }

  std::optional<rmm::device_uvector<int32_t>> result_hops{std::nullopt};

  if (return_hops) {
    result_hops   = rmm::device_uvector<int32_t>(result_size, handle.get_stream());
    output_offset = 0;
    for (size_t i = 0; i < (*fan_out).size(); ++i) {
      scalar_fill(
        handle, result_hops->data() + output_offset, level_sizes[i], static_cast<int32_t>(i));
      output_offset += level_sizes[i];
    }
  }

  auto result_labels =
    level_result_label_vectors
      ? std::make_optional(rmm::device_uvector<label_t>(result_size, handle.get_stream()))
      : std::nullopt;
  if (result_labels) {
    output_offset = 0;
    for (size_t i = 0; i < (*level_result_label_vectors).size(); ++i) {
      raft::copy((*result_labels).begin() + output_offset,
                 (*level_result_label_vectors)[i].begin(),
                 level_sizes[i],
                 handle.get_stream());
      output_offset += level_sizes[i];
    }
    level_result_label_vectors = std::nullopt;
  }

  return detail::shuffle_and_organize_output(handle,
                                             std::move(result_srcs),
                                             std::move(result_dsts),
                                             std::move(result_weights),
                                             std::move(result_edge_ids),
                                             std::move(result_edge_types),
                                             std::move(result_hops),
                                             std::move(result_labels),
                                             label_to_output_comm_rank);
}

}  // namespace detail

template <typename vertex_t,
          typename edge_t,
          typename weight_t,
          typename edge_type_t,
          typename label_t,
          bool store_transposed,
          bool multi_gpu>
std::tuple<rmm::device_uvector<vertex_t>,
           rmm::device_uvector<vertex_t>,
           std::optional<rmm::device_uvector<weight_t>>,
           std::optional<rmm::device_uvector<edge_t>>,
           std::optional<rmm::device_uvector<edge_type_t>>,
           std::optional<rmm::device_uvector<int32_t>>,
           std::optional<rmm::device_uvector<label_t>>,
           std::optional<rmm::device_uvector<size_t>>>
uniform_neighbor_sample(
  raft::handle_t const& handle,
  graph_view_t<vertex_t, edge_t, store_transposed, multi_gpu> const& graph_view,
  std::optional<edge_property_view_t<edge_t, weight_t const*>> edge_weight_view,
  std::optional<edge_property_view_t<edge_t, edge_t const*>> edge_id_view,
  std::optional<edge_property_view_t<edge_t, edge_type_t const*>> edge_type_view,
  raft::device_span<vertex_t const> starting_vertices,
  std::optional<raft::device_span<label_t const>> starting_vertex_labels,
  std::optional<std::tuple<raft::device_span<label_t const>, raft::device_span<int32_t const>>>
    label_to_output_comm_rank,
  raft::host_span<int32_t const> fan_out,
  raft::random::RngState& rng_state,
  bool return_hops,
  bool with_replacement,
  prior_sources_behavior_t prior_sources_behavior,
  bool dedupe_sources,
  bool do_expensive_check)
{
  using bias_t = weight_t;  // dummy

  rmm::device_uvector<int32_t> label_map(0, handle.get_stream());

  if (label_to_output_comm_rank) {
    label_map = detail::flatten_label_map(handle, *label_to_output_comm_rank);
  }

  return detail::neighbor_sample_impl<vertex_t, edge_t, weight_t, edge_type_t, bias_t>(
    handle,
    rng_state,
    graph_view,
    edge_weight_view,
    edge_id_view,
    edge_type_view,
    std::nullopt,
    starting_vertices,
    starting_vertex_labels,
<<<<<<< HEAD
    label_to_output_comm_rank,
    std::make_optional(fan_out),
    std::nullopt,
=======
    label_to_output_comm_rank
      ? std::make_optional(raft::device_span<int32_t const>{label_map.data(), label_map.size()})
      : std::nullopt,
    fan_out,
>>>>>>> e52a38a4
    return_hops,
    with_replacement,
    prior_sources_behavior,
    dedupe_sources,
    do_expensive_check);
}

template <typename vertex_t,
          typename edge_t,
          typename weight_t,
          typename edge_type_t,
          typename bias_t,
          typename label_t,
          bool store_transposed,
          bool multi_gpu>
std::tuple<rmm::device_uvector<vertex_t>,
           rmm::device_uvector<vertex_t>,
           std::optional<rmm::device_uvector<weight_t>>,
           std::optional<rmm::device_uvector<edge_t>>,
           std::optional<rmm::device_uvector<edge_type_t>>,
           std::optional<rmm::device_uvector<int32_t>>,
           std::optional<rmm::device_uvector<label_t>>,
           std::optional<rmm::device_uvector<size_t>>>
biased_neighbor_sample(
  raft::handle_t const& handle,
  graph_view_t<vertex_t, edge_t, store_transposed, multi_gpu> const& graph_view,
  std::optional<edge_property_view_t<edge_t, weight_t const*>> edge_weight_view,
  std::optional<edge_property_view_t<edge_t, edge_t const*>> edge_id_view,
  std::optional<edge_property_view_t<edge_t, edge_type_t const*>> edge_type_view,
  edge_property_view_t<edge_t, bias_t const*> edge_bias_view,
  raft::device_span<vertex_t const> starting_vertices,
  std::optional<raft::device_span<label_t const>> starting_vertex_labels,
  std::optional<std::tuple<raft::device_span<label_t const>, raft::device_span<int32_t const>>>
    label_to_output_comm_rank,
  raft::host_span<int32_t const> fan_out,
  raft::random::RngState& rng_state,
  bool return_hops,
  bool with_replacement,
  prior_sources_behavior_t prior_sources_behavior,
  bool dedupe_sources,
  bool do_expensive_check)
{
  rmm::device_uvector<int32_t> label_map(0, handle.get_stream());

  if (label_to_output_comm_rank) {
    label_map = detail::flatten_label_map(handle, *label_to_output_comm_rank);
  }

  return detail::neighbor_sample_impl<vertex_t, edge_t, weight_t, edge_type_t, bias_t>(
    handle,
    rng_state,
    graph_view,
    edge_weight_view,
    edge_id_view,
    edge_type_view,
    edge_bias_view,
    starting_vertices,
    starting_vertex_labels,
    label_to_output_comm_rank
      ? std::make_optional(raft::device_span<int32_t const>{label_map.data(), label_map.size()})
      : std::nullopt,
    fan_out,
    std::nullopt,
    return_hops,
    with_replacement,
    prior_sources_behavior,
    dedupe_sources,
    rng_state,
    do_expensive_check);
}

template <typename vertex_t,
          typename edge_t,
          typename weight_t,
          typename edge_type_t,
          typename bias_t,
          typename label_t,
          bool store_transposed,
          bool multi_gpu>
std::tuple<rmm::device_uvector<vertex_t>,
           rmm::device_uvector<vertex_t>,
           std::optional<rmm::device_uvector<weight_t>>,
           std::optional<rmm::device_uvector<edge_t>>,
           std::optional<rmm::device_uvector<edge_type_t>>,
           std::optional<rmm::device_uvector<int32_t>>,
           std::optional<rmm::device_uvector<label_t>>,
           std::optional<rmm::device_uvector<size_t>>>
heterogeneous_neighbor_sample(
  raft::handle_t const& handle,
  raft::random::RngState& rng_state,
  graph_view_t<vertex_t, edge_t, store_transposed, multi_gpu> const& graph_view,
  std::optional<edge_property_view_t<edge_t, weight_t const*>> edge_weight_view,
  std::optional<edge_property_view_t<edge_t, edge_t const*>> edge_id_view,
  std::optional<edge_property_view_t<edge_t, edge_type_t const*>> edge_type_view,
  std::optional<edge_property_view_t<edge_t, bias_t const*>> edge_bias_view,
  raft::device_span<vertex_t const> starting_vertices,
  std::optional<raft::device_span<label_t const>> starting_vertex_labels,
  std::optional<std::tuple<raft::device_span<label_t const>, raft::device_span<int32_t const>>>
    label_to_output_comm_rank,
  std::tuple<raft::host_span<int32_t const>, raft::host_span<int32_t const>>
    heterogeneous_fan_out,
  bool return_hops,
  bool with_replacement,
  prior_sources_behavior_t prior_sources_behavior,
  bool dedupe_sources,
  bool do_expensive_check)
{
  // for loop : over the number of edgetypes /
  // inside the loop, create an edge mask and update the edge mask to mask out all the irrelevant edges
  // adn call neighborhood sampling

  // before this, there is a reordering constrain.
  // 10 labels amd 100 seeds, 3 edge type. For each seed, you provide sample of each edge type (0, 1, 2)
  // soritng criterial, label , seed, edge tyope
  // label, edge type, seed

  // Pick how to sort - requries assembling? if the natural output order based on this scheme if it doesn't meet the requirement, needs to shuffle
  // shuffling, label to be the primiary key? if you loop over the edge tyoe, edge type will be the primary key.
  
  // Goal: reorder the sample at the end - Label is the primary key? then label? then seed?
  // stable sort? to not mess up the internal order? "Use scatter operation to be more efficient?"

  // Iterate over all edge types

  cugraph::edge_property_t<graph_view_t<vertex_t, edge_t, store_transposed, multi_gpu>, bool> edge_mask(handle, graph_view);
  cugraph::fill_edge_property(handle, graph_view, edge_mask.mutable_view(), bool{true});


  std::vector<rmm::device_uvector<vertex_t>> level_result_src_vectors{};
  std::vector<rmm::device_uvector<vertex_t>> level_result_dst_vectors{};
  auto level_result_weight_vectors =
    edge_weight_view ? std::make_optional(std::vector<rmm::device_uvector<weight_t>>{})
                     : std::nullopt;
  auto level_result_edge_id_vectors =
    edge_id_view ? std::make_optional(std::vector<rmm::device_uvector<edge_t>>{}) : std::nullopt;
  auto level_result_edge_type_vectors =
    edge_type_view ? std::make_optional(std::vector<rmm::device_uvector<edge_type_t>>{})
                   : std::nullopt;
  auto level_result_label_vectors =
    starting_vertex_labels ? std::make_optional(std::vector<rmm::device_uvector<label_t>>{})
                                : std::nullopt;
  
    level_result_src_vectors.reserve(std::get<0>(heterogeneous_fan_out).size() - 1);
  level_result_dst_vectors.reserve(std::get<0>(heterogeneous_fan_out).size() - 1);
  if (level_result_weight_vectors) { (*level_result_weight_vectors).reserve(std::get<0>(heterogeneous_fan_out).size() - 1); }
  if (level_result_edge_id_vectors) { (*level_result_edge_id_vectors).reserve(std::get<0>(heterogeneous_fan_out).size() - 1); }
  if (level_result_edge_type_vectors) {
    (*level_result_edge_type_vectors).reserve(std::get<0>(heterogeneous_fan_out).size() - 1);
  }
  if (level_result_label_vectors) { (*level_result_label_vectors).reserve(std::get<0>(heterogeneous_fan_out).size() - 1); }


  








  std::vector<size_t> level_sizes{};
  for (int i = 0; i < std::get<0>(heterogeneous_fan_out).size() - 1; i++) {

    cugraph::transform_e(
        handle,
        graph_view,
        cugraph::edge_src_dummy_property_t{}.view(),
        cugraph::edge_dst_dummy_property_t{}.view(),
        *edge_type_view,
        [valid_edge_type = i] __device__(auto src, auto dst, thrust::nullopt_t, thrust::nullopt_t, auto edge_type) {
          return edge_type == valid_edge_type;
        },
        edge_mask.mutable_view(),
        false);
    
    auto [
      level_result_srcs,
      level_result_dsts,
      level_result_weights,
      level_result_edge_ids,
      level_result_edge_types,
      level_result_hops,
      level_result_labels,
      label_to_output_comm_rank_ // unused
      ] = detail::neighbor_sample_impl<vertex_t, edge_t, weight_t, edge_type_t, bias_t>(
        handle,
        graph_view,
        edge_weight_view,
        edge_id_view,
        edge_type_view,
        edge_bias_view,
        starting_vertices,
        starting_vertex_labels,
        label_to_output_comm_rank,
        std::nullopt,
        heterogeneous_fan_out,
        return_hops,
        with_replacement,
        prior_sources_behavior,
        dedupe_sources,
        rng_state,
        do_expensive_check);
    
    level_sizes.push_back(level_result_srcs.size());

    level_result_src_vectors.push_back(std::move(level_result_srcs));
    level_result_dst_vectors.push_back(std::move(level_result_dsts));
    if (level_result_weights) { (*level_result_weight_vectors).push_back(std::move(*level_result_weights)); }
    if (level_result_edge_ids) { (*level_result_edge_id_vectors).push_back(std::move(*level_result_edge_ids)); }
    if (level_result_edge_types) { (*level_result_edge_type_vectors).push_back(std::move(*level_result_edge_types)); }
    if (level_result_labels) { (*level_result_label_vectors).push_back(std::move(*level_result_labels)); }
  }


  auto result_size = std::reduce(level_sizes.begin(), level_sizes.end());

  size_t output_offset{};

  rmm::device_uvector<vertex_t> result_srcs(result_size, handle.get_stream());
  output_offset = 0;
  for (size_t i = 0; i < level_result_src_vectors.size(); ++i) {
    raft::copy(result_srcs.begin() + output_offset,
               level_result_src_vectors[i].begin(),
               level_sizes[i],
               handle.get_stream());
    output_offset += level_sizes[i];
  }
  level_result_src_vectors.clear();
  level_result_src_vectors.shrink_to_fit();

  rmm::device_uvector<vertex_t> result_dsts(result_size, handle.get_stream());
  output_offset = 0;
  for (size_t i = 0; i < level_result_dst_vectors.size(); ++i) {
    raft::copy(result_dsts.begin() + output_offset,
               level_result_dst_vectors[i].begin(),
               level_sizes[i],
               handle.get_stream());
    output_offset += level_sizes[i];
  }
  level_result_dst_vectors.clear();
  level_result_dst_vectors.shrink_to_fit();

  auto result_weights =
    level_result_weight_vectors
      ? std::make_optional(rmm::device_uvector<weight_t>(result_size, handle.get_stream()))
      : std::nullopt;
  if (result_weights) {
    output_offset = 0;
    for (size_t i = 0; i < (*level_result_weight_vectors).size(); ++i) {
      raft::copy((*result_weights).begin() + output_offset,
                 (*level_result_weight_vectors)[i].begin(),
                 level_sizes[i],
                 handle.get_stream());
      output_offset += level_sizes[i];
    }
    level_result_weight_vectors = std::nullopt;
  }

  auto result_edge_ids =
    level_result_edge_id_vectors
      ? std::make_optional(rmm::device_uvector<edge_t>(result_size, handle.get_stream()))
      : std::nullopt;
  if (result_edge_ids) {
    output_offset = 0;
    for (size_t i = 0; i < (*level_result_edge_id_vectors).size(); ++i) {
      raft::copy((*result_edge_ids).begin() + output_offset,
                 (*level_result_edge_id_vectors)[i].begin(),
                 level_sizes[i],
                 handle.get_stream());
      output_offset += level_sizes[i];
    }
    level_result_edge_id_vectors = std::nullopt;
  }

  auto result_edge_types =
    level_result_edge_type_vectors
      ? std::make_optional(rmm::device_uvector<edge_type_t>(result_size, handle.get_stream()))
      : std::nullopt;
  if (result_edge_types) {
    output_offset = 0;
    for (size_t i = 0; i < (*level_result_edge_type_vectors).size(); ++i) {
      raft::copy((*result_edge_types).begin() + output_offset,
                 (*level_result_edge_type_vectors)[i].begin(),
                 level_sizes[i],
                 handle.get_stream());
      output_offset += level_sizes[i];
    }
    level_result_edge_type_vectors = std::nullopt;
  }

  std::optional<rmm::device_uvector<int32_t>> result_hops{std::nullopt};

  if (return_hops) {
    result_hops   = rmm::device_uvector<int32_t>(result_size, handle.get_stream());
    output_offset = 0;
    for (size_t i = 0; i < std::get<0>(heterogeneous_fan_out).size() - 1; ++i) {
      detail::scalar_fill(
        handle, result_hops->data() + output_offset, level_sizes[i], static_cast<int32_t>(i));
      output_offset += level_sizes[i];
    }
  }

  auto result_labels =
    level_result_label_vectors
      ? std::make_optional(rmm::device_uvector<label_t>(result_size, handle.get_stream()))
      : std::nullopt;
  if (result_labels) {
    output_offset = 0;
    for (size_t i = 0; i < (*level_result_label_vectors).size(); ++i) {
      raft::copy((*result_labels).begin() + output_offset,
                 (*level_result_label_vectors)[i].begin(),
                 level_sizes[i],
                 handle.get_stream());
      output_offset += level_sizes[i];
    }
    level_result_label_vectors = std::nullopt;
  }

  // 

  /*
  return std::make_tuple(
    std::move(result_srcs),
    std::move(result_dsts),
    std::move(result_weights),
    std::move(result_edge_ids),
    std::move(result_edge_types),
    std::move(result_hops),
    std::move(result_labels),
    //offsets
    //std::move(label_to_output_comm_rank)
  );
  */

  // Remove and pick the one on top
  return detail::neighbor_sample_impl<vertex_t, edge_t, weight_t, edge_type_t, bias_t>(
    handle,
    graph_view,
    edge_weight_view,
    edge_id_view,
    edge_type_view,
    edge_bias_view,
    starting_vertices,
    starting_vertex_labels,
    label_to_output_comm_rank,
    std::nullopt,
    heterogeneous_fan_out,
    return_hops,
    with_replacement,
    prior_sources_behavior,
    dedupe_sources,
    rng_state,
    do_expensive_check);







}

  /*
  return detail::neighbor_sample_impl<vertex_t, edge_t, weight_t, edge_type_t, bias_t>(
    handle,
    graph_view,
    edge_weight_view,
    edge_id_view,
    edge_type_view,
    edge_bias_view,
    starting_vertices,
    starting_vertex_labels,
    label_to_output_comm_rank,
    std::nullopt,
    heterogeneous_fan_out,
    return_hops,
    with_replacement,
    prior_sources_behavior,
    dedupe_sources,
    rng_state,
    do_expensive_check);
//}
*/






template <typename vertex_t,
          typename edge_t,
          typename weight_t,
          typename edge_type_t,
          typename bias_t,
          typename label_t,
          bool store_transposed,
          bool multi_gpu>
std::tuple<rmm::device_uvector<vertex_t>,
           rmm::device_uvector<vertex_t>,
           std::optional<rmm::device_uvector<weight_t>>,
           std::optional<rmm::device_uvector<edge_t>>,
           std::optional<rmm::device_uvector<edge_type_t>>,
           std::optional<rmm::device_uvector<int32_t>>,
           std::optional<rmm::device_uvector<label_t>>,
           std::optional<rmm::device_uvector<size_t>>>
homogeneous_neighbor_sample(
  raft::handle_t const& handle,
  raft::random::RngState& rng_state,
  graph_view_t<vertex_t, edge_t, store_transposed, multi_gpu> const& graph_view,
  std::optional<edge_property_view_t<edge_t, weight_t const*>> edge_weight_view,
  std::optional<edge_property_view_t<edge_t, edge_t const*>> edge_id_view,
  std::optional<edge_property_view_t<edge_t, edge_type_t const*>> edge_type_view,
  std::optional<edge_property_view_t<edge_t, bias_t const*>> edge_bias_view,
  raft::device_span<vertex_t const> starting_vertices,
  std::optional<raft::device_span<label_t const>> starting_vertex_labels,
  std::optional<std::tuple<raft::device_span<label_t const>, raft::device_span<int32_t const>>>
    label_to_output_comm_rank,
  raft::host_span<int32_t const> fan_out,
  bool return_hops,
  bool with_replacement,
  prior_sources_behavior_t prior_sources_behavior,
  bool dedupe_sources,
  bool do_expensive_check)
{
  return detail::neighbor_sample_impl<vertex_t, edge_t, weight_t, edge_type_t, bias_t>(
    handle,
    graph_view,
    edge_weight_view,
    edge_id_view,
    edge_type_view,
    edge_bias_view,
    starting_vertices,
    starting_vertex_labels,
    label_to_output_comm_rank,
    fan_out,
    std::nullopt,
    return_hops,
    with_replacement,
    prior_sources_behavior,
    dedupe_sources,
    do_expensive_check);
}

template <typename vertex_t,
          typename edge_t,
          typename weight_t,
          typename edge_type_t,
          bool store_transposed,
          bool multi_gpu>
std::tuple<rmm::device_uvector<vertex_t>,
           rmm::device_uvector<vertex_t>,
           std::optional<rmm::device_uvector<weight_t>>,
           std::optional<rmm::device_uvector<edge_t>>,
           std::optional<rmm::device_uvector<edge_type_t>>,
           std::optional<rmm::device_uvector<int32_t>>,
           std::optional<rmm::device_uvector<size_t>>>
homogeneous_uniform_neighbor_sample(
  raft::handle_t const& handle,
  raft::random::RngState& rng_state,
  graph_view_t<vertex_t, edge_t, store_transposed, multi_gpu> const& graph_view,
  std::optional<edge_property_view_t<edge_t, weight_t const*>> edge_weight_view,
  std::optional<edge_property_view_t<edge_t, edge_t const*>> edge_id_view,
  std::optional<edge_property_view_t<edge_t, edge_type_t const*>> edge_type_view,
  raft::device_span<vertex_t const> starting_vertices,
  std::optional<raft::device_span<size_t const>> starting_vertex_offsets,
  std::optional<raft::device_span<int32_t const>> label_to_output_comm_rank,
  raft::host_span<int32_t const> fan_out,
  sampling_flags_t sampling_flags,
  bool do_expensive_check)
{
  using bias_t = weight_t;  // dummy

  rmm::device_uvector<int32_t> starting_vertex_labels(0, handle.get_stream());

  if (starting_vertex_offsets)
    starting_vertex_labels =
      detail::convert_starting_vertex_offsets_to_labels(handle, *starting_vertex_offsets);

  return detail::neighbor_sample_impl<vertex_t, edge_t, weight_t, edge_type_t, bias_t>(
    handle,
    rng_state,
    graph_view,
    edge_weight_view,
    edge_id_view,
    edge_type_view,
    std::nullopt,
    starting_vertices,
    starting_vertex_offsets ? std::make_optional(raft::device_span<int32_t const>{
                                starting_vertex_labels.data(), starting_vertex_labels.size()})
                            : std::nullopt,
    label_to_output_comm_rank,
    fan_out,
    sampling_flags.return_hops,
    sampling_flags.with_replacement,
    sampling_flags.prior_sources_behavior,
    sampling_flags.dedupe_sources,
    do_expensive_check);
}

template <typename vertex_t,
          typename edge_t,
          typename weight_t,
          typename edge_type_t,
          typename bias_t,
          bool store_transposed,
          bool multi_gpu>
std::tuple<rmm::device_uvector<vertex_t>,
           rmm::device_uvector<vertex_t>,
           std::optional<rmm::device_uvector<weight_t>>,
           std::optional<rmm::device_uvector<edge_t>>,
           std::optional<rmm::device_uvector<edge_type_t>>,
           std::optional<rmm::device_uvector<int32_t>>,
           std::optional<rmm::device_uvector<size_t>>>
homogeneous_biased_neighbor_sample(
  raft::handle_t const& handle,
  raft::random::RngState& rng_state,
  graph_view_t<vertex_t, edge_t, store_transposed, multi_gpu> const& graph_view,
  std::optional<edge_property_view_t<edge_t, weight_t const*>> edge_weight_view,
  std::optional<edge_property_view_t<edge_t, edge_t const*>> edge_id_view,
  std::optional<edge_property_view_t<edge_t, edge_type_t const*>> edge_type_view,
  edge_property_view_t<edge_t, bias_t const*> edge_bias_view,
  raft::device_span<vertex_t const> starting_vertices,
  std::optional<raft::device_span<size_t const>> starting_vertex_offsets,
  std::optional<raft::device_span<int32_t const>> label_to_output_comm_rank,
  raft::host_span<int32_t const> fan_out,
  sampling_flags_t sampling_flags,
  bool do_expensive_check)
{
  rmm::device_uvector<int32_t> starting_vertex_labels(0, handle.get_stream());

  if (starting_vertex_offsets)
    starting_vertex_labels =
      detail::convert_starting_vertex_offsets_to_labels(handle, *starting_vertex_offsets);

  return detail::neighbor_sample_impl<vertex_t, edge_t, weight_t, edge_type_t, bias_t>(
    handle,
    rng_state,
    graph_view,
    edge_weight_view,
    edge_id_view,
    edge_type_view,
    edge_bias_view,
    starting_vertices,
    starting_vertex_offsets ? std::make_optional(raft::device_span<int32_t const>{
                                starting_vertex_labels.data(), starting_vertex_labels.size()})
                            : std::nullopt,
    label_to_output_comm_rank,
    fan_out,
    sampling_flags.return_hops,
    sampling_flags.with_replacement,
    sampling_flags.prior_sources_behavior,
    sampling_flags.dedupe_sources,
    do_expensive_check);
}











}  // namespace cugraph<|MERGE_RESOLUTION|>--- conflicted
+++ resolved
@@ -52,28 +52,26 @@
            std::optional<rmm::device_uvector<int32_t>>,
            std::optional<rmm::device_uvector<label_t>>,
            std::optional<rmm::device_uvector<size_t>>>
-<<<<<<< HEAD
-neighbor_sample_impl(
-  raft::handle_t const& handle,
-  graph_view_t<vertex_t, edge_t, store_transposed, multi_gpu> const& graph_view,
-  std::optional<edge_property_view_t<edge_t, weight_t const*>> edge_weight_view,
-  std::optional<edge_property_view_t<edge_t, edge_t const*>> edge_id_view,
-  std::optional<edge_property_view_t<edge_t, edge_type_t const*>> edge_type_view,
-  std::optional<edge_property_view_t<edge_t, bias_t const*>> edge_bias_view,
-  raft::device_span<vertex_t const> this_frontier_vertices,
-  std::optional<raft::device_span<label_t const>> this_frontier_vertex_labels,
-  std::optional<std::tuple<raft::device_span<label_t const>, raft::device_span<int32_t const>>>
-    label_to_output_comm_rank,
-  std::optional<raft::host_span<int32_t const>> fan_out,
-  std::optional<std::tuple<raft::host_span<int32_t const>, raft::host_span<int32_t const>>>
-    heterogeneous_fan_out,
-  bool return_hops,
-  bool with_replacement,
-  prior_sources_behavior_t prior_sources_behavior,
-  bool dedupe_sources,
-  raft::random::RngState& rng_state,
-  bool do_expensive_check)
+neighbor_sample_impl(raft::handle_t const& handle,
+                     raft::random::RngState& rng_state,
+                     graph_view_t<vertex_t, edge_t, store_transposed, multi_gpu> const& graph_view,
+                     std::optional<edge_property_view_t<edge_t, weight_t const*>> edge_weight_view,
+                     std::optional<edge_property_view_t<edge_t, edge_t const*>> edge_id_view,
+                     std::optional<edge_property_view_t<edge_t, edge_type_t const*>> edge_type_view,
+                     std::optional<edge_property_view_t<edge_t, bias_t const*>> edge_bias_view,
+                     raft::device_span<vertex_t const> starting_vertices,
+                     std::optional<raft::device_span<label_t const>> starting_vertex_labels,
+                     std::optional<raft::device_span<int32_t const>> label_to_output_comm_rank,
+                     std::optional<raft::host_span<int32_t const>> fan_out,
+                     std::optional<std::tuple<raft::host_span<int32_t const>, raft::host_span<int32_t const>>>
+                      heterogeneous_fan_out,
+                     bool return_hops,
+                     bool with_replacement,
+                     prior_sources_behavior_t prior_sources_behavior,
+                     bool dedupe_sources,
+                     bool do_expensive_check)
 {
+  static_assert(std::is_floating_point_v<bias_t>);
 
   std::vector<cugraph::edge_property_t<graph_view_t<vertex_t, edge_t, store_transposed, multi_gpu>, bool>> edge_masks_vector{};
   std::optional<graph_view_t<vertex_t, edge_t, false, multi_gpu>> modified_graph_view{std::nullopt};
@@ -128,32 +126,6 @@
     }
     
   }
-=======
-neighbor_sample_impl(raft::handle_t const& handle,
-                     raft::random::RngState& rng_state,
-                     graph_view_t<vertex_t, edge_t, store_transposed, multi_gpu> const& graph_view,
-                     std::optional<edge_property_view_t<edge_t, weight_t const*>> edge_weight_view,
-                     std::optional<edge_property_view_t<edge_t, edge_t const*>> edge_id_view,
-                     std::optional<edge_property_view_t<edge_t, edge_type_t const*>> edge_type_view,
-                     std::optional<edge_property_view_t<edge_t, bias_t const*>> edge_bias_view,
-                     raft::device_span<vertex_t const> starting_vertices,
-                     std::optional<raft::device_span<label_t const>> starting_vertex_labels,
-                     std::optional<raft::device_span<int32_t const>> label_to_output_comm_rank,
-                     raft::host_span<int32_t const> fan_out,
-                     bool return_hops,
-                     bool with_replacement,
-                     prior_sources_behavior_t prior_sources_behavior,
-                     bool dedupe_sources,
-                     bool do_expensive_check)
-{
-  static_assert(std::is_floating_point_v<bias_t>);
-
-  CUGRAPH_EXPECTS(fan_out.size() > 0, "Invalid input argument: number of levels must be non-zero.");
-  CUGRAPH_EXPECTS(
-    fan_out.size() <= static_cast<size_t>(std::numeric_limits<int32_t>::max()),
-    "Invalid input argument: number of levels should not overflow int32_t");  // as we use int32_t
-                                                                              // to store hops
->>>>>>> e52a38a4
 
   if constexpr (!multi_gpu) {
     CUGRAPH_EXPECTS(!label_to_output_comm_rank,
@@ -221,7 +193,6 @@
 
   std::vector<size_t> level_sizes{};
   int32_t hop{0};
-<<<<<<< HEAD
   int32_t edge_type_id_max{1}; // A value of 1 translate to homogeneous neighbor sample
   int32_t num_edge_type_per_hop{0};
   
@@ -244,38 +215,6 @@
         }
         edge_type_id_max = std::get<0>(*heterogeneous_fan_out).back() - 1;
       
-=======
-  for (auto&& k_level : fan_out) {
-    rmm::device_uvector<vertex_t> srcs(0, handle.get_stream());
-    rmm::device_uvector<vertex_t> dsts(0, handle.get_stream());
-    std::optional<rmm::device_uvector<weight_t>> weights{std::nullopt};
-    std::optional<rmm::device_uvector<edge_t>> edge_ids{std::nullopt};
-    std::optional<rmm::device_uvector<edge_type_t>> edge_types{std::nullopt};
-    std::optional<rmm::device_uvector<int32_t>> labels{std::nullopt};
-
-    if (k_level > 0) {
-      std::tie(srcs, dsts, weights, edge_ids, edge_types, labels) =
-        sample_edges(handle,
-                     graph_view,
-                     edge_weight_view,
-                     edge_id_view,
-                     edge_type_view,
-                     edge_bias_view,
-                     rng_state,
-                     starting_vertices,
-                     starting_vertex_labels,
-                     static_cast<size_t>(k_level),
-                     with_replacement);
-    } else {
-      std::tie(srcs, dsts, weights, edge_ids, edge_types, labels) =
-        gather_one_hop_edgelist(handle,
-                                graph_view,
-                                edge_weight_view,
-                                edge_id_view,
-                                edge_type_view,
-                                starting_vertices,
-                                starting_vertex_labels);
->>>>>>> e52a38a4
     }
   
     for (int i = 0; i < edge_type_id_max; i++) {
@@ -534,16 +473,11 @@
     std::nullopt,
     starting_vertices,
     starting_vertex_labels,
-<<<<<<< HEAD
-    label_to_output_comm_rank,
-    std::make_optional(fan_out),
-    std::nullopt,
-=======
     label_to_output_comm_rank
       ? std::make_optional(raft::device_span<int32_t const>{label_map.data(), label_map.size()})
       : std::nullopt,
-    fan_out,
->>>>>>> e52a38a4
+    std::make_optional(fan_out),
+    std::nullopt,
     return_hops,
     with_replacement,
     prior_sources_behavior,
@@ -611,7 +545,118 @@
     with_replacement,
     prior_sources_behavior,
     dedupe_sources,
+    do_expensive_check);
+}
+
+template <typename vertex_t,
+          typename edge_t,
+          typename weight_t,
+          typename edge_type_t,
+          bool store_transposed,
+          bool multi_gpu>
+std::tuple<rmm::device_uvector<vertex_t>,
+           rmm::device_uvector<vertex_t>,
+           std::optional<rmm::device_uvector<weight_t>>,
+           std::optional<rmm::device_uvector<edge_t>>,
+           std::optional<rmm::device_uvector<edge_type_t>>,
+           std::optional<rmm::device_uvector<int32_t>>,
+           std::optional<rmm::device_uvector<size_t>>>
+homogeneous_uniform_neighbor_sample(
+  raft::handle_t const& handle,
+  raft::random::RngState& rng_state,
+  graph_view_t<vertex_t, edge_t, store_transposed, multi_gpu> const& graph_view,
+  std::optional<edge_property_view_t<edge_t, weight_t const*>> edge_weight_view,
+  std::optional<edge_property_view_t<edge_t, edge_t const*>> edge_id_view,
+  std::optional<edge_property_view_t<edge_t, edge_type_t const*>> edge_type_view,
+  raft::device_span<vertex_t const> starting_vertices,
+  std::optional<raft::device_span<size_t const>> starting_vertex_offsets,
+  std::optional<raft::device_span<int32_t const>> label_to_output_comm_rank,
+  raft::host_span<int32_t const> fan_out,
+  sampling_flags_t sampling_flags,
+  bool do_expensive_check)
+{
+  using bias_t = weight_t;  // dummy
+
+  rmm::device_uvector<int32_t> starting_vertex_labels(0, handle.get_stream());
+
+  if (starting_vertex_offsets)
+    starting_vertex_labels =
+      detail::convert_starting_vertex_offsets_to_labels(handle, *starting_vertex_offsets);
+
+  return detail::neighbor_sample_impl<vertex_t, edge_t, weight_t, edge_type_t, bias_t>(
+    handle,
     rng_state,
+    graph_view,
+    edge_weight_view,
+    edge_id_view,
+    edge_type_view,
+    std::nullopt,
+    starting_vertices,
+    starting_vertex_offsets ? std::make_optional(raft::device_span<int32_t const>{
+                                starting_vertex_labels.data(), starting_vertex_labels.size()})
+                            : std::nullopt,
+    label_to_output_comm_rank,
+    fan_out,
+    sampling_flags.return_hops,
+    sampling_flags.with_replacement,
+    sampling_flags.prior_sources_behavior,
+    sampling_flags.dedupe_sources,
+    do_expensive_check);
+}
+
+template <typename vertex_t,
+          typename edge_t,
+          typename weight_t,
+          typename edge_type_t,
+          typename bias_t,
+          bool store_transposed,
+          bool multi_gpu>
+std::tuple<rmm::device_uvector<vertex_t>,
+           rmm::device_uvector<vertex_t>,
+           std::optional<rmm::device_uvector<weight_t>>,
+           std::optional<rmm::device_uvector<edge_t>>,
+           std::optional<rmm::device_uvector<edge_type_t>>,
+           std::optional<rmm::device_uvector<int32_t>>,
+           std::optional<rmm::device_uvector<size_t>>>
+homogeneous_biased_neighbor_sample(
+  raft::handle_t const& handle,
+  raft::random::RngState& rng_state,
+  graph_view_t<vertex_t, edge_t, store_transposed, multi_gpu> const& graph_view,
+  std::optional<edge_property_view_t<edge_t, weight_t const*>> edge_weight_view,
+  std::optional<edge_property_view_t<edge_t, edge_t const*>> edge_id_view,
+  std::optional<edge_property_view_t<edge_t, edge_type_t const*>> edge_type_view,
+  edge_property_view_t<edge_t, bias_t const*> edge_bias_view,
+  raft::device_span<vertex_t const> starting_vertices,
+  std::optional<raft::device_span<size_t const>> starting_vertex_offsets,
+  std::optional<raft::device_span<int32_t const>> label_to_output_comm_rank,
+  raft::host_span<int32_t const> fan_out,
+  sampling_flags_t sampling_flags,
+  bool do_expensive_check)
+{
+  rmm::device_uvector<int32_t> starting_vertex_labels(0, handle.get_stream());
+
+  if (starting_vertex_offsets)
+    starting_vertex_labels =
+      detail::convert_starting_vertex_offsets_to_labels(handle, *starting_vertex_offsets);
+
+  return detail::neighbor_sample_impl<vertex_t, edge_t, weight_t, edge_type_t, bias_t>(
+    handle,
+    rng_state,
+    graph_view,
+    edge_weight_view,
+    edge_id_view,
+    edge_type_view,
+    edge_bias_view,
+    starting_vertices,
+    starting_vertex_offsets ? std::make_optional(raft::device_span<int32_t const>{
+                                starting_vertex_labels.data(), starting_vertex_labels.size()})
+                            : std::nullopt,
+    label_to_output_comm_rank,
+    fan_out,
+    sampling_flags.return_hops,
+    sampling_flags.with_replacement,
+    sampling_flags.prior_sources_behavior,
+    sampling_flags.dedupe_sources,
     do_expensive_check);
 }
 
@@ -985,121 +1030,10 @@
     with_replacement,
     prior_sources_behavior,
     dedupe_sources,
+    rng_state,
     do_expensive_check);
 }
 
-template <typename vertex_t,
-          typename edge_t,
-          typename weight_t,
-          typename edge_type_t,
-          bool store_transposed,
-          bool multi_gpu>
-std::tuple<rmm::device_uvector<vertex_t>,
-           rmm::device_uvector<vertex_t>,
-           std::optional<rmm::device_uvector<weight_t>>,
-           std::optional<rmm::device_uvector<edge_t>>,
-           std::optional<rmm::device_uvector<edge_type_t>>,
-           std::optional<rmm::device_uvector<int32_t>>,
-           std::optional<rmm::device_uvector<size_t>>>
-homogeneous_uniform_neighbor_sample(
-  raft::handle_t const& handle,
-  raft::random::RngState& rng_state,
-  graph_view_t<vertex_t, edge_t, store_transposed, multi_gpu> const& graph_view,
-  std::optional<edge_property_view_t<edge_t, weight_t const*>> edge_weight_view,
-  std::optional<edge_property_view_t<edge_t, edge_t const*>> edge_id_view,
-  std::optional<edge_property_view_t<edge_t, edge_type_t const*>> edge_type_view,
-  raft::device_span<vertex_t const> starting_vertices,
-  std::optional<raft::device_span<size_t const>> starting_vertex_offsets,
-  std::optional<raft::device_span<int32_t const>> label_to_output_comm_rank,
-  raft::host_span<int32_t const> fan_out,
-  sampling_flags_t sampling_flags,
-  bool do_expensive_check)
-{
-  using bias_t = weight_t;  // dummy
-
-  rmm::device_uvector<int32_t> starting_vertex_labels(0, handle.get_stream());
-
-  if (starting_vertex_offsets)
-    starting_vertex_labels =
-      detail::convert_starting_vertex_offsets_to_labels(handle, *starting_vertex_offsets);
-
-  return detail::neighbor_sample_impl<vertex_t, edge_t, weight_t, edge_type_t, bias_t>(
-    handle,
-    rng_state,
-    graph_view,
-    edge_weight_view,
-    edge_id_view,
-    edge_type_view,
-    std::nullopt,
-    starting_vertices,
-    starting_vertex_offsets ? std::make_optional(raft::device_span<int32_t const>{
-                                starting_vertex_labels.data(), starting_vertex_labels.size()})
-                            : std::nullopt,
-    label_to_output_comm_rank,
-    fan_out,
-    sampling_flags.return_hops,
-    sampling_flags.with_replacement,
-    sampling_flags.prior_sources_behavior,
-    sampling_flags.dedupe_sources,
-    do_expensive_check);
-}
-
-template <typename vertex_t,
-          typename edge_t,
-          typename weight_t,
-          typename edge_type_t,
-          typename bias_t,
-          bool store_transposed,
-          bool multi_gpu>
-std::tuple<rmm::device_uvector<vertex_t>,
-           rmm::device_uvector<vertex_t>,
-           std::optional<rmm::device_uvector<weight_t>>,
-           std::optional<rmm::device_uvector<edge_t>>,
-           std::optional<rmm::device_uvector<edge_type_t>>,
-           std::optional<rmm::device_uvector<int32_t>>,
-           std::optional<rmm::device_uvector<size_t>>>
-homogeneous_biased_neighbor_sample(
-  raft::handle_t const& handle,
-  raft::random::RngState& rng_state,
-  graph_view_t<vertex_t, edge_t, store_transposed, multi_gpu> const& graph_view,
-  std::optional<edge_property_view_t<edge_t, weight_t const*>> edge_weight_view,
-  std::optional<edge_property_view_t<edge_t, edge_t const*>> edge_id_view,
-  std::optional<edge_property_view_t<edge_t, edge_type_t const*>> edge_type_view,
-  edge_property_view_t<edge_t, bias_t const*> edge_bias_view,
-  raft::device_span<vertex_t const> starting_vertices,
-  std::optional<raft::device_span<size_t const>> starting_vertex_offsets,
-  std::optional<raft::device_span<int32_t const>> label_to_output_comm_rank,
-  raft::host_span<int32_t const> fan_out,
-  sampling_flags_t sampling_flags,
-  bool do_expensive_check)
-{
-  rmm::device_uvector<int32_t> starting_vertex_labels(0, handle.get_stream());
-
-  if (starting_vertex_offsets)
-    starting_vertex_labels =
-      detail::convert_starting_vertex_offsets_to_labels(handle, *starting_vertex_offsets);
-
-  return detail::neighbor_sample_impl<vertex_t, edge_t, weight_t, edge_type_t, bias_t>(
-    handle,
-    rng_state,
-    graph_view,
-    edge_weight_view,
-    edge_id_view,
-    edge_type_view,
-    edge_bias_view,
-    starting_vertices,
-    starting_vertex_offsets ? std::make_optional(raft::device_span<int32_t const>{
-                                starting_vertex_labels.data(), starting_vertex_labels.size()})
-                            : std::nullopt,
-    label_to_output_comm_rank,
-    fan_out,
-    sampling_flags.return_hops,
-    sampling_flags.with_replacement,
-    sampling_flags.prior_sources_behavior,
-    sampling_flags.dedupe_sources,
-    do_expensive_check);
-}
-
 
 
 
