/*
 * Copyright (c) 2022-2025, NVIDIA CORPORATION.
 *
 * Licensed under the Apache License, Version 2.0 (the "License");
 * you may not use this file except in compliance with the License.
 * You may obtain a copy of the License at
 *
 *     http://www.apache.org/licenses/LICENSE-2.0
 *
 * Unless required by applicable law or agreed to in writing, software
 * distributed under the License is distributed on an "AS IS" BASIS,
 * WITHOUT WARRANTIES OR CONDITIONS OF ANY KIND, either express or implied.
 * See the License for the specific language governing permissions and
 * limitations under the License.
 */

#pragma once

#include "prims/fill_edge_property.cuh"
#include "prims/transform_e.cuh"
#include "sampling/detail/sampling_utils.hpp"

#include <cugraph/detail/shuffle_wrappers.hpp>
#include <cugraph/detail/utility_wrappers.hpp>
#include <cugraph/graph.hpp>
#include <cugraph/graph_functions.hpp>
#include <cugraph/sampling_functions.hpp>
#include <cugraph/vertex_partition_view.hpp>

#include <raft/core/handle.hpp>

#include <rmm/device_uvector.hpp>

#include <thrust/unique.h>

namespace cugraph {
namespace detail {

template <typename vertex_t,
          typename edge_t,
          typename weight_t,
          typename edge_type_t,
          typename bias_t,
          typename label_t,
          bool store_transposed,
          bool multi_gpu>
std::tuple<rmm::device_uvector<vertex_t>,
           rmm::device_uvector<vertex_t>,
           std::optional<rmm::device_uvector<weight_t>>,
           std::optional<rmm::device_uvector<edge_t>>,
           std::optional<rmm::device_uvector<edge_type_t>>,
           std::optional<rmm::device_uvector<int32_t>>,
           std::optional<rmm::device_uvector<label_t>>,
           std::optional<rmm::device_uvector<size_t>>>
neighbor_sample_impl(raft::handle_t const& handle,
                     raft::random::RngState& rng_state,
                     graph_view_t<vertex_t, edge_t, store_transposed, multi_gpu> const& graph_view,
                     std::optional<edge_property_view_t<edge_t, weight_t const*>> edge_weight_view,
                     std::optional<edge_property_view_t<edge_t, edge_t const*>> edge_id_view,
                     std::optional<edge_property_view_t<edge_t, edge_type_t const*>> edge_type_view,
                     std::optional<edge_property_view_t<edge_t, bias_t const*>> edge_bias_view,
                     raft::device_span<vertex_t const> starting_vertices,
                     std::optional<raft::device_span<label_t const>> starting_vertex_labels,
                     std::optional<raft::device_span<int32_t const>> label_to_output_comm_rank,
                     raft::host_span<int32_t const> fan_out,
                     edge_type_t num_edge_types,
                     bool return_hops,
                     bool with_replacement,
                     prior_sources_behavior_t prior_sources_behavior,
                     bool dedupe_sources,
                     bool do_expensive_check)
{
  static_assert(std::is_floating_point_v<bias_t>);

  if constexpr (!multi_gpu) {
    CUGRAPH_EXPECTS(!label_to_output_comm_rank,
                    "cannot specify output GPU mapping in SG implementation");
  }

  CUGRAPH_EXPECTS(
    !label_to_output_comm_rank || starting_vertex_labels,
    "cannot specify output GPU mapping without also specifying starting_vertex_labels");

  if (do_expensive_check) {
    if (edge_bias_view) {
      auto [num_negative_edge_weights, num_overflows] =
        check_edge_bias_values(handle, graph_view, *edge_bias_view);

      CUGRAPH_EXPECTS(
        num_negative_edge_weights == 0,
        "Invalid input argument: input edge bias values should have non-negative values.");
      CUGRAPH_EXPECTS(num_overflows == 0,
                      "Invalid input argument: sum of neighboring edge bias values should not "
                      "exceed std::numeric_limits<bias_t>::max() for any vertex.");
    }
  }

  CUGRAPH_EXPECTS(fan_out.size() > 0, "Invalid input argument: number of levels must be non-zero.");
  CUGRAPH_EXPECTS(
    fan_out.size() <= static_cast<size_t>(std::numeric_limits<int32_t>::max()),
    "Invalid input argument: number of levels should not overflow int32_t");  // as we use int32_t
                                                                              // to store hops

  std::vector<
    cugraph::edge_property_t<graph_view_t<vertex_t, edge_t, store_transposed, multi_gpu>, bool>>
    edge_masks_vector{};
  graph_view_t<vertex_t, edge_t, false, multi_gpu> modified_graph_view = graph_view;
  edge_masks_vector.reserve(num_edge_types);

  if (num_edge_types > 1) {
    for (int i = 0; i < num_edge_types; i++) {
      cugraph::edge_property_t<graph_view_t<vertex_t, edge_t, store_transposed, multi_gpu>, bool>
        edge_mask(handle, graph_view);

      cugraph::fill_edge_property(
        handle, modified_graph_view, edge_mask.mutable_view(), bool{true});

      cugraph::transform_e(
        handle,
        modified_graph_view,
        cugraph::edge_src_dummy_property_t{}.view(),
        cugraph::edge_dst_dummy_property_t{}.view(),
        *edge_type_view,
        [valid_edge_type = i] __device__(auto src,
                                         auto dst,
                                         thrust::nullopt_t,
                                         thrust::nullopt_t,
                                         /*thrust::nullopt_t*/ auto edge_type) {
          return edge_type == valid_edge_type;
        },
        edge_mask.mutable_view(),
        false);

      edge_masks_vector.push_back(std::move(edge_mask));
    }
  }

  // Get the number of hop. If homogeneous neighbor sample, num_edge_types = 1.
  auto num_hops = ((fan_out.size() % num_edge_types) == 0)
                    ? (fan_out.size() / num_edge_types)
                    : ((fan_out.size() / num_edge_types) + 1);

  std::vector<rmm::device_uvector<vertex_t>> level_result_src_vectors{};
  std::vector<rmm::device_uvector<vertex_t>> level_result_dst_vectors{};

  auto level_result_weight_vectors =
    edge_weight_view ? std::make_optional(std::vector<rmm::device_uvector<weight_t>>{})
                     : std::nullopt;
  auto level_result_edge_id_vectors =
    edge_id_view ? std::make_optional(std::vector<rmm::device_uvector<edge_t>>{}) : std::nullopt;
  auto level_result_edge_type_vectors =
    edge_type_view ? std::make_optional(std::vector<rmm::device_uvector<edge_type_t>>{})
                   : std::nullopt;
  auto level_result_label_vectors =
    starting_vertex_labels ? std::make_optional(std::vector<rmm::device_uvector<label_t>>{})
                           : std::nullopt;

  level_result_src_vectors.reserve(num_hops);
  level_result_dst_vectors.reserve(num_hops);

  if (level_result_weight_vectors) { (*level_result_weight_vectors).reserve(num_hops); }
  if (level_result_edge_id_vectors) { (*level_result_edge_id_vectors).reserve(num_hops); }
  if (level_result_edge_type_vectors) { (*level_result_edge_type_vectors).reserve(num_hops); }
  if (level_result_label_vectors) { (*level_result_label_vectors).reserve(num_hops); }

  rmm::device_uvector<vertex_t> frontier_vertices(0, handle.get_stream());

  auto frontier_vertex_labels =
    starting_vertex_labels
      ? std::make_optional(rmm::device_uvector<label_t>{0, handle.get_stream()})
      : std::nullopt;

  std::optional<
    std::tuple<rmm::device_uvector<vertex_t>, std::optional<rmm::device_uvector<label_t>>>>
    vertex_used_as_source{std::nullopt};

  if (prior_sources_behavior == prior_sources_behavior_t::EXCLUDE) {
    vertex_used_as_source = std::make_optional(
      std::make_tuple(rmm::device_uvector<vertex_t>{0, handle.get_stream()},
                      starting_vertex_labels
                        ? std::make_optional(rmm::device_uvector<label_t>{0, handle.get_stream()})
                        : std::nullopt));
  }

  std::vector<size_t> level_sizes{};

<<<<<<< HEAD
  for (size_t hop = 0; hop < num_hops; hop++) {
=======
  for (size_t hop = 0; hop < num_hops; ++hop) {
>>>>>>> 6b5db94d
    rmm::device_uvector<vertex_t> level_result_src(0, handle.get_stream());
    rmm::device_uvector<vertex_t> level_result_dst(0, handle.get_stream());

    auto level_result_weight =
      edge_weight_view ? std::make_optional(rmm::device_uvector<weight_t>(0, handle.get_stream()))
                       : std::nullopt;
    auto level_result_edge_id =
      edge_id_view ? std::make_optional(rmm::device_uvector<edge_t>(0, handle.get_stream()))
                   : std::nullopt;
    auto level_result_edge_type =
      edge_type_view ? std::make_optional(rmm::device_uvector<edge_type_t>(0, handle.get_stream()))
                     : std::nullopt;
    auto level_result_label =
      starting_vertex_labels
        ? std::make_optional(rmm::device_uvector<label_t>(0, handle.get_stream()))
        : std::nullopt;

    for (edge_type_t edge_type_id = 0; edge_type_id < num_edge_types; edge_type_id++) {
      auto k_level = fan_out[(hop * num_edge_types) + edge_type_id];
      rmm::device_uvector<vertex_t> srcs(0, handle.get_stream());
      rmm::device_uvector<vertex_t> dsts(0, handle.get_stream());
      std::optional<rmm::device_uvector<weight_t>> weights{std::nullopt};
      std::optional<rmm::device_uvector<edge_t>> edge_ids{std::nullopt};
      std::optional<rmm::device_uvector<edge_type_t>> edge_types{std::nullopt};
      std::optional<rmm::device_uvector<int32_t>> labels{std::nullopt};

      if (num_edge_types > 1) {
        modified_graph_view.attach_edge_mask(edge_masks_vector[edge_type_id].view());
      }

      if (k_level > 0) {
        std::tie(srcs, dsts, weights, edge_ids, edge_types, labels) = sample_edges(
          handle,
          modified_graph_view,
          edge_weight_view,
          edge_id_view,
          edge_type_view,
          edge_bias_view,
          rng_state,
          hop == 0
            ? starting_vertices
            : raft::device_span<vertex_t const>(frontier_vertices.data(), frontier_vertices.size()),
          hop == 0 ? starting_vertex_labels
          : starting_vertex_labels
            ? std::make_optional(raft::device_span<label_t const>(frontier_vertex_labels->data(),
                                                                  frontier_vertex_labels->size()))
            : std::nullopt,
          static_cast<size_t>(k_level),
          with_replacement);
      } else if (k_level < 0) {
        std::tie(srcs, dsts, weights, edge_ids, edge_types, labels) = gather_one_hop_edgelist(
          handle,
          modified_graph_view,
          edge_weight_view,
          edge_id_view,
          edge_type_view,
          hop == 0
            ? starting_vertices
            : raft::device_span<vertex_t const>(frontier_vertices.data(), frontier_vertices.size()),
          hop == 0 ? starting_vertex_labels
          : starting_vertex_labels
            ? std::make_optional(raft::device_span<label_t const>(frontier_vertex_labels->data(),
                                                                  frontier_vertex_labels->size()))
            : std::nullopt);
      }

      auto old_size = level_result_src.size();
      level_result_src.resize(old_size + srcs.size(), handle.get_stream());
      level_result_dst.resize(old_size + srcs.size(), handle.get_stream());

      raft::copy(
        level_result_src.begin() + old_size, srcs.begin(), srcs.size(), handle.get_stream());

      raft::copy(
        level_result_dst.begin() + old_size, dsts.begin(), srcs.size(), handle.get_stream());

      if (weights) {
        (*level_result_weight).resize(old_size + srcs.size(), handle.get_stream());

        raft::copy(level_result_weight->begin() + old_size,
                   weights->begin(),
                   srcs.size(),
                   handle.get_stream());
      }

      if (edge_ids) {
        (*level_result_edge_id).resize(old_size + srcs.size(), handle.get_stream());
        raft::copy(level_result_edge_id->begin() + old_size,
                   edge_ids->begin(),
                   srcs.size(),
                   handle.get_stream());
      }
      if (edge_types) {
        (*level_result_edge_type).resize(old_size + srcs.size(), handle.get_stream());

        raft::copy(level_result_edge_type->begin() + old_size,
                   edge_types->begin(),
                   srcs.size(),
                   handle.get_stream());
      }

      if (labels) {
        (*level_result_label).resize(old_size + srcs.size(), handle.get_stream());

        raft::copy(level_result_label->begin() + old_size,
                   labels->begin(),
                   srcs.size(),
                   handle.get_stream());
      }

      if (num_edge_types > 1) { modified_graph_view.clear_edge_mask(); }
    }

    level_sizes.push_back(level_result_src.size());
    level_result_src_vectors.push_back(std::move(level_result_src));
    level_result_dst_vectors.push_back(std::move(level_result_dst));

    if (level_result_weight) {
      (*level_result_weight_vectors).push_back(std::move(*level_result_weight));
    }
    if (level_result_edge_id) {
      (*level_result_edge_id_vectors).push_back(std::move(*level_result_edge_id));
    }
    if (level_result_edge_type) {
      (*level_result_edge_type_vectors).push_back(std::move(*level_result_edge_type));
    }
    if (level_result_label) {
      (*level_result_label_vectors).push_back(std::move(*level_result_label));
    }

    // FIXME:  We should modify vertex_partition_range_lasts to return a raft::host_span
    //  rather than making a copy.
    auto vertex_partition_range_lasts = modified_graph_view.vertex_partition_range_lasts();
    std::tie(frontier_vertices, frontier_vertex_labels, vertex_used_as_source) =
      prepare_next_frontier(
        handle,
        hop == 0
          ? starting_vertices
          : raft::device_span<vertex_t const>(frontier_vertices.data(), frontier_vertices.size()),
        hop == 0 ? starting_vertex_labels
        : starting_vertex_labels
          ? std::make_optional(raft::device_span<label_t const>(frontier_vertex_labels->data(),
                                                                frontier_vertex_labels->size()))
          : std::nullopt,
        raft::device_span<vertex_t const>{level_result_dst_vectors.back().data(),
                                          level_result_dst_vectors.back().size()},
        frontier_vertex_labels
          ? std::make_optional(raft::device_span<label_t const>(
              level_result_label_vectors->back().data(), level_result_label_vectors->back().size()))
          : std::nullopt,
        std::move(vertex_used_as_source),
        modified_graph_view.local_vertex_partition_view(),
        vertex_partition_range_lasts,
        prior_sources_behavior,
        dedupe_sources,
        do_expensive_check);
  }

  auto result_size = std::reduce(level_sizes.begin(), level_sizes.end());
  size_t output_offset{};

  rmm::device_uvector<vertex_t> result_srcs(result_size, handle.get_stream());
  output_offset = 0;
  for (size_t i = 0; i < level_result_src_vectors.size(); ++i) {
    raft::copy(result_srcs.begin() + output_offset,
               level_result_src_vectors[i].begin(),
               level_sizes[i],
               handle.get_stream());
    output_offset += level_sizes[i];
  }
  level_result_src_vectors.clear();
  level_result_src_vectors.shrink_to_fit();

  rmm::device_uvector<vertex_t> result_dsts(result_size, handle.get_stream());
  output_offset = 0;
  for (size_t i = 0; i < level_result_dst_vectors.size(); ++i) {
    raft::copy(result_dsts.begin() + output_offset,
               level_result_dst_vectors[i].begin(),
               level_sizes[i],
               handle.get_stream());
    output_offset += level_sizes[i];
  }
  level_result_dst_vectors.clear();
  level_result_dst_vectors.shrink_to_fit();

  auto result_weights =
    level_result_weight_vectors
      ? std::make_optional(rmm::device_uvector<weight_t>(result_size, handle.get_stream()))
      : std::nullopt;
  if (result_weights) {
    output_offset = 0;
    for (size_t i = 0; i < (*level_result_weight_vectors).size(); ++i) {
      raft::copy((*result_weights).begin() + output_offset,
                 (*level_result_weight_vectors)[i].begin(),
                 level_sizes[i],
                 handle.get_stream());
      output_offset += level_sizes[i];
    }
    level_result_weight_vectors = std::nullopt;
  }

  auto result_edge_ids =
    level_result_edge_id_vectors
      ? std::make_optional(rmm::device_uvector<edge_t>(result_size, handle.get_stream()))
      : std::nullopt;
  if (result_edge_ids) {
    output_offset = 0;
    for (size_t i = 0; i < (*level_result_edge_id_vectors).size(); ++i) {
      raft::copy((*result_edge_ids).begin() + output_offset,
                 (*level_result_edge_id_vectors)[i].begin(),
                 level_sizes[i],
                 handle.get_stream());
      output_offset += level_sizes[i];
    }
    level_result_edge_id_vectors = std::nullopt;
  }

  auto result_edge_types =
    level_result_edge_type_vectors
      ? std::make_optional(rmm::device_uvector<edge_type_t>(result_size, handle.get_stream()))
      : std::nullopt;
  if (result_edge_types) {
    output_offset = 0;
    for (size_t i = 0; i < (*level_result_edge_type_vectors).size(); ++i) {
      raft::copy((*result_edge_types).begin() + output_offset,
                 (*level_result_edge_type_vectors)[i].begin(),
                 level_sizes[i],
                 handle.get_stream());
      output_offset += level_sizes[i];
    }
    level_result_edge_type_vectors = std::nullopt;
  }

  std::optional<rmm::device_uvector<int32_t>> result_hops{std::nullopt};

  if (return_hops) {
    result_hops   = rmm::device_uvector<int32_t>(result_size, handle.get_stream());
    output_offset = 0;
    for (size_t i = 0; i < num_hops; ++i) {
      scalar_fill(
        handle, result_hops->data() + output_offset, level_sizes[i], static_cast<int32_t>(i));
      output_offset += level_sizes[i];
    }
  }

  auto result_labels =
    level_result_label_vectors
      ? std::make_optional(rmm::device_uvector<label_t>(result_size, handle.get_stream()))
      : std::nullopt;
  if (result_labels) {
    output_offset = 0;
    for (size_t i = 0; i < (*level_result_label_vectors).size(); ++i) {
      raft::copy((*result_labels).begin() + output_offset,
                 (*level_result_label_vectors)[i].begin(),
                 level_sizes[i],
                 handle.get_stream());
      output_offset += level_sizes[i];
    }
    level_result_label_vectors = std::nullopt;
  }

  return detail::shuffle_and_organize_output(handle,
                                             std::move(result_srcs),
                                             std::move(result_dsts),
                                             std::move(result_weights),
                                             std::move(result_edge_ids),
                                             std::move(result_edge_types),
                                             std::move(result_hops),
                                             std::move(result_labels),
                                             label_to_output_comm_rank);
}

}  // namespace detail

template <typename vertex_t,
          typename edge_t,
          typename weight_t,
          typename edge_type_t,
          typename label_t,
          bool store_transposed,
          bool multi_gpu>
std::tuple<rmm::device_uvector<vertex_t>,
           rmm::device_uvector<vertex_t>,
           std::optional<rmm::device_uvector<weight_t>>,
           std::optional<rmm::device_uvector<edge_t>>,
           std::optional<rmm::device_uvector<edge_type_t>>,
           std::optional<rmm::device_uvector<int32_t>>,
           std::optional<rmm::device_uvector<label_t>>,
           std::optional<rmm::device_uvector<size_t>>>
uniform_neighbor_sample(
  raft::handle_t const& handle,
  graph_view_t<vertex_t, edge_t, store_transposed, multi_gpu> const& graph_view,
  std::optional<edge_property_view_t<edge_t, weight_t const*>> edge_weight_view,
  std::optional<edge_property_view_t<edge_t, edge_t const*>> edge_id_view,
  std::optional<edge_property_view_t<edge_t, edge_type_t const*>> edge_type_view,
  raft::device_span<vertex_t const> starting_vertices,
  std::optional<raft::device_span<label_t const>> starting_vertex_labels,
  std::optional<std::tuple<raft::device_span<label_t const>, raft::device_span<int32_t const>>>
    label_to_output_comm_rank,
  raft::host_span<int32_t const> fan_out,
  raft::random::RngState& rng_state,
  bool return_hops,
  bool with_replacement,
  prior_sources_behavior_t prior_sources_behavior,
  bool dedupe_sources,
  bool do_expensive_check)
{
  using bias_t = weight_t;  // dummy

  rmm::device_uvector<int32_t> label_map(0, handle.get_stream());

  if (label_to_output_comm_rank) {
    label_map = detail::flatten_label_map(handle, *label_to_output_comm_rank);
  }

  return detail::neighbor_sample_impl<vertex_t, edge_t, weight_t, edge_type_t, bias_t>(
    handle,
    rng_state,
    graph_view,
    edge_weight_view,
    edge_id_view,
    edge_type_view,
    std::nullopt,
    starting_vertices,
    starting_vertex_labels,
    label_to_output_comm_rank
      ? std::make_optional(raft::device_span<int32_t const>{label_map.data(), label_map.size()})
      : std::nullopt,
    fan_out,
    edge_type_t{1},
    return_hops,
    with_replacement,
    prior_sources_behavior,
    dedupe_sources,
    do_expensive_check);
}

template <typename vertex_t,
          typename edge_t,
          typename weight_t,
          typename edge_type_t,
          typename bias_t,
          typename label_t,
          bool store_transposed,
          bool multi_gpu>
std::tuple<rmm::device_uvector<vertex_t>,
           rmm::device_uvector<vertex_t>,
           std::optional<rmm::device_uvector<weight_t>>,
           std::optional<rmm::device_uvector<edge_t>>,
           std::optional<rmm::device_uvector<edge_type_t>>,
           std::optional<rmm::device_uvector<int32_t>>,
           std::optional<rmm::device_uvector<label_t>>,
           std::optional<rmm::device_uvector<size_t>>>
biased_neighbor_sample(
  raft::handle_t const& handle,
  graph_view_t<vertex_t, edge_t, store_transposed, multi_gpu> const& graph_view,
  std::optional<edge_property_view_t<edge_t, weight_t const*>> edge_weight_view,
  std::optional<edge_property_view_t<edge_t, edge_t const*>> edge_id_view,
  std::optional<edge_property_view_t<edge_t, edge_type_t const*>> edge_type_view,
  edge_property_view_t<edge_t, bias_t const*> edge_bias_view,
  raft::device_span<vertex_t const> starting_vertices,
  std::optional<raft::device_span<label_t const>> starting_vertex_labels,
  std::optional<std::tuple<raft::device_span<label_t const>, raft::device_span<int32_t const>>>
    label_to_output_comm_rank,
  raft::host_span<int32_t const> fan_out,
  raft::random::RngState& rng_state,
  bool return_hops,
  bool with_replacement,
  prior_sources_behavior_t prior_sources_behavior,
  bool dedupe_sources,
  bool do_expensive_check)
{
  rmm::device_uvector<int32_t> label_map(0, handle.get_stream());

  if (label_to_output_comm_rank) {
    label_map = detail::flatten_label_map(handle, *label_to_output_comm_rank);
  }

  return detail::neighbor_sample_impl<vertex_t, edge_t, weight_t, edge_type_t, bias_t>(
    handle,
    rng_state,
    graph_view,
    edge_weight_view,
    edge_id_view,
    edge_type_view,
    edge_bias_view,
    starting_vertices,
    starting_vertex_labels,
    label_to_output_comm_rank
      ? std::make_optional(raft::device_span<int32_t const>{label_map.data(), label_map.size()})
      : std::nullopt,
    fan_out,
    edge_type_t{1},
    return_hops,
    with_replacement,
    prior_sources_behavior,
    dedupe_sources,
    do_expensive_check);
}

template <typename vertex_t,
          typename edge_t,
          typename weight_t,
          typename edge_type_t,
          bool store_transposed,
          bool multi_gpu>
std::tuple<rmm::device_uvector<vertex_t>,
           rmm::device_uvector<vertex_t>,
           std::optional<rmm::device_uvector<weight_t>>,
           std::optional<rmm::device_uvector<edge_t>>,
           std::optional<rmm::device_uvector<edge_type_t>>,
           std::optional<rmm::device_uvector<int32_t>>,
           std::optional<rmm::device_uvector<size_t>>>
heterogeneous_uniform_neighbor_sample(
  raft::handle_t const& handle,
  raft::random::RngState& rng_state,
  graph_view_t<vertex_t, edge_t, store_transposed, multi_gpu> const& graph_view,
  std::optional<edge_property_view_t<edge_t, weight_t const*>> edge_weight_view,
  std::optional<edge_property_view_t<edge_t, edge_t const*>> edge_id_view,
  std::optional<edge_property_view_t<edge_t, edge_type_t const*>> edge_type_view,
  raft::device_span<vertex_t const> starting_vertices,
  std::optional<raft::device_span<int32_t const>> starting_vertex_labels,
  std::optional<raft::device_span<int32_t const>> label_to_output_comm_rank,
  raft::host_span<int32_t const> fan_out,
  edge_type_t num_edge_types,
  sampling_flags_t sampling_flags,
  bool do_expensive_check)
{
  using bias_t = weight_t;  // dummy

  auto [majors, minors, weights, edge_ids, edge_types, hops, labels, offsets] =
    detail::neighbor_sample_impl<vertex_t, edge_t, weight_t, edge_type_t, bias_t>(
      handle,
      rng_state,
      graph_view,
      edge_weight_view,
      edge_id_view,
      edge_type_view,
      std::optional<edge_property_view_t<edge_t, bias_t const*>>{
        std::nullopt},  // Optional edge_bias_view
      starting_vertices,
      starting_vertex_labels,
      label_to_output_comm_rank,
      fan_out,
      num_edge_types,
      sampling_flags.return_hops,
      sampling_flags.with_replacement,
      sampling_flags.prior_sources_behavior,
      sampling_flags.dedupe_sources,
      do_expensive_check);

  return std::make_tuple(std::move(majors),
                         std::move(minors),
                         std::move(weights),
                         std::move(edge_ids),
                         std::move(edge_types),
                         std::move(hops),
                         std::move(offsets));
}

template <typename vertex_t,
          typename edge_t,
          typename weight_t,
          typename edge_type_t,
          typename bias_t,
          bool store_transposed,
          bool multi_gpu>
std::tuple<rmm::device_uvector<vertex_t>,
           rmm::device_uvector<vertex_t>,
           std::optional<rmm::device_uvector<weight_t>>,
           std::optional<rmm::device_uvector<edge_t>>,
           std::optional<rmm::device_uvector<edge_type_t>>,
           std::optional<rmm::device_uvector<int32_t>>,
           std::optional<rmm::device_uvector<size_t>>>
heterogeneous_biased_neighbor_sample(
  raft::handle_t const& handle,
  raft::random::RngState& rng_state,
  graph_view_t<vertex_t, edge_t, store_transposed, multi_gpu> const& graph_view,
  std::optional<edge_property_view_t<edge_t, weight_t const*>> edge_weight_view,
  std::optional<edge_property_view_t<edge_t, edge_t const*>> edge_id_view,
  std::optional<edge_property_view_t<edge_t, edge_type_t const*>> edge_type_view,
  edge_property_view_t<edge_t, bias_t const*> edge_bias_view,
  raft::device_span<vertex_t const> starting_vertices,
  std::optional<raft::device_span<int32_t const>> starting_vertex_labels,
  std::optional<raft::device_span<int32_t const>> label_to_output_comm_rank,
  raft::host_span<int32_t const> fan_out,
  edge_type_t num_edge_types,
  sampling_flags_t sampling_flags,
  bool do_expensive_check)
{
  auto [majors, minors, weights, edge_ids, edge_types, hops, labels, offsets] =
    detail::neighbor_sample_impl<vertex_t, edge_t, weight_t, edge_type_t, bias_t>(
      handle,
      rng_state,
      graph_view,
      edge_weight_view,
      edge_id_view,
      edge_type_view,
      std::make_optional(edge_bias_view),
      starting_vertices,
      starting_vertex_labels,
      label_to_output_comm_rank,
      fan_out,
      num_edge_types,
      sampling_flags.return_hops,
      sampling_flags.with_replacement,
      sampling_flags.prior_sources_behavior,
      sampling_flags.dedupe_sources,
      do_expensive_check);

  return std::make_tuple(std::move(majors),
                         std::move(minors),
                         std::move(weights),
                         std::move(edge_ids),
                         std::move(edge_types),
                         std::move(hops),
                         std::move(offsets));
}

template <typename vertex_t,
          typename edge_t,
          typename weight_t,
          typename edge_type_t,
          bool store_transposed,
          bool multi_gpu>
std::tuple<rmm::device_uvector<vertex_t>,
           rmm::device_uvector<vertex_t>,
           std::optional<rmm::device_uvector<weight_t>>,
           std::optional<rmm::device_uvector<edge_t>>,
           std::optional<rmm::device_uvector<edge_type_t>>,
           std::optional<rmm::device_uvector<int32_t>>,
           std::optional<rmm::device_uvector<size_t>>>
homogeneous_uniform_neighbor_sample(
  raft::handle_t const& handle,
  raft::random::RngState& rng_state,
  graph_view_t<vertex_t, edge_t, store_transposed, multi_gpu> const& graph_view,
  std::optional<edge_property_view_t<edge_t, weight_t const*>> edge_weight_view,
  std::optional<edge_property_view_t<edge_t, edge_t const*>> edge_id_view,
  std::optional<edge_property_view_t<edge_t, edge_type_t const*>> edge_type_view,
  raft::device_span<vertex_t const> starting_vertices,
  std::optional<raft::device_span<int32_t const>> starting_vertex_labels,
  std::optional<raft::device_span<int32_t const>> label_to_output_comm_rank,
  raft::host_span<int32_t const> fan_out,
  sampling_flags_t sampling_flags,
  bool do_expensive_check)
{
  using bias_t = weight_t;  // dummy

  auto [majors, minors, weights, edge_ids, edge_types, hops, labels, offsets] =
    detail::neighbor_sample_impl<vertex_t, edge_t, weight_t, edge_type_t, bias_t>(
      handle,
      rng_state,
      graph_view,
      edge_weight_view,
      edge_id_view,
      edge_type_view,
      std::optional<edge_property_view_t<edge_t, bias_t const*>>{
        std::nullopt},  // Optional edge_bias_view
      starting_vertices,
      starting_vertex_labels,
      label_to_output_comm_rank,
      fan_out,
      edge_type_t{1},
      sampling_flags.return_hops,
      sampling_flags.with_replacement,
      sampling_flags.prior_sources_behavior,
      sampling_flags.dedupe_sources,
      do_expensive_check);

  return std::make_tuple(std::move(majors),
                         std::move(minors),
                         std::move(weights),
                         std::move(edge_ids),
                         std::move(edge_types),
                         std::move(hops),
                         std::move(offsets));
}

template <typename vertex_t,
          typename edge_t,
          typename weight_t,
          typename edge_type_t,
          typename bias_t,
          bool store_transposed,
          bool multi_gpu>
std::tuple<rmm::device_uvector<vertex_t>,
           rmm::device_uvector<vertex_t>,
           std::optional<rmm::device_uvector<weight_t>>,
           std::optional<rmm::device_uvector<edge_t>>,
           std::optional<rmm::device_uvector<edge_type_t>>,
           std::optional<rmm::device_uvector<int32_t>>,
           std::optional<rmm::device_uvector<size_t>>>
homogeneous_biased_neighbor_sample(
  raft::handle_t const& handle,
  raft::random::RngState& rng_state,
  graph_view_t<vertex_t, edge_t, store_transposed, multi_gpu> const& graph_view,
  std::optional<edge_property_view_t<edge_t, weight_t const*>> edge_weight_view,
  std::optional<edge_property_view_t<edge_t, edge_t const*>> edge_id_view,
  std::optional<edge_property_view_t<edge_t, edge_type_t const*>> edge_type_view,
  edge_property_view_t<edge_t, bias_t const*> edge_bias_view,
  raft::device_span<vertex_t const> starting_vertices,
  std::optional<raft::device_span<int32_t const>> starting_vertex_labels,
  std::optional<raft::device_span<int32_t const>> label_to_output_comm_rank,
  raft::host_span<int32_t const> fan_out,
  sampling_flags_t sampling_flags,
  bool do_expensive_check)
{
  auto [majors, minors, weights, edge_ids, edge_types, hops, labels, offsets] =
    detail::neighbor_sample_impl<vertex_t, edge_t, weight_t, edge_type_t, bias_t>(
      handle,
      rng_state,
      graph_view,
      edge_weight_view,
      edge_id_view,
      edge_type_view,
      std::make_optional(edge_bias_view),
      starting_vertices,
      starting_vertex_labels,
      label_to_output_comm_rank,
      fan_out,
      edge_type_t{1},
      sampling_flags.return_hops,
      sampling_flags.with_replacement,
      sampling_flags.prior_sources_behavior,
      sampling_flags.dedupe_sources,
      do_expensive_check);

  return std::make_tuple(std::move(majors),
                         std::move(minors),
                         std::move(weights),
                         std::move(edge_ids),
                         std::move(edge_types),
                         std::move(hops),
                         std::move(offsets));
}

}  // namespace cugraph<|MERGE_RESOLUTION|>--- conflicted
+++ resolved
@@ -184,11 +184,7 @@
 
   std::vector<size_t> level_sizes{};
 
-<<<<<<< HEAD
-  for (size_t hop = 0; hop < num_hops; hop++) {
-=======
   for (size_t hop = 0; hop < num_hops; ++hop) {
->>>>>>> 6b5db94d
     rmm::device_uvector<vertex_t> level_result_src(0, handle.get_stream());
     rmm::device_uvector<vertex_t> level_result_dst(0, handle.get_stream());
 
