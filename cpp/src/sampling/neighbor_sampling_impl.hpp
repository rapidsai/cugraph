--- conflicted
+++ resolved
@@ -292,13 +292,8 @@
       }
     }
 
-<<<<<<< HEAD
     std::tie(frontier_vertices, frontier_vertex_labels, std::ignore, vertex_used_as_source) =
       prepare_next_frontier(
-=======
-    std::tie(frontier_vertices, frontier_vertex_labels, vertex_used_as_source) =
-      prepare_next_frontier<vertex_t, label_t, multi_gpu>(
->>>>>>> ea059c4f
         handle,
         hop == 0
           ? starting_vertices
@@ -320,13 +315,10 @@
               next_frontier_vertex_time_spans->data(), next_frontier_vertex_time_spans->size()})
           : std::nullopt,
         std::move(vertex_used_as_source),
-<<<<<<< HEAD
-        graph_view.local_vertex_partition_view(),
-=======
->>>>>>> ea059c4f
         graph_view.vertex_partition_range_lasts(),
         prior_sources_behavior,
         dedupe_sources,
+        multi_gpu,
         do_expensive_check);
   }
 
