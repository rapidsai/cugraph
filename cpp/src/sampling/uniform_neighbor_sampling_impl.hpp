--- conflicted
+++ resolved
@@ -32,102 +32,6 @@
 template <typename vertex_t,
           typename edge_t,
           typename weight_t,
-<<<<<<< HEAD
-=======
-          bool store_transposed,
-          bool multi_gpu>
-std::tuple<rmm::device_uvector<vertex_t>,
-           rmm::device_uvector<vertex_t>,
-           rmm::device_uvector<weight_t>,
-           rmm::device_uvector<edge_t>>
-uniform_nbr_sample_impl(
-  raft::handle_t const& handle,
-  graph_view_t<vertex_t, edge_t, store_transposed, multi_gpu> const& graph_view,
-  std::optional<edge_property_view_t<edge_t, weight_t const*>> edge_weight_view,
-  rmm::device_uvector<vertex_t>& d_in,
-  raft::host_span<const int> h_fan_out,
-  bool with_replacement,
-  uint64_t seed)
-{
-#ifdef NO_CUGRAPH_OPS
-  CUGRAPH_FAIL(
-    "uniform_nbr_sampl_impl not supported in this configuration, built with NO_CUGRAPH_OPS");
-#else
-  CUGRAPH_EXPECTS(h_fan_out.size() > 0,
-                  "Invalid input argument: number of levels must be non-zero.");
-
-  rmm::device_uvector<vertex_t> d_result_src(0, handle.get_stream());
-  rmm::device_uvector<vertex_t> d_result_dst(0, handle.get_stream());
-  auto d_result_weights =
-    thrust::make_optional(rmm::device_uvector<weight_t>(0, handle.get_stream()));
-
-  int32_t hop{0};
-  size_t comm_size{1};
-
-  if constexpr (multi_gpu) {
-    seed += handle.get_comms().get_rank();
-    comm_size = handle.get_comms().get_size();
-  }
-
-  for (auto&& k_level : h_fan_out) {
-    // prep step for extracting out-degs(sources):
-    if constexpr (multi_gpu) {
-      d_in = shuffle_int_vertices_to_local_gpu_by_vertex_partitioning(
-        handle, std::move(d_in), graph_view.vertex_partition_range_lasts());
-    }
-
-    rmm::device_uvector<vertex_t> d_out_src(0, handle.get_stream());
-    rmm::device_uvector<vertex_t> d_out_dst(0, handle.get_stream());
-    auto d_out_weights = std::make_optional(rmm::device_uvector<weight_t>(0, handle.get_stream()));
-
-    if (k_level > 0) {
-      raft::random::RngState rng_state(seed);
-      seed += d_in.size() * k_level * comm_size;
-
-      std::tie(d_out_src, d_out_dst, d_out_weights) = sample_edges(handle,
-                                                                   graph_view,
-                                                                   edge_weight_view,
-                                                                   rng_state,
-                                                                   d_in,
-                                                                   static_cast<size_t>(k_level),
-                                                                   with_replacement);
-    } else {
-      std::tie(d_out_src, d_out_dst, d_out_weights) =
-        gather_one_hop_edgelist(handle, graph_view, edge_weight_view, d_in);
-    }
-
-    // resize accumulators:
-    auto old_sz = d_result_dst.size();
-    auto add_sz = d_out_dst.size();
-    auto new_sz = old_sz + add_sz;
-
-    d_result_src.resize(new_sz, handle.get_stream());
-    d_result_dst.resize(new_sz, handle.get_stream());
-    d_result_weights->resize(new_sz, handle.get_stream());
-
-    raft::copy(
-      d_result_src.begin() + old_sz, d_out_src.begin(), d_out_src.size(), handle.get_stream());
-    raft::copy(
-      d_result_dst.begin() + old_sz, d_out_dst.begin(), d_out_dst.size(), handle.get_stream());
-    raft::copy(d_result_weights->begin() + old_sz,
-               d_out_weights->begin(),
-               d_out_weights->size(),
-               handle.get_stream());
-
-    d_in = std::move(d_out_dst);
-
-    ++hop;
-  }
-
-  return count_and_remove_duplicates<vertex_t, edge_t, weight_t>(
-    handle, std::move(d_result_src), std::move(d_result_dst), std::move(*d_result_weights));
-#endif
-}
-
-template <typename vertex_t,
-          typename edge_t,
-          typename weight_t,
->>>>>>> 16cd8764
           typename edge_type_t,
           bool store_transposed,
           bool multi_gpu>
