/*
 * Copyright (c) 2022, NVIDIA CORPORATION.
 *
 * Licensed under the Apache License, Version 2.0 (the "License");
 * you may not use this file except in compliance with the License.
 * You may obtain a copy of the License at
 *
 *     http://www.apache.org/licenses/LICENSE-2.0
 *
 * Unless required by applicable law or agreed to in writing, software
 * distributed under the License is distributed on an "AS IS" BASIS,
 * WITHOUT WARRANTIES OR CONDITIONS OF ANY KIND, either express or implied.
 * See the License for the specific language governing permissions and
 * limitations under the License.
 */

// Andrei Schaffer, aschaffer@nvidia.com
//
#pragma once

#include <cugraph/detail/graph_functions.cuh>
#include <cugraph/graph.hpp>
#include <utilities/graph_utils.cuh>

#include <cugraph/utilities/shuffle_comm.cuh>

#include <raft/device_atomics.cuh>
#include <raft/handle.hpp>

#include <rmm/device_uvector.hpp>

#include <thrust/copy.h>
#include <thrust/for_each.h>
#include <thrust/functional.h>
#include <thrust/iterator/counting_iterator.h>
#include <thrust/iterator/zip_iterator.h>
#include <thrust/reduce.h>
#include <thrust/transform.h>
#include <thrust/tuple.h>

#include "rw_traversals.hpp"

#include <cugraph-ops/graph/sampling.hpp>

#include <algorithm>
#include <limits>
#include <numeric>
#include <type_traits>
#include <vector>

namespace cugraph {
namespace detail {
namespace original {

/**
 * @brief Projects zip input onto the lower dim zip output, where lower dimension components are
 * specified by tuple indices; e.g., extracts the (destination_vertex_id, rank_to_send_it_to)
 * components from the quadruplet (vertex_t source_vertex, vertex_t destination_vertex, int rank,
 * edge_t index) via indices {1,2};
 * @tparam vertex_index non-type template parameter specifying index in the input tuple where vertex
 * IDs are stored;
 * @tparam rank_index non-type template parameter specifying index in the input tuple where rank IDs
 * are stored;
 * @tparam zip_in_it_t zip Type for the input tuple;
 * @tparam zip_out_it_t zip Type for the output tuple;
 * @param handle RAFT handle object to encapsulate resources (e.g. CUDA stream, communicator, and
 * handles to various CUDA libraries) to run graph algorithms.
 * @param[in] begin zip begin iterator of quadruplets from which new input is extracted; typically
 * (vertex_t source_vertex, vertex_t destination_vertex, int rank, edge_t index)
 * @param[in] end zip end iterator of quadruplets from which new input is extracted;
 * @param[out] result begin of result zip iterator of pairs for next iteration; typically
 * (vertex_t source_vertex, int rank)
 */
template <size_t vertex_index, size_t rank_index, typename zip_in_it_t, typename zip_out_it_t>
void project(raft::handle_t const& handle, zip_in_it_t begin, zip_in_it_t end, zip_out_it_t result)
{
  thrust::transform(handle.get_thrust_policy(), begin, end, result, [] __device__(auto const& tpl) {
    return thrust::make_tuple(thrust::get<vertex_index>(tpl), thrust::get<rank_index>(tpl));
  });
}

/**
 * @brief Shuffles zipped pairs of vertex IDs and ranks IDs to the GPU's that the vertex IDs belong
 * to. The assumption is that the return provides a per-GPU coalesced set of pairs, with
 * corresponding counts vector. To limit the result to the self-GPU one needs additional filtering
 * to extract the corresponding set from the coalesced set of sets and using the corresponding
 * counts entry.
 * @tparam graph_view_t Type of graph view.
 * @tparam zip_iterator_t zip Type for the zipped tuple<vertex_t, gpu_t> (vertexID, rank);
 * @tparam gpu_t Type used for storing GPU rank IDs;
 * @param[in] handle RAFT handle object to encapsulate resources (e.g. CUDA stream, communicator,
 * and handles to various CUDA libraries) to run graph algorithms.
 * @param[in] graph_view Graph View object to generate NBR Sampling on.
 * @param[in] begin zip begin iterator of (vertexID, rank) pairs.
 * @param[in] end zip end iterator of (vertexID, rank) pairs.
 * @param[in] unnamed tag used for template tag dispatching
 * @return tuple pair of coalesced pairs and counts
 */
template <typename graph_view_t, typename zip_iterator_t, typename gpu_t>
std::tuple<std::tuple<device_vec_t<typename graph_view_t::vertex_type>, device_vec_t<gpu_t>>,
           std::vector<size_t>>
shuffle_to_gpus(raft::handle_t const& handle,
                graph_view_t const& graph_view,
                zip_iterator_t begin,
                zip_iterator_t end,
                gpu_t)
{
  using vertex_t = typename graph_view_t::vertex_type;
  using edge_t   = typename graph_view_t::edge_type;

  auto vertex_partition_range_lasts = graph_view.vertex_partition_range_lasts();
  device_vec_t<vertex_t> d_vertex_partition_range_lasts(vertex_partition_range_lasts.size(),
                                                        handle.get_stream());
  raft::update_device(d_vertex_partition_range_lasts.data(),
                      vertex_partition_range_lasts.data(),
                      vertex_partition_range_lasts.size(),
                      handle.get_stream());

  return groupby_gpu_id_and_shuffle_values(
    handle.get_comms(),
    begin,
    end,
    [vertex_partition_range_lasts = d_vertex_partition_range_lasts.data(),
     num_vertex_partitions = d_vertex_partition_range_lasts.size()] __device__(auto tpl_v_r) {
      return static_cast<gpu_t>(
        thrust::distance(vertex_partition_range_lasts,
                         thrust::lower_bound(thrust::seq,
                                             vertex_partition_range_lasts,
                                             vertex_partition_range_lasts + num_vertex_partitions,
                                             thrust::get<0>(tpl_v_r))));
    },
    handle.get_stream());
}

/**
 * @brief Updates pair of vertex IDs and ranks IDs to the GPU's that the vertex IDs belong
 * to.
 * @tparam graph_view_t Type of graph view.
 * @tparam zip_iterator_t zip Type for the zipped tuple<vertex_t, gpu_t> (vertexID, rank).
 * @tparam gpu_t Type used for storing GPU rank IDs;
 * @param[in] handle RAFT handle object to encapsulate resources (e.g. CUDA stream, communicator,
 * and handles to various CUDA libraries) to run graph algorithms.
 * @param[in] graph_view Graph View object to generate NBR Sampling on.
 * @param[in] begin zip begin iterator of (vertexID, rank) pairs.
 * @param[in] end zip end iterator of (vertexID, rank) pairs.
 * @param[in] rank for which data is to be extracted.
 * @param[out] d_in vertex set to be updated.
 * @param[out] d_ranks corresponding rank set to be updated.
 * @param[in] unnamed tag used for template tag dispatching.
 */
template <typename graph_view_t, typename zip_iterator_t, typename gpu_t>
void update_input_by_rank(raft::handle_t const& handle,
                          graph_view_t const& graph_view,
                          zip_iterator_t begin,
                          zip_iterator_t end,
                          size_t rank,
                          device_vec_t<typename graph_view_t::vertex_type>& d_in,
                          device_vec_t<gpu_t>& d_ranks,
                          gpu_t)
{
  auto&& [rx_tpl_v_r, rx_counts] =
    detail::original::shuffle_to_gpus(handle, graph_view, begin, end, gpu_t{});

  // filter rx_tpl_v_r and rx_counts vector by rank:
  //
  decltype(rx_counts) rx_offsets(rx_counts.size());
  std::exclusive_scan(rx_counts.begin(), rx_counts.end(), rx_offsets.begin(), 0);

  // resize d_in, d_ranks:
  //
  auto new_in_sz = rx_counts.at(rank);
  d_in.resize(new_in_sz, handle.get_stream());
  d_ranks.resize(new_in_sz, handle.get_stream());

  // project output onto input:
  // zip d_in, d_ranks
  //
  auto new_in_zip = thrust::make_zip_iterator(
    thrust::make_tuple(d_in.begin(), d_ranks.begin()));  // result start_zip

  auto&& d_new_dests = std::get<0>(rx_tpl_v_r);
  auto&& d_new_ranks = std::get<1>(rx_tpl_v_r);
  auto offset        = rx_offsets.at(rank);

  auto tpl_in_it_begin = thrust::make_zip_iterator(
    thrust::make_tuple(d_new_dests.begin() + offset, d_new_ranks.begin() + offset));
  project<0, 1>(handle, tpl_in_it_begin, tpl_in_it_begin + new_in_sz, new_in_zip);
}

/**
 * @brief Shuffles zipped tuples of (vertex_t source_vertex, vertex_t destination_vertex, int rank,
 * index_t index) to specified target GPU's.
 * @tparam vertex_t Type of vertex IDs.
 * @tparam gpu_t Type used for storing GPU rank IDs.
 * @tparam index_t Type used for indexing; typically edge_t.
 * @param[in] handle RAFT handle object to encapsulate resources (e.g. CUDA stream, communicator,
 * and handles to various CUDA libraries) to run graph algorithms.
 * @param[in] d_src source vertex IDs; shuffle prims require it be mutable.
 * @param[in] d_dst destination vertex IDs; must be mutable.
 * @param[in] d_gpu_id_keys target GPU IDs (ranks); must be mutable.
 * @param[in] d_indices indices of destination vertices; must be mutable.
 * @return tuple of tuple of device vectors and counts:
 * ((vertex_t source_vertex, vertex_t destination_vertex, int rank, edge_t index), rx_counts)
 */
template <typename vertex_t, typename gpu_t, typename index_t>
std::tuple<std::tuple<device_vec_t<vertex_t>,
                      device_vec_t<vertex_t>,
                      device_vec_t<gpu_t>,
                      device_vec_t<index_t>>,
           std::vector<size_t>>
shuffle_to_target_gpu_ids(raft::handle_t const& handle,
                          device_vec_t<vertex_t>& d_src,
                          device_vec_t<vertex_t>& d_dst,
                          device_vec_t<gpu_t>& d_gpu_id_keys,
                          device_vec_t<index_t>& d_indices)
{
  auto zip_it_begin =
    thrust::make_zip_iterator(thrust::make_tuple(d_src.begin(), d_dst.begin(), d_indices.begin()));

  thrust::sort_by_key(
    handle.get_thrust_policy(), d_gpu_id_keys.begin(), d_gpu_id_keys.end(), zip_it_begin);

  rmm::device_uvector<size_t> tx_counts(handle.get_comms().get_size(), handle.get_stream());

  thrust::tabulate(
    handle.get_thrust_policy(),
    tx_counts.begin(),
    tx_counts.end(),
    [gpu_id_first = d_gpu_id_keys.begin(), gpu_id_last = d_gpu_id_keys.end()] __device__(size_t i) {
      return static_cast<size_t>(thrust::distance(
        gpu_id_first,
        thrust::upper_bound(thrust::seq, gpu_id_first, gpu_id_last, static_cast<gpu_t>(i))));
    });

  thrust::adjacent_difference(
    handle.get_thrust_policy(), tx_counts.begin(), tx_counts.end(), tx_counts.begin());

  std::vector<size_t> h_tx_counts(tx_counts.size());
  raft::update_host(h_tx_counts.data(), tx_counts.data(), tx_counts.size(), handle.get_stream());

  handle.sync_stream();

  return  // [rx_tuple, rx_counts]
    shuffle_values(handle.get_comms(),
                   thrust::make_zip_iterator(thrust::make_tuple(
                     d_src.begin(), d_dst.begin(), d_gpu_id_keys.begin(), d_indices.begin())),
                   h_tx_counts,
                   handle.get_stream());
}

/**
 * @brief Multi-GPU Uniform Neighborhood Sampling. The outline of the algorithm:
 *
 * uniform_nbr_sample(J[p][], L, K[], flag_unique) {
 *   Out[p][] = {};                                              // initialize output result
 * (empty)
 *
 *  loop level in {0,…, L-1} {                                   // 1 tree level / iteration
 *       n_per_level = |J| * L^ (level+1);                       // size of output per level
 *
 *       J[] = union(J[], {J[partition_row],
 *                        for partition_row same as `p`};
 *
 *      for each pair (s, _) in J[] {                            // cache out-degrees of src_v
 * set; d_out_deg[s] = mnmg_get_out_deg(graph, s);
 *      }
 *
 *      d_indices[] = segmented_random_generator(d_out_degs[],   // sizes[] to define range to
 *                                                               // sample from;
 *                                               K[level],       // fanout per-level
 *                                               flag_unique);
 *                                                               // for each (s, _) in J[]{
 *                                                               //   generate {0,…,out-deg(s)};}
 *
 *     d_out[] = gather_nbr(J[], d_indices[], level, K[level]);  // {(s, d, r),…} MNMG prim that
 *                                                               // gathers the NBR for current
 *                                                               // level of each src_v;
 *                                                               // output is set of triplets
 *                                                               // (src_v, dst_v,
 * rank_to_send_to) Out[p][] = union(Out[p][], d_out[]);                      // append local
 * output to result d_out[] = shuffle(d_out[]);                               // reshuffle output
 * to
 *                                                               // corresponding rank
 *     J[] = project(d_out[], []((s,d,r)){ return (d,r);});      // extract the (d, r) from (s,d,
 * r)
 *                                                               // for next iter
 *    }
 *    return Out[p][];
 * }
 *
 * @tparam graph_view_t Type of graph view.
 * @tparam gpu_t Type used for storing GPU rank IDs;
 * @tparam index_t Type used for indexing; typically edge_t.
 * @tparam seeder_t Type for generating random engine seeds.
 * @param handle RAFT handle object to encapsulate resources (e.g. CUDA stream, communicator, and
 * handles to various CUDA libraries) to run graph algorithms.
 * @param graph_view Graph View object to generate NBR Sampling on.
 * @param d_in Device vector of starting vertex IDs for the NBR Sampling. Must be non-const for
 * shuffling.
 * @param d_ranks Device vector of ranks for which corresponding vertex ID data must be sent to. The
 * pairs (vertex_ID, rank) must be shuffled together. Must be non-const for shuffling.
 * @param h_fan_out vector of branching out (fan-out) degree per source vertex for each level
 * @param global_degree_offsets local partition of global out-degree cache; pass-through
 * parameter used for obtaining local out-degree information
 * @param flag_replacement boolean flag specifying if random sampling is done without replacement
 * (true); or, with replacement (false); default = true;
 * @return tuple of device vectors:
 * (vertex_t source_vertex, vertex_t destination_vertex, int rank, edge_t index)
 */
template <typename graph_view_t,
          typename gpu_t,
          typename index_t  = typename graph_view_t::edge_type,
          typename seeder_t = cugraph::detail::original::clock_seeding_t<uint64_t>>
std::tuple<device_vec_t<typename graph_view_t::vertex_type>,
           device_vec_t<typename graph_view_t::vertex_type>,
           device_vec_t<gpu_t>,
           device_vec_t<index_t>>
uniform_nbr_sample_impl(
  raft::handle_t const& handle,
  graph_view_t const& graph_view,
  device_vec_t<typename graph_view_t::vertex_type>& d_in,
  device_vec_t<gpu_t>& d_ranks,
  std::vector<int> const& h_fan_out,
  device_vec_t<typename graph_view_t::edge_type> const& global_out_degrees,
  device_vec_t<typename graph_view_t::edge_type> const& global_degree_offsets,
  device_vec_t<typename graph_view_t::edge_type> const& global_adjacency_list_offsets,
  bool flag_replacement)
{
  using vertex_t        = typename graph_view_t::vertex_type;
  using edge_t          = typename graph_view_t::edge_type;
  using return_t        = std::tuple<device_vec_t<vertex_t>,
                              device_vec_t<vertex_t>,
                              device_vec_t<gpu_t>,
                              device_vec_t<index_t>>;
  namespace cugraph_ops = cugraph::ops::gnn::graph;

  if constexpr (graph_view_t::is_multi_gpu) {
    size_t num_starting_vs = d_in.size();

    CUGRAPH_EXPECTS(num_starting_vs == d_ranks.size(),
                    "Sets of input vertices and ranks must have same sizes.");

    auto num_levels = h_fan_out.size();

    CUGRAPH_EXPECTS(num_levels > 0, "Invalid input argument: number of levels must be non-zero.");

    // Output quad of accumulators to collect results into:
    // (all start as empty)
    //
    device_vec_t<vertex_t> d_acc_src(0, handle.get_stream());
    device_vec_t<vertex_t> d_acc_dst(0, handle.get_stream());
    device_vec_t<gpu_t> d_acc_ranks(0, handle.get_stream());
    device_vec_t<index_t> d_acc_indices(0, handle.get_stream());

    auto&& row_comm = handle.get_subcomm(cugraph::partition_2d::key_naming_t().row_name());
    auto&& row_rank = row_comm.get_rank();

    auto&& col_comm = handle.get_subcomm(cugraph::partition_2d::key_naming_t().col_name());
    auto&& col_rank = col_comm.get_rank();

    auto const self_rank = handle.get_comms().get_rank();

    size_t level{0l};
    for (auto&& k_level : h_fan_out) {
      // prep step for extracting out-degs(sources):
      //
      auto&& [d_new_in, d_new_rank] =
        gather_active_majors(handle, graph_view, d_in.cbegin(), d_in.cend(), d_ranks.cbegin());

      rmm::device_uvector<vertex_t> d_out_src(0, handle.get_stream());
      rmm::device_uvector<vertex_t> d_out_dst(0, handle.get_stream());
      rmm::device_uvector<gpu_t> d_out_ranks(0, handle.get_stream());
      rmm::device_uvector<edge_t> d_indices(0, handle.get_stream());

      if (k_level != 0) {
        // extract out-degs(sources):
        //
        auto&& d_out_degs =
          get_active_major_global_degrees(handle, graph_view, d_new_in, global_out_degrees);

        // segemented-random-generation of indices:
        //
        device_vec_t<edge_t> d_rnd_indices(d_new_in.size() * k_level, handle.get_stream());

<<<<<<< HEAD
        cugraph_ops::Rng rng(row_rank + level);
        cugraph_ops::get_sampling_index(detail::original::raw_ptr(d_rnd_indices),
                                        rng,
                                        detail::original::raw_const_ptr(d_out_degs),
=======
        raft::random::RngState rng_state(row_rank + level);
        cugraph_ops::get_sampling_index(detail::raw_ptr(d_rnd_indices),
                                        rng_state,
                                        detail::raw_const_ptr(d_out_degs),
>>>>>>> e906c98f
                                        static_cast<edge_t>(d_out_degs.size()),
                                        static_cast<int32_t>(k_level),
                                        flag_replacement,
                                        handle.get_stream());

        // gather edges step:
        // invalid entries (not found, etc.) filtered out in result;
        // d_indices[] filtered out in-place (to avoid copies+moves);
        //
        auto&& [temp_d_out_src, temp_d_out_dst, temp_d_out_ranks, temp_d_indices] =
          gather_local_edges(handle,
                             graph_view,
                             d_new_in,
                             d_new_rank,
                             std::move(d_rnd_indices),
                             static_cast<edge_t>(k_level),
                             global_degree_offsets,
                             global_adjacency_list_offsets);
        d_out_src   = std::move(temp_d_out_src);
        d_out_dst   = std::move(temp_d_out_dst);
        d_out_ranks = std::move(temp_d_out_ranks);
        d_indices   = std::move(temp_d_indices);
      } else {
        auto&& [temp_d_out_src, temp_d_out_dst, temp_d_out_ranks, temp_d_indices] =
          gather_one_hop_edgelist(
            handle, graph_view, d_new_in, d_new_rank, global_adjacency_list_offsets);
        d_out_src   = std::move(temp_d_out_src);
        d_out_dst   = std::move(temp_d_out_dst);
        d_out_ranks = std::move(temp_d_out_ranks);
        d_indices   = std::move(temp_d_indices);
      }

      // resize accumulators:
      //
      auto old_sz = d_acc_dst.size();
      auto add_sz = d_out_dst.size();
      auto new_sz = old_sz + add_sz;

      d_acc_src.resize(new_sz, handle.get_stream());
      d_acc_dst.resize(new_sz, handle.get_stream());
      d_acc_ranks.resize(new_sz, handle.get_stream());
      d_acc_indices.resize(new_sz, handle.get_stream());

      // zip quad; must be done after resizing,
      // because they grow from one iteration to another,
      // so iterators could be invalidated:
      //
      auto acc_zip_it =
        thrust::make_zip_iterator(thrust::make_tuple(d_acc_src.begin() + old_sz,
                                                     d_acc_dst.begin() + old_sz,
                                                     d_acc_ranks.begin() + old_sz,
                                                     d_acc_indices.begin() + old_sz));

      // union step:
      //
      auto out_zip_it = thrust::make_zip_iterator(thrust::make_tuple(
        d_out_src.begin(), d_out_dst.begin(), d_out_ranks.begin(), d_indices.begin()));

      thrust::copy_n(handle.get_thrust_policy(), out_zip_it, add_sz, acc_zip_it);

      // shuffle step: update input for self_rank
      // zipping is necessary to preserve rank info during shuffle!
      //
      auto next_in_zip_begin =
        thrust::make_zip_iterator(thrust::make_tuple(d_out_dst.begin(), d_out_ranks.begin()));
      auto next_in_zip_end =
        thrust::make_zip_iterator(thrust::make_tuple(d_out_dst.end(), d_out_ranks.end()));

      update_input_by_rank(handle,
                           graph_view,
                           next_in_zip_begin,
                           next_in_zip_end,
                           static_cast<size_t>(self_rank),
                           d_in,
                           d_ranks,
                           gpu_t{});

      ++level;
    }

    return std::make_tuple(
      std::move(d_acc_src), std::move(d_acc_dst), std::move(d_acc_ranks), std::move(d_acc_indices));
  } else {
    CUGRAPH_FAIL("Neighborhood sampling functionality is supported only for the multi-gpu case.");
  }
}

}  // namespace original
}  // namespace detail

template <typename graph_view_t, typename gpu_t, typename index_t>
std::tuple<std::tuple<rmm::device_uvector<typename graph_view_t::vertex_type>,
                      rmm::device_uvector<typename graph_view_t::vertex_type>,
                      rmm::device_uvector<gpu_t>,
                      rmm::device_uvector<index_t>>,
           std::vector<size_t>>
uniform_nbr_sample(raft::handle_t const& handle,
                   graph_view_t const& graph_view,
                   typename graph_view_t::vertex_type const* ptr_d_start,
                   gpu_t const* ptr_d_ranks,
                   size_t num_starting_vs,
                   std::vector<int> const& h_fan_out,
                   bool flag_replacement)
{
  using vertex_t = typename graph_view_t::vertex_type;
  using edge_t   = typename graph_view_t::edge_type;

  size_t const self_rank = handle.get_comms().get_rank();

  // shuffle input data to its corresponding rank;
  // (Note: shuffle prims require mutable iterators)
  //
  detail::original::device_vec_t<vertex_t> d_start_vs(num_starting_vs, handle.get_stream());
  detail::original::device_vec_t<gpu_t> d_ranks(num_starting_vs, handle.get_stream());
  // ...hence copy required:
  //
  thrust::copy_n(handle.get_thrust_policy(), ptr_d_start, num_starting_vs, d_start_vs.begin());
  thrust::copy_n(handle.get_thrust_policy(), ptr_d_ranks, num_starting_vs, d_ranks.begin());

  // shuffle data to local rank:
  //
  auto next_in_zip_begin =
    thrust::make_zip_iterator(thrust::make_tuple(d_start_vs.begin(), d_ranks.begin()));

  auto next_in_zip_end =
    thrust::make_zip_iterator(thrust::make_tuple(d_start_vs.end(), d_ranks.end()));

  detail::original::update_input_by_rank(handle,
                                         graph_view,
                                         next_in_zip_begin,
                                         next_in_zip_end,
                                         self_rank,
                                         d_start_vs,
                                         d_ranks,
                                         gpu_t{});

  // preamble step for out-degree info:
  //
  auto&& [global_degree_offsets, global_out_degrees] =
    detail::original::get_global_degree_information(handle, graph_view);
  auto&& global_adjacency_list_offsets = detail::original::get_global_adjacency_offset(
    handle, graph_view, global_degree_offsets, global_out_degrees);

  // extract output quad SOA:
  //
  auto&& [d_src, d_dst, d_gpus, d_indices] =
    detail::original::uniform_nbr_sample_impl(handle,
                                              graph_view,
                                              d_start_vs,
                                              d_ranks,
                                              h_fan_out,
                                              global_out_degrees,
                                              global_degree_offsets,
                                              global_adjacency_list_offsets,
                                              flag_replacement);

  // shuffle quad SOA by d_gpus:
  //
  return detail::original::shuffle_to_target_gpu_ids(handle, d_src, d_dst, d_gpus, d_indices);
}

}  // namespace cugraph<|MERGE_RESOLUTION|>--- conflicted
+++ resolved
@@ -382,17 +382,10 @@
         //
         device_vec_t<edge_t> d_rnd_indices(d_new_in.size() * k_level, handle.get_stream());
 
-<<<<<<< HEAD
-        cugraph_ops::Rng rng(row_rank + level);
+        raft::random::RngState rng_state(row_rank + level);
         cugraph_ops::get_sampling_index(detail::original::raw_ptr(d_rnd_indices),
-                                        rng,
+                                        rng_state,
                                         detail::original::raw_const_ptr(d_out_degs),
-=======
-        raft::random::RngState rng_state(row_rank + level);
-        cugraph_ops::get_sampling_index(detail::raw_ptr(d_rnd_indices),
-                                        rng_state,
-                                        detail::raw_const_ptr(d_out_degs),
->>>>>>> e906c98f
                                         static_cast<edge_t>(d_out_degs.size()),
                                         static_cast<int32_t>(k_level),
                                         flag_replacement,
