--- conflicted
+++ resolved
@@ -341,29 +341,11 @@
         "$<INSTALL_INTERFACE:include>"
 )
 
-<<<<<<< HEAD
-if(USE_RAFT_STATIC)
-  get_target_property(_includes raft::raft INTERFACE_INCLUDE_DIRECTORIES)
-  target_include_directories(cugraph PUBLIC ${_includes})
-endif()
-
-if(CUDA_STATIC_RUNTIME)
-  target_include_directories(cugraph SYSTEM PUBLIC ${CUDAToolkit_INCLUDE_DIRS})
-endif()
-
-set(COMPILED_RAFT_LIB "")
-if(CUGRAPH_COMPILE_RAFT_LIB)
-  if(USE_RAFT_STATIC)
-    set(COMPILED_RAFT_LIB raft::compiled_static)
-  else()
-    set(COMPILED_RAFT_LIB raft::compiled)
-=======
 set(COMPILED_RAFT_LIB )
 if(CUGRAPH_COMPILE_RAFT_LIB)
   set(COMPILED_RAFT_LIB raft::compiled)
   if(USE_RAFT_STATIC)
     set(COMPILED_RAFT_LIB raft::compiled_static)
->>>>>>> 938b2988
   endif()
 endif()
 
@@ -372,20 +354,6 @@
 target_link_libraries(cugraph
     PUBLIC
         rmm::rmm
-<<<<<<< HEAD
-        $<$<NOT:$<BOOL:${USE_RAFT_STATIC}>>:raft::raft>
-        $<$<NOT:$<BOOL:${USE_RAFT_STATIC}>>:${COMPILED_RAFT_LIB}>
-    PRIVATE
-        $<$<BOOL:${USE_RAFT_STATIC}>:raft::raft>
-        $<$<BOOL:${USE_RAFT_STATIC}>:${COMPILED_RAFT_LIB}>
-        cuco::cuco
-        NCCL::NCCL
-)
-
-if (USE_CUGRAPH_OPS)
-  target_link_libraries(cugraph PUBLIC cugraph-ops::cugraph-ops++)
-endif()
-=======
         raft::raft
         $<BUILD_LOCAL_INTERFACE:CUDA::toolkit>
         $<TARGET_NAME_IF_EXISTS:cugraph-ops::cugraph-ops++>
@@ -393,7 +361,6 @@
         ${COMPILED_RAFT_LIB}
         cuco::cuco
     )
->>>>>>> 938b2988
 
 ################################################################################
 # - C-API library --------------------------------------------------------------
@@ -480,19 +447,6 @@
         "$<INSTALL_INTERFACE:include>"
 )
 
-<<<<<<< HEAD
-if(USE_RAFT_STATIC)
-  get_target_property(_includes raft::raft INTERFACE_INCLUDE_DIRECTORIES)
-  target_include_directories(cugraph_c PUBLIC ${_includes})
-endif()
-
-if(CUDA_STATIC_RUNTIME)
-  target_include_directories(cugraph_c SYSTEM PUBLIC ${CUDAToolkit_INCLUDE_DIRS})
-  set(_ctk_static_suffix "_static")
-endif()
-
-=======
->>>>>>> 938b2988
 ################################################################################
 # - C-API link libraries -------------------------------------------------------
 target_link_libraries(cugraph_c PRIVATE cugraph::cugraph)
