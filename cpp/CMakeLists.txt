#=============================================================================
# Copyright (c) 2018-2021, NVIDIA CORPORATION.
#
# Licensed under the Apache License, Version 2.0 (the "License");
# you may not use this file except in compliance with the License.
# You may obtain a copy of the License at
#
#     http://www.apache.org/licenses/LICENSE-2.0
#
# Unless required by applicable law or agreed to in writing, software
# distributed under the License is distributed on an "AS IS" BASIS,
# WITHOUT WARRANTIES OR CONDITIONS OF ANY KIND, either express or implied.
# See the License for the specific language governing permissions and
# limitations under the License.
#=============================================================================

cmake_minimum_required(VERSION 3.20.1 FATAL_ERROR)
include(FetchContent)
FetchContent_Declare(
  rapids-cmake
  GIT_REPOSITORY https://github.com/rapidsai/rapids-cmake.git
  GIT_TAG        origin/branch-0.20
  )
FetchContent_MakeAvailable(rapids-cmake)
include(rapids-cmake)
include(rapids-cpm)
include(rapids-cuda)
include(rapids-export)
include(rapids-find)

rapids_cuda_init_architectures(CUGRAPH)

project(CUGRAPH VERSION 0.20.0 LANGUAGES C CXX CUDA)

# Write the version header
include(cmake/Modules/Version.cmake)
write_version()

###################################################################################################
# - build type ------------------------------------------------------------------------------------

# Set a default build type if none was specified
rapids_cmake_build_type(Release)

##############################################################################
# - User Options  ------------------------------------------------------------

option(BUILD_CUGRAPH_MG_TESTS "Build cuGraph multigpu algorithm tests" OFF)
set(BLAS_LIBRARIES "" CACHE STRING "Location of BLAS library for FAISS build.")
option(BUILD_STATIC_FAISS "Build the FAISS library for nearest neighbors search on GPU" OFF)
option(CMAKE_CUDA_LINEINFO "Enable the -lineinfo option for nvcc (useful for cuda-memcheck / profiler" OFF)
option(BUILD_TESTS "Configure CMake to build tests" ON)

###################################################################################################
# - compiler options ------------------------------------------------------------------------------

rapids_find_package(CUDAToolkit REQUIRED
    BUILD_EXPORT_SET    cugraph-exports
    INSTALL_EXPORT_SET  cugraph-exports
    )

if(CMAKE_COMPILER_IS_GNUCXX)
    set(CMAKE_CXX_FLAGS "${CMAKE_CXX_FLAGS} -Werror -Wno-error=deprecated-declarations")
endif(CMAKE_COMPILER_IS_GNUCXX)


message("-- Building for GPU_ARCHS = ${CMAKE_CUDA_ARCHITECTURES}")

set(CMAKE_CUDA_FLAGS "${CMAKE_CUDA_FLAGS} --expt-extended-lambda --expt-relaxed-constexpr")
set(CMAKE_CUDA_FLAGS "${CMAKE_CUDA_FLAGS} -Werror=cross-execution-space-call -Wno-deprecated-declarations -Xptxas --disable-warnings")
set(CMAKE_CUDA_FLAGS "${CMAKE_CUDA_FLAGS} -Xcompiler -Wall,-Wno-error=sign-compare,-Wno-error=unused-but-set-variable")
set(CMAKE_CUDA_FLAGS "${CMAKE_CUDA_FLAGS} -Xfatbin=-compress-all")

# Option to enable line info in CUDA device compilation to allow introspection when profiling /
# memchecking
if (CMAKE_CUDA_LINEINFO)
    set(CMAKE_CUDA_FLAGS "${CMAKE_CUDA_FLAGS} -lineinfo")
endif(CMAKE_CUDA_LINEINFO)

# Debug options
if(CMAKE_BUILD_TYPE MATCHES Debug)
    message(STATUS "Building with debugging flags")
    set(CMAKE_CUDA_FLAGS "${CMAKE_CUDA_FLAGS} -G -Xcompiler -rdynamic")
endif(CMAKE_BUILD_TYPE MATCHES Debug)

###################################################################################################
# - find openmp -----------------------------------------------------------------------------------

find_package(OpenMP)
if(OpenMP_FOUND)
    # find_package(OPenMP) does not automatically add OpenMP flags to CUDA
    set(CMAKE_CUDA_FLAGS "${CMAKE_CUDA_FLAGS} -Xcompiler=${OpenMP_CXX_FLAGS}")
endif(OpenMP_FOUND)


###################################################################################################
# - find blas -------------------------------------------------------------------------------------

if(NOT DEFINED BLAS_LIBRARIES)
  find_package( BLAS REQUIRED )
else()
  message(STATUS "Manually setting BLAS to ${BLAS_LIBRARIES}")
endif()

###################################################################################################
# - find CPM based dependencies  ------------------------------------------------------------------


rapids_cpm_init()

include(cmake/thirdparty/get_thrust.cmake)
include(cmake/thirdparty/get_faiss.cmake)
include(cmake/thirdparty/get_nccl.cmake)

include(cmake/thirdparty/get_raft.cmake)
include(cmake/thirdparty/get_rmm.cmake)

include(cmake/thirdparty/get_cuco.cmake)
include(cmake/thirdparty/get_cuhornet.cmake)

include(cmake/thirdparty/get_gunrock.cmake)

<<<<<<< HEAD
if(BUILD_TESTS)
  include(cmake/thirdparty/get_gtest.cmake)
=======
###################################################################################################
# - Fetch Content ---------------------------------------------------------------------------------
include(FetchContent)

# - THRUST/CUB
message("Fetching Thrust")

FetchContent_Declare(
    thrust
    GIT_REPOSITORY https://github.com/thrust/thrust.git
    GIT_TAG        1.12.0
)

FetchContent_GetProperties(thrust)
if(NOT thrust_POPULATED)
  FetchContent_Populate(thrust)
  # We are not using the thrust CMake targets, so no need to call `add_subdirectory()`.
endif()
set(THRUST_INCLUDE_DIR "${thrust_SOURCE_DIR}")

# - cuco
message("Fetching cuco")

FetchContent_Declare(
    cuco
    GIT_REPOSITORY https://github.com/NVIDIA/cuCollections.git
    GIT_TAG        7678a5ecaa192b8983b02a0191a140097171713e
)

FetchContent_GetProperties(cuco)
if(NOT cuco_POPULATED)
  FetchContent_Populate(cuco)
endif()
set(CUCO_INCLUDE_DIR "${cuco_SOURCE_DIR}/include")

# - libcudacxx
#     NOTE:  This is necessary because libcudacxx is not supported in
#      debian cuda 10.2 packages.  Once 10.2 is deprecated
#      we should not need this any longer.
message("Fetching libcudacxx")

FetchContent_Declare(
    libcudacxx
    GIT_REPOSITORY https://github.com/NVIDIA/libcudacxx.git
    GIT_TAG        1.3.0
    GIT_SHALLOW    true
)

FetchContent_GetProperties(libcudacxx)
if(NOT libcudacxx_POPULATED)
  message("populating libcudacxx")
  FetchContent_Populate(libcudacxx)
endif()
set(LIBCUDACXX_INCLUDE_DIR "${libcudacxx_SOURCE_DIR}/include")
message("set LIBCUDACXX_INCLUDE_DIR to: ${LIBCUDACXX_INCLUDE_DIR}")

# - CUHORNET
FetchContent_Declare(
    cuhornet
    GIT_REPOSITORY    https://github.com/rapidsai/cuhornet.git
    GIT_TAG           6d2fc894cc56dd2ca8fc9d1523a18a6ec444b663
    SOURCE_SUBDIR     hornet
)

FetchContent_GetProperties(cuhornet)
if(NOT cuhornet_POPULATED)
  message("populating cuhornet")
  FetchContent_Populate(cuhornet)
  # We are not using the cuhornet CMake targets, so no need to call `add_subdirectory()`.
>>>>>>> 924f6782
endif()


###################################################################################################
# - library targets -------------------------------------------------------------------------------

add_library(cugraph SHARED
    src/utilities/spmv_1D.cu
    src/utilities/cython.cu
    src/utilities/path_retrieval.cu
    src/structure/graph.cu
    src/linear_assignment/hungarian.cu
    src/link_analysis/gunrock_hits.cpp
    src/traversal/bfs.cu
    src/traversal/sssp.cu
    src/traversal/tsp.cu
    src/link_prediction/jaccard.cu
    src/link_prediction/overlap.cu
    src/layout/force_atlas2.cu
    src/converters/renumber.cu
    src/converters/COOtoCSR.cu
    src/community/spectral_clustering.cu
    src/community/louvain.cu
    src/community/leiden.cu
    src/community/ktruss.cu
    src/community/ecg.cu
    src/community/triangles_counting.cu
    src/community/extract_subgraph_by_vertex.cu
    src/community/egonet.cu
    src/sampling/random_walks.cu
    src/cores/core_number.cu
    src/traversal/two_hop_neighbors.cu
    src/components/connectivity.cu
    src/centrality/katz_centrality.cu
    src/centrality/betweenness_centrality.cu
    src/experimental/generate_rmat_edgelist.cu
    src/experimental/graph.cu
    src/experimental/graph_view.cu
    src/experimental/coarsen_graph.cu
    src/experimental/renumber_edgelist.cu
    src/experimental/renumber_utils.cu
    src/experimental/relabel.cu
    src/experimental/induced_subgraph.cu
    src/experimental/bfs.cu
    src/experimental/sssp.cu
    src/experimental/pagerank.cu
    src/experimental/katz_centrality.cu
    src/tree/mst.cu
    src/utilities/host_barrier.cpp
)

add_library(cugraph::cugraph ALIAS cugraph)

set_target_properties(cugraph
    PROPERTIES BUILD_RPATH                         "\$ORIGIN"
               INSTALL_RPATH                       "\$ORIGIN"
               # set target compile options
               CXX_STANDARD                        17
               CXX_STANDARD_REQUIRED               ON
               CUDA_STANDARD                       17
               CUDA_STANDARD_REQUIRED              ON
)

# Per-thread default stream option see https://docs.nvidia.com/cuda/cuda-runtime-api/stream-sync-behavior.html
# The per-thread default stream does not synchronize with other streams
target_compile_definitions(cugraph PUBLIC CUDA_API_PER_THREAD_DEFAULT_STREAM)

###################################################################################################
# - include paths ---------------------------------------------------------------------------------
target_include_directories(cugraph
    PRIVATE
        "${CUCO_INCLUDE_DIR}"
        "${CMAKE_CURRENT_SOURCE_DIR}/../thirdparty"
        "${CMAKE_CURRENT_SOURCE_DIR}/src"
        "${NCCL_INCLUDE_DIRS}"
    PUBLIC
        "$<BUILD_INTERFACE:${CMAKE_CURRENT_SOURCE_DIR}/include>"
        "$<INSTALL_INTERFACE:include/cugraph>"
)

###################################################################################################
# - link libraries --------------------------------------------------------------------------------
target_link_libraries(cugraph
  PUBLIC
    rmm::rmm
    cugraph::Thrust
    raft::raft
  PRIVATE
    cuco::cuco
    CUDA::cublas
    CUDA::curand
    CUDA::cusolver
    CUDA::cusparse
    cugraph::cuHornet
    FAISS::FAISS
    gunrock
    NCCL::NCCL
  )

if(OpenMP_CXX_FOUND)
target_link_libraries(cugraph PRIVATE
###################################################################################################
###   Use ${OpenMP_CXX_LIB_NAMES} instead of OpenMP::OpenMP_CXX to avoid the following warnings.
###
###   Cannot generate a safe runtime search path for target TARGET_NAME
###   because files in some directories may conflict with libraries in implicit
###   directories:
###   ...
###
###   libgomp.so is included in the conda base environment and copied to every new conda
###   environment. If a full file path is provided (e.g ${NCCL_LIBRARIES}), cmake
###   extracts the directory path and adds the directory path to BUILD_RPATH (if BUILD_RPATH is not
###   disabled).
###
###   cmake maintains a system specific implicit directories (e.g. /lib, /lib/x86_64-linux-gnu,
###   /lib32, /lib32/x86_64-linux-gnu, /lib64, /lib64/x86_64-linux-gnu, /usr/lib,
###   /usr/lib/gcc/x86_64-linux-gnu/7, /usr/lib/x86_64-linux-gnu, /usr/lib32,
###   /usr/lib32/x86_64-linux-gnu, /usr/lib64, /usr/lib64/x86_64-linux-gnu,
###   /usr/local/cuda-10.0/lib64", /usr/local/cuda-10.0/lib64/stubs).
###
###   If a full path to libgomp.so is provided (which is the case with OpenMP::OpenMP_CXX), cmake
###   checks whether there is any other libgomp.so with the different full path (after resolving
###   soft links) in the search paths (implicit directoires + BUILD_RAPTH). There is one in the
###   path included in BUILD_RPATH when ${NCCL_LIBRARIES} are added; this one can
###   potentially hide the one in the provided full path and cmake generates a warning (and RPATH
###   is searched before the directories in /etc/ld.so/conf; ld.so.conf does not coincide but
###   overlaps with implicit directories).
###
###   If we provide just the library names (gomp;pthread), cmake does not generate warnings (we
###   did not specify which libgomp.so should be loaded in runtime), and the one first found in
###   the search order is loaded (we can change the loaded library by setting LD_LIBRARY_PATH or
###   manually editing BUILD_RPATH).
###
###   Manually editing BUILD_RPATH:
###   set(TARGET_BUILD_RPATH "")
###   foreach(TMP_VAR_FULLPATH IN LISTS OpenMP_CXX_LIBRARIES)
###       get_filename_component(TMP_VAR_DIR ${TMP_VAR_FULLPATH} DIRECTORY)
###       string(APPEND TARGET_BUILD_RPATH "${TMP_VAR_DIR};")
###       get_filename_component(TMP_VAR_REALPATH ${TMP_VAR_FULLPATH} REALPATH)
###       get_filename_component(TMP_VAR_DIR ${TMP_VAR_REALPATH} DIRECTORY)
###       # cmake automatically removes duplicates, so skip checking.
###       string(APPEND TARGET_BUILD_RPATH "${TMP_VAR_DIR};")
###   endforeach()
###   string(APPEND TARGET_BUILD_RPATH "${CONDA_PREFIX}/lib")
###   message(STATUS "TARGET_BUILD_RPATH=${TARGET_BUILD_RPATH}")
###   set_target_properties(target PROPERTIES
###       BUILD_RPATH "${TARGET_BUILD_RPATH}")
    ${OpenMP_CXX_LIB_NAMES})
endif(OpenMP_CXX_FOUND)


###################################################################################################
# - generate tests --------------------------------------------------------------------------------

if(BUILD_TESTS)
  include(CTest)
  add_subdirectory(tests)
endif(BUILD_TESTS)

###################################################################################################
# - install targets -------------------------------------------------------------------------------

install(TARGETS cugraph
        DESTINATION lib
        EXPORT cugraph-exports)

install(DIRECTORY include/
        DESTINATION include/cugraph)

install(FILES ${CMAKE_CURRENT_BINARY_DIR}/include/cugraph/version_config.hpp
        DESTINATION include/cugraph)

################################################################################################
# - install export -------------------------------------------------------------------------------
set(doc_string
[=[
Provide targets for cuGraph.

cuGraph library is a collection of GPU accelerated graph algorithms that process data found in
[GPU DataFrames](https://github.com/rapidsai/cudf).

]=])

 rapids_export(INSTALL cugraph
    EXPORT_SET cugraph-exports
    GLOBAL_TARGETS cugraph
    NAMESPACE cugraph::
    DOCUMENTATION doc_string
    )

################################################################################################
# - build export -------------------------------------------------------------------------------
rapids_export(BUILD cugraph
    EXPORT_SET cugraph-exports
    GLOBAL_TARGETS cugraph
    NAMESPACE cugraph::
    DOCUMENTATION doc_string
    )

###################################################################################################
# - make documentation ----------------------------------------------------------------------------
# requires doxygen and graphviz to be installed
# from build directory, run make docs_cugraph

# doc targets for cugraph
find_package(Doxygen 1.8.11)
if(Doxygen_FOUND)
    add_custom_command(OUTPUT CUGRAPH_DOXYGEN
                       WORKING_DIRECTORY ${CMAKE_CURRENT_SOURCE_DIR}/doxygen
                       COMMAND doxygen Doxyfile
                       VERBATIM)

    add_custom_target(docs_cugraph DEPENDS CUGRAPH_DOXYGEN)
endif()<|MERGE_RESOLUTION|>--- conflicted
+++ resolved
@@ -120,80 +120,8 @@
 
 include(cmake/thirdparty/get_gunrock.cmake)
 
-<<<<<<< HEAD
 if(BUILD_TESTS)
   include(cmake/thirdparty/get_gtest.cmake)
-=======
-###################################################################################################
-# - Fetch Content ---------------------------------------------------------------------------------
-include(FetchContent)
-
-# - THRUST/CUB
-message("Fetching Thrust")
-
-FetchContent_Declare(
-    thrust
-    GIT_REPOSITORY https://github.com/thrust/thrust.git
-    GIT_TAG        1.12.0
-)
-
-FetchContent_GetProperties(thrust)
-if(NOT thrust_POPULATED)
-  FetchContent_Populate(thrust)
-  # We are not using the thrust CMake targets, so no need to call `add_subdirectory()`.
-endif()
-set(THRUST_INCLUDE_DIR "${thrust_SOURCE_DIR}")
-
-# - cuco
-message("Fetching cuco")
-
-FetchContent_Declare(
-    cuco
-    GIT_REPOSITORY https://github.com/NVIDIA/cuCollections.git
-    GIT_TAG        7678a5ecaa192b8983b02a0191a140097171713e
-)
-
-FetchContent_GetProperties(cuco)
-if(NOT cuco_POPULATED)
-  FetchContent_Populate(cuco)
-endif()
-set(CUCO_INCLUDE_DIR "${cuco_SOURCE_DIR}/include")
-
-# - libcudacxx
-#     NOTE:  This is necessary because libcudacxx is not supported in
-#      debian cuda 10.2 packages.  Once 10.2 is deprecated
-#      we should not need this any longer.
-message("Fetching libcudacxx")
-
-FetchContent_Declare(
-    libcudacxx
-    GIT_REPOSITORY https://github.com/NVIDIA/libcudacxx.git
-    GIT_TAG        1.3.0
-    GIT_SHALLOW    true
-)
-
-FetchContent_GetProperties(libcudacxx)
-if(NOT libcudacxx_POPULATED)
-  message("populating libcudacxx")
-  FetchContent_Populate(libcudacxx)
-endif()
-set(LIBCUDACXX_INCLUDE_DIR "${libcudacxx_SOURCE_DIR}/include")
-message("set LIBCUDACXX_INCLUDE_DIR to: ${LIBCUDACXX_INCLUDE_DIR}")
-
-# - CUHORNET
-FetchContent_Declare(
-    cuhornet
-    GIT_REPOSITORY    https://github.com/rapidsai/cuhornet.git
-    GIT_TAG           6d2fc894cc56dd2ca8fc9d1523a18a6ec444b663
-    SOURCE_SUBDIR     hornet
-)
-
-FetchContent_GetProperties(cuhornet)
-if(NOT cuhornet_POPULATED)
-  message("populating cuhornet")
-  FetchContent_Populate(cuhornet)
-  # We are not using the cuhornet CMake targets, so no need to call `add_subdirectory()`.
->>>>>>> 924f6782
 endif()
 
 
