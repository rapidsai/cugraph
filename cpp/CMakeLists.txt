--- conflicted
+++ resolved
@@ -242,11 +242,7 @@
     src/centrality/katz_centrality_mg.cu
     src/centrality/eigenvector_centrality_sg.cu
     src/centrality/eigenvector_centrality_mg.cu
-<<<<<<< HEAD
-    src/tree/mst.cu
-=======
     src/tree/legacy/mst.cu
->>>>>>> ed39ddb5
     src/components/weakly_connected_components_sg.cu
     src/components/weakly_connected_components_mg.cu
     src/structure/create_graph_from_edgelist_sg.cu
