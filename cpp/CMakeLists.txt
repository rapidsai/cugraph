--- conflicted
+++ resolved
@@ -355,10 +355,7 @@
         src/c_api/graph_sg.cpp
         src/c_api/graph_mg.cpp
         src/c_api/pagerank.cpp
-<<<<<<< HEAD
-=======
         src/c_api/katz.cpp
->>>>>>> d2954487
         src/c_api/centrality_result.cpp
         src/c_api/eigenvector_centrality.cpp
         src/c_api/hits.cpp
