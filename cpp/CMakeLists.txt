--- conflicted
+++ resolved
@@ -268,55 +268,6 @@
     src/link_analysis/pagerank.cu
     src/traversal/bfs.cu
     src/traversal/sssp.cu
-<<<<<<< HEAD
-    src/link_prediction/jaccard.cu
-    src/link_prediction/overlap.cu
-    src/converters/nvgraph.cu
-    src/converters/renumber.cu
-    src/community/nvgraph_gdf.cu
-    src/community/ECG.cu
-    src/cores/core_number.cu
-    src/traversal/two_hop_neighbors.cu
-    src/snmg/blas/spmv.cu
-    src/snmg/link_analysis/pagerank.cu
-    src/utilities/cusparse_helper.cu
-    src/utilities/graph_utils.cu
-    src/snmg/utils.cu
-    src/components/connectivity.cu
-    src/centrality/katz_centrality.cu
-    src/snmg/degree/degree.cu
-    src/snmg/COO2CSR/COO2CSR.cu
-    src/nvgraph/arnoldi.cu
-    src/nvgraph/bfs.cu
-    src/nvgraph/bfs2d.cu
-    src/nvgraph/bfs_kernels.cu
-    src/nvgraph/convert.cu
-    src/nvgraph/csrmv.cu
-    src/nvgraph/csrmv_cub.cu
-    src/nvgraph/csr_graph.cpp
-    src/nvgraph/graph_extractor.cu
-    src/nvgraph/jaccard_gpu.cu
-    src/nvgraph/kmeans.cu
-    src/nvgraph/lanczos.cu
-    src/nvgraph/lobpcg.cu
-    src/nvgraph/matrix.cu
-    src/nvgraph/modularity_maximization.cu
-    src/nvgraph/nvgraph.cu
-    src/nvgraph/nvgraph_cusparse.cpp
-    src/nvgraph/nvgraph_cublas.cpp
-    src/nvgraph/nvgraph_error.cu
-    src/nvgraph/nvgraph_lapack.cu
-    src/nvgraph/nvgraph_vector_kernels.cu
-    src/nvgraph/pagerank.cu
-    src/nvgraph/pagerank_kernels.cu
-    src/nvgraph/partition.cu
-    src/nvgraph/size2_selector.cu
-    src/nvgraph/sssp.cu
-    src/nvgraph/triangles_counting.cpp
-    src/nvgraph/triangles_counting_kernels.cu
-    src/nvgraph/valued_csr_graph.cpp
-    src/nvgraph/widest_path.cu
-=======
 #    src/community/nvgraph_gdf.cu
 #    src/link_prediction/jaccard.cu
 #    src/link_prediction/overlap.cu
@@ -363,7 +314,6 @@
 #	 src/db/db_object.cu
 #	 src/db/db_parser_integration_test.cu
 #	 src/db/db_operators.cu
->>>>>>> cfceb0dd
 )
 
 ###################################################################################################
