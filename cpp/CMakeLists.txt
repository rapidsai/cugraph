#=============================================================================
# Copyright (c) 2018-2023, NVIDIA CORPORATION.
#
# Licensed under the Apache License, Version 2.0 (the "License");
# you may not use this file except in compliance with the License.
# You may obtain a copy of the License at
#
#     http://www.apache.org/licenses/LICENSE-2.0
#
# Unless required by applicable law or agreed to in writing, software
# distributed under the License is distributed on an "AS IS" BASIS,
# WITHOUT WARRANTIES OR CONDITIONS OF ANY KIND, either express or implied.
# See the License for the specific language governing permissions and
# limitations under the License.
#=============================================================================

cmake_minimum_required(VERSION 3.23.1 FATAL_ERROR)

include(../fetch_rapids.cmake)
include(rapids-cmake)
include(rapids-cpm)
include(rapids-cuda)
include(rapids-export)
include(rapids-find)

rapids_cuda_init_architectures(CUGRAPH)

project(CUGRAPH VERSION 23.02.00 LANGUAGES C CXX CUDA)

if(CMAKE_CUDA_COMPILER_ID STREQUAL "NVIDIA" AND
   CMAKE_CUDA_COMPILER_VERSION VERSION_LESS 11.0)
    message(FATAL_ERROR "CUDA compiler version must be at least 11.0")
endif()

if(CMAKE_CXX_COMPILER_ID STREQUAL "GNU" AND
   CMAKE_CXX_COMPILER_VERSION VERSION_LESS 9.3)
    message(FATAL_ERROR "GCC compiler must be at least 9.3")
endif()

# Remove the following archs from CMAKE_CUDA_ARCHITECTURES that
# cuhornet currently doesn't support
#
# >= 90
set(supported_archs "60" "62" "70" "72" "75" "80" "86" "89" "90")
foreach( arch IN LISTS CMAKE_CUDA_ARCHITECTURES)
    string(REPLACE "-real" "" arch ${arch})
    if( arch IN_LIST supported_archs )
        list(APPEND usable_arch_values ${arch})
    endif()
endforeach()
# Make sure everything but the 'newest' arch
# is marked as `-real` so we only generate PTX for
# arch > 86
list(POP_BACK usable_arch_values latest_arch)
list(TRANSFORM usable_arch_values APPEND "-real")
if (usable_arch_values)
    list(APPEND usable_arch_values ${latest_arch})
else()
    list(APPEND usable_arch_values ${latest_arch}-real)
endif()

set(CMAKE_CUDA_ARCHITECTURES ${usable_arch_values})

# Write the version header
rapids_cmake_write_version_file(include/cugraph/version_config.hpp)
rapids_cmake_write_version_file(include/cugraph_c/version_config.hpp)

################################################################################
# - build type -----------------------------------------------------------------

# Set a default build type if none was specified
rapids_cmake_build_type(Release)

################################################################################
# - User Options  --------------------------------------------------------------

option(BUILD_SHARED_LIBS "Build cuGraph shared libraries" ON)
option(BUILD_CUGRAPH_MG_TESTS "Build cuGraph multigpu algorithm tests" OFF)
option(CMAKE_CUDA_LINEINFO "Enable the -lineinfo option for nvcc (useful for cuda-memcheck / profiler" OFF)
option(BUILD_TESTS "Configure CMake to build tests" ON)
option(USE_CUGRAPH_OPS "Enable all functions that call cugraph-ops" ON)
option(USE_RAFT_STATIC "Build raft as a static library" OFF)
option(CUDA_STATIC_RUNTIME "Statically link the CUDA toolkit runtime and libraries" OFF)
option(CUGRAPH_USE_CUGRAPH_OPS_STATIC "Build and statically link the cugraph-ops library" OFF)
option(CUGRAPH_EXCLUDE_CUGRAPH_OPS_FROM_ALL "Exclude cugraph-ops targets from cuGraph's 'all' target" OFF)
option(ALLOW_CLONE_CUGRAPH_OPS "Whether to attempt to clone cugraph-ops when a local version is not available" OFF)

message(VERBOSE "CUGRAPH: CUDA_STATIC_RUNTIME=${CUDA_STATIC_RUNTIME}")
message(VERBOSE "CUGRAPH: CUGRAPH_USE_CUGRAPH_OPS_STATIC=${CUGRAPH_USE_CUGRAPH_OPS_STATIC}")
message(VERBOSE "CUGRAPH: CUGRAPH_EXCLUDE_CUGRAPH_OPS_FROM_ALL=${CUGRAPH_EXCLUDE_CUGRAPH_OPS_FROM_ALL}")

################################################################################
# - compiler options -----------------------------------------------------------

# CUDA runtime
rapids_cuda_init_runtime(USE_STATIC ${CUDA_STATIC_RUNTIME})

rapids_find_package(CUDAToolkit REQUIRED
    BUILD_EXPORT_SET    cugraph-exports
    INSTALL_EXPORT_SET  cugraph-exports
    )

set(CUGRAPH_CXX_FLAGS "")
set(CUGRAPH_CUDA_FLAGS "")

if(CMAKE_COMPILER_IS_GNUCXX)
    list(APPEND CUGRAPH_CXX_FLAGS -Werror -Wno-error=deprecated-declarations)
endif(CMAKE_COMPILER_IS_GNUCXX)


message("-- Building for GPU_ARCHS = ${CMAKE_CUDA_ARCHITECTURES}")

list(APPEND CUGRAPH_CUDA_FLAGS --expt-extended-lambda --expt-relaxed-constexpr)
list(APPEND CUGRAPH_CUDA_FLAGS -Werror=cross-execution-space-call -Wno-deprecated-declarations -Xptxas=--disable-warnings)
list(APPEND CUGRAPH_CUDA_FLAGS -Xcompiler=-Wall,-Wno-error=sign-compare,-Wno-error=unused-but-set-variable)
list(APPEND CUGRAPH_CUDA_FLAGS -Xfatbin=-compress-all)

# Option to enable line info in CUDA device compilation to allow introspection when profiling /
# memchecking
if (CMAKE_CUDA_LINEINFO)
    list(APPEND CUGRAPH_CUDA_FLAGS -lineinfo)
endif()

# Debug options
if(CMAKE_BUILD_TYPE MATCHES Debug)
    message(STATUS "Building with debugging flags")
    list(APPEND CUGRAPH_CUDA_FLAGS -G -Xcompiler=-rdynamic)
endif()

if(NOT USE_CUGRAPH_OPS)
    message(STATUS "Disabling functions that reference cugraph-ops")
    list(APPEND CUGRAPH_CXX_FLAGS -DNO_CUGRAPH_OPS)
    list(APPEND CUGRAPH_CUDA_FLAGS -DNO_CUGRAPH_OPS)
endif()

###################################################################################################
# - find CPM based dependencies  ------------------------------------------------------------------

rapids_cpm_init()

###
# Linking to the `raft::raft` target implicitly links cugraph targets to the
# following public header-only  raft dependencies:
# * RMM
# * Thrust
# * GTest/GMock
#
# The CMakeLists.txt for each of these projects are properly configured
# to generate a build and install export-set, so reimplementing finding or
# fetching those targets in cuGraph is redundant (at best), and potentially
# error-prone if something about those targets change and our implementation
# lags behind.
###

# Putting this before raft to override RAFT from pulling them in.
include(cmake/thirdparty/get_libcudacxx.cmake)
include(${rapids-cmake-dir}/cpm/cuco.cmake)
rapids_cpm_cuco(BUILD_EXPORT_SET cugraph-exports INSTALL_EXPORT_SET cugraph-exports)

include(cmake/thirdparty/get_raft.cmake)

if(USE_CUGRAPH_OPS)
  include(cmake/thirdparty/get_libcugraphops.cmake)
endif()

include(cmake/thirdparty/get_nccl.cmake)
include(cmake/thirdparty/get_cuhornet.cmake)

if(BUILD_TESTS)
  include(cmake/thirdparty/get_gtest.cmake)
endif()

################################################################################
# - libcugraph library target --------------------------------------------------

# NOTE: The most expensive compilations are listed first
#       since ninja will run them in parallel in this order,
#       which should give us a better parallel schedule.

set(CUGRAPH_SOURCES
    src/detail/shuffle_vertices.cu
    src/detail/shuffle_vertex_pairs.cu
    src/detail/collect_local_vertex_values.cu
    src/detail/groupby_and_count.cu
    src/sampling/random_walks_mg.cu
    src/community/detail/common_methods_mg.cu
    src/community/detail/common_methods_sg.cu
    src/detail/utility_wrappers.cu
    src/structure/graph_view_mg.cu
    src/utilities/cython.cu
    src/utilities/path_retrieval.cu
    src/structure/legacy/graph.cu
    src/linear_assignment/legacy/hungarian.cu
    src/traversal/legacy/bfs.cu
    src/link_prediction/legacy/jaccard.cu
    src/link_prediction/legacy/overlap.cu
    src/link_prediction/jaccard_sg.cu
    src/link_prediction/sorensen_sg.cu
    src/link_prediction/overlap_sg.cu
    src/link_prediction/jaccard_mg.cu
    src/link_prediction/sorensen_mg.cu
    src/link_prediction/overlap_mg.cu
    src/layout/legacy/force_atlas2.cu
    src/converters/legacy/COOtoCSR.cu
    src/community/legacy/spectral_clustering.cu
    src/community/louvain_sg.cu
    src/community/louvain_mg.cu
    src/community/leiden_sg.cu
    src/community/legacy/louvain.cu
    src/community/legacy/leiden.cu
    src/community/legacy/ktruss.cu
    src/community/legacy/ecg.cu
    src/community/legacy/extract_subgraph_by_vertex.cu
    src/community/egonet_sg.cu
    src/community/egonet_mg.cu
    src/sampling/random_walks.cu
    src/sampling/random_walks_sg.cu
    src/sampling/detail/sampling_utils_mg.cu
    src/sampling/detail/sampling_utils_sg.cu
    src/sampling/uniform_neighbor_sampling_mg.cpp
    src/sampling/uniform_neighbor_sampling_sg.cpp
    src/cores/legacy/core_number.cu
    src/cores/core_number_sg.cu
    src/cores/core_number_mg.cu
    src/cores/k_core_sg.cu
    src/cores/k_core_mg.cu
    src/traversal/legacy/two_hop_neighbors.cu
    src/components/legacy/connectivity.cu
    src/centrality/legacy/betweenness_centrality.cu
    src/generators/generate_rmat_edgelist.cu
    src/generators/generator_tools.cu
    src/generators/simple_generators.cu
    src/generators/erdos_renyi_generator.cu
    src/structure/graph_sg.cu
    src/structure/graph_mg.cu
    src/structure/graph_view_sg.cu
    src/structure/decompress_to_edgelist_sg.cu
    src/structure/decompress_to_edgelist_mg.cu
    src/structure/symmetrize_graph_sg.cu
    src/structure/symmetrize_graph_mg.cu
    src/structure/transpose_graph_sg.cu
    src/structure/transpose_graph_mg.cu
    src/structure/transpose_graph_storage_sg.cu
    src/structure/transpose_graph_storage_mg.cu
    src/structure/coarsen_graph_sg.cu
    src/structure/coarsen_graph_mg.cu
    src/structure/graph_weight_utils_mg.cu
    src/structure/graph_weight_utils_sg.cu
    src/structure/renumber_edgelist_sg.cu
    src/structure/renumber_edgelist_mg.cu
    src/structure/renumber_utils_sg.cu
    src/structure/renumber_utils_mg.cu
    src/structure/relabel_sg.cu
    src/structure/relabel_mg.cu
    src/structure/induced_subgraph_sg.cu
    src/structure/induced_subgraph_mg.cu
<<<<<<< HEAD
    src/structure/select_vertices.cpp
=======
    src/structure/select_random_vertices_sg.cpp
    src/structure/select_random_vertices_mg.cpp
>>>>>>> 5bc2d9d8
    src/traversal/extract_bfs_paths_sg.cu
    src/traversal/extract_bfs_paths_mg.cu
    src/traversal/bfs_sg.cu
    src/traversal/bfs_mg.cu
    src/traversal/sssp_sg.cu
    src/traversal/sssp_mg.cu
    src/link_analysis/hits_sg.cu
    src/link_analysis/hits_mg.cu
    src/link_analysis/pagerank_sg.cu
    src/link_analysis/pagerank_mg.cu
    src/centrality/katz_centrality_sg.cu
    src/centrality/katz_centrality_mg.cu
    src/centrality/eigenvector_centrality_sg.cu
    src/centrality/eigenvector_centrality_mg.cu
    src/centrality/betweenness_centrality_sg.cu
    src/centrality/betweenness_centrality_mg.cu
    src/tree/legacy/mst.cu
    src/components/weakly_connected_components_sg.cu
    src/components/weakly_connected_components_mg.cu
    src/structure/create_graph_from_edgelist_sg.cu
    src/structure/create_graph_from_edgelist_mg.cu
    src/structure/symmetrize_edgelist_sg.cu
    src/structure/symmetrize_edgelist_mg.cu
    src/community/triangle_count_sg.cu
    src/community/triangle_count_mg.cu
    src/traversal/k_hop_nbrs_sg.cu
    src/traversal/k_hop_nbrs_mg.cu
)

if(USE_CUGRAPH_OPS)
    list(APPEND CUGRAPH_SOURCES
        src/sampling/neighborhood.cu
    )
endif()

add_library(cugraph ${CUGRAPH_SOURCES})

set_target_properties(cugraph
    PROPERTIES BUILD_RPATH                         "\$ORIGIN"
               INSTALL_RPATH                       "\$ORIGIN"
               # set target compile options
               CXX_STANDARD                        17
               CXX_STANDARD_REQUIRED               ON
               CUDA_STANDARD                       17
               CUDA_STANDARD_REQUIRED              ON
               POSITION_INDEPENDENT_CODE           ON
               INTERFACE_POSITION_INDEPENDENT_CODE ON
)

target_compile_options(cugraph
            PRIVATE "$<$<COMPILE_LANGUAGE:CXX>:${CUGRAPH_CXX_FLAGS}>"
                    "$<$<COMPILE_LANGUAGE:CUDA>:${CUGRAPH_CUDA_FLAGS}>"
)

# Per-thread default stream option see https://docs.nvidia.com/cuda/cuda-runtime-api/stream-sync-behavior.html
# The per-thread default stream does not synchronize with other streams
target_compile_definitions(cugraph PUBLIC CUDA_API_PER_THREAD_DEFAULT_STREAM)

file(WRITE "${CUGRAPH_BINARY_DIR}/fatbin.ld"
[=[
SECTIONS
{
  .nvFatBinSegment : { *(.nvFatBinSegment) }
  .nv_fatbin : { *(.nv_fatbin) }
}
]=])
target_link_options(cugraph PRIVATE "${CUGRAPH_BINARY_DIR}/fatbin.ld")

add_library(cugraph::cugraph ALIAS cugraph)

################################################################################
# - include paths --------------------------------------------------------------

target_include_directories(cugraph
    PRIVATE
        "${CMAKE_CURRENT_SOURCE_DIR}/../thirdparty"
        "${CMAKE_CURRENT_SOURCE_DIR}/src"
    PUBLIC
        "$<BUILD_INTERFACE:${CMAKE_CURRENT_SOURCE_DIR}/include>"
        "$<INSTALL_INTERFACE:include>"
)

if(CUDA_STATIC_RUNTIME)
  get_target_property(_includes raft::raft INTERFACE_INCLUDE_DIRECTORIES)
  target_include_directories(cugraph PUBLIC ${_includes})
  # Add CTK include paths because we make our CTK library links private below
  target_include_directories(cugraph SYSTEM PUBLIC ${CUDAToolkit_INCLUDE_DIRS})
endif()

################################################################################
# - link libraries -------------------------------------------------------------
if (USE_CUGRAPH_OPS)
    target_link_libraries(cugraph
        PUBLIC
            rmm::rmm
            cugraph-ops::cugraph-ops++
            $<$<NOT:$<BOOL:${CUDA_STATIC_RUNTIME}>>:raft::raft>
            $<$<NOT:$<BOOL:${CUDA_STATIC_RUNTIME}>>:raft::distance>
        PRIVATE
            $<$<BOOL:${CUDA_STATIC_RUNTIME}>:raft::raft>
            $<$<BOOL:${CUDA_STATIC_RUNTIME}>:raft::distance>
            cuco::cuco
            cugraph::cuHornet
            NCCL::NCCL
    )
else()
    target_link_libraries(cugraph
        PUBLIC
            rmm::rmm
            $<$<NOT:$<BOOL:${CUDA_STATIC_RUNTIME}>>:raft::raft>
            $<$<NOT:$<BOOL:${CUDA_STATIC_RUNTIME}>>:raft::distance>
        PRIVATE
            $<$<BOOL:${CUDA_STATIC_RUNTIME}>:raft::raft>
            $<$<BOOL:${CUDA_STATIC_RUNTIME}>:raft::distance>
            cuco::cuco
            cugraph::cuHornet
            NCCL::NCCL
    )
endif()

################################################################################
# - C-API library --------------------------------------------------------------

add_library(cugraph_c
        src/c_api/resource_handle.cpp
        src/c_api/array.cpp
        src/c_api/error.cpp
        src/c_api/graph_sg.cpp
        src/c_api/graph_mg.cpp
        src/c_api/graph_functions.cpp
        src/c_api/pagerank.cpp
        src/c_api/katz.cpp
        src/c_api/centrality_result.cpp
        src/c_api/eigenvector_centrality.cpp
        src/c_api/betweenness_centrality.cpp
        src/c_api/core_number.cpp
        src/c_api/core_result.cpp
        src/c_api/extract_ego.cpp
        src/c_api/k_core.cpp
        src/c_api/induced_subgraph.cpp
        src/c_api/induced_subgraph_helper.cu
        src/c_api/graph_helper.cu
        src/c_api/induced_subgraph_result.cpp
        src/c_api/hits.cpp
        src/c_api/bfs.cpp
        src/c_api/sssp.cpp
        src/c_api/extract_paths.cpp
        src/c_api/random_walks.cpp
        src/c_api/random.cpp
        src/c_api/similarity.cpp
        src/c_api/louvain.cpp
        src/c_api/triangle_count.cpp
        src/c_api/uniform_neighbor_sampling.cpp
        src/c_api/labeling_result.cpp
        src/c_api/weakly_connected_components.cpp
        src/c_api/strongly_connected_components.cpp
        )
add_library(cugraph::cugraph_c ALIAS cugraph_c)

# Currently presuming we aren't calling any CUDA kernels in cugraph_c

set_target_properties(cugraph_c
    PROPERTIES BUILD_RPATH                         "\$ORIGIN"
               INSTALL_RPATH                       "\$ORIGIN"
               # set target compile options
               CXX_STANDARD                        17
               CXX_STANDARD_REQUIRED               ON
               CUDA_STANDARD                       17
               CUDA_STANDARD_REQUIRED              ON
               POSITION_INDEPENDENT_CODE           ON
               INTERFACE_POSITION_INDEPENDENT_CODE ON
)

target_compile_options(cugraph_c
             PRIVATE "$<$<COMPILE_LANGUAGE:CXX>:${CUGRAPH_CXX_FLAGS}>"
                     "$<$<COMPILE_LANGUAGE:CUDA>:${CUGRAPH_CUDA_FLAGS}>"
)

# Per-thread default stream option see https://docs.nvidia.com/cuda/cuda-runtime-api/stream-sync-behavior.html
# The per-thread default stream does not synchronize with other streams
target_compile_definitions(cugraph_c PUBLIC CUDA_API_PER_THREAD_DEFAULT_STREAM)

target_link_options(cugraph_c PRIVATE "${CUGRAPH_BINARY_DIR}/fatbin.ld")

################################################################################
# - C-API include paths --------------------------------------------------------
target_include_directories(cugraph_c
    PRIVATE
        "${CMAKE_CURRENT_SOURCE_DIR}/src"
    PUBLIC
        "$<BUILD_INTERFACE:${CMAKE_CURRENT_SOURCE_DIR}/include>"
        "$<INSTALL_INTERFACE:include>"
)

if(CUDA_STATIC_RUNTIME)
  get_target_property(_includes raft::raft INTERFACE_INCLUDE_DIRECTORIES)
  target_include_directories(cugraph_c PUBLIC ${_includes})
  # Add CTK include paths because we make our CTK library links private below
  target_include_directories(cugraph_c SYSTEM PUBLIC ${CUDAToolkit_INCLUDE_DIRS})
endif()

################################################################################
# - C-API link libraries -------------------------------------------------------
target_link_libraries(cugraph_c
        PUBLIC
                CUDA::cublas
                CUDA::curand
                CUDA::cusolver
                CUDA::cusparse
                rmm::rmm
                $<$<NOT:$<BOOL:${CUDA_STATIC_RUNTIME}>>:raft::raft>
                $<$<NOT:$<BOOL:${CUDA_STATIC_RUNTIME}>>:raft::distance>
        PRIVATE
                cuco::cuco
                cugraph::cugraph
                $<$<BOOL:${CUDA_STATIC_RUNTIME}>:raft::raft>
                $<$<BOOL:${CUDA_STATIC_RUNTIME}>:raft::distance>
)

################################################################################
# - generate tests -------------------------------------------------------------

if(BUILD_TESTS)
  include(CTest)
  add_subdirectory(tests)
endif()

################################################################################
# - install targets ------------------------------------------------------------
rapids_cmake_install_lib_dir( lib_dir )
include(CPack)

install(TARGETS cugraph
        DESTINATION ${lib_dir}
        EXPORT cugraph-exports)

install(DIRECTORY include/cugraph/
        DESTINATION include/cugraph)

install(FILES ${CMAKE_CURRENT_BINARY_DIR}/include/cugraph/version_config.hpp
        DESTINATION include/cugraph)

install(TARGETS cugraph_c
        DESTINATION ${lib_dir}
        EXPORT cugraph-exports)

install(DIRECTORY include/cugraph_c/
        DESTINATION include/cugraph_c)

install(FILES ${CMAKE_CURRENT_BINARY_DIR}/include/cugraph_c/version_config.hpp
        DESTINATION include/cugraph_c)

################################################################################
# - install export -------------------------------------------------------------

set(doc_string
[=[
Provide targets for cuGraph.

cuGraph library is a collection of GPU accelerated graph algorithms that process data found in
[GPU DataFrames](https://github.com/rapidsai/cudf).

]=])

rapids_export(INSTALL cugraph
    EXPORT_SET cugraph-exports
    GLOBAL_TARGETS cugraph cugraph_c
    NAMESPACE cugraph::
    DOCUMENTATION doc_string
    )

################################################################################
# - build export ---------------------------------------------------------------
rapids_export(BUILD cugraph
    EXPORT_SET cugraph-exports
    GLOBAL_TARGETS cugraph cugraph_c
    NAMESPACE cugraph::
    DOCUMENTATION doc_string
    )

################################################################################
# - make documentation ---------------------------------------------------------
# requires doxygen and graphviz to be installed
# from build directory, run make docs_cugraph

# doc targets for cugraph
find_package(Doxygen 1.8.11)
if(Doxygen_FOUND)
    add_custom_command(OUTPUT CUGRAPH_DOXYGEN
                       WORKING_DIRECTORY ${CMAKE_CURRENT_SOURCE_DIR}/doxygen
                       COMMAND doxygen Doxyfile
                       VERBATIM)

    add_custom_target(docs_cugraph DEPENDS CUGRAPH_DOXYGEN)
endif()<|MERGE_RESOLUTION|>--- conflicted
+++ resolved
@@ -254,12 +254,8 @@
     src/structure/relabel_mg.cu
     src/structure/induced_subgraph_sg.cu
     src/structure/induced_subgraph_mg.cu
-<<<<<<< HEAD
-    src/structure/select_vertices.cpp
-=======
     src/structure/select_random_vertices_sg.cpp
     src/structure/select_random_vertices_mg.cpp
->>>>>>> 5bc2d9d8
     src/traversal/extract_bfs_paths_sg.cu
     src/traversal/extract_bfs_paths_mg.cu
     src/traversal/bfs_sg.cu
