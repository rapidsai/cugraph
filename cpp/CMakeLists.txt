#=============================================================================
# Copyright 2018 BlazingDB, Inc.
#     Copyright 2018 Percy Camilo Triveño Aucahuasi <percy@blazingdb.com>
#
# Licensed under the Apache License, Version 2.0 (the "License");
# you may not use this file except in compliance with the License.
# You may obtain a copy of the License at
#
#     http://www.apache.org/licenses/LICENSE-2.0
#
# Unless required by applicable law or agreed to in writing, software
# distributed under the License is distributed on an "AS IS" BASIS,
# WITHOUT WARRANTIES OR CONDITIONS OF ANY KIND, either express or implied.
# See the License for the specific language governing permissions and
# limitations under the License.
#=============================================================================

cmake_minimum_required(VERSION 3.12 FATAL_ERROR)

project(CUGRAPH VERSION 0.15.0 LANGUAGES C CXX CUDA)

###################################################################################################
# - build type ------------------------------------------------------------------------------------

# Set a default build type if none was specified
set(DEFAULT_BUILD_TYPE "Release")

if(NOT CMAKE_BUILD_TYPE AND NOT CMAKE_CONFIGURATION_TYPES)
  message(STATUS "Setting build type to '${DEFAULT_BUILD_TYPE}' since none specified.")
  set(CMAKE_BUILD_TYPE "${DEFAULT_BUILD_TYPE}" CACHE
      STRING "Choose the type of build." FORCE)
  # Set the possible values of build type for cmake-gui
  set_property(CACHE CMAKE_BUILD_TYPE PROPERTY STRINGS
    "Debug" "Release" "MinSizeRel" "RelWithDebInfo")
endif()

###################################################################################################
# - compiler options ------------------------------------------------------------------------------

set(CMAKE_CXX_STANDARD 14)
set(CMAKE_C_COMPILER $ENV{CC})
set(CMAKE_CXX_COMPILER $ENV{CXX})
set(CMAKE_CXX_STANDARD_REQUIRED ON)

set(CMAKE_CUDA_STANDARD 14)
set(CMAKE_CUDA_STANDARD_REQUIRED ON)

if(CMAKE_COMPILER_IS_GNUCXX)
    set(CMAKE_CXX_FLAGS "${CMAKE_CXX_FLAGS} -Werror -Wno-error=deprecated-declarations")

###################################################################################################
###   C++ ABI changes.
###
###   By default, cugraph builds with the new C++ ABI.  In order to insure that thirdparty
###   applications build with the properly setting (specifically RMM) we need to set
###   the CMAKE_CXX11_ABI flag appropriately.
###
###   If a user wants to build with the OLD ABI, then they need to define CMAKE_CXX11_ABI
###   to be OFF (typically on the cmake command line).
###
###   This block of code will configure the old ABI if the flag is set to OFF and
###   do nothing (the default behavior of the C++14 compiler).
###
    option(CMAKE_CXX11_ABI "Enable the GLIBCXX11 ABI" ON)
    if(CMAKE_CXX11_ABI)
        message(STATUS "CUGRAPH: Enabling the GLIBCXX11 ABI")
    else()
        message(STATUS "CUGRAPH: Disabling the GLIBCXX11 ABI")
        set(CMAKE_C_FLAGS "${CMAKE_C_FLAGS} -D_GLIBCXX_USE_CXX11_ABI=0")
        set(CMAKE_CXX_FLAGS "${CMAKE_CXX_FLAGS} -D_GLIBCXX_USE_CXX11_ABI=0")
        set(CMAKE_CUDA_FLAGS "${CMAKE_CUDA_FLAGS} -Xcompiler -D_GLIBCXX_USE_CXX11_ABI=0")
    endif(CMAKE_CXX11_ABI)
endif(CMAKE_COMPILER_IS_GNUCXX)

set(CMAKE_CUDA_FLAGS "${CMAKE_CUDA_FLAGS} -gencode=arch=compute_60,code=sm_60")
set(CMAKE_CUDA_FLAGS "${CMAKE_CUDA_FLAGS} -gencode=arch=compute_70,code=sm_70 -gencode=arch=compute_70,code=compute_70")

find_package(CUDA)
if((CUDA_VERSION_MAJOR EQUAL 10) OR (CUDA_VERSION_MAJOR GREATER 10))
  set(CMAKE_CUDA_FLAGS "${CMAKE_CUDA_FLAGS} -gencode=arch=compute_75,code=sm_75 -gencode=arch=compute_75,code=compute_75")
endif()

set(CMAKE_CUDA_FLAGS "${CMAKE_CUDA_FLAGS} --expt-extended-lambda")
set(CMAKE_CUDA_FLAGS "${CMAKE_CUDA_FLAGS} -Werror=cross-execution-space-call -Wno-deprecated-declarations -Xptxas --disable-warnings")
set(CMAKE_CUDA_FLAGS "${CMAKE_CUDA_FLAGS} -Xcompiler -Wall,-Wno-error=sign-compare,-Wno-error=unused-but-set-variable")

# Option to enable line info in CUDA device compilation to allow introspection when profiling /
# memchecking
option(CMAKE_CUDA_LINEINFO "Enable the -lineinfo option for nvcc (useful for cuda-memcheck / profiler" OFF)
if (CMAKE_CUDA_LINEINFO)
    set(CMAKE_CUDA_FLAGS "${CMAKE_CUDA_FLAGS} -lineinfo")
endif(CMAKE_CUDA_LINEINFO)

# Debug options
if(CMAKE_BUILD_TYPE MATCHES Debug)
    message(STATUS "Building with debugging flags")
    set(CMAKE_CUDA_FLAGS "${CMAKE_CUDA_FLAGS} -G -Xcompiler -rdynamic")
endif(CMAKE_BUILD_TYPE MATCHES Debug)

# To apply RUNPATH to transitive dependencies (this is a temporary solution)
set(CMAKE_SHARED_LINKER_FLAGS "-Wl,--disable-new-dtags")
set(CMAKE_EXE_LINKER_FLAGS "-Wl,--disable-new-dtags")

option(BUILD_TESTS "Configure CMake to build tests"
       ON)

###################################################################################################
# - cmake modules ---------------------------------------------------------------------------------

set(CMAKE_MODULE_PATH "${CMAKE_CURRENT_SOURCE_DIR}/cmake/Modules/" ${CMAKE_MODULE_PATH})

include(FeatureSummary)
include(CheckIncludeFiles)
include(CheckLibraryExists)
if(BUILD_TESTS)
    include(CTest)
endif(BUILD_TESTS)

###################################################################################################
# - find boost ------------------------------------------------------------------------------------

find_package(Boost REQUIRED)
if(Boost_FOUND)
    message(STATUS "Boost found in ${Boost_INCLUDE_DIRS}")
else()
    message(FATAL_ERROR "Boost not found, please check your settings.")
endif(Boost_FOUND)

###################################################################################################
# - find openmp -----------------------------------------------------------------------------------

find_package(OpenMP)
if(OpenMP_FOUND)
    # find_package(OPenMP) does not automatically add OpenMP flags to CUDA
    set(CMAKE_CUDA_FLAGS "${CMAKE_CUDA_FLAGS} -Xcompiler=${OpenMP_CXX_FLAGS}")
endif(OpenMP_FOUND)

###################################################################################################
# - find libcypher-parser -------------------------------------------------------------------------

find_path(LIBCYPHERPARSER_INCLUDE "cypher-parser.h"
          HINTS "$ENV{CONDA_PREFIX}/include")

find_library(LIBCYPHERPARSER_LIBRARY STATIC "libcypher-parser.a"
             HINTS "$ENV{CONDA_PREFIX}/lib")

add_library(libcypher-parser STATIC IMPORTED ${LIBCYPHERPARSER_LIBRARY})
if (LIBCYPHERPARSER_INCLUDE AND LIBCYPHERPARSER_LIBRARY)
    set_target_properties(libcypher-parser PROPERTIES IMPORTED_LOCATION ${LIBCYPHERPARSER_LIBRARY})
endif (LIBCYPHERPARSER_INCLUDE AND LIBCYPHERPARSER_LIBRARY)

###################################################################################################
# - find gtest ------------------------------------------------------------------------------------

if(BUILD_TESTS)
    include(ConfigureGoogleTest)

    if(GTEST_FOUND)
        message(STATUS
            "Google C++ Testing Framework (Google Test) found in ${GTEST_ROOT}")
    else()
        message(AUTHOR_WARNING
            "Google C++ Testing Framework (Google Test) not found: automated tests are disabled.")
    endif(GTEST_FOUND)
endif(BUILD_TESTS)

###################################################################################################
# - RMM -------------------------------------------------------------------------------------------

find_path(RMM_INCLUDE "rmm"
    HINTS
    "$ENV{RMM_ROOT}/include"
    "$ENV{CONDA_PREFIX}/include/rmm"
    "$ENV{CONDA_PREFIX}/include")

find_library(RMM_LIBRARY "rmm"
    HINTS
    "$ENV{RMM_ROOT}/lib"
    "$ENV{CONDA_PREFIX}/lib")

message(STATUS "RMM: RMM_LIBRARY set to ${RMM_LIBRARY}")
message(STATUS "RMM: RMM_INCLUDE set to ${RMM_INCLUDE}")

add_library(rmm SHARED IMPORTED ${RMM_LIBRARY})
if (RMM_INCLUDE AND RMM_LIBRARY)
    set_target_properties(rmm PROPERTIES IMPORTED_LOCATION ${RMM_LIBRARY})
endif (RMM_INCLUDE AND RMM_LIBRARY)

###################################################################################################
# - External Projects -----------------------------------------------------------------------------

# https://cmake.org/cmake/help/v3.0/module/ExternalProject.html
include(ExternalProject)

# - CUB
set(CUB_DIR ${CMAKE_CURRENT_BINARY_DIR}/cub CACHE STRING "Path to cub repo")
set(CUB_INCLUDE_DIR ${CUB_DIR}/src/cub CACHE STRING "Path to cub includes")

ExternalProject_Add(cub
  GIT_REPOSITORY    https://github.com/NVlabs/cub.git
  GIT_TAG           v1.8.0
  PREFIX            ${CUB_DIR}
  CONFIGURE_COMMAND ""
  BUILD_COMMAND     ""
  INSTALL_COMMAND   ""
)

# - CUHORNET
set(CUHORNET_DIR ${CMAKE_CURRENT_BINARY_DIR}/cuhornet CACHE STRING "Path to cuhornet repo")
set(CUHORNET_INCLUDE_DIR ${CUHORNET_DIR}/src/cuhornet CACHE STRING "Path to cuhornet includes")


ExternalProject_Add(cuhornet
  GIT_REPOSITORY    https://github.com/rapidsai/cuhornet.git
  GIT_TAG           master
  PREFIX            ${CUHORNET_DIR}
  CONFIGURE_COMMAND ""
  BUILD_COMMAND     ""
  INSTALL_COMMAND   ""
)

# - GUNROCK
set(CUGUNROCK_DIR ${CMAKE_CURRENT_BINARY_DIR}/cugunrock CACHE STRING
  "Path to cugunrock repo")

ExternalProject_Add(cugunrock
  GIT_REPOSITORY    https://github.com/rapidsai/cugunrock.git
  GIT_TAG           fea_full_bc      # provide a branch, a tag, or even a commit hash
  PREFIX            ${CUGUNROCK_DIR}
  CMAKE_ARGS        -DCMAKE_INSTALL_PREFIX=<INSTALL_DIR>
                    -DGPU_ARCHS=""
                    -DGUNROCK_BUILD_SHARED_LIBS=OFF
                    -DGUNROCK_BUILD_TESTS=OFF
  BUILD_BYPRODUCTS  ${CUGUNROCK_DIR}/lib/libgunrock.a
)

add_library(gunrock STATIC IMPORTED)

add_dependencies(gunrock cugunrock)

set_property(TARGET gunrock PROPERTY IMPORTED_LOCATION ${CUGUNROCK_DIR}/lib/libgunrock.a)

# - NCCL
if(NOT NCCL_PATH)
    find_package(NCCL REQUIRED)
else()
    message("-- Manually set NCCL PATH to ${NCCL_PATH}")
    set(NCCL_INCLUDE_DIRS ${NCCL_PATH}/include)
    set(NCCL_LIBRARIES ${NCCL_PATH}/lib/libnccl.so)
endif(NOT NCCL_PATH)

# - raft - (header only) -----------------------------------------------------

# Only cloned if RAFT_PATH env variable is not defined

if(DEFINED ENV{RAFT_PATH})
  message(STATUS "RAFT_PATH environment variable detected.")
  message(STATUS "RAFT_DIR set to $ENV{RAFT_PATH}")
  set(RAFT_DIR "$ENV{RAFT_PATH}")

  ExternalProject_Add(raft
    DOWNLOAD_COMMAND  ""
    SOURCE_DIR        ${RAFT_DIR}
    CONFIGURE_COMMAND ""
    BUILD_COMMAND     ""
    INSTALL_COMMAND   "")

else(DEFINED ENV{RAFT_PATH})
  message(STATUS "RAFT_PATH environment variable NOT detected, cloning RAFT")
  set(RAFT_DIR ${CMAKE_CURRENT_BINARY_DIR}/raft CACHE STRING "Path to RAFT repo")

  ExternalProject_Add(raft
    GIT_REPOSITORY    https://github.com/rapidsai/raft.git
    GIT_TAG           6391b63cd32f04ac4912edecf62ff2865c529cd9
    PREFIX            ${RAFT_DIR}
    CONFIGURE_COMMAND ""
    BUILD_COMMAND     ""
    INSTALL_COMMAND   "")

  # Redefining RAFT_DIR so it coincides with the one inferred by env variable.
  set(RAFT_DIR "${RAFT_DIR}/src/raft/")
endif(DEFINED ENV{RAFT_PATH})


###################################################################################################
# - library targets -------------------------------------------------------------------------------

# target_link_directories is added in cmake 3.13, and cmake advises to use this instead of
# link_directoires (we should switch to target_link_directories once 3.13 becomes the minimum
# required version).
link_directories(
     # CMAKE_CUDA_IMPLICIT_LINK_DIRECTORIES is an undocumented/unsupported variable containing the
     # link directories for nvcc.
    "${CMAKE_CUDA_IMPLICIT_LINK_DIRECTORIES}")

add_library(cugraph SHARED
    src/db/db_object.cu
    src/db/db_parser_integration_test.cu
    src/db/db_operators.cu
    src/utilities/cusparse_helper.cu
    src/utilities/spmv_1D.cu
    src/structure/graph.cu
    src/link_analysis/pagerank.cu
    src/link_analysis/pagerank_1D.cu
    src/link_analysis/gunrock_hits.cpp
    src/traversal/bfs.cu
    src/traversal/sssp.cu
    src/link_prediction/jaccard.cu
    src/link_prediction/overlap.cu
    src/layout/force_atlas2.cu
    src/converters/renumber.cu
    src/converters/COOtoCSR.cu
    src/community/spectral_clustering.cu
    src/community/louvain.cpp
    src/community/louvain_kernels.cu
    src/community/ktruss.cu
    src/community/ECG.cu
    src/community/triangles_counting.cu
    src/community/extract_subgraph_by_vertex.cu
    src/cores/core_number.cu
    src/traversal/two_hop_neighbors.cu
    src/utilities/cusparse_helper.cu
    src/components/connectivity.cu
    src/centrality/katz_centrality.cu
    src/centrality/betweenness_centrality.cu
<<<<<<< HEAD
    src/nvgraph/kmeans.cu
    src/nvgraph/lanczos.cu
    src/nvgraph/spectral_matrix.cu
    src/nvgraph/modularity_maximization.cu
    src/nvgraph/nvgraph_cusparse.cpp
    src/nvgraph/nvgraph_cublas.cpp
    src/nvgraph/nvgraph_lapack.cu
    src/nvgraph/nvgraph_vector_kernels.cu
    src/nvgraph/partition.cu
    src/experimental/bfs.cu
    src/experimental/sssp.cu
    src/experimental/pagerank.cu
    src/experimental/katz_centrality.cu
=======
>>>>>>> a156bdae
)

#
# NOTE:  This dependency will force the building of cugraph to
#        wait until after cugunrock is constructed.
#
add_dependencies(cugraph cugunrock)
add_dependencies(cugraph raft)

###################################################################################################
# - include paths ---------------------------------------------------------------------------------
target_include_directories(cugraph
    PRIVATE
    "${CMAKE_CUDA_TOOLKIT_INCLUDE_DIRECTORIES}"
    "${LIBCYPHERPARSER_INCLUDE}"
    "${Boost_INCLUDE_DIRS}"
    "${RMM_INCLUDE}"
    "${CMAKE_CURRENT_SOURCE_DIR}/../thirdparty"
    "${CUB_INCLUDE_DIR}"
    "${CUHORNET_INCLUDE_DIR}/hornet/include"
    "${CUHORNET_INCLUDE_DIR}/hornetsnest/include"
    "${CUHORNET_INCLUDE_DIR}/xlib/include"
    "${CUHORNET_INCLUDE_DIR}/primitives"
    "${CMAKE_CURRENT_SOURCE_DIR}/src"
    "${CUGUNROCK_DIR}/include"
    "${NCCL_INCLUDE_DIRS}"
    "${RAFT_DIR}/cpp/include"
    PUBLIC
    "${CMAKE_CURRENT_SOURCE_DIR}/include"
)

###################################################################################################
# - link libraries --------------------------------------------------------------------------------

target_link_libraries(cugraph PRIVATE
    ${RMM_LIBRARY} gunrock cublas cusparse curand cusolver cudart cuda ${LIBCYPHERPARSER_LIBRARY} ${MPI_CXX_LIBRARIES} ${NCCL_LIBRARIES})

if(OpenMP_CXX_FOUND)
target_link_libraries(cugraph PRIVATE
###################################################################################################
###   Use ${OpenMP_CXX_LIB_NAMES} instead of OpenMP::OpenMP_CXX to avoid the following warnings.
###
###   Cannot generate a safe runtime search path for target TARGET_NAME
###   because files in some directories may conflict with libraries in implicit
###   directories:
###   ...
###
###   libgomp.so is included in the conda base environment and copied to every new conda
###   environment. If a full file path is provided (e.g ${RMM_LIBRARY}), cmake
###   extracts the directory path and adds the directory path to BUILD_RPATH (if BUILD_RPATH is not
###   disabled).
###
###   cmake maintains a system specific implicit directories (e.g. /lib, /lib/x86_64-linux-gnu,
###   /lib32, /lib32/x86_64-linux-gnu, /lib64, /lib64/x86_64-linux-gnu, /usr/lib,
###   /usr/lib/gcc/x86_64-linux-gnu/7, /usr/lib/x86_64-linux-gnu, /usr/lib32,
###   /usr/lib32/x86_64-linux-gnu, /usr/lib64, /usr/lib64/x86_64-linux-gnu,
###   /usr/local/cuda-10.0/lib64", /usr/local/cuda-10.0/lib64/stubs).
###
###   If a full path to libgomp.so is provided (which is the case with OpenMP::OpenMP_CXX), cmake
###   checks whether there is any other libgomp.so with the different full path (after resolving
###   soft links) in the search paths (implicit directoires + BUILD_RAPTH). There is one in the
###   path included in BUILD_RPATH when ${RMM_LIBRARY} are added; this one can
###   potentially hide the one in the provided full path and cmake generates a warning (and RPATH
###   is searched before the directories in /etc/ld.so/conf; ld.so.conf does not coincide but
###   overlaps with implicit directories).
###
###   If we provide just the library names (gomp;pthread), cmake does not generate warnings (we
###   did not specify which libgomp.so should be loaded in runtime), and the one first found in
###   the search order is loaded (we can change the loaded library by setting LD_LIBRARY_PATH or
###   manually editing BUILD_RPATH).
###
###   Manually editing BUILD_RPATH:
###   set(TARGET_BUILD_RPATH "")
###   foreach(TMP_VAR_FULLPATH IN LISTS OpenMP_CXX_LIBRARIES)
###       get_filename_component(TMP_VAR_DIR ${TMP_VAR_FULLPATH} DIRECTORY)
###       string(APPEND TARGET_BUILD_RPATH "${TMP_VAR_DIR};")
###       get_filename_component(TMP_VAR_REALPATH ${TMP_VAR_FULLPATH} REALPATH)
###       get_filename_component(TMP_VAR_DIR ${TMP_VAR_REALPATH} DIRECTORY)
###       # cmake automatically removes duplicates, so skip checking.
###       string(APPEND TARGET_BUILD_RPATH "${TMP_VAR_DIR};")
###   endforeach()
###   string(APPEND TARGET_BUILD_RPATH "${CONDA_PREFIX}/lib")
###   message(STATUS "TARGET_BUILD_RPATH=${TARGET_BUILD_RPATH}")
###   set_target_properties(target PROPERTIES
###       BUILD_RPATH "${TARGET_BUILD_RPATH}")
    ${OpenMP_CXX_LIB_NAMES})
endif(OpenMP_CXX_FOUND)

###################################################################################################
# - generate tests --------------------------------------------------------------------------------

if(BUILD_TESTS)
    if(GTEST_FOUND)
        # target_link_directories is added in cmake 3.13, and cmake advises to use this instead of
        # link_directoires (we should switch to target_link_directories once 3.13 becomes the
        # minimum required version).
        link_directories(${GTEST_LIBRARY_DIR})
        add_subdirectory(${CMAKE_SOURCE_DIR}/tests)
    endif(GTEST_FOUND)
endif(BUILD_TESTS)

###################################################################################################
# - install targets -------------------------------------------------------------------------------

install(TARGETS cugraph LIBRARY
    DESTINATION lib)

install(DIRECTORY include/
    DESTINATION include/cugraph)

###################################################################################################
# - make documentation ----------------------------------------------------------------------------
# requires doxygen and graphviz to be installed
# from build directory, run make docs_cugraph

# doc targets for cuGraph
add_custom_command(OUTPUT CUGRAPH_DOXYGEN
                   WORKING_DIRECTORY ${CMAKE_CURRENT_SOURCE_DIR}/doxygen
                   COMMAND doxygen Doxyfile
                   VERBATIM)

add_custom_target(docs_cugraph DEPENDS CUGRAPH_DOXYGEN)<|MERGE_RESOLUTION|>--- conflicted
+++ resolved
@@ -323,22 +323,10 @@
     src/components/connectivity.cu
     src/centrality/katz_centrality.cu
     src/centrality/betweenness_centrality.cu
-<<<<<<< HEAD
-    src/nvgraph/kmeans.cu
-    src/nvgraph/lanczos.cu
-    src/nvgraph/spectral_matrix.cu
-    src/nvgraph/modularity_maximization.cu
-    src/nvgraph/nvgraph_cusparse.cpp
-    src/nvgraph/nvgraph_cublas.cpp
-    src/nvgraph/nvgraph_lapack.cu
-    src/nvgraph/nvgraph_vector_kernels.cu
-    src/nvgraph/partition.cu
     src/experimental/bfs.cu
     src/experimental/sssp.cu
     src/experimental/pagerank.cu
     src/experimental/katz_centrality.cu
-=======
->>>>>>> a156bdae
 )
 
 #
