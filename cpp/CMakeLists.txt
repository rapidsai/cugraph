--- conflicted
+++ resolved
@@ -132,14 +132,6 @@
 include(cmake/thirdparty/get_raft.cmake)
 include(cmake/thirdparty/get_nccl.cmake)
 include(cmake/thirdparty/get_cuhornet.cmake)
-<<<<<<< HEAD
-include(cmake/thirdparty/get_gunrock.cmake)
-=======
-
-if(BUILD_TESTS)
-  include(cmake/thirdparty/get_gtest.cmake)
-endif()
->>>>>>> 7bffab88
 
 ################################################################################
 # - libcugraph library target --------------------------------------------------
@@ -275,11 +267,6 @@
         raft::raft
     PRIVATE
         cugraph::cuHornet
-<<<<<<< HEAD
-        gunrock
-=======
-        FAISS::FAISS
->>>>>>> 7bffab88
         NCCL::NCCL
 )
 
