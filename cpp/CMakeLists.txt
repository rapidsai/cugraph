#=============================================================================
# Copyright 2018 BlazingDB, Inc.
#     Copyright 2018 Percy Camilo Triveño Aucahuasi <percy@blazingdb.com>
#
# Licensed under the Apache License, Version 2.0 (the "License");
# you may not use this file except in compliance with the License.
# You may obtain a copy of the License at
#
#     http://www.apache.org/licenses/LICENSE-2.0
#
# Unless required by applicable law or agreed to in writing, software
# distributed under the License is distributed on an "AS IS" BASIS,
# WITHOUT WARRANTIES OR CONDITIONS OF ANY KIND, either express or implied.
# See the License for the specific language governing permissions and
# limitations under the License.
#=============================================================================

cmake_minimum_required(VERSION 3.12 FATAL_ERROR)

project(CUGRAPH VERSION 0.14.0 LANGUAGES C CXX CUDA)

###################################################################################################
# - build type ------------------------------------------------------------------------------------

# Set a default build type if none was specified
set(DEFAULT_BUILD_TYPE "Release")

if(NOT CMAKE_BUILD_TYPE AND NOT CMAKE_CONFIGURATION_TYPES)
  message(STATUS "Setting build type to '${DEFAULT_BUILD_TYPE}' since none specified.")
  set(CMAKE_BUILD_TYPE "${DEFAULT_BUILD_TYPE}" CACHE
      STRING "Choose the type of build." FORCE)
  # Set the possible values of build type for cmake-gui
  set_property(CACHE CMAKE_BUILD_TYPE PROPERTY STRINGS
    "Debug" "Release" "MinSizeRel" "RelWithDebInfo")
endif()

###################################################################################################
# - compiler options ------------------------------------------------------------------------------

set(CMAKE_CXX_STANDARD 14)
set(CMAKE_C_COMPILER $ENV{CC})
set(CMAKE_CXX_COMPILER $ENV{CXX})
set(CMAKE_CXX_STANDARD_REQUIRED ON)

set(CMAKE_CUDA_STANDARD 14)
set(CMAKE_CUDA_STANDARD_REQUIRED ON)

if(CMAKE_COMPILER_IS_GNUCXX)
    set(CMAKE_CXX_FLAGS "${CMAKE_CXX_FLAGS} -Werror -Wno-error=deprecated-declarations")

###################################################################################################
###   C++ ABI changes.
###
###   By default, cugraph builds with the new C++ ABI.  In order to insure that thirdparty
###   applications build with the properly setting (specifically RMM) we need to set
###   the CMAKE_CXX11_ABI flag appropriately.
###
###   If a user wants to build with the OLD ABI, then they need to define CMAKE_CXX11_ABI
###   to be OFF (typically on the cmake command line).
###
###   This block of code will configure the old ABI if the flag is set to OFF and
###   do nothing (the default behavior of the C++14 compiler).
###
    option(CMAKE_CXX11_ABI "Enable the GLIBCXX11 ABI" ON)
    if(CMAKE_CXX11_ABI)
        message(STATUS "CUGRAPH: Enabling the GLIBCXX11 ABI")
    else()
        message(STATUS "CUGRAPH: Disabling the GLIBCXX11 ABI")
        set(CMAKE_C_FLAGS "${CMAKE_C_FLAGS} -D_GLIBCXX_USE_CXX11_ABI=0")
        set(CMAKE_CXX_FLAGS "${CMAKE_CXX_FLAGS} -D_GLIBCXX_USE_CXX11_ABI=0")
        set(CMAKE_CUDA_FLAGS "${CMAKE_CUDA_FLAGS} -Xcompiler -D_GLIBCXX_USE_CXX11_ABI=0")
    endif(CMAKE_CXX11_ABI)
endif(CMAKE_COMPILER_IS_GNUCXX)

set(CMAKE_CUDA_FLAGS "${CMAKE_CUDA_FLAGS} -gencode=arch=compute_60,code=sm_60")
set(CMAKE_CUDA_FLAGS "${CMAKE_CUDA_FLAGS} -gencode=arch=compute_70,code=sm_70 -gencode=arch=compute_70,code=compute_70")

find_package(CUDA)
if((CUDA_VERSION_MAJOR EQUAL 10) OR (CUDA_VERSION_MAJOR GREATER 10))
  set(CMAKE_CUDA_FLAGS "${CMAKE_CUDA_FLAGS} -gencode=arch=compute_75,code=sm_75 -gencode=arch=compute_75,code=compute_75")
endif()

set(CMAKE_CUDA_FLAGS "${CMAKE_CUDA_FLAGS} --expt-extended-lambda")
set(CMAKE_CUDA_FLAGS "${CMAKE_CUDA_FLAGS} -Werror=cross-execution-space-call -Wno-deprecated-declarations -Xptxas --disable-warnings")
set(CMAKE_CUDA_FLAGS "${CMAKE_CUDA_FLAGS} -Xcompiler -Wall,-Wno-error=sign-compare,-Wno-error=unused-but-set-variable")

# Option to enable line info in CUDA device compilation to allow introspection when profiling /
# memchecking
option(CMAKE_CUDA_LINEINFO "Enable the -lineinfo option for nvcc (useful for cuda-memcheck / profiler" OFF)
if (CMAKE_CUDA_LINEINFO)
    set(CMAKE_CUDA_FLAGS "${CMAKE_CUDA_FLAGS} -lineinfo")
endif(CMAKE_CUDA_LINEINFO)

# Debug options
if(CMAKE_BUILD_TYPE MATCHES Debug)
    message(STATUS "Building with debugging flags")
    set(CMAKE_CUDA_FLAGS "${CMAKE_CUDA_FLAGS} -G -Xcompiler -rdynamic")
endif(CMAKE_BUILD_TYPE MATCHES Debug)

# To apply RUNPATH to transitive dependencies (this is a temporary solution)
set(CMAKE_SHARED_LINKER_FLAGS "-Wl,--disable-new-dtags")
set(CMAKE_EXE_LINKER_FLAGS "-Wl,--disable-new-dtags")

option(BUILD_TESTS "Configure CMake to build tests"
       ON)

option(BUILD_MPI "Build with MPI" OFF)
if (BUILD_MPI)
    find_package(MPI REQUIRED)
    set (CMAKE_C_FLAGS "${CMAKE_C_FLAGS} ${MPI_C_COMPILE_FLAGS}")
    set (CMAKE_CXX_FLAGS "${CMAKE_CXX_FLAGS} ${MPI_CXX_COMPILE_FLAGS}")
    set (CMAKE_EXE_LINKER_FLAGS "${CMAKE_EXE_LINKER_FLAGS} ${MPI_CXX_LINK_FLAGS}")
endif(BUILD_MPI)
###################################################################################################
# - cmake modules ---------------------------------------------------------------------------------

set(CMAKE_MODULE_PATH "${CMAKE_CURRENT_SOURCE_DIR}/cmake/Modules/" ${CMAKE_MODULE_PATH})

include(FeatureSummary)
include(CheckIncludeFiles)
include(CheckLibraryExists)
if(BUILD_TESTS)
    include(CTest)
endif(BUILD_TESTS)

###################################################################################################
# - find boost ------------------------------------------------------------------------------------

find_package(Boost REQUIRED)
if(Boost_FOUND)
    message(STATUS "Boost found in ${Boost_INCLUDE_DIRS}")
else()
    message(FATAL_ERROR "Boost not found, please check your settings.")
endif(Boost_FOUND)

###################################################################################################
# - find openmp -----------------------------------------------------------------------------------

find_package(OpenMP)
if(OpenMP_FOUND)
    # find_package(OPenMP) does not automatically add OpenMP flags to CUDA
    set(CMAKE_CUDA_FLAGS "${CMAKE_CUDA_FLAGS} -Xcompiler=${OpenMP_CXX_FLAGS}")
endif(OpenMP_FOUND)

###################################################################################################
# - find libcypher-parser -------------------------------------------------------------------------

find_path(LIBCYPHERPARSER_INCLUDE "cypher-parser.h"
          HINTS "$ENV{CONDA_PREFIX}/include")

find_library(LIBCYPHERPARSER_LIBRARY STATIC "libcypher-parser.a"
             HINTS "$ENV{CONDA_PREFIX}/lib")

add_library(libcypher-parser STATIC IMPORTED ${LIBCYPHERPARSER_LIBRARY})
if (LIBCYPHERPARSER_INCLUDE AND LIBCYPHERPARSER_LIBRARY)
    set_target_properties(libcypher-parser PROPERTIES IMPORTED_LOCATION ${LIBCYPHERPARSER_LIBRARY})
endif (LIBCYPHERPARSER_INCLUDE AND LIBCYPHERPARSER_LIBRARY)

###################################################################################################
# - find gtest ------------------------------------------------------------------------------------

if(BUILD_TESTS)
    include(ConfigureGoogleTest)

    if(GTEST_FOUND)
        message(STATUS
            "Google C++ Testing Framework (Google Test) found in ${GTEST_ROOT}")
    else()
        message(AUTHOR_WARNING
            "Google C++ Testing Framework (Google Test) not found: automated tests are disabled.")
    endif(GTEST_FOUND)
endif(BUILD_TESTS)

###################################################################################################
# - cudf ------------------------------------------------------------------------------------------

find_path(CUDF_INCLUDE "cudf"
    HINTS
    "$ENV{CUDF_ROOT}/include"
    "$ENV{CONDA_PREFIX}/include/cudf"
    "$ENV{CONDA_PREFIX}/include")

find_library(CUDF_LIBRARY "cudf"
    HINTS
    "$ENV{CUDF_ROOT}/lib"
    "$ENV{CONDA_PREFIX}/lib")

message(STATUS "CUDF: CUDF_LIBRARY set to ${CUDF_LIBRARY}")
message(STATUS "CUDF: CUDF_INCLUDE set to ${CUDF_INCLUDE}")

add_library(cudf SHARED IMPORTED ${CUDF_LIBRARY})
if (CUDF_INCLUDE AND CUDF_LIBRARY)
    set_target_properties(cudf PROPERTIES IMPORTED_LOCATION ${CUDF_LIBRARY})
endif (CUDF_INCLUDE AND CUDF_LIBRARY)

###################################################################################################
# - RMM -------------------------------------------------------------------------------------------

find_path(RMM_INCLUDE "rmm"
    HINTS
    "$ENV{RMM_ROOT}/include"
    "$ENV{CONDA_PREFIX}/include/rmm"
    "$ENV{CONDA_PREFIX}/include")

find_library(RMM_LIBRARY "rmm"
    HINTS
    "$ENV{RMM_ROOT}/lib"
    "$ENV{CONDA_PREFIX}/lib")

message(STATUS "RMM: RMM_LIBRARY set to ${RMM_LIBRARY}")
message(STATUS "RMM: RMM_INCLUDE set to ${RMM_INCLUDE}")

add_library(rmm SHARED IMPORTED ${RMM_LIBRARY})
if (RMM_INCLUDE AND RMM_LIBRARY)
    set_target_properties(rmm PROPERTIES IMPORTED_LOCATION ${RMM_LIBRARY})
endif (RMM_INCLUDE AND RMM_LIBRARY)

###################################################################################################
# - External Projects -----------------------------------------------------------------------------

# https://cmake.org/cmake/help/v3.0/module/ExternalProject.html
include(ExternalProject)

# - CUB
set(CUB_DIR ${CMAKE_CURRENT_BINARY_DIR}/cub CACHE STRING "Path to cub repo")
set(CUB_INCLUDE_DIR ${CUB_DIR}/src/cub CACHE STRING "Path to cub includes")

ExternalProject_Add(cub
  GIT_REPOSITORY    https://github.com/NVlabs/cub.git
  GIT_TAG           v1.8.0
  PREFIX            ${CUB_DIR}
  CONFIGURE_COMMAND ""
  BUILD_COMMAND     ""
  INSTALL_COMMAND   ""
)

# - CUHORNET
set(CUHORNET_DIR ${CMAKE_CURRENT_BINARY_DIR}/cuhornet CACHE STRING "Path to cuhornet repo")
set(CUHORNET_INCLUDE_DIR ${CUHORNET_DIR}/src/cuhornet CACHE STRING "Path to cuhornet includes")


ExternalProject_Add(cuhornet
  GIT_REPOSITORY    https://github.com/rapidsai/cuhornet.git
  GIT_TAG           master
  PREFIX            ${CUHORNET_DIR}
  CONFIGURE_COMMAND ""
  BUILD_COMMAND     ""
  INSTALL_COMMAND   ""
)

# - GUNROCK
set(CUGUNROCK_DIR ${CMAKE_CURRENT_BINARY_DIR}/cugunrock CACHE STRING
  "Path to cugunrock repo")

ExternalProject_Add(cugunrock
  GIT_REPOSITORY    https://github.com/rapidsai/cugunrock.git
  GIT_TAG           fea_full_bc      # provide a branch, a tag, or even a commit hash
  PREFIX            ${CUGUNROCK_DIR}
  CMAKE_ARGS        -DCMAKE_INSTALL_PREFIX=<INSTALL_DIR>
                    -DGPU_ARCHS=""
                    -DGUNROCK_BUILD_SHARED_LIBS=OFF
                    -DGUNROCK_BUILD_TESTS=OFF
  BUILD_BYPRODUCTS  ${CUGUNROCK_DIR}/lib/libgunrock.a
)

add_library(gunrock STATIC IMPORTED)

add_dependencies(gunrock cugunrock)

set_property(TARGET gunrock PROPERTY IMPORTED_LOCATION ${CUGUNROCK_DIR}/lib/libgunrock.a)

# - NCCL
if(NOT NCCL_PATH)
    find_package(NCCL REQUIRED)
else()
    message("-- Manually set NCCL PATH to ${NCCL_PATH}")
    set(NCCL_INCLUDE_DIRS ${NCCL_PATH}/include)
    set(NCCL_LIBRARIES ${NCCL_PATH}/lib/libnccl.so)
endif(NOT NCCL_PATH)

###################################################################################################
# - library targets -------------------------------------------------------------------------------

# target_link_directories is added in cmake 3.13, and cmake advises to use this instead of
# link_directoires (we should switch to target_link_directories once 3.13 becomes the minimum
# required version).
link_directories(
     # CMAKE_CUDA_IMPLICIT_LINK_DIRECTORIES is an undocumented/unsupported variable containing the
     # link directories for nvcc.
    "${CMAKE_CUDA_IMPLICIT_LINK_DIRECTORIES}")

add_library(cugraph SHARED
    src/comms/mpi/comms_mpi.cpp
    src/ktruss/ktruss.cu
    src/db/db_object.cu
    src/db/db_parser_integration_test.cu
    src/db/db_operators.cu
    src/utilities/cusparse_helper.cu
    src/structure/cugraph.cu
    src/structure/graph.cu
    src/link_analysis/pagerank.cu
    src/traversal/bfs.cu
    src/traversal/sssp.cu
    src/link_prediction/jaccard.cu
    src/link_prediction/overlap.cu
    src/converters/renumber.cu
    src/converters/COOtoCSR.cu
    src/community/spectral_clustering.cu
    src/community/louvain.cu
    src/community/ECG.cu
    src/community/triangles_counting.cu
    src/community/extract_subgraph_by_vertex.cu
    src/cores/core_number.cu
    src/traversal/two_hop_neighbors.cu
    src/utilities/cusparse_helper.cu
    src/utilities/graph_utils.cu
    src/components/connectivity.cu
    src/centrality/katz_centrality.cu
    src/centrality/betweenness_centrality.cu
    src/nvgraph/kmeans.cu
    src/nvgraph/lanczos.cu
    src/nvgraph/spectral_matrix.cu
    src/nvgraph/modularity_maximization.cu
    src/nvgraph/nvgraph_cusparse.cpp
    src/nvgraph/nvgraph_cublas.cpp
    src/nvgraph/nvgraph_lapack.cu
    src/nvgraph/nvgraph_vector_kernels.cu
    src/nvgraph/partition.cu
<<<<<<< HEAD
    src/nvgraph/size2_selector.cu
    src/nvgraph/sssp.cu
    src/nvgraph/triangles_counting.cpp
    src/nvgraph/triangles_counting_kernels.cu
    src/nvgraph/valued_csr_graph.cpp
    src/nvgraph/widest_path.cu
    src/experimental/bfs.cu
=======
>>>>>>> 3136bf18
)

#
# NOTE:  This dependency will force the building of cugraph to
#        wait until after cugunrock is constructed.
#
add_dependencies(cugraph cugunrock)

if (BUILD_MPI)
    add_compile_definitions(ENABLE_OPG=1)
endif (BUILD_MPI)

###################################################################################################
# - include paths ---------------------------------------------------------------------------------
target_include_directories(cugraph
    PRIVATE
    "${CMAKE_CUDA_TOOLKIT_INCLUDE_DIRECTORIES}"
    "${LIBCYPHERPARSER_INCLUDE}"
    "${Boost_INCLUDE_DIRS}"
    "${RMM_INCLUDE}"
    "${CUDF_INCLUDE}"
    "${CMAKE_CURRENT_SOURCE_DIR}/../thirdparty"
    "${CUB_INCLUDE_DIR}"
    "${CUHORNET_INCLUDE_DIR}/hornet/include"
    "${CUHORNET_INCLUDE_DIR}/hornetsnest/include"
    "${CUHORNET_INCLUDE_DIR}/xlib/include"
    "${CUHORNET_INCLUDE_DIR}/primitives"
    "${CMAKE_CURRENT_SOURCE_DIR}/src"
    "${CUGUNROCK_DIR}/include"
    "${NCCL_INCLUDE_DIRS}"
    "${MPI_CXX_INCLUDE_PATH}"
    PUBLIC
    "${CMAKE_CURRENT_SOURCE_DIR}/include"
)

###################################################################################################
# - link libraries --------------------------------------------------------------------------------

target_link_libraries(cugraph PRIVATE
    ${CUDF_LIBRARY} ${RMM_LIBRARY} gunrock ${NVSTRINGS_LIBRARY} cublas cusparse curand cusolver cudart cuda ${LIBCYPHERPARSER_LIBRARY} ${MPI_CXX_LIBRARIES} ${NCCL_LIBRARIES})
if(OpenMP_CXX_FOUND)
target_link_libraries(cugraph PRIVATE
###################################################################################################
###   Use ${OpenMP_CXX_LIB_NAMES} instead of OpenMP::OpenMP_CXX to avoid the following warnings.
###
###   Cannot generate a safe runtime search path for target TARGET_NAME
###   because files in some directories may conflict with libraries in implicit
###   directories:
###   ...
###
###   libgomp.so is included in the conda base environment and copied to every new conda
###   environment. If a full file path is provided (e.g ${CUDF_LIBRARY} and ${RMM_LIBRARY}), cmake
###   extracts the directory path and adds the directory path to BUILD_RPATH (if BUILD_RPATH is not
###   disabled).
###
###   cmake maintains a system specific implicit directories (e.g. /lib, /lib/x86_64-linux-gnu,
###   /lib32, /lib32/x86_64-linux-gnu, /lib64, /lib64/x86_64-linux-gnu, /usr/lib,
###   /usr/lib/gcc/x86_64-linux-gnu/7, /usr/lib/x86_64-linux-gnu, /usr/lib32,
###   /usr/lib32/x86_64-linux-gnu, /usr/lib64, /usr/lib64/x86_64-linux-gnu,
###   /usr/local/cuda-10.0/lib64", /usr/local/cuda-10.0/lib64/stubs).
###
###   If a full path to libgomp.so is provided (which is the case with OpenMP::OpenMP_CXX), cmake
###   checks whether there is any other libgomp.so with the different full path (after resolving
###   soft links) in the search paths (implicit directoires + BUILD_RAPTH). There is one in the
###   path included in BUILD_RPATH when ${CUDF_LIBRARY} and ${RMM_LIBRARY} are added; this one can
###   potentially hide the one in the provided full path and cmake generates a warning (and RPATH
###   is searched before the directories in /etc/ld.so/conf; ld.so.conf does not coincide but
###   overlaps with implicit directories).
###
###   If we provide just the library names (gomp;pthread), cmake does not generate warnings (we
###   did not specify which libgomp.so should be loaded in runtime), and the one first found in
###   the search order is loaded (we can change the loaded library by setting LD_LIBRARY_PATH or
###   manually editing BUILD_RPATH).
###
###   Manually editing BUILD_RPATH:
###   set(TARGET_BUILD_RPATH "")
###   foreach(TMP_VAR_FULLPATH IN LISTS OpenMP_CXX_LIBRARIES)
###       get_filename_component(TMP_VAR_DIR ${TMP_VAR_FULLPATH} DIRECTORY)
###       string(APPEND TARGET_BUILD_RPATH "${TMP_VAR_DIR};")
###       get_filename_component(TMP_VAR_REALPATH ${TMP_VAR_FULLPATH} REALPATH)
###       get_filename_component(TMP_VAR_DIR ${TMP_VAR_REALPATH} DIRECTORY)
###       # cmake automatically removes duplicates, so skip checking.
###       string(APPEND TARGET_BUILD_RPATH "${TMP_VAR_DIR};")
###   endforeach()
###   string(APPEND TARGET_BUILD_RPATH "${CONDA_PREFIX}/lib")
###   message(STATUS "TARGET_BUILD_RPATH=${TARGET_BUILD_RPATH}")
###   set_target_properties(target PROPERTIES
###       BUILD_RPATH "${TARGET_BUILD_RPATH}")
    ${OpenMP_CXX_LIB_NAMES})
endif(OpenMP_CXX_FOUND)

###################################################################################################
# - generate tests --------------------------------------------------------------------------------

if(BUILD_TESTS)
    if(GTEST_FOUND)
        # target_link_directories is added in cmake 3.13, and cmake advises to use this instead of
        # link_directoires (we should switch to target_link_directories once 3.13 becomes the
        # minimum required version).
        link_directories(${GTEST_LIBRARY_DIR})
        add_subdirectory(${CMAKE_SOURCE_DIR}/tests)
    endif(GTEST_FOUND)
endif(BUILD_TESTS)

###################################################################################################
# - install targets -------------------------------------------------------------------------------

install(TARGETS cugraph LIBRARY
    DESTINATION lib)

install(DIRECTORY include/
    DESTINATION include/cugraph)<|MERGE_RESOLUTION|>--- conflicted
+++ resolved
@@ -326,16 +326,7 @@
     src/nvgraph/nvgraph_lapack.cu
     src/nvgraph/nvgraph_vector_kernels.cu
     src/nvgraph/partition.cu
-<<<<<<< HEAD
-    src/nvgraph/size2_selector.cu
-    src/nvgraph/sssp.cu
-    src/nvgraph/triangles_counting.cpp
-    src/nvgraph/triangles_counting_kernels.cu
-    src/nvgraph/valued_csr_graph.cpp
-    src/nvgraph/widest_path.cu
     src/experimental/bfs.cu
-=======
->>>>>>> 3136bf18
 )
 
 #
