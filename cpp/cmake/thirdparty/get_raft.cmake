--- conflicted
+++ resolved
@@ -22,14 +22,10 @@
     set(oneValueArgs VERSION FORK PINNED_TAG CLONE_ON_PIN)
     cmake_parse_arguments(PKG "" "${oneValueArgs}" "" ${ARGN} )
 
-<<<<<<< HEAD
-    set(CPM_DOWNLOAD_raft ON)
-=======
     if(PKG_CLONE_ON_PIN AND NOT PKG_PINNED_TAG STREQUAL "branch-${CUGRAPH_BRANCH_VERSION_raft}")
         message("Pinned tag found: ${PKG_PINNED_TAG}. Cloning raft locally.")
         set(CPM_DOWNLOAD_raft ON)
     endif()
->>>>>>> cf7b174d
 
     rapids_cpm_find(raft ${PKG_VERSION}
       GLOBAL_TARGETS      raft::raft
