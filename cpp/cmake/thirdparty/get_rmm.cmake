#=============================================================================
# Copyright (c) 2021, NVIDIA CORPORATION.
#
# Licensed under the Apache License, Version 2.0 (the "License");
# you may not use this file except in compliance with the License.
# You may obtain a copy of the License at
#
#     http://www.apache.org/licenses/LICENSE-2.0
#
# Unless required by applicable law or agreed to in writing, software
# distributed under the License is distributed on an "AS IS" BASIS,
# WITHOUT WARRANTIES OR CONDITIONS OF ANY KIND, either express or implied.
# See the License for the specific language governing permissions and
# limitations under the License.
#=============================================================================

function(find_and_configure_rmm VERSION)

<<<<<<< HEAD
    # No way to override the version rapids-cmake pulls
    # so we need to manually checkout when needing a diverged
    # version
    # include(${rapids-cmake-dir}/cpm/rmm.cmake)
    # rapids_cpm_rmm()
=======
    if(${VERSION} MATCHES [=[([0-9]+)\.([0-9]+)\.([0-9]+)]=])
        set(MAJOR_AND_MINOR "${CMAKE_MATCH_1}.${CMAKE_MATCH_2}")
    else()
        set(MAJOR_AND_MINOR "${VERSION}")
    endif()

    if(TARGET rmm::rmm)
        return()
    endif()

>>>>>>> 80a34592
    rapids_cpm_find(rmm ${VERSION}
        GLOBAL_TARGETS      rmm::rmm
        BUILD_EXPORT_SET    cugraph-exports
        INSTALL_EXPORT_SET  cugraph-exports
        CPM_ARGS
            GIT_REPOSITORY  https://github.com/rapidsai/rmm.git
            GIT_TAG         branch-${MAJOR_AND_MINOR}
            GIT_SHALLOW     TRUE
            OPTIONS         "BUILD_TESTS OFF"
                            "BUILD_BENCHMARKS OFF"
                            "CUDA_STATIC_RUNTIME ${CUDA_STATIC_RUNTIME}"
                            "DISABLE_DEPRECATION_WARNING ${DISABLE_DEPRECATION_WARNING}"
    )

endfunction()

set(CUGRAPH_MIN_VERSION_rmm "${CUGRAPH_VERSION_MAJOR}.${CUGRAPH_VERSION_MINOR}.00")

find_and_configure_rmm(${CUGRAPH_MIN_VERSION_rmm})<|MERGE_RESOLUTION|>--- conflicted
+++ resolved
@@ -16,40 +16,12 @@
 
 function(find_and_configure_rmm VERSION)
 
-<<<<<<< HEAD
-    # No way to override the version rapids-cmake pulls
-    # so we need to manually checkout when needing a diverged
-    # version
-    # include(${rapids-cmake-dir}/cpm/rmm.cmake)
-    # rapids_cpm_rmm()
-=======
-    if(${VERSION} MATCHES [=[([0-9]+)\.([0-9]+)\.([0-9]+)]=])
-        set(MAJOR_AND_MINOR "${CMAKE_MATCH_1}.${CMAKE_MATCH_2}")
-    else()
-        set(MAJOR_AND_MINOR "${VERSION}")
-    endif()
-
-    if(TARGET rmm::rmm)
-        return()
-    endif()
-
->>>>>>> 80a34592
-    rapids_cpm_find(rmm ${VERSION}
-        GLOBAL_TARGETS      rmm::rmm
+    include(${rapids-cmake-dir}/cpm/rmm.cmake)
+    rapids_cpm_rmm(
         BUILD_EXPORT_SET    cugraph-exports
         INSTALL_EXPORT_SET  cugraph-exports
-        CPM_ARGS
-            GIT_REPOSITORY  https://github.com/rapidsai/rmm.git
-            GIT_TAG         branch-${MAJOR_AND_MINOR}
-            GIT_SHALLOW     TRUE
-            OPTIONS         "BUILD_TESTS OFF"
-                            "BUILD_BENCHMARKS OFF"
-                            "CUDA_STATIC_RUNTIME ${CUDA_STATIC_RUNTIME}"
-                            "DISABLE_DEPRECATION_WARNING ${DISABLE_DEPRECATION_WARNING}"
     )
 
 endfunction()
 
-set(CUGRAPH_MIN_VERSION_rmm "${CUGRAPH_VERSION_MAJOR}.${CUGRAPH_VERSION_MINOR}.00")
-
-find_and_configure_rmm(${CUGRAPH_MIN_VERSION_rmm})+find_and_configure_rmm()