--- conflicted
+++ resolved
@@ -125,11 +125,7 @@
 #     (snmg, rmat["28_16"]),
 #     (mnmg, rmat["29_16"]),
 #     (mnmg, rmat["30_16"]),
-<<<<<<< HEAD
 # )
 graph_obj_fixture_params = gen_fixture_params(
-    (sg, rmat["25_4"]),
-)
-=======
-# )
->>>>>>> 2e1c5c2b
+    (snmg, rmat["25_4"]),
+)