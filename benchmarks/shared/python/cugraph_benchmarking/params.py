<<<<<<< HEAD
# Copyright (c) 2022-2023, NVIDIA CORPORATION.
=======
# Copyright (c) 2020-2023, NVIDIA CORPORATION.
>>>>>>> e40409dc
# Licensed under the Apache License, Version 2.0 (the "License");
# you may not use this file except in compliance with the License.
# You may obtain a copy of the License at
#
#     http://www.apache.org/licenses/LICENSE-2.0
#
# Unless required by applicable law or agreed to in writing, software
# distributed under the License is distributed on an "AS IS" BASIS,
# WITHOUT WARRANTIES OR CONDITIONS OF ANY KIND, either express or implied.
# See the License for the specific language governing permissions and
# limitations under the License.

from pathlib import Path

import pytest

from cugraph.testing import utils
from pylibcugraph.testing.utils import gen_fixture_params


# FIXME: omitting soc-twitter-2010.csv due to OOM error on some workstations.
undirected_datasets = [
    pytest.param(Path(utils.RAPIDS_DATASET_ROOT_DIR) / "karate.csv",
                 marks=[pytest.mark.tiny, pytest.mark.undirected]),
    pytest.param(Path(utils.RAPIDS_DATASET_ROOT_DIR) / "csv/undirected/hollywood.csv",
                 marks=[pytest.mark.small, pytest.mark.undirected]),
    pytest.param(Path(utils.RAPIDS_DATASET_ROOT_DIR) / "csv/undirected/europe_osm.csv",
                 marks=[pytest.mark.undirected]),
    # pytest.param("../datasets/csv/undirected/soc-twitter-2010.csv",
    #              marks=[pytest.mark.undirected]),
]

directed_datasets = [
    pytest.param(Path(utils.RAPIDS_DATASET_ROOT_DIR) / "csv/directed/cit-Patents.csv",
                 marks=[pytest.mark.small, pytest.mark.directed]),
    pytest.param(Path(
        utils.RAPIDS_DATASET_ROOT_DIR) / "csv/directed/soc-LiveJournal1.csv",
        marks=[pytest.mark.directed]),
]

managed_memory = [
    pytest.param(True,
                 marks=[pytest.mark.managedmem_on]),
    pytest.param(False,
                 marks=[pytest.mark.managedmem_off]),
]

pool_allocator = [
    pytest.param(True,
                 marks=[pytest.mark.poolallocator_on]),
    pytest.param(False,
                 marks=[pytest.mark.poolallocator_off]),
]

sg = pytest.param(
    "SG",
    marks=[pytest.mark.sg],
    id="gpu_config=SG",
)
snmg = pytest.param(
    "SNMG",
    marks=[pytest.mark.snmg, pytest.mark.mg],
    id="gpu_config=SNMG",
)
mnmg = pytest.param(
    "MNMG",
    marks=[pytest.mark.mnmg, pytest.mark.mg],
    id="gpu_config=MNMG",
)

karate = pytest.param(
    "karate",
    id="dataset=karate",
)

# RMAT-generated graph options
_rmat_scales = range(16, 31)
_rmat_edgefactors = [4, 8, 16, 32]
rmat = {}
for scale in _rmat_scales:
    for edgefactor in _rmat_edgefactors:
        rmat[f"{scale}_{edgefactor}"] = pytest.param(
            {"scale": scale,
             "edgefactor": edgefactor,
             },
            id=f"dataset=rmat_{scale}_{edgefactor}",
        )

# sampling algos length of start list
_batch_sizes = [100, 500, 1000, 2500, 5000,
                10000, 20000, 30000, 40000,
                50000, 60000, 70000, 80000,
                90000, 100000]
batch_sizes = {}
for bs in _batch_sizes:
    batch_sizes[bs] = pytest.param(
        bs,
        id=f"batch_size={bs}",
        marks=[getattr(pytest.mark, f"batch_size_{bs}")],
    )

# sampling algos fanout size
fanout_10_25 = pytest.param(
    [10, 25],
    marks=[pytest.mark.fanout_10_25],
    id="fanout=10_25",
)
fanout_5_10_15 = pytest.param(
    [5, 10, 15],
    marks=[pytest.mark.fanout_5_10_15],
    id="fanout=5_10_15",
)

# scaling the number of concurrent cugraph-service clients
_num_clients = [2, 4, 8, 16, 32]
num_clients = {}
for nc in _num_clients:
    num_clients[nc] = (
        pytest.param(nc,
                     id=f"num_clients={nc}",
                     marks=[getattr(pytest.mark, f"num_clients_{nc}")],
                     )
    )

# Parameters for Graph generation fixture
graph_obj_fixture_params = gen_fixture_params(
    (sg, rmat["20_16"]),
    (sg, rmat["24_16"]),
    (snmg, rmat["24_16"]),
    (snmg, rmat["25_16"]),
    (snmg, rmat["26_8"]),
    (snmg, rmat["26_16"]),
    (snmg, rmat["27_16"]),
    (mnmg, rmat["28_16"]),
    (mnmg, rmat["29_16"]),
)
# Uncomment the following test combinations for use with experiments/local dev
# graph_obj_fixture_params = gen_fixture_params(
#     (sg, karate),
<<<<<<< HEAD
#     (sg, rmat["16_4"]),
#     (sg, rmat["18_4"]),
#     (sg, rmat["20_4"]),
#     (sg, rmat["25_4"]),
#     (sg, rmat["26_4"]),
#     (snmg, rmat["26_4"]),
#     (snmg, rmat["27_4"]),
#     (snmg, rmat["28_4"]),
#     (mnmg, rmat["29_4"]),
#     (mnmg, rmat["30_4"]),
# )
=======
#     (sg, rmat["16_16"]),
#     (sg, rmat["18_16"]),
#     (sg, rmat["20_16"]),
#     (sg, rmat["25_16"]),
#     (sg, rmat["26_16"]),
#     (snmg, rmat["26_16"]),
#     (snmg, rmat["27_16"]),
#     (snmg, rmat["28_16"]),
#     (mnmg, rmat["29_16"]),
#     (mnmg, rmat["30_16"]),
# )
graph_obj_fixture_params = gen_fixture_params(
    (sg, karate),
    (sg, rmat["16_4"]),
    (sg, rmat["18_4"]),
    (sg, rmat["20_4"]),
    (sg, rmat["24_4"]),
    (sg, rmat["25_4"]),
    (sg, rmat["26_4"]),
    (snmg, rmat["26_4"]),
    (snmg, rmat["27_4"]),
    (snmg, rmat["28_4"]),
    (mnmg, rmat["29_4"]),
    (mnmg, rmat["30_4"]),
    (snmg, rmat["24_8"]),
    (snmg, rmat["25_8"]),
    (snmg, rmat["27_8"]),
    (snmg, rmat["28_8"]),
    (mnmg, rmat["29_8"]),
    (mnmg, rmat["30_8"]),
    (snmg, rmat["24_16"]),
    (snmg, rmat["25_16"]),
    (snmg, rmat["27_16"]),
    (snmg, rmat["28_16"]),
    (mnmg, rmat["29_16"]),
    (mnmg, rmat["30_16"]),

)
>>>>>>> e40409dc
<|MERGE_RESOLUTION|>--- conflicted
+++ resolved
@@ -1,8 +1,4 @@
-<<<<<<< HEAD
 # Copyright (c) 2022-2023, NVIDIA CORPORATION.
-=======
-# Copyright (c) 2020-2023, NVIDIA CORPORATION.
->>>>>>> e40409dc
 # Licensed under the Apache License, Version 2.0 (the "License");
 # you may not use this file except in compliance with the License.
 # You may obtain a copy of the License at
@@ -140,32 +136,7 @@
     (mnmg, rmat["29_16"]),
 )
 # Uncomment the following test combinations for use with experiments/local dev
-# graph_obj_fixture_params = gen_fixture_params(
-#     (sg, karate),
-<<<<<<< HEAD
-#     (sg, rmat["16_4"]),
-#     (sg, rmat["18_4"]),
-#     (sg, rmat["20_4"]),
-#     (sg, rmat["25_4"]),
-#     (sg, rmat["26_4"]),
-#     (snmg, rmat["26_4"]),
-#     (snmg, rmat["27_4"]),
-#     (snmg, rmat["28_4"]),
-#     (mnmg, rmat["29_4"]),
-#     (mnmg, rmat["30_4"]),
-# )
-=======
-#     (sg, rmat["16_16"]),
-#     (sg, rmat["18_16"]),
-#     (sg, rmat["20_16"]),
-#     (sg, rmat["25_16"]),
-#     (sg, rmat["26_16"]),
-#     (snmg, rmat["26_16"]),
-#     (snmg, rmat["27_16"]),
-#     (snmg, rmat["28_16"]),
-#     (mnmg, rmat["29_16"]),
-#     (mnmg, rmat["30_16"]),
-# )
+"""
 graph_obj_fixture_params = gen_fixture_params(
     (sg, karate),
     (sg, rmat["16_4"]),
@@ -191,6 +162,5 @@
     (snmg, rmat["28_16"]),
     (mnmg, rmat["29_16"]),
     (mnmg, rmat["30_16"]),
-
 )
->>>>>>> e40409dc
+"""