# Copyright (c) 2022-2023, NVIDIA CORPORATION.
# Licensed under the Apache License, Version 2.0 (the "License");
# you may not use this file except in compliance with the License.
# You may obtain a copy of the License at
#
#     http://www.apache.org/licenses/LICENSE-2.0
#
# Unless required by applicable law or agreed to in writing, software
# distributed under the License is distributed on an "AS IS" BASIS,
# WITHOUT WARRANTIES OR CONDITIONS OF ANY KIND, either express or implied.
# See the License for the specific language governing permissions and
# limitations under the License.

from pathlib import Path

import pytest

from cugraph.testing import utils
from pylibcugraph.testing.utils import gen_fixture_params


# FIXME: omitting soc-twitter-2010.csv due to OOM error on some workstations.
undirected_datasets = [
    pytest.param(Path(utils.RAPIDS_DATASET_ROOT_DIR) / "karate.csv",
                 marks=[pytest.mark.tiny, pytest.mark.undirected]),
    pytest.param(Path(utils.RAPIDS_DATASET_ROOT_DIR) / "csv/undirected/hollywood.csv",
                 marks=[pytest.mark.small, pytest.mark.undirected]),
    pytest.param(Path(utils.RAPIDS_DATASET_ROOT_DIR) / "csv/undirected/europe_osm.csv",
                 marks=[pytest.mark.undirected]),
    # pytest.param("../datasets/csv/undirected/soc-twitter-2010.csv",
    #              marks=[pytest.mark.undirected]),
]

directed_datasets = [
    pytest.param(Path(utils.RAPIDS_DATASET_ROOT_DIR) / "csv/directed/cit-Patents.csv",
                 marks=[pytest.mark.small, pytest.mark.directed]),
    pytest.param(Path(
        utils.RAPIDS_DATASET_ROOT_DIR) / "csv/directed/soc-LiveJournal1.csv",
        marks=[pytest.mark.directed]),
]

managed_memory = [
    pytest.param(True,
                 marks=[pytest.mark.managedmem_on]),
    pytest.param(False,
                 marks=[pytest.mark.managedmem_off]),
]

pool_allocator = [
    pytest.param(True,
                 marks=[pytest.mark.poolallocator_on]),
    pytest.param(False,
                 marks=[pytest.mark.poolallocator_off]),
]

sg = pytest.param(
    "SG",
    marks=[pytest.mark.sg],
    id="gpu_config=SG",
)
snmg = pytest.param(
    "SNMG",
    marks=[pytest.mark.snmg, pytest.mark.mg],
    id="gpu_config=SNMG",
)
mnmg = pytest.param(
    "MNMG",
    marks=[pytest.mark.mnmg, pytest.mark.mg],
    id="gpu_config=MNMG",
)

karate = pytest.param(
    "karate",
    id="dataset=karate",
)

# RMAT-generated graph options
_rmat_scales = range(16, 31)
_rmat_edgefactors = [4, 8, 16, 32]
rmat = {}
for scale in _rmat_scales:
    for edgefactor in _rmat_edgefactors:
        rmat[f"{scale}_{edgefactor}"] = pytest.param(
            {"scale": scale,
             "edgefactor": edgefactor,
             },
            id=f"dataset=rmat_{scale}_{edgefactor}",
        )

# sampling algos length of start list
_batch_sizes = [100, 500, 1000, 2500, 5000,
                10000, 20000, 30000, 40000,
                50000, 60000, 70000, 80000,
                90000, 100000]
batch_sizes = {}
for bs in _batch_sizes:
    batch_sizes[bs] = pytest.param(
        bs,
        id=f"batch_size={bs}",
        marks=[getattr(pytest.mark, f"batch_size_{bs}")],
    )

# sampling algos fanout size
fanout_10_25 = pytest.param(
    [10, 25],
    marks=[pytest.mark.fanout_10_25],
    id="fanout=10_25",
)
fanout_5_10_15 = pytest.param(
    [5, 10, 15],
    marks=[pytest.mark.fanout_5_10_15],
    id="fanout=5_10_15",
)

# scaling the number of concurrent cugraph-service clients
_num_clients = [2, 4, 8, 16, 32]
num_clients = {}
for nc in _num_clients:
    num_clients[nc] = (
        pytest.param(nc,
                     id=f"num_clients={nc}",
                     marks=[getattr(pytest.mark, f"num_clients_{nc}")],
                     )
    )

# Parameters for Graph generation fixture
graph_obj_fixture_params = gen_fixture_params(
    (sg, rmat["20_16"]),
    (sg, rmat["24_16"]),
    (snmg, rmat["24_16"]),
    (snmg, rmat["25_16"]),
    (snmg, rmat["26_8"]),
    (snmg, rmat["26_16"]),
    (snmg, rmat["27_16"]),
    (mnmg, rmat["28_16"]),
    (mnmg, rmat["29_16"]),
)
# Uncomment the following test combinations for use with experiments/local dev
"""
graph_obj_fixture_params = gen_fixture_params(
<<<<<<< HEAD
    (snmg, rmat["16_4"]),
)
=======
    (sg, karate),
    (sg, rmat["16_4"]),
    (sg, rmat["18_4"]),
    (sg, rmat["20_4"]),
    (sg, rmat["24_4"]),
    (sg, rmat["25_4"]),
    (sg, rmat["26_4"]),
    (snmg, rmat["26_4"]),
    (snmg, rmat["27_4"]),
    (snmg, rmat["28_4"]),
    (mnmg, rmat["29_4"]),
    (mnmg, rmat["30_4"]),
    (snmg, rmat["24_8"]),
    (snmg, rmat["25_8"]),
    (snmg, rmat["27_8"]),
    (snmg, rmat["28_8"]),
    (mnmg, rmat["29_8"]),
    (mnmg, rmat["30_8"]),
    (snmg, rmat["24_16"]),
    (snmg, rmat["25_16"]),
    (snmg, rmat["27_16"]),
    (snmg, rmat["28_16"]),
    (mnmg, rmat["29_16"]),
    (mnmg, rmat["30_16"]),
)
"""
>>>>>>> 6a9ef77f
<|MERGE_RESOLUTION|>--- conflicted
+++ resolved
@@ -138,10 +138,6 @@
 # Uncomment the following test combinations for use with experiments/local dev
 """
 graph_obj_fixture_params = gen_fixture_params(
-<<<<<<< HEAD
-    (snmg, rmat["16_4"]),
-)
-=======
     (sg, karate),
     (sg, rmat["16_4"]),
     (sg, rmat["18_4"]),
@@ -167,5 +163,4 @@
     (mnmg, rmat["29_16"]),
     (mnmg, rmat["30_16"]),
 )
-"""
->>>>>>> 6a9ef77f
+"""