# cuGraph Sampling Benchmarks

## cuGraph Bulk Sampling

### Overview
The `cugraph_bulk_sampling.py` script runs the bulk sampler for a variety of datasets, including
both generated (rmat) datasets and disk (ogbn_papers100M, etc.) datasets.  It can also load
replicas of these datasets to create a larger benchmark (i.e. ogbn_papers100M x2).

### Arguments
The script takes a variety of arguments to control sampling behavior.
Required:
    --output_root
        The output root directory.  File/folder names are auto-generated.
        For instance, if the output root directory is /home/samples,
        the samples will be written to a new folder in /home/samples that
        contains information about the sampling run as well as the time
        of the run.
    
    --dataset_root
        The folder where datasets are stored.  Uses the format described
        in the input format section.
    
    --datasets
        Comma-separated list of datasets; can specify ogb or rmat (i.e. ogb_papers100M[2],rmat_22_16).
        For ogb datasets, can provide replication factor using brackets.
        Will attempt to read from dataset_root/<datset_name>.
    
Optional:
    --fanouts
        Comma-separated list of fanout values (i.e. [10, 25]).
        The default fanout is [10, 25].
    
    --batch_sizes
        Comma-separated list of batch sizes (i.e. 500, 1000).
        Defaults to "512,1024"

    --seeds_per_call_opts
        Comma-separated list of seeds per call.  Controls the number of input seed vertices processed
        in a single sampling call.
        Defaults to 524288
    
    --reverse_edges
        Whether to reverse the edges of the input edgelist. Should be set to False for PyG and True for DGL.
        Defaults to False (PyG).

    --dask_worker_devices
        Comma-separated list of the GPUs to assign to dask (i.e. "0,1,2").
        Defaults to just the default GPU (0).
        Changing this is strongly recommended in order to take advantage of all GPUs on the system.

    --random_seed
        Seed for random number generation.
        Defaults to '62'
    
    
### Input Format
The script expects its input data in the following format:
```
<top level directory>
|
|------ meta.json
|------ parquet
|------ |---------- <node type 0 (i.e. paper)>
|------ |---------- |---------------------------- [node_label.parquet]
|------ |---------- <node type 1 (i.e. author)>
|------ |---------- |---------------------------- [node_label.parquet]
...
|------ |---------- <edge type 0 (i.e. paper__cites__paper)>
|------ |---------- |------------------------------------------ edge_index.parquet
|------ |---------- <edge type 1 (i.e. author__writes__paper)>
|------ |---------- |------------------------------------------ edge_index.parquet
...

```

`node_label.parquet` only needs to be present for vertex types that have labeled
nodes. It consists of two columns, "node" which contains node ids, and "label",
which contains the labeled class of the node.

`edge_index.parquet` is required for all edge types.  It has two columns, `src`
and `dst`, representing the source and destination vertices of the edges in that
edge type's COO edge index.

`meta.json` is a json file containing metadata needed to properly process
the parquet files.  It must have the following format:
```
{
    "num_nodes": {
        "<node type 0 (i.e. paper)">: <# nodes of node type 0>,
        "<node type 1 (i.e. author)">: <# nodes of node type 1>,
        ...
    },
    "num_edges": {
        <edge type 0 (i.e. paper__cites__paper)>: <# edges of edge type 0>,
        <edge type 1 (i.e. author__writes__paper)>: <# edges of edge type 1>,
        ...
    }
}
```

### Output Meta
The script, in addition to the samples, will also output a file named `output_meta.json`.
This file contains various statistics about the sampling run, including the runtime,
as well as information about the dataset and system that the samples were produced from.

This metadata file can be used to gather the results from the sampling and training stages
together.

### Other Notes
For rmat datasets, you will need to generate your own bogus features in the training stage.
Since that is trivial, that is not done in this sampling script.

## cuGraph MNMG Training

### Overview
The script `run_train_job.sh` runs with the `sbatch` command to launch a series of slurm jobs.
First, for a given number of epochs, the script will produce samples for a given graph.
Then, the training process starts where samples are loaded and training iterations are
processed.

### Important Notes
Downloading the dataset files before running the slurm jobs is highly recommended.  Even though
the script will attempt to download the files if they are not available, this can often
lead to a timeout which will crash the scripts.  This applies regardless of whether you are training
with native PyG or cuGraph-PyG.  You can download data as follows:

```
from ogb.nodeproppred import NodePropPredDataset
dataset = NodePropPredDataset('ogbn-papers100M', root='/home/username/datasets')
```

For datasets other than ogbn-papers100M, you follow the same process but only change the dataset name.
The dataset will be correctly preprocessed when you run training.  In case you have a slow system, you
can also run preprocessing by running the training script on a single worker, which will avoid a timeout
which crashes the script.

The multi-GPU utilities are in `mg_utils` in the top level of the cuGraph repository.  You should either
copy them to this directory or symlink to them before running the scripts.

### Arguments
You will need to modify the bash scripts to run appopriately for your environment and
desired training workflow.  The standard sbatch arguments are at the top of the script, such as
job name, queue, etc.  These will need to be modified for your SLURM cluster.

<<<<<<< HEAD
Next are arguments for the container image (which is currently set to the current DLFW image),
=======
Next are arguments for the container image (required),
>>>>>>> c5d2a9a4
and directories where the data and outputs are stored.  The directories default to subdirectories
of the current working directory.  But if there is a high-throughput storage system available,
using that storage for the samples and datasets is highly recommended.

Next are standard GNN training arguments such as `FANOUT`, `BATCH_SIZE`, etc.  You can also set
the number of training epochs here.  These are followed by the `REPLICATION_FACTOR` argument, which
can be used to create replications of the dataset for scale testing purposes.

The final two arguments are `FRAMEWORK` which can be either "cuGraphPyG" or "PyG", and `GPUS_PER_NODE`
which must be set to the correct value, even if this is provided by a SLURM argument.  If `GPUS_PER_NODE`
is not set to the correct number of GPUs, the script will hang indefinitely until it times out.  Mismatched
GPUs per node is currently unsupported by this script but should be possible in practice.

### Output
The results of training will be outputted to the logs directory with an `output.txt` file for each worker.
These will be overwritten upon each run.  Accuracy is only reported on rank 0.<|MERGE_RESOLUTION|>--- conflicted
+++ resolved
@@ -143,11 +143,7 @@
 desired training workflow.  The standard sbatch arguments are at the top of the script, such as
 job name, queue, etc.  These will need to be modified for your SLURM cluster.
 
-<<<<<<< HEAD
-Next are arguments for the container image (which is currently set to the current DLFW image),
-=======
 Next are arguments for the container image (required),
->>>>>>> c5d2a9a4
 and directories where the data and outputs are stored.  The directories default to subdirectories
 of the current working directory.  But if there is a high-throughput storage system available,
 using that storage for the samples and datasets is highly recommended.
