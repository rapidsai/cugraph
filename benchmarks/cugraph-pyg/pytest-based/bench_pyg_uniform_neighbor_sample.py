# Copyright (c) 2022, NVIDIA CORPORATION.
#
# Licensed under the Apache License, Version 2.0 (the "License");
# you may not use this file except in compliance with the License.
# You may obtain a copy of the License at
#
#     http://www.apache.org/licenses/LICENSE-2.0
#
# Unless required by applicable law or agreed to in writing, software
# distributed under the License is distributed on an "AS IS" BASIS,
# WITHOUT WARRANTIES OR CONDITIONS OF ANY KIND, either express or implied.
# See the License for the specific language governing permissions and
# limitations under the License.

from cugraph.dask.comms import comms as Comms
from dask_cuda import LocalCUDACluster
from dask.distributed import Client

import os
import time
import pytest
import numpy as np
import cupy as cp
#import torch
from cugraph.testing.mg_utils import start_dask_client, stop_dask_client
import cudf
import dask_cudf
import rmm

# If the rapids-pytest-benchmark plugin is installed, the "gpubenchmark"
# fixture will be available automatically. Check that this fixture is available
# by trying to import rapids_pytest_benchmark, and if that fails, set
# "gpubenchmark" to the standard "benchmark" fixture provided by
# pytest-benchmark.
try:
    import rapids_pytest_benchmark  # noqa: F401
except ImportError:
    import pytest_benchmark

    gpubenchmark = pytest_benchmark.plugin.benchmark

from cugraph import (
    Graph,
    uniform_neighbor_sample,
)
from cugraph.generators import rmat
from cugraph.experimental import datasets, PropertyGraph, MGPropertyGraph
from cugraph.dask import uniform_neighbor_sample as uniform_neighbor_sample_mg

from cugraph_pyg.sampler import CuGraphSampler
from cugraph_pyg.data import to_pyg

from cugraph_benchmarking import params

_seed = 42


def create_graph(graph_data):
    """
    Create a graph instance based on the data to be loaded/generated.
    """

    pG = PropertyGraph()

    # Assume strings are names of datasets in the datasets package
    if isinstance(graph_data, str):
        ds = getattr(datasets, graph_data)
        edgelist_df = ds.get_edgelist()
        
        vertex_df = cudf.concat(
            [edgelist_df['src'], edgelist_df['dst']]
        ).unique()
        vertex_df.name = 'vtx'

        pG.add_vertex_data(vertex_df.to_frame(), vertex_col_name='vtx', type_name='vt1')

        pG.add_edge_data(
            edgelist_df, vertex_col_names=['src','dst'],
            type_name='et1',
            property_columns=["wgt"],
        )

    # Assume dictionary contains RMAT params
    elif isinstance(graph_data, dict):
        scale = graph_data["scale"]
        num_edges = (2**scale) * graph_data["edgefactor"]
        seed = _seed
        edgelist_df = rmat(
            scale,
            num_edges,
            0.57,  # from Graph500
            0.19,  # from Graph500
            0.19,  # from Graph500
            seed,
            clip_and_flip=False,
            scramble_vertex_ids=False,  # FIXME: need to understand relevance of this
            create_using=None,  # None == return edgelist
            mg=False,
        )
        edgelist_df["weight"] = cp.float32(1)
        edgelist_df['eid'] = edgelist_df.index.to_series().astype('int64')
        edgelist_df['src'] = edgelist_df.src.astype('int64')
        edgelist_df['dst'] = edgelist_df.src.astype('int64')

        vertex_df = cudf.concat(
            [edgelist_df['src'], edgelist_df['dst']]
        ).unique()
        vertex_df.name = 'vtx'

        pG.add_vertex_data(vertex_df.to_frame(), vertex_col_name='vtx', type_name='vt1')

        pG.add_edge_data(
            edgelist_df,
            vertex_col_names=['src','dst'],
            type_name='et1',
            edge_id_col_name='eid',
            property_columns=['weight']
        )

    else:
        raise TypeError(f"graph_data can only be str or dict, got {type(graph_data)}")

    return pG


def create_mg_graph(graph_data):
    """
    Create a graph instance based on the data to be loaded/generated.
    """
    ## Reserving GPU 0 for client(trainer/service project)
    n_devices = os.getenv('DASK_NUM_WORKERS', 4)
    n_devices = int(n_devices)

    visible_devices = ','.join([str(i) for i in range(1, n_devices+1)])

    cluster = LocalCUDACluster(protocol='tcp', rmm_pool_size='25GB', CUDA_VISIBLE_DEVICES=visible_devices)
    client = Client(cluster)
    Comms.initialize(p2p=True)
    rmm.reinitialize(pool_allocator=True)

    
    pG = MGPropertyGraph()

    # Assume strings are names of datasets in the datasets package
    if isinstance(graph_data, str):
        ds = getattr(datasets, graph_data)
        edgelist_df = ds.get_edgelist()
        # FIXME: edgelist_df should have column names that match the defaults
        # for G.from_cudf_edgelist()
        edgelist_df = dask_cudf.from_cudf(edgelist_df, npartitions=n_devices)
        #edgelist_df = edgelist_df.repartition(npartitions=edgelist_df.npartitions*2).persist()
        edgelist_df.compute()

        vertex_df = dask_cudf.concat(
            [edgelist_df['src'], edgelist_df['dst']]
        ).unique()
        vertex_df.name = 'vtx'

        pG.add_vertex_data(vertex_df.to_frame(), vertex_col_name='vtx', type_name='vt1')

        pG.add_edge_data(
            edgelist_df,
            vertex_col_names=['src','dst'],
            type_name='et1',
            property_columns=['wgt']
        )

    # Assume dictionary contains RMAT params
    elif isinstance(graph_data, dict):
        scale = graph_data["scale"]
        num_edges = (2**scale) * graph_data["edgefactor"]
        seed = _seed
        edgelist_df = rmat(
            scale,
            num_edges,
            0.57,  # from Graph500
            0.19,  # from Graph500
            0.19,  # from Graph500
            seed,
            clip_and_flip=False,
            scramble_vertex_ids=False,  # FIXME: need to understand relevance of this
            create_using=None,  # None == return edgelist
            mg=True,
        )
        edgelist_df["weight"] = cp.float32(1)
<<<<<<< HEAD
        edgelist_df['eid'] = edgelist_df.index.to_series().astype('int32')
        #edgelist_df = edgelist_df.repartition(npartitions=edgelist_df.npartitions*2).persist()
        edgelist_df.compute()
=======
        edgelist_df['eid'] = edgelist_df.index.to_series().astype('int64')
        edgelist_df['src'] = edgelist_df.src.astype('int64')
        edgelist_df['dst'] = edgelist_df.dst.astype('int64')
>>>>>>> 2e1c5c2b

        vertex_df = dask_cudf.concat(
            [edgelist_df['src'], edgelist_df['dst']]
        ).unique()
        vertex_df.name = 'vtx'

        pG.add_vertex_data(vertex_df.to_frame(), vertex_col_name='vtx', type_name='vt1')

        pG.add_edge_data(
            edgelist_df,
            vertex_col_names=['src','dst'],
            type_name='et1',
            edge_id_col_name='eid',
            property_columns=['weight']
        )
    else:
        raise TypeError(f"graph_data can only be str or dict, got {type(graph_data)}")

    return (pG, client, cluster)


def get_uniform_neighbor_sample_args(
    G, seed, batch_size, fanout, with_replacement
):
    """
    Return a dictionary containing the args for uniform_neighbor_sample based
    on the graph and desired args passed in. For example, if a large start list
    and small fanout list is desired, a "large" (based on graph size) list of
    valid vert IDs for the graph passed in and a "small" list of fanout values
    will be returned.

    The dictionary return value allows for easily supporting other args without
    having to maintain an order of values in a return tuple, for example.
    """
    if with_replacement not in [True, False]:
        raise ValueError(f"got unexpected value {with_replacement=}")

    rng = np.random.default_rng(seed)
    num_verts = G.get_num_vertices()

    if batch_size > num_verts:
        num_start_verts = int(num_verts * 0.25)
    else:
        num_start_verts = batch_size

    # Create the list of starting vertices by picking num_start_verts random
    # ints between 0 and num_verts, then map those to actual vertex IDs.  Since
    # the randomly-chosen IDs may not map to actual IDs, keep trying until
    # num_start_verts have been picked, or max_tries is reached.

    start_list_set = set()
    max_tries = 10000
    try_num = 0
    while (len(start_list_set) < num_start_verts) and (try_num < max_tries):
        internal_vertex_ids_start_list = rng.choice(
            num_verts, size=num_start_verts, replace=False
        )
        start_list_df = cudf.DataFrame({"vid": internal_vertex_ids_start_list})
        start_list_series = start_list_df["vid"]

        start_list_series.dropna(inplace=True)
        start_list_set.update(set(start_list_series.values_host.tolist()))
        try_num += 1

    start_list = list(start_list_set)
    start_list = start_list[:num_start_verts]
    assert len(start_list) == num_start_verts

    return {
        #"start_list": torch.tensor(start_list, dtype=torch.int32).cuda(),
        'start_list': cp.array(start_list, dtype='int32'),
        "fanout": fanout,
        "with_replacement": with_replacement,
    }



def get_sampler(data, num_neighbors, with_replacement, directed, edge_types):
    sampler = CuGraphSampler(
        data, 
        method='uniform_neighbor',        
        replace=with_replacement,
        directed=directed,
        edge_types=edge_types,
        num_neighbors=num_neighbors
    )

    return sampler

@pytest.fixture(scope="module", params=params.graph_obj_fixture_params)
def graph_objs(request):
    """
    Fixture that returns a Graph object and algo callable (SG or MG) based on
    the parameters. This handles instantiating the correct type (SG or MG) and
    populating it with graph data.
    """
    (gpu_config, graph_data) = request.param
    dask_client = None
    dask_cluster = None

    if gpu_config not in ["SG", "SNMG", "MNMG"]:
        raise RuntimeError(f"got unexpected gpu_config value: {gpu_config}")

    print("creating graph...")
    st = time.perf_counter_ns()
    if gpu_config == "SG":
        G = create_graph(graph_data)
    else:
        (G, dask_client, dask_cluster) = create_mg_graph(graph_data)

    G.renumber_vertices_by_type()
    G.renumber_edges_by_type()

    print(f"done creating graph, took {((time.perf_counter_ns() - st) / 1e9)}s")

    data = to_pyg(G, renumber_graph=False, backend='cupy')
    yield (G, data)

    if dask_client is not None:
        stop_dask_client(dask_client, dask_cluster)

################################################################################
# Benchmarks
@pytest.mark.parametrize("batch_size", params.batch_sizes.values())
#@pytest.mark.parametrize('batch_size', [100, 500, 1000])
#@pytest.mark.parametrize("fanout", [params.fanout_10_25, params.fanout_5_10_15])
@pytest.mark.parametrize("fanout", [params.fanout_10_25])
@pytest.mark.parametrize(
    "with_replacement", [False], ids=lambda v: f"with_replacement={v}"
)
def bench_cugraph_uniform_neighbor_sample(
    gpubenchmark, graph_objs, batch_size, fanout, with_replacement
):
    G, data = graph_objs

    uns_args = get_uniform_neighbor_sample_args(
        G, _seed, batch_size, fanout, with_replacement
    )

    sampler = get_sampler(
        data,
        num_neighbors=uns_args['fanout'],
        with_replacement=uns_args["with_replacement"],
        directed=True,
        edge_types=None,
    )
    uns_func = lambda ix : sampler.sample_from_nodes((None, ix, None))

    # print(f"\n{uns_args}")
    
    result = gpubenchmark(
        uns_func,
        ix=uns_args["start_list"],
    )
    
    # noi_index, row_dict, col_dict, _ = result['out']

    # dtmap = {torch.int32: 32 // 8, torch.int64: 64 // 8}
    # bytes = 0
    # llen = 0
    # for d in noi_index, row_dict, col_dict:
    #    for x in d.values():
    #        llen += len(x)
    #        bytes += len(x) * dtmap[x.dtype]
    # print(f"\nresult list len: {llen} (x3), total bytes={bytes}")<|MERGE_RESOLUTION|>--- conflicted
+++ resolved
@@ -183,15 +183,9 @@
             mg=True,
         )
         edgelist_df["weight"] = cp.float32(1)
-<<<<<<< HEAD
-        edgelist_df['eid'] = edgelist_df.index.to_series().astype('int32')
-        #edgelist_df = edgelist_df.repartition(npartitions=edgelist_df.npartitions*2).persist()
-        edgelist_df.compute()
-=======
         edgelist_df['eid'] = edgelist_df.index.to_series().astype('int64')
         edgelist_df['src'] = edgelist_df.src.astype('int64')
         edgelist_df['dst'] = edgelist_df.dst.astype('int64')
->>>>>>> 2e1c5c2b
 
         vertex_df = dask_cudf.concat(
             [edgelist_df['src'], edgelist_df['dst']]
