{
  "build": {
    "context": "${localWorkspaceFolder}/.devcontainer",
    "dockerfile": "${localWorkspaceFolder}/.devcontainer/Dockerfile",
    "args": {
      "CUDA": "12.2",
      "PYTHON_PACKAGE_MANAGER": "pip",
<<<<<<< HEAD
      "BASE": "rapidsai/devcontainers:24.08-cpp-cuda12.2-ubuntu22.04"
=======
      "BASE": "rapidsai/devcontainers:24.08-cpp-cuda12.2-ucx1.15.0-openmpi-ubuntu22.04"
>>>>>>> c4e28bf6
    }
  },
  "runArgs": [
    "--rm",
    "--name",
    "${localEnv:USER:anon}-rapids-${localWorkspaceFolderBasename}-24.08-cuda12.2-pip"
  ],
  "hostRequirements": {"gpu": "optional"},
  "features": {
<<<<<<< HEAD
    "ghcr.io/rapidsai/devcontainers/features/ucx:24.8": {
      "version": "1.14.1"
    },
=======
>>>>>>> c4e28bf6
    "ghcr.io/rapidsai/devcontainers/features/cuda:24.8": {
      "version": "12.2",
      "installcuBLAS": true,
      "installcuSOLVER": true,
      "installcuRAND": true,
      "installcuSPARSE": true
    },
    "ghcr.io/rapidsai/devcontainers/features/rapids-build-utils:24.8": {}
  },
  "overrideFeatureInstallOrder": [
    "ghcr.io/rapidsai/devcontainers/features/cuda",
    "ghcr.io/rapidsai/devcontainers/features/rapids-build-utils"
  ],
  "initializeCommand": ["/bin/bash", "-c", "mkdir -m 0755 -p ${localWorkspaceFolder}/../.{aws,cache,config/pip,local/share/${localWorkspaceFolderBasename}-cuda12.2-venvs}"],
  "postAttachCommand": ["/bin/bash", "-c", "if [ ${CODESPACES:-false} = 'true' ]; then . devcontainer-utils-post-attach-command; . rapids-post-attach-command; fi"],
  "workspaceFolder": "/home/coder",
  "workspaceMount": "source=${localWorkspaceFolder},target=/home/coder/cugraph,type=bind,consistency=consistent",
  "mounts": [
    "source=${localWorkspaceFolder}/../.aws,target=/home/coder/.aws,type=bind,consistency=consistent",
    "source=${localWorkspaceFolder}/../.cache,target=/home/coder/.cache,type=bind,consistency=consistent",
    "source=${localWorkspaceFolder}/../.config,target=/home/coder/.config,type=bind,consistency=consistent",
    "source=${localWorkspaceFolder}/../.local/share/${localWorkspaceFolderBasename}-cuda12.2-venvs,target=/home/coder/.local/share/venvs,type=bind,consistency=consistent"
  ],
  "customizations": {
    "vscode": {
      "extensions": [
        "ms-python.flake8",
        "nvidia.nsight-vscode-edition"
      ]
    }
  }
}<|MERGE_RESOLUTION|>--- conflicted
+++ resolved
@@ -5,11 +5,7 @@
     "args": {
       "CUDA": "12.2",
       "PYTHON_PACKAGE_MANAGER": "pip",
-<<<<<<< HEAD
-      "BASE": "rapidsai/devcontainers:24.08-cpp-cuda12.2-ubuntu22.04"
-=======
       "BASE": "rapidsai/devcontainers:24.08-cpp-cuda12.2-ucx1.15.0-openmpi-ubuntu22.04"
->>>>>>> c4e28bf6
     }
   },
   "runArgs": [
@@ -19,12 +15,6 @@
   ],
   "hostRequirements": {"gpu": "optional"},
   "features": {
-<<<<<<< HEAD
-    "ghcr.io/rapidsai/devcontainers/features/ucx:24.8": {
-      "version": "1.14.1"
-    },
-=======
->>>>>>> c4e28bf6
     "ghcr.io/rapidsai/devcontainers/features/cuda:24.8": {
       "version": "12.2",
       "installcuBLAS": true,
