{
  "build": {
    "context": "${localWorkspaceFolder}/.devcontainer",
    "dockerfile": "${localWorkspaceFolder}/.devcontainer/Dockerfile",
    "args": {
      "CUDA": "11.8",
      "PYTHON_PACKAGE_MANAGER": "pip",
      "BASE": "rapidsai/devcontainers:24.08-cpp-cuda11.8-ubuntu22.04"
    }
  },
  "runArgs": [
    "--rm",
    "--name",
    "${localEnv:USER}-rapids-${localWorkspaceFolderBasename}-24.06-cuda11.8-pip"
  ],
  "hostRequirements": {"gpu": "optional"},
  "features": {
<<<<<<< HEAD
    "ghcr.io/rapidsai/devcontainers/features/ucx:24.6": {
      "version": "1.15.0"
=======
    "ghcr.io/rapidsai/devcontainers/features/ucx:24.8": {
      "version": "1.14.1"
>>>>>>> ee4cbb7f
    },
    "ghcr.io/rapidsai/devcontainers/features/cuda:24.8": {
      "version": "11.8",
      "installcuBLAS": true,
      "installcuSOLVER": true,
      "installcuRAND": true,
      "installcuSPARSE": true
    },
    "ghcr.io/rapidsai/devcontainers/features/rapids-build-utils:24.8": {}
  },
  "overrideFeatureInstallOrder": [
    "ghcr.io/rapidsai/devcontainers/features/ucx",
    "ghcr.io/rapidsai/devcontainers/features/cuda",
    "ghcr.io/rapidsai/devcontainers/features/rapids-build-utils"
  ],
  "initializeCommand": ["/bin/bash", "-c", "mkdir -m 0755 -p ${localWorkspaceFolder}/../.{aws,cache,config/pip,local/share/${localWorkspaceFolderBasename}-cuda11.8-venvs}"],
  "postAttachCommand": ["/bin/bash", "-c", "if [ ${CODESPACES:-false} = 'true' ]; then . devcontainer-utils-post-attach-command; . rapids-post-attach-command; fi"],
  "workspaceFolder": "/home/coder",
  "workspaceMount": "source=${localWorkspaceFolder},target=/home/coder/cugraph,type=bind,consistency=consistent",
  "mounts": [
    "source=${localWorkspaceFolder}/../.aws,target=/home/coder/.aws,type=bind,consistency=consistent",
    "source=${localWorkspaceFolder}/../.cache,target=/home/coder/.cache,type=bind,consistency=consistent",
    "source=${localWorkspaceFolder}/../.config,target=/home/coder/.config,type=bind,consistency=consistent",
    "source=${localWorkspaceFolder}/../.local/share/${localWorkspaceFolderBasename}-cuda11.8-venvs,target=/home/coder/.local/share/venvs,type=bind,consistency=consistent"
  ],
  "customizations": {
    "vscode": {
      "extensions": [
        "ms-python.flake8",
        "nvidia.nsight-vscode-edition"
      ]
    }
  }
}<|MERGE_RESOLUTION|>--- conflicted
+++ resolved
@@ -15,13 +15,8 @@
   ],
   "hostRequirements": {"gpu": "optional"},
   "features": {
-<<<<<<< HEAD
-    "ghcr.io/rapidsai/devcontainers/features/ucx:24.6": {
-      "version": "1.15.0"
-=======
     "ghcr.io/rapidsai/devcontainers/features/ucx:24.8": {
       "version": "1.14.1"
->>>>>>> ee4cbb7f
     },
     "ghcr.io/rapidsai/devcontainers/features/cuda:24.8": {
       "version": "11.8",
