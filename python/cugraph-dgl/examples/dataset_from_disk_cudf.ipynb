{
 "cells": [
  {
   "cell_type": "markdown",
   "id": "bc952178-34c0-4f13-9003-478d4aa8cd4d",
   "metadata": {},
   "source": [
    "# Testing Notebook for cugraph DGL vs DGL Upstream"
   ]
  },
  {
   "cell_type": "code",
   "execution_count": 1,
   "id": "d92a81b3-50ac-42ff-97e0-d636945f1f80",
   "metadata": {
    "tags": []
   },
   "outputs": [],
   "source": [
    "import os\n",
<<<<<<< HEAD
    "os.environ[\"CUDA_VISIBLE_DEVICES\"]=\"1\"\n",
    "import cudf\n",
    "import rmm      \n",
    "from rmm.allocators.torch import rmm_torch_allocator\n",
    "rmm.reinitialize(pool_allocator = True, initial_pool_size = 15e9, maximum_pool_size=24e9)\n",
    "import torch\n",
    "torch.cuda.memory.change_current_allocator(rmm_torch_allocator)"
=======
    "os.environ[\"CUDA_VISIBLE_DEVICES\"]=\"4\"\n",
    "import rmm  \n",
    "import torch\n",
    "#rmm.reinitialize(pool_allocator = True, initial_pool_size = 15e9, maximum_pool_size=25e9)\n",
    "#torch.cuda.memory.change_current_allocator(rmm.rmm_torch_allocator)\n",
    "import cudf"
>>>>>>> c61ef05c
   ]
  },
  {
   "cell_type": "code",
   "execution_count": 2,
   "id": "f304a5dd-1465-4054-846f-2308a19153fa",
   "metadata": {
    "tags": []
   },
   "outputs": [],
   "source": [
    "single_gpu = True"
   ]
  },
  {
   "cell_type": "code",
   "execution_count": 3,
   "id": "b6f899ee",
   "metadata": {
    "tags": []
   },
   "outputs": [],
   "source": [
    "def load_dgl_dataset(dataset_name='ogbn-products'):\n",
    "    from ogb.nodeproppred import DglNodePropPredDataset\n",
    "\n",
    "    dataset_root = '/raid/vjawa/gnn/'\n",
    "    dataset =  DglNodePropPredDataset(name = dataset_name, root=dataset_root)\n",
    "    split_idx = dataset.get_idx_split()\n",
    "    train_idx, valid_idx, test_idx = split_idx[\"train\"], split_idx[\"valid\"], split_idx[\"test\"]\n",
    "    g, label = dataset[0]\n",
    "    g.ndata['label'] = label\n",
    "    g = g.add_self_loop()\n",
    "    g = g.to('cpu')\n",
    "    return g, train_idx"
   ]
  },
  {
   "cell_type": "markdown",
   "id": "fdd59d3a-0c1d-425f-a337-34b09c675622",
   "metadata": {},
   "source": [
    "# cuGraph DGL DataLoader"
   ]
  },
  {
   "cell_type": "code",
   "execution_count": 4,
   "id": "e1e84844-634e-451e-be74-939f9477562f",
   "metadata": {
    "tags": []
   },
   "outputs": [],
   "source": [
    "import cugraph_dgl\n",
    "import tempfile"
   ]
  },
  {
   "cell_type": "code",
   "execution_count": 5,
   "id": "eff3d77b",
   "metadata": {
    "tags": []
   },
   "outputs": [],
   "source": [
    "g, train_idx = load_dgl_dataset()\n",
    "g = cugraph_dgl.cugraph_storage_from_heterograph(g, single_gpu=single_gpu)\n",
    "\n",
    "temp_dir = tempfile.TemporaryDirectory()\n",
    "batch_size = 1024\n",
    "fanout_vals=[25, 25]\n",
    "sampler = cugraph_dgl.dataloading.NeighborSampler(fanout_vals)\n",
    "dataloader = cugraph_dgl.dataloading.DataLoader(\n",
    "    g,                               \n",
    "    train_idx.to('cuda'),                        # train_nid must be on GPU.\n",
    "    sampler,\n",
    "    sampling_output_dir=temp_dir.name, # Path to save sampling results to\n",
    "    device=torch.device('cuda'),    # The device argument must be GPU.\n",
    "    num_workers=0,                 # Number of workers must be 0.\n",
    "    batch_size=batch_size,\n",
    "    batches_per_partition=20,\n",
    "    seeds_per_call=50_000,\n",
    "    drop_last=False,\n",
    "    shuffle=False)"
   ]
  },
  {
   "cell_type": "code",
   "execution_count": 6,
   "id": "94003c30-756f-4cdb-856a-dec16a5fb4dc",
   "metadata": {
    "tags": []
   },
   "outputs": [
    {
     "name": "stdout",
     "output_type": "stream",
     "text": [
      "CPU times: user 7.97 s, sys: 8.78 s, total: 16.8 s\n",
      "Wall time: 18.3 s\n"
     ]
    }
   ],
   "source": [
    "%%time\n",
    "\n",
    "batch_stats = {}\n",
    "for batch_id,(input_nodes, output_nodes, blocks) in enumerate(dataloader):\n",
    "    batch_stats[batch_id]={'input_nodes':len(input_nodes),'output_nodes':len(output_nodes)}"
   ]
  },
  {
   "cell_type": "code",
   "execution_count": 7,
   "id": "d8488e64-ba92-40c6-8e76-3898b1ca4317",
   "metadata": {
    "tags": []
   },
   "outputs": [],
   "source": [
    "del dataloader\n",
    "del g"
   ]
  },
  {
   "cell_type": "markdown",
   "id": "b0a17523-53e9-4780-a9e1-eac4edd464e5",
   "metadata": {},
   "source": [
    "# Pure DGL DataLoader"
   ]
  },
  {
   "cell_type": "code",
   "execution_count": 10,
   "id": "0d147756-6410-4b71-aac1-9ef1e3df8fff",
   "metadata": {
    "tags": []
   },
   "outputs": [],
   "source": [
    "from dgl.dataloading import DataLoader, NeighborSampler\n",
    "import dgl"
   ]
  },
  {
   "cell_type": "code",
   "execution_count": 11,
   "id": "7cb2cc68-b4ff-43f2-8b12-b2808510b3f2",
   "metadata": {
    "tags": []
   },
   "outputs": [],
   "source": [
    "g, train_idx = load_dgl_dataset()\n",
    "batch_size = 1024\n",
    "fanout_vals=[25, 25]\n",
    "sampler = dgl.dataloading.MultiLayerNeighborSampler(fanout_vals)\n",
    "dataloader = dgl.dataloading.DataLoader(\n",
    "    g,                               \n",
    "    train_idx.to(g.device),                        # train_nid must be on GPU.\n",
    "    sampler,\n",
    "    device=torch.device('cuda'),    # The device argument must be GPU.\n",
    "    num_workers=0,                    # Number of workers must be 0.\n",
    "    use_uva=False,\n",
    "    batch_size=batch_size,\n",
    "    drop_last=False,\n",
    "    shuffle=False)"
   ]
  },
  {
   "cell_type": "code",
   "execution_count": 12,
   "id": "7988aca2-7bfb-4200-ac87-008e30c670fb",
   "metadata": {
    "tags": []
   },
   "outputs": [
    {
     "name": "stdout",
     "output_type": "stream",
     "text": [
      "CPU times: user 10min 7s, sys: 1min 18s, total: 11min 26s\n",
      "Wall time: 16.6 s\n"
     ]
    }
   ],
   "source": [
    "%%time\n",
    "dgl_batch_stats = {}\n",
    "for batch_id,(input_nodes, output_nodes, blocks) in enumerate(dataloader):\n",
    "    dgl_batch_stats[batch_id]={'input_nodes':len(input_nodes),'output_nodes':len(output_nodes)}"
   ]
  }
 ],
 "metadata": {
  "kernelspec": {
   "display_name": "Python 3 (ipykernel)",
   "language": "python",
   "name": "python3"
  },
  "language_info": {
   "codemirror_mode": {
    "name": "ipython",
    "version": 3
   },
   "file_extension": ".py",
   "mimetype": "text/x-python",
   "name": "python",
   "nbconvert_exporter": "python",
   "pygments_lexer": "ipython3",
   "version": "3.10.9"
  },
  "vscode": {
   "interpreter": {
    "hash": "a1325b9b48ed9084674a30242e696fec2a1a44bbc4c0ef7ed1d4392854f3d402"
   }
  }
 },
 "nbformat": 4,
 "nbformat_minor": 5
}<|MERGE_RESOLUTION|>--- conflicted
+++ resolved
@@ -18,22 +18,13 @@
    "outputs": [],
    "source": [
     "import os\n",
-<<<<<<< HEAD
-    "os.environ[\"CUDA_VISIBLE_DEVICES\"]=\"1\"\n",
+    "os.environ[\"CUDA_VISIBLE_DEVICES\"]=\"4\"\n",
     "import cudf\n",
-    "import rmm      \n",
+    "import rmm\n",
+    "import torch\n",
     "from rmm.allocators.torch import rmm_torch_allocator\n",
     "rmm.reinitialize(pool_allocator = True, initial_pool_size = 15e9, maximum_pool_size=24e9)\n",
-    "import torch\n",
     "torch.cuda.memory.change_current_allocator(rmm_torch_allocator)"
-=======
-    "os.environ[\"CUDA_VISIBLE_DEVICES\"]=\"4\"\n",
-    "import rmm  \n",
-    "import torch\n",
-    "#rmm.reinitialize(pool_allocator = True, initial_pool_size = 15e9, maximum_pool_size=25e9)\n",
-    "#torch.cuda.memory.change_current_allocator(rmm.rmm_torch_allocator)\n",
-    "import cudf"
->>>>>>> c61ef05c
    ]
   },
   {
