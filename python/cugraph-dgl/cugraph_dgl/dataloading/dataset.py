--- conflicted
+++ resolved
@@ -64,7 +64,7 @@
         current_offset = idx - batch_offset
         return self._current_batches[current_offset]
 
-<<<<<<< HEAD
+
     def set_input_files(
         self,
         input_directory: Optional[str] = None,
@@ -83,15 +83,7 @@
         _set_input_files(
             self, input_directory=input_directory, input_file_paths=input_file_paths
         )
-=======
-    def set_input_directory(self, input_directory):
-        self._input_directory = input_directory
-        self._sampled_files = os.listdir(input_directory)
-        self._batch_to_fn_d = {
-            i: get_batch_fn_batch_start(i, self._sampled_files)
-            for i in range(0, self.num_batches)
-        }
->>>>>>> d5f83007
+
 
 
 # Todo: combine with above
@@ -145,7 +137,6 @@
         current_offset = idx - batch_offset
         return self._current_batches[current_offset]
 
-<<<<<<< HEAD
     def set_input_files(
         self,
         input_directory: Optional[str] = None,
@@ -203,24 +194,3 @@
     dataset_obj._batch_to_fn_d = get_batch_to_fn_d(dataset_obj._sampled_files)
     dataset_obj.num_batches = len(dataset_obj._batch_to_fn_d)
     dataset_obj._current_batch_fn = None
-=======
-    def set_input_directory(self, input_directory):
-        self._input_directory = input_directory
-        self._sampled_files = os.listdir(input_directory)
-        self._batch_to_fn_d = {
-            i: get_batch_fn_batch_start(i, self._sampled_files)
-            for i in range(0, self.num_batches)
-        }
-
-
-def get_batch_fn_batch_start(batch_id, output_files):
-    for fn in output_files:
-        batch_start = fn.split("batch=")[1].split("-")[0]
-        batch_start = int(batch_start)
-        batch_end = fn.split("-")[1].split(".")[0]
-        batch_end = int(batch_end)
-        if batch_start <= batch_id and batch_id <= batch_end:
-            return fn, batch_start
-
-    raise ValueError(f"batch_id {batch_id} not found in output_files: {output_files}")
->>>>>>> d5f83007
