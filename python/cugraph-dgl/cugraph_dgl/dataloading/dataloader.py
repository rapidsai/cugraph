--- conflicted
+++ resolved
@@ -46,13 +46,8 @@
         indices: torch.Tensor,
         graph_sampler: cugraph_dgl.dataloading.NeighborSampler,
         sampling_output_dir: str,
-<<<<<<< HEAD
-        batches_per_partition: int = 150,
-        seeds_per_call: int = 500_000,
-=======
         batches_per_partition: int = 50,
         seeds_per_call: int = 400_000,
->>>>>>> f1e582e9
         device: torch.device = None,
         use_ddp: bool = False,
         ddp_seed: int = 0,
