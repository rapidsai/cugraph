--- conflicted
+++ resolved
@@ -141,10 +141,6 @@
 
         indices = _dgl_idx_to_cugraph_idx(indices, graph)
 
-<<<<<<< HEAD
-        self.tensorized_indices_ds = dgl.dataloading.create_tensorized_dataset(
-            indices, batch_size, drop_last, use_ddp, ddp_seed, shuffle
-=======
         self.tensorized_indices_ds = create_tensorized_dataset(
             indices,
             batch_size,
@@ -153,7 +149,6 @@
             ddp_seed,
             shuffle,
             kwargs.get("persistent_workers", False),
->>>>>>> fbbce4e6
         )
 
         if len(graph.ntypes) <= 1:
