# Copyright (c) 2019-2023, NVIDIA CORPORATION.
# Licensed under the Apache License, Version 2.0 (the "License");
# you may not use this file except in compliance with the License.
# You may obtain a copy of the License at
#
#     http://www.apache.org/licenses/LICENSE-2.0
#
# Unless required by applicable law or agreed to in writing, software
# distributed under the License is distributed on an "AS IS" BASIS,
# WITHOUT WARRANTIES OR CONDITIONS OF ANY KIND, either express or implied.
# See the License for the specific language governing permissions and
# limitations under the License.

import os

# to prevent rapids context being created when importing cugraph_dgl
os.environ["RAPIDS_NO_INITIALIZE"] = "1"
from cugraph_dgl.cugraph_storage import CuGraphStorage
from cugraph_dgl.convert import cugraph_storage_from_heterograph
import cugraph_dgl.dataloading
import cugraph_dgl.nn

<<<<<<< HEAD
__version__ = "23.06.02"
=======
__version__ = "23.08.00"
>>>>>>> 15f8bbaf
<|MERGE_RESOLUTION|>--- conflicted
+++ resolved
@@ -20,8 +20,4 @@
 import cugraph_dgl.dataloading
 import cugraph_dgl.nn
 
-<<<<<<< HEAD
-__version__ = "23.06.02"
-=======
-__version__ = "23.08.00"
->>>>>>> 15f8bbaf
+__version__ = "23.08.00"