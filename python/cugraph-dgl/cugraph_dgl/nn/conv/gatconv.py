# Copyright (c) 2023, NVIDIA CORPORATION.
# Licensed under the Apache License, Version 2.0 (the "License");
# you may not use this file except in compliance with the License.
# You may obtain a copy of the License at
#
#     http://www.apache.org/licenses/LICENSE-2.0
#
# Unless required by applicable law or agreed to in writing, software
# distributed under the License is distributed on an "AS IS" BASIS,
# WITHOUT WARRANTIES OR CONDITIONS OF ANY KIND, either express or implied.
# See the License for the specific language governing permissions and
# limitations under the License.
"""Torch Module for graph attention network layer using the aggregation
primitives in cugraph-ops"""
# pylint: disable=no-member, arguments-differ, invalid-name, too-many-arguments
from __future__ import annotations
from typing import Optional, Tuple, Union

from cugraph_dgl.nn.conv.base import BaseConv
from cugraph.utilities.utils import import_optional

from pylibcugraphops.pytorch import BipartiteCSC, SampledCSC, StaticCSC
from pylibcugraphops.pytorch.operators import mha_gat_n2n, mha_gat_n2n_bipartite

dgl = import_optional("dgl")
torch = import_optional("torch")
nn = import_optional("torch.nn")


class GATConv(BaseConv):
    r"""Graph attention layer from `Graph Attention Network
    <https://arxiv.org/pdf/1710.10903.pdf>`__, with the sparse aggregation
    accelerated by cugraph-ops.

    Parameters
    ----------
    in_feats : int, pair of ints
        Input feature size. A pair denotes feature sizes of source and
        destination nodes.
    out_feats : int
        Output feature size.
    num_heads : int
        Number of heads in Multi-Head Attention.
    concat : bool, optional
        If False, the multi-head attentions are averaged instead of concatenated.
        Default: ``True``.
    edge_feats : int, optional
        Edge feature size. Default: ``None``.
    negative_slope : float, optional
        LeakyReLU angle of negative slope. Defaults: ``0.2``.
    bias : bool, optional
        If True, learns a bias term. Defaults: ``True``.

    Examples
    --------
    >>> import dgl
    >>> import torch
    >>> from cugraph_dgl.nn import GATConv
    ...
    >>> device = 'cuda'
    >>> g = dgl.graph(([0,1,2,3,2,5], [1,2,3,4,0,3])).to(device)
    >>> g = dgl.add_self_loop(g)
    >>> feat = torch.ones(6, 10).to(device)
    >>> conv = GATConv(10, 2, num_heads=3).to(device)
    >>> res = conv(g, feat)
    >>> res
    tensor([[[ 0.2340,  1.9226],
            [ 1.6477, -1.9986],
            [ 1.1138, -1.9302]],
            [[ 0.2340,  1.9226],
            [ 1.6477, -1.9986],
            [ 1.1138, -1.9302]],
            [[ 0.2340,  1.9226],
            [ 1.6477, -1.9986],
            [ 1.1138, -1.9302]],
            [[ 0.2340,  1.9226],
            [ 1.6477, -1.9986],
            [ 1.1138, -1.9302]],
            [[ 0.2340,  1.9226],
            [ 1.6477, -1.9986],
            [ 1.1138, -1.9302]],
            [[ 0.2340,  1.9226],
            [ 1.6477, -1.9986],
            [ 1.1138, -1.9302]]], device='cuda:0', grad_fn=<ViewBackward0>)
    """
    MAX_IN_DEGREE_MFG = 200

    def __init__(
        self,
        in_feats: Union[int, Tuple[int, int]],
        out_feats: int,
        num_heads: int,
        concat: bool = True,
        edge_feats: Optional[int] = None,
        negative_slope: float = 0.2,
        bias: bool = True,
    ):
        super().__init__()
        self.in_feats = in_feats
        self.out_feats = out_feats
        self.num_heads = num_heads
        self.concat = concat
        self.edge_feats = edge_feats
        self.negative_slope = negative_slope

        if isinstance(in_feats, int):
            self.fc = nn.Linear(in_feats, num_heads * out_feats, bias=False)
        else:
            self.fc_src = nn.Linear(in_feats[0], num_heads * out_feats, bias=False)
            self.fc_dst = nn.Linear(in_feats[1], num_heads * out_feats, bias=False)

        if edge_feats is not None:
            self.fc_edge = nn.Linear(edge_feats, num_heads * out_feats, bias=False)
            self.attn_weights = nn.Parameter(torch.Tensor(3 * num_heads * out_feats))
        else:
            self.register_parameter("fc_edge", None)
            self.attn_weights = nn.Parameter(torch.Tensor(2 * num_heads * out_feats))

        if bias and concat:
            self.bias = nn.Parameter(torch.Tensor(num_heads, out_feats))
        elif bias and not concat:
            self.bias = nn.Parameter(torch.Tensor(out_feats))
        else:
            self.register_buffer("bias", None)

        self.reset_parameters()

    def reset_parameters(self):
        r"""Reinitialize learnable parameters."""
        gain = nn.init.calculate_gain("relu")
        if hasattr(self, "fc"):
            nn.init.xavier_normal_(self.fc.weight, gain=gain)
        else:
            nn.init.xavier_normal_(self.fc_src.weight, gain=gain)
            nn.init.xavier_normal_(self.fc_dst.weight, gain=gain)

        nn.init.xavier_normal_(
            self.attn_weights.view(-1, self.num_heads, self.out_feats), gain=gain
        )
        if self.fc_edge is not None:
            self.fc_edge.reset_parameters()
        if self.bias is not None:
            nn.init.zeros_(self.bias)

    def forward(
        self,
        g: dgl.DGLHeteroGraph,
        nfeat: Union[torch.Tensor, Tuple[torch.Tensor, torch.Tensor]],
        efeat: Optional[torch.Tensor] = None,
        max_in_degree: Optional[int] = None,
    ) -> torch.Tensor:
        r"""Forward computation.

        Parameters
        ----------
        graph : DGLGraph
            The graph.
        nfeat : torch.Tensor
            Input features of shape :math:`(N, D_{in})`.
        efeat: torch.Tensor, optional
            Optional edge features.
        max_in_degree : int
            Maximum in-degree of destination nodes. It is only effective when
            :attr:`g` is a :class:`DGLBlock`, i.e., bipartite graph. When
            :attr:`g` is generated from a neighbor sampler, the value should be
            set to the corresponding :attr:`fanout`. If not given,
            :attr:`max_in_degree` will be calculated on-the-fly.

        Returns
        -------
        torch.Tensor
            The output feature of shape :math:`(N, H, D_{out})` where
            :math:`H` is the number of heads, and :math:`D_{out}` is size of
            output feature.
        """
<<<<<<< HEAD
        bipartite = not isinstance(nfeat, torch.Tensor)
        offsets, indices, _ = g.adj_sparse("csc")
=======
        offsets, indices, _ = g.adj_tensors("csc")
>>>>>>> 2c32a4df

        if efeat is not None and self.fc_edge is not None:
            efeat = self.fc_edge(efeat)

        if bipartite:
            assert hasattr(self, "fc_src"), (
                f"Bipartite mode requires {self.__class__.__name__}.in_feats "
                f"to be a tuple, but got {type(self.in_feats)}."
            )
            _graph = BipartiteCSC(
                offsets=offsets, indices=indices, num_src_nodes=g.num_src_nodes()
            )
            nfeat_src = self.fc_src(nfeat[0])
            nfeat_dst = self.fc_dst(nfeat[1])

            out = mha_gat_n2n_bipartite(
                src_feat=nfeat_src,
                dst_feat=nfeat_dst,
                attn_weights=self.attn_weights,
                graph=_graph,
                num_heads=self.num_heads,
                activation="LeakyReLU",
                negative_slope=self.negative_slope,
                concat_heads=self.concat,
                edge_feat=efeat,
            )
        else:
            assert hasattr(self, "fc"), (
                f"Non-bipartite mode requires {self.__class__.__name__}.in_feats "
                f"to be an int, but got {type(self.in_feats)}."
            )
            nfeat = self.fc(nfeat)
            # Sampled primitive does not support edge features
            if g.is_block and efeat is None:
                if max_in_degree is None:
                    max_in_degree = g.in_degrees().max().item()

                if max_in_degree < self.MAX_IN_DEGREE_MFG:
                    _graph = SampledCSC(
                        offsets=offsets,
                        indices=indices,
                        max_num_neighbors=max_in_degree,
                        num_src_nodes=g.num_src_nodes(),
                    )
                else:
                    offsets = self.pad_offsets(offsets, g.num_src_nodes() + 1)
                    _graph = StaticCSC(offsets=offsets, indices=indices)
            else:
                if g.is_block:
                    offsets = self.pad_offsets(offsets, g.num_src_nodes() + 1)
                _graph = StaticCSC(offsets=offsets, indices=indices)

            out = mha_gat_n2n(
                feat=nfeat,
                attn_weights=self.attn_weights,
                graph=_graph,
                num_heads=self.num_heads,
                activation="LeakyReLU",
                negative_slope=self.negative_slope,
                concat_heads=self.concat,
                edge_feat=efeat,
            )[: g.num_dst_nodes()]

        if self.concat:
            out = out.view(-1, self.num_heads, self.out_feats)

        if self.bias is not None:
            out = out + self.bias

        return out<|MERGE_RESOLUTION|>--- conflicted
+++ resolved
@@ -173,12 +173,8 @@
             :math:`H` is the number of heads, and :math:`D_{out}` is size of
             output feature.
         """
-<<<<<<< HEAD
         bipartite = not isinstance(nfeat, torch.Tensor)
-        offsets, indices, _ = g.adj_sparse("csc")
-=======
         offsets, indices, _ = g.adj_tensors("csc")
->>>>>>> 2c32a4df
 
         if efeat is not None and self.fc_edge is not None:
             efeat = self.fc_edge(efeat)
