--- conflicted
+++ resolved
@@ -57,28 +57,10 @@
     if sg_algo_func is uniform_neighbor_sample:
         if is_mg_graph:
             possible_args = ["start_list", "fanout_vals", "with_replacement"]
-<<<<<<< HEAD
-            kwargs_to_pass = {a: kwargs[a] for a in possible_args
-                              if a in kwargs}
+            kwargs_to_pass = {a: kwargs[a] for a in possible_args if a in kwargs}
             mg_uniform_neighbor_sample._return_type = "arrays"
-=======
-            kwargs_to_pass = {a: kwargs[a] for a in possible_args if a in kwargs}
->>>>>>> 4278e5c7
             data = mg_uniform_neighbor_sample(G, **kwargs_to_pass)
         else:
-<<<<<<< HEAD
-            possible_args = ["start_list", "fanout_vals", "with_replacement",
-                             "is_edge_ids"]
-            kwargs_to_pass = {a: kwargs[a] for a in possible_args
-                              if a in kwargs}
-            uniform_neighbor_sample._return_type = "arrays"
-            data = uniform_neighbor_sample(G, **kwargs_to_pass)
-
-        return UniformNeighborSampleResult(
-            sources=data[0],
-            destinations=data[1],
-            indices=data[2],
-=======
             possible_args = [
                 "start_list",
                 "fanout_vals",
@@ -86,13 +68,13 @@
                 "is_edge_ids",
             ]
             kwargs_to_pass = {a: kwargs[a] for a in possible_args if a in kwargs}
+            uniform_neighbor_sample._return_type = "arrays"
             data = uniform_neighbor_sample(G, **kwargs_to_pass)
 
         return UniformNeighborSampleResult(
             sources=data.sources.values_host,
             destinations=data.destinations.values_host,
             indices=data.indices.values_host,
->>>>>>> 4278e5c7
         )
 
     else:
@@ -386,25 +368,6 @@
 
         return {key: ValueWrapper(value).union for (key, value) in info.items()}
 
-<<<<<<< HEAD
-    def load_csv_as_vertex_data(self,
-                                csv_file_name,
-                                delimiter,
-                                dtypes,
-                                header,
-                                vertex_col_name,
-                                type_name,
-                                property_columns,
-                                graph_id,
-                                names
-                                ):
-=======
-    def get_graph_type(self, graph_id):
-        """
-        Returns a string repr of the graph type associated with graph_id.
-        """
-        return repr(type(self._get_graph(graph_id)))
-
     def load_csv_as_vertex_data(
         self,
         csv_file_name,
@@ -417,7 +380,6 @@
         graph_id,
         names,
     ):
->>>>>>> 4278e5c7
         """
         Given a CSV csv_file_name present on the server's file system, read it
         and apply it as edge data to the graph specified by graph_id, or the
@@ -697,24 +659,15 @@
 
         return node2vec_result
 
-<<<<<<< HEAD
-    def uniform_neighbor_sample(self,
-                                start_list,
-                                fanout_vals,
-                                with_replacement,
-                                graph_id,
-                                result_host,
-                                result_port
-                                ):
-=======
     def uniform_neighbor_sample(
         self,
         start_list,
         fanout_vals,
         with_replacement,
         graph_id,
+        result_host,
+        result_port
     ):
->>>>>>> 4278e5c7
         G = self._get_graph(graph_id)
         if isinstance(G, (MGPropertyGraph, PropertyGraph)):
             raise CugraphServiceError(
@@ -847,7 +800,6 @@
 
     ###########################################################################
     # Private
-<<<<<<< HEAD
     async def __ucx_send_results(self,
                                  result_host,
                                  result_port,
@@ -859,15 +811,7 @@
             await ep.send_obj(r)
         await ep.close()
 
-    def __get_dataframe_from_csv(self,
-                                 csv_file_name,
-                                 delimiter,
-                                 dtypes,
-                                 header,
-                                 names):
-=======
     def __get_dataframe_from_csv(self, csv_file_name, delimiter, dtypes, header, names):
->>>>>>> 4278e5c7
         """
         Read a CSV into a DataFrame and return it. This will use either a cuDF
         DataFrame or a dask_cudf DataFrame based on if the handler is
