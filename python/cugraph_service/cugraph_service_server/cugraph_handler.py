# Copyright (c) 2022, NVIDIA CORPORATION.
#
# Licensed under the Apache License, Version 2.0 (the "License");
# you may not use this file except in compliance with the License.
# You may obtain a copy of the License at
#
#     http://www.apache.org/licenses/LICENSE-2.0
#
# Unless required by applicable law or agreed to in writing, software
# distributed under the License is distributed on an "AS IS" BASIS,
# WITHOUT WARRANTIES OR CONDITIONS OF ANY KIND, either express or implied.
# See the License for the specific language governing permissions and
# limitations under the License.

from functools import cached_property
from pathlib import Path
import importlib
import time
import traceback
import re
from inspect import signature
import asyncio


import numpy as np
import cupy as cp
import ucp
import cudf
import dask_cudf
import cugraph
from dask.distributed import Client
from dask_cuda.initialize import initialize as dask_initialize
from cugraph.experimental import PropertyGraph, MGPropertyGraph
from cugraph.dask.comms import comms as Comms
from cugraph import uniform_neighbor_sample
from cugraph.dask import uniform_neighbor_sample as mg_uniform_neighbor_sample
from cugraph.structure.graph_implementation.simpleDistributedGraph import (
    simpleDistributedGraphImpl,
)

from cugraph_service_client import defaults
from cugraph_service_client import (
    extension_return_dtype_map,
    supported_extension_return_dtypes,
)
from cugraph_service_client.exceptions import CugraphServiceError
from cugraph_service_client.types import (
    BatchedEgoGraphsResult,
    Node2vecResult,
    UniformNeighborSampleResult,
    ValueWrapper,
    GraphVertexEdgeIDWrapper,
)


def call_algo(sg_algo_func, G, **kwargs):
    """
    Calls the appropriate algo function based on the graph G being MG or SG. If
    G is SG, sg_algo_func will be called and passed kwargs, otherwise the MG
    version of sg_algo_func will be called with kwargs.
    """
    is_mg_graph = isinstance(G._Impl, simpleDistributedGraphImpl)

    if sg_algo_func is uniform_neighbor_sample:
        if is_mg_graph:
            possible_args = ["start_list", "fanout_vals", "with_replacement"]
            kwargs_to_pass = {a: kwargs[a] for a in possible_args if a in kwargs}
            result_ddf = mg_uniform_neighbor_sample(G, **kwargs_to_pass)
            # Convert DataFrame into CuPy arrays for returning to the client
            sources = result_ddf["sources"].compute().to_cupy()
            destinations = result_ddf["destinations"].compute().to_cupy()
            indices = result_ddf["indices"].compute().to_cupy()
        else:
            possible_args = [
                "start_list",
                "fanout_vals",
                "with_replacement",
                "is_edge_ids",
            ]
            kwargs_to_pass = {a: kwargs[a] for a in possible_args if a in kwargs}
            result_df = uniform_neighbor_sample(G, **kwargs_to_pass)
            # Convert DataFrame into CuPy arrays for returning to the client
            sources = result_df["sources"].to_cupy()
            destinations = result_df["destinations"].to_cupy()
            indices = result_df["indices"].to_cupy()

        return UniformNeighborSampleResult(
            sources=sources,
            destinations=destinations,
            indices=indices,
        )

    else:
        raise RuntimeError(f"internal error: {sg_algo_func} is not supported")


class ExtensionServerFacade:
    """
    Instances of this class are passed to server extension functions to be used
    to access various aspects of the cugraph_service_client server from within
    the extension. This provideas a means to insulate the CugraphHandler
    (considered here to be the "server") from direct access by end user
    extensions, allowing extension code to query/access the server as needed
    without giving extensions the ability to call potentially unsafe methods
    directly on the CugraphHandler.

    An example is using an instance of a ExtensionServerFacade to allow a Graph
    creation extension to query the SG/MG state the server is using in order to
    determine how to create a Graph instance.
    """

    def __init__(self, cugraph_handler):
        self.__handler = cugraph_handler

    @property
    def is_mg(self):
        return self.__handler.is_mg

    def get_server_info(self):
        # The handler returns objects suitable for serialization over RPC so
        # convert them to regular py objs since this call is originating
        # server-side.
        return {
            k: ValueWrapper(v).get_py_obj()
            for (k, v) in self.__handler.get_server_info().items()
        }

    def get_graph_ids(self):
        return self.__handler.get_graph_ids()

    def get_graph(self, graph_id):
        return self.__handler._get_graph(graph_id)

    def add_graph(self, G):
        return self.__handler._add_graph(G)


class CugraphHandler:
    """
    Class which handles RPC requests for a cugraph_service server.
    """

    # The name of the param that should be set to a ExtensionServerFacade
    # instance for server extension functions.
    __server_facade_extension_param_name = "server"

    def __init__(self):
        self.__next_graph_id = defaults.graph_id + 1
        self.__graph_objs = {}
        self.__graph_creation_extensions = {}
        self.__extensions = {}
        self.__dask_client = None
        self.__dask_cluster = None
        self.__start_time = int(time.time())
        self.__next_test_array_id = 0
        self.__test_arrays = {}

    def __del__(self):
        self.shutdown_dask_client()

    ###########################################################################
    # Environment management
    @cached_property
    def is_mg(self):
        """
        True if the CugraphHandler has multiple GPUs available via a dask
        cluster.
        """
        return self.__dask_client is not None

    @cached_property
    def num_gpus(self):
        """
        If dask is not available, this returns "1".  Otherwise it returns
        the number of GPUs accessible through dask.
        """
        return len(self.__dask_client.scheduler_info()["workers"]) if self.is_mg else 1

    def uptime(self):
        """
        Return the server uptime in seconds. This is often used as a "ping".
        """
        return int(time.time()) - self.__start_time

    def get_server_info(self):
        """
        Returns a dictionary of meta-data about the server.

        Dictionary items are string:union_objs, where union_objs are Value
        "unions" used for RPC serialization.
        """
        # FIXME: expose self.__dask_client.scheduler_info() as needed

<<<<<<< HEAD
        return {"num_gpus": ValueWrapper(self.num_gpus).union}
=======
        return {"num_gpus": ValueWrapper(num_gpus)}
>>>>>>> 9424af72

    def load_graph_creation_extensions(self, extension_dir_path):
        """
        Loads ("imports") all modules matching the pattern *_extension.py in
        the directory specified by extension_dir_path.

        The modules are searched and their functions are called (if a match is
        found) when call_graph_creation_extension() is called.
        """
        extension_dir = Path(extension_dir_path)

        if (not extension_dir.exists()) or (not extension_dir.is_dir()):
            raise CugraphServiceError(f"bad directory: {extension_dir}")

        modules_loaded = []
        for ext_file in extension_dir.glob("*_extension.py"):
            module_file_path = ext_file.absolute().as_posix()
            spec = importlib.util.spec_from_file_location(module_file_path, ext_file)
            module = importlib.util.module_from_spec(spec)
            spec.loader.exec_module(module)
            self.__graph_creation_extensions[module_file_path] = module
            modules_loaded.append(module_file_path)

        return modules_loaded

    def load_extensions(self, extension_dir_or_mod_path):
        """
        Loads ("imports") all modules matching the pattern *_extension.py in
        the directory specified by extension_dir_path.

        The modules are searched and their functions are called (if a match is
        found) when call_extension() is called.
        """
        modules_loaded = []
        extension_path = Path(extension_dir_or_mod_path)

        # extension_dir_path is either a path on disk or an importable module path
        # (eg. import foo.bar.module)
        if (not extension_path.exists()) or (not extension_path.is_dir()):
            try:
                mod = importlib.import_module(str(extension_path))
            except ModuleNotFoundError:
                raise CugraphServiceError(f"bad path: {extension_dir_or_mod_path}")

            mod_file_path = Path(mod.__file__).absolute()

            # If mod is a package, find all the .py files in it
            if mod_file_path.name == "__init__.py":
                extension_files = mod_file_path.parent.glob("*.py")
            else:
                extension_files = [mod_file_path]
        else:
            extension_files = extension_path.glob("*_extension.py")

        for ext_file in extension_files:
            module_file_path = ext_file.absolute().as_posix()
            spec = importlib.util.spec_from_file_location(module_file_path, ext_file)
            module = importlib.util.module_from_spec(spec)
            spec.loader.exec_module(module)
            self.__extensions[module_file_path] = module
            modules_loaded.append(module_file_path)

        return modules_loaded

    def unload_extension_module(self, modname):
        """
        Removes all extension functions in modname.
        """
        if (self.__graph_creation_extensions.pop(modname, None) is None) and (
            self.__extensions.pop(modname, None) is None
        ):
            raise CugraphServiceError(f"bad extension module {modname}")

    def call_graph_creation_extension(
        self, func_name, func_args_repr, func_kwargs_repr
    ):
        """
        Calls the graph creation extension function func_name and passes it the
        eval'd func_args_repr and func_kwargs_repr objects.  If successful, it
        associates the graph returned by the extension function with a new graph
        ID and returns it.

        func_name cannot be a private name (name starting with __).
        """
        graph_obj = self.__call_extension(
            self.__graph_creation_extensions,
            func_name,
            func_args_repr,
            func_kwargs_repr,
        )
        # FIXME: ensure graph_obj is a graph obj
        return self._add_graph(graph_obj)

    def call_extension(
        self,
        func_name,
        func_args_repr,
        func_kwargs_repr,
        result_host=None,
        result_port=None,
    ):
        """
        Calls the extension function func_name and passes it the eval'd
        func_args_repr and func_kwargs_repr objects. If successful, returns a
        Value object containing the results returned by the extension function.

        func_name cannot be a private name (name starting with __).
        """
        try:
            result = self.__call_extension(
                self.__extensions, func_name, func_args_repr, func_kwargs_repr
            )
            if self.__check_host_port_args(result_host, result_port):
                # Ensure result is in list format for calling __ucx_send_results so it
                # sends the contents as individual arrays.
                if isinstance(result, (list, tuple)):
                    result_list = result
                else:
                    result_list = [result]

                # Form the meta-data array to send first. This array contains uint8
                # values which map to dtypes the client uses when converting bytes to
                # values.
                meta_data = []
                for r in result_list:
                    if hasattr(r, "dtype"):
                        dtype_str = str(r.dtype)
                    else:
                        dtype_str = type(r).__name__

                    dtype_enum_val = extension_return_dtype_map.get(dtype_str)
                    if dtype_enum_val is None:
                        raise TypeError(
                            f"extension {func_name} returned an invalid type "
                            f"{dtype_str}, only "
                            f"{supported_extension_return_dtypes} are supported"
                        )
                    meta_data.append(dtype_enum_val)
                # FIXME: meta_data should not need to be a cupy array
                meta_data = cp.array(meta_data, dtype="uint8")

                asyncio.run(
                    self.__ucx_send_results(
                        result_host,
                        result_port,
                        meta_data,
                        *result_list,
                    )
                )
                # FIXME: Thrift still expects something of the expected type to
                # be returned to be serialized and sent. Look into a separate
                # API that uses the Thrift "oneway" modifier when returning
                # results via client device.
                return ValueWrapper(None)
            else:
                return ValueWrapper(result)

        except Exception:
            raise CugraphServiceError(f"{traceback.format_exc()}")

    def initialize_dask_client(self, dask_scheduler_file=None):
        """
        Initialize a dask client to be used for MG operations.
        """
        if dask_scheduler_file is not None:
            dask_initialize()
            self.__dask_client = Client(scheduler_file=dask_scheduler_file)
        else:
            # FIXME: LocalCUDACluster init. Implement when tests are in place.
            raise NotImplementedError

        if not Comms.is_initialized():
            Comms.initialize(p2p=True)

    def shutdown_dask_client(self):
        """
        Shutdown/cleanup the dask client for this handler instance.
        """
        if self.__dask_client is not None:
            Comms.destroy()
            self.__dask_client.close()

            if self.__dask_cluster is not None:
                self.__dask_cluster.close()
                self.__dask_cluster = None

            self.__dask_client = None

    ###########################################################################
    # Graph management
    def create_graph(self):
        """
        Create a new graph associated with a new unique graph ID, return the
        new graph ID.
        """
        pG = self.__create_graph()
        return self._add_graph(pG)

    def delete_graph(self, graph_id):
        """
        Remove the graph identified by graph_id from the server.
        """
        dG = self.__graph_objs.pop(graph_id, None)
        if dG is None:
            raise CugraphServiceError(f"invalid graph_id {graph_id}")

        del dG
        print(f"deleted graph with id {graph_id}")

    def get_graph_ids(self):
        """
        Returns a list of the graph IDs currently in use.
        """
        return list(self.__graph_objs.keys())

    def get_graph_info(self, keys, graph_id):
        """
        Returns a dictionary of meta-data about the graph identified by
        graph_id. If keys passed, only returns the values in keys.

        Dictionary items are string:union_objs, where union_objs are Value
        "unions" used for RPC serialization.
        """
        valid_keys = set(
            [
                "num_vertices",
                "num_vertices_from_vertex_data",
                "num_edges",
                "num_vertex_properties",
                "num_edge_properties",
                "is_multi_gpu",
            ]
        )
        if len(keys) == 0:
            keys = valid_keys
        else:
            invalid_keys = set(keys) - valid_keys
            if len(invalid_keys) != 0:
                raise CugraphServiceError(f"got invalid keys: {invalid_keys}")

        G = self._get_graph(graph_id)
        info = {}
        try:
            if isinstance(G, (PropertyGraph, MGPropertyGraph)):
                for k in keys:
                    if k == "num_vertices":
                        info[k] = G.get_num_vertices()
                    elif k == "num_vertices_from_vertex_data":
                        info[k] = G.get_num_vertices(include_edge_data=False)
                    elif k == "num_edges":
                        info[k] = G.get_num_edges()
                    elif k == "num_vertex_properties":
                        info[k] = len(G.vertex_property_names)
                    elif k == "num_edge_properties":
                        info[k] = len(G.edge_property_names)
                    elif k == "is_multi_gpu":
                        info[k] = isinstance(G, MGPropertyGraph)
            else:
                for k in keys:
                    if k == "num_vertices":
                        info[k] = G.number_of_vertices()
                    elif k == "num_vertices_from_vertex_data":
                        info[k] = 0
                    elif k == "num_edges":
                        info[k] = G.number_of_edges()
                    elif k == "num_vertex_properties":
                        info[k] = 0
                    elif k == "num_edge_properties":
                        info[k] = 0
                    elif k == "is_multi_gpu":
                        info[k] = G.is_multi_gpu()
        except Exception:
            raise CugraphServiceError(f"{traceback.format_exc()}")

        return {key: ValueWrapper(value) for (key, value) in info.items()}

    def load_csv_as_vertex_data(
        self,
        csv_file_name,
        delimiter,
        dtypes,
        header,
        vertex_col_name,
        type_name,
        property_columns,
        graph_id,
        names,
    ):
        """
        Given a CSV csv_file_name present on the server's file system, read it
        and apply it as edge data to the graph specified by graph_id, or the
        default graph if not specified.
        """
        pG = self._get_graph(graph_id)
        if header == -1:
            header = "infer"
        elif header == -2:
            header = None

        if len(names) == 0:
            names = None

        # FIXME: error check that file exists
        # FIXME: error check that edgelist was read correctly
        try:
            gdf = self.__get_dataframe_from_csv(
                csv_file_name,
                delimiter=delimiter,
                dtypes=dtypes,
                header=header,
                names=names,
            )
            pG.add_vertex_data(
                gdf,
                type_name=type_name,
                vertex_col_name=vertex_col_name,
                property_columns=property_columns,
            )
        except Exception:
            raise CugraphServiceError(f"{traceback.format_exc()}")

    def load_csv_as_edge_data(
        self,
        csv_file_name,
        delimiter,
        dtypes,
        header,
        vertex_col_names,
        type_name,
        property_columns,
        graph_id,
        names,
        edge_id_col_name,
    ):
        """
        Given a CSV csv_file_name present on the server's file system, read it
        and apply it as vertex data to the graph specified by graph_id, or the
        default graph if not specified.
        """
        pG = self._get_graph(graph_id)
        # FIXME: error check that file exists
        # FIXME: error check that edgelist read correctly
        if header == -1:
            header = "infer"
        elif header == -2:
            header = None

        if len(names) == 0:
            names = None

        if edge_id_col_name == "":
            edge_id_col_name = None

        try:
            gdf = self.__get_dataframe_from_csv(
                csv_file_name,
                delimiter=delimiter,
                dtypes=dtypes,
                header=header,
                names=names,
            )
            pG.add_edge_data(
                gdf,
                type_name=type_name,
                vertex_col_names=vertex_col_names,
                property_columns=property_columns,
                edge_id_col_name=edge_id_col_name,
            )
        except Exception:
            raise CugraphServiceError(f"{traceback.format_exc()}")

    # FIXME: ensure edge IDs can also be filtered by edge type
    # See: https://github.com/rapidsai/cugraph/issues/2655
    def get_edge_IDs_for_vertices(self, src_vert_IDs, dst_vert_IDs, graph_id):
        """
        Return a list of edge IDs corresponding to the vertex IDs in each of
        src_vert_IDs and dst_vert_IDs that, when combined, define an edge in
        the graph associated with graph_id.

        For example, if src_vert_IDs is [0, 1, 2] and dst_vert_IDs is [7, 8, 9]
        return the edge IDs for edges (0, 7), (1, 8), and (2, 9).

        graph_id must be associated with a Graph extracted from a PropertyGraph
        (MG or SG).
        """
        G = self._get_graph(graph_id)
        if isinstance(G, (PropertyGraph, MGPropertyGraph)):
            raise CugraphServiceError(
                "get_edge_IDs_for_vertices() only "
                "accepts an extracted subgraph ID, got "
                f"an ID for a {type(G)}."
            )

        return self.__get_edge_IDs_from_graph_edge_data(G, src_vert_IDs, dst_vert_IDs)

    def extract_subgraph(
        self,
        create_using,
        selection,
        edge_weight_property,
        default_edge_weight,
        check_multi_edges,
        renumber_graph,
        add_edge_data,
        graph_id,
    ):
        """
        Extract a subgraph, return a new graph ID
        """
        pG = self._get_graph(graph_id)
        if not (isinstance(pG, (PropertyGraph, MGPropertyGraph))):
            raise CugraphServiceError(
                "extract_subgraph() can only be called " "on a graph with properties."
            )
        # Convert defaults needed for the RPC API into defaults used by
        # PropertyGraph.extract_subgraph()
        try:
            if create_using == "":
                create_using = None
            else:
                create_using = self.__parse_create_using_string(create_using)
            edge_weight_property = edge_weight_property or None
            if selection == "":
                selection = None
            else:
                selection = pG.select_edges(selection)

            # FIXME: create_using and selection should not be strings at this point

            G = pG.extract_subgraph(
                create_using=create_using,
                selection=selection,
                edge_weight_property=edge_weight_property,
                default_edge_weight=default_edge_weight,
                check_multi_edges=check_multi_edges,
                renumber_graph=renumber_graph,
                add_edge_data=add_edge_data,
            )
        except Exception:
            raise CugraphServiceError(f"{traceback.format_exc()}")

        return self._add_graph(G)

    def get_graph_vertex_data(
        self, id_or_ids, null_replacement_value, property_keys, types, graph_id
    ):
        """
        Returns the vertex data as a serialized numpy array for the given
        id_or_ids.  null_replacement_value must be provided if the data
        contains NA values, since NA values cannot be serialized.

        If the graph is a structural graph (a graph without properties),
        this method does not accept the id_or_ids, property_keys, or types
        arguments, and instead returns a list of valid vertex ids.
        """
        G = self._get_graph(graph_id)
        ids = GraphVertexEdgeIDWrapper(id_or_ids).get_py_obj()
        if ids == -1:
            ids = None
        elif not isinstance(ids, list):
            ids = [ids]
        if property_keys == []:
            columns = None
        else:
            columns = property_keys
        if types == []:
            types = None
        if isinstance(G, (PropertyGraph, MGPropertyGraph)):
            try:
                df = G.get_vertex_data(vertex_ids=ids, columns=columns, types=types)
                if isinstance(df, dask_cudf.DataFrame):
                    df = df.compute()
            except KeyError:
                df = None
        else:
            if (columns is not None) or (ids is not None) or (types is not None):
                raise CugraphServiceError("Graph does not contain properties")
            if self.is_mg:
                s = (
                    dask_cudf.concat(
                        [
                            G.edgelist.edgelist_df["renumbered_src"],
                            G.edgelist.edgelist_df["renumbered_dst"],
                        ]
                    )
                    .unique()
                    .compute()
                )
                df = cudf.DataFrame()
                df["id"] = s
                df = dask_cudf.from_cudf(df, npartitions=self.num_gpus)
            else:
                s = cudf.concat(
                    [
                        G.edgelist.edgelist_df["src"],
                        G.edgelist.edgelist_df["dst"],
                    ]
                ).unique()
                df = cudf.DataFrame()
                df["id"] = s
            if G.is_renumbered():
                df = G.unrenumber(df, "id", preserve_order=True)

        return self.__get_graph_data_as_numpy_bytes(df, null_replacement_value)

    def get_graph_edge_data(
        self, id_or_ids, null_replacement_value, property_keys, types, graph_id
    ):
        """
        Returns the edge data as a serialized numpy array for the given
        id_or_ids.  null_replacement_value must be provided if the data
        contains NA values, since NA values cannot be serialized.
        """
        G = self._get_graph(graph_id)
        ids = GraphVertexEdgeIDWrapper(id_or_ids).get_py_obj()
        if ids == -1:
            ids = None
        elif not isinstance(ids, list):
            ids = [ids]
        if property_keys == []:
            columns = None
        else:
            columns = property_keys
        if types == []:
            types = None
        if isinstance(G, (PropertyGraph, MGPropertyGraph)):
            try:
                df = G.get_edge_data(edge_ids=ids, columns=columns, types=types)
            except KeyError:
                df = None
        else:
            if columns is not None:
                raise CugraphServiceError(
                    f"Graph does not contain properties. {columns}"
                )

            # Get the edgelist; API expects edge id, src, dst, type
            df = G.edgelist.edgelist_df

            if G.edgeIdCol in df.columns:
                if ids is not None:
                    ids = cudf.Series(ids)
                    if self.is_mg:
                        ids = dask_cudf.from_cudf(ids, npartitions=self.num_gpus)
                    df = df.reindex(df[G.edgeIdCol]).loc[ids]
            else:
                if ids is not None:
                    raise CugraphServiceError("Graph does not have edge ids")
                df[G.edgeIdCol] = df.index

            if G.edgeTypeCol in df.columns:
                if types is not None:
                    df = df[df[G.edgeTypeCol].isin(types)]
            else:
                if types is not None:
                    raise CugraphServiceError("Graph does not have typed edges")
                df[G.edgeTypeCol] = ""

            src_col_name = (
                G.renumber_map.renumbered_src_col_name if self.is_mg else "src"
            )
            dst_col_name = (
                G.renumber_map.renumbered_dst_col_name if self.is_mg else "dst"
            )
            if G.is_renumbered():
                df = G.unrenumber(df, src_col_name, preserve_order=True)
                df = G.unrenumber(df, dst_col_name, preserve_order=True)

            df = df[[G.edgeIdCol, src_col_name, dst_col_name, G.edgeTypeCol]]

        if isinstance(df, dask_cudf.DataFrame):
            df = df.compute()
        return self.__get_graph_data_as_numpy_bytes(df, null_replacement_value)

    def is_vertex_property(self, property_key, graph_id):
        G = self._get_graph(graph_id)
        if isinstance(G, (PropertyGraph, MGPropertyGraph)):
            return property_key in G.vertex_property_names

        raise CugraphServiceError("Graph does not contain properties")

    def is_edge_property(self, property_key, graph_id):
        G = self._get_graph(graph_id)
        if isinstance(G, (PropertyGraph, MGPropertyGraph)):
            return property_key in G.edge_property_names

        raise CugraphServiceError("Graph does not contain properties")

    def get_graph_vertex_property_names(self, graph_id):
        G = self._get_graph(graph_id)
        if isinstance(G, (PropertyGraph, MGPropertyGraph)):
            return G.vertex_property_names

        return []

    def get_graph_edge_property_names(self, graph_id):
        G = self._get_graph(graph_id)
        if isinstance(G, (PropertyGraph, MGPropertyGraph)):
            return G.edge_property_names

        return []

    def get_graph_vertex_types(self, graph_id):
        G = self._get_graph(graph_id)
        if isinstance(G, (PropertyGraph, MGPropertyGraph)):
            return G.vertex_types
        else:
            return [""]

    def get_graph_edge_types(self, graph_id):
        G = self._get_graph(graph_id)
        if isinstance(G, (PropertyGraph, MGPropertyGraph)):
            return G.edge_types
        else:
            if G.edgeTypeCol in G.edgelist.edgelist_df.columns:
                return (
                    G.edgelist.edgelist_df[G.edgeTypeCol]
                    .unique()
                    .astype("str")
                    .values_host
                )
            else:
                return [""]

    def get_num_vertices(self, vertex_type, include_edge_data, graph_id):
        # FIXME should include_edge_data always be True in the remote case?
        G = self._get_graph(graph_id)
        if isinstance(G, (PropertyGraph, MGPropertyGraph)):
            if vertex_type == "":
                return G.get_num_vertices(include_edge_data=include_edge_data)
            else:
                return G.get_num_vertices(
                    type=vertex_type, include_edge_data=include_edge_data
                )

        else:
            if vertex_type != "":
                raise CugraphServiceError("Graph does not support vertex types")
            return G.number_of_vertices()

    def get_num_edges(self, edge_type, graph_id):
        G = self._get_graph(graph_id)
        if isinstance(G, (PropertyGraph, MGPropertyGraph)):
            if edge_type == "":
                return G.get_num_edges()
            else:
                return G.get_num_edges(type=edge_type)

        else:
            if edge_type == "":
                return G.number_of_edges()
            else:
                mask = G.edgelist.edgelist_df[G.edgeTypeCol] == edge_type
                return G.edgelist.edgelist_df[mask].count()
        # FIXME this should be valid for a graph without properties

    ###########################################################################
    # Algos
    def batched_ego_graphs(self, seeds, radius, graph_id):
        """ """
        # FIXME: finish docstring above
        # FIXME: exception handling
        G = self._get_graph(graph_id)
        # FIXME: write test to catch an MGPropertyGraph being passed in
        if isinstance(G, PropertyGraph):
            raise CugraphServiceError(
                "batched_ego_graphs() cannot operate "
                "directly on a graph with properties, "
                "call extract_subgraph() then call "
                "batched_ego_graphs() on the extracted "
                "subgraph instead."
            )
        try:
            # FIXME: update this to use call_algo()
            # FIXME: this should not be needed, need to update
            # cugraph.batched_ego_graphs to also accept a list
            seeds = cudf.Series(seeds, dtype="int32")
            (ego_edge_list, seeds_offsets) = cugraph.batched_ego_graphs(
                G, seeds, radius
            )

            # batched_ego_graphs_result = BatchedEgoGraphsResult(
            #     src_verts=ego_edge_list["src"].values_host.tobytes(), #i32
            #     dst_verts=ego_edge_list["dst"].values_host.tobytes(), #i32
            #     edge_weights=ego_edge_list["weight"].values_host.tobytes(),
            #                                                             #f64
            #     seeds_offsets=seeds_offsets.values_host.tobytes() #i64
            # )
            batched_ego_graphs_result = BatchedEgoGraphsResult(
                src_verts=ego_edge_list["src"].values_host,
                dst_verts=ego_edge_list["dst"].values_host,
                edge_weights=ego_edge_list["weight"].values_host,
                seeds_offsets=seeds_offsets.values_host,
            )
            return batched_ego_graphs_result
        except Exception:
            raise CugraphServiceError(f"{traceback.format_exc()}")

        return batched_ego_graphs_result

    def node2vec(self, start_vertices, max_depth, graph_id):
        """ """
        # FIXME: finish docstring above
        # FIXME: exception handling
        G = self._get_graph(graph_id)
        # FIXME: write test to catch an MGPropertyGraph being passed in
        if isinstance(G, PropertyGraph):
            raise CugraphServiceError(
                "node2vec() cannot operate directly on "
                "a graph with properties, call "
                "extract_subgraph() then call "
                "node2vec() on the extracted subgraph "
                "instead."
            )

        try:
            # FIXME: update this to use call_algo()
            # FIXME: this should not be needed, need to update cugraph.node2vec
            # to also accept a list
            start_vertices = cudf.Series(start_vertices, dtype="int32")

            (paths, weights, path_sizes) = cugraph.node2vec(
                G, start_vertices, max_depth
            )

            node2vec_result = Node2vecResult(
                vertex_paths=paths.values_host,
                edge_weights=weights.values_host,
                path_sizes=path_sizes.values_host,
            )
        except Exception:
            raise CugraphServiceError(f"{traceback.format_exc()}")

        return node2vec_result

    def uniform_neighbor_sample(
        self,
        start_list,
        fanout_vals,
        with_replacement,
        graph_id,
        result_host,
        result_port,
    ):
        G = self._get_graph(graph_id)
        if isinstance(G, (MGPropertyGraph, PropertyGraph)):
            # Implicitly extract a subgraph containing the entire multigraph.
            # G will be garbage collected when this function returns.
            G = G.extract_subgraph(create_using=cugraph.MultiGraph(directed=True))

        try:
            uns_result = call_algo(
                uniform_neighbor_sample,
                G,
                start_list=start_list,
                fanout_vals=fanout_vals,
                with_replacement=with_replacement,
            )
            if self.__check_host_port_args(result_host, result_port):
                asyncio.run(
                    self.__ucx_send_results(
                        result_host,
                        result_port,
                        uns_result.sources,
                        uns_result.destinations,
                        uns_result.indices,
                    )
                )
                # FIXME: Thrift still expects something of the expected type to
                # be returned to be serialized and sent. Look into a separate
                # API that uses the Thrift "oneway" modifier when returning
                # results via client device.
                return UniformNeighborSampleResult()

            else:
                uns_result.sources = cp.asnumpy(uns_result.sources)
                uns_result.destinations = cp.asnumpy(uns_result.destinations)
                uns_result.indices = cp.asnumpy(uns_result.indices)
                return uns_result

        except Exception:
            raise CugraphServiceError(f"{traceback.format_exc()}")

    def pagerank(self, graph_id):
        """ """
        raise NotImplementedError

    ###########################################################################
    # Test/Debug APIs
    def create_test_array(self, nbytes):
        """
        Creates an array of bytes (int8 values set to 1) and returns an ID to
        use to reference the array in later test calls.

        The test array must be deleted by calling delete_test_array().
        """
        aid = self.__next_test_array_id
        self.__test_arrays[aid] = cp.ones(nbytes, dtype="int8")
        self.__next_test_array_id += 1
        return aid

    def delete_test_array(self, test_array_id):
        """
        Deletes the test array identified by test_array_id.
        """
        a = self.__test_arrays.pop(test_array_id, None)
        if a is None:
            raise CugraphServiceError(f"invalid test_array_id {test_array_id}")
        del a

    def receive_test_array(self, test_array_id):
        """
        Returns the test array identified by test_array_id to the client.

        This can be used to verify transfer speeds from server to client are
        performing as expected.
        """
        return self.__test_arrays[test_array_id]

    def receive_test_array_to_device(self, test_array_id, result_host, result_port):
        """
        Returns the test array identified by test_array_id to the client via
        UCX-Py listening on result_host/result_port.

        This can be used to verify transfer speeds from server to client are
        performing as expected.
        """
        asyncio.run(
            self.__ucx_send_results(
                result_host, result_port, self.__test_arrays[test_array_id]
            )
        )

    def get_graph_type(self, graph_id):
        """
        Returns a string repr of the graph type associated with graph_id.
        """
        return repr(type(self._get_graph(graph_id)))

    ###########################################################################
    # "Protected" interface - used for both implementation and test/debug. Will
    # not be exposed to a cugraph_service client, but will be used by extensions
    # via the ExtensionServerFacade.
    def _add_graph(self, G):
        """
        Create a new graph ID for G and add G to the internal mapping of
        graph ID:graph instance.
        """
        gid = self.__next_graph_id
        self.__graph_objs[gid] = G
        self.__next_graph_id += 1
        return gid

    def _get_graph(self, graph_id):
        """
        Return the cuGraph Graph object associated with graph_id.

        If the graph_id is the default graph ID and the default graph has not
        been created, then instantiate a new PropertyGraph as the default graph
        and return it.
        """
        pG = self.__graph_objs.get(graph_id)

        # Always create the default graph if it does not exist
        if pG is None:
            if graph_id == defaults.graph_id:
                pG = self.__create_graph()
                self.__graph_objs[graph_id] = pG
            else:
                raise CugraphServiceError(f"invalid graph_id {graph_id}")

        return pG

    ###########################################################################
    # Private
<<<<<<< HEAD

    def __parse_create_using_string(self, create_using):
        match = re.match(r"([MultiGraph|Graph]+)(\(.*\))?", create_using)
        if match is None:
            raise TypeError(f"Invalid graph type {create_using}")
        else:
            graph_type, args = match.groups()
            args_dict = {}
            if args is not None and args != "" and args != "()":
                for arg in args[1:-1].replace(" ", "").split(","):
                    try:
                        k, v = arg.split("=")
                        if v == "True":
                            args_dict[k] = True
                        elif v == "False":
                            args_dict[k] = False
                        else:
                            raise ValueError(f"Could not parse value {v}")
                    except Exception as e:
                        raise ValueError(f"Could not parse argument {arg}", e)

            if graph_type == "Graph":
                graph_type = cugraph.Graph
            else:
                graph_type = cugraph.MultiGraph

            return graph_type(**args_dict)
=======
    @staticmethod
    def __check_host_port_args(result_host, result_port):
        """
        Return True if host and port are set correctly, False if not set, and raise
        ValueError if set incorrectly.
        """
        if (result_host is not None) or (result_port is not None):
            if (result_host is None) or (result_port is None):
                raise ValueError(
                    "both result_host and result_port must be set if either is set. "
                    f"Got: {result_host=}, {result_port=}"
                )
            return True
        return False
>>>>>>> 9424af72

    async def __ucx_send_results(self, result_host, result_port, *results):
        # The cugraph_service_client should have set up a UCX listener waiting
        # for the result. Create an endpoint, send results, and close.
        ep = await ucp.create_endpoint(result_host, result_port)
        for r in results:
            await ep.send_obj(r)
        await ep.close()

    def __get_dataframe_from_csv(self, csv_file_name, delimiter, dtypes, header, names):

        """
        Read a CSV into a DataFrame and return it. This will use either a cuDF
        DataFrame or a dask_cudf DataFrame based on if the handler is
        configured to use a dask cluster or not.
        """
        gdf = cudf.read_csv(
            csv_file_name, delimiter=delimiter, dtype=dtypes, header=header, names=names
        )
        if self.is_mg:
            return dask_cudf.from_cudf(gdf, npartitions=self.num_gpus)

        return gdf

    def __create_graph(self):
        """
        Instantiate a graph object using a type appropriate for the handler (
        either SG or MG)
        """
        return MGPropertyGraph() if self.is_mg else PropertyGraph()

    # FIXME: consider adding this to PropertyGraph
    def __remove_internal_columns(self, pg_column_names):
        """
        Removes all column names from pg_column_names that are "internal" (ie.
        used for PropertyGraph bookkeeping purposes only)
        """
        internal_column_names = [
            PropertyGraph.vertex_col_name,
            PropertyGraph.src_col_name,
            PropertyGraph.dst_col_name,
            PropertyGraph.type_col_name,
            PropertyGraph.edge_id_col_name,
            PropertyGraph.vertex_id_col_name,
            PropertyGraph.weight_col_name,
        ]

        # Create a list of user-visible columns by removing the internals while
        # preserving order
        user_visible_column_names = list(pg_column_names)
        for internal_column_name in internal_column_names:
            if internal_column_name in user_visible_column_names:
                user_visible_column_names.remove(internal_column_name)

        return user_visible_column_names

    # FIXME: consider adding this to PropertyGraph
    def __get_edge_IDs_from_graph_edge_data(self, G, src_vert_IDs, dst_vert_IDs):
        """
        Return a list of edge IDs corresponding to the vertex IDs in each of
        src_vert_IDs and dst_vert_IDs that, when combined, define an edge in G.

        For example, if src_vert_IDs is [0, 1, 2] and dst_vert_IDs is [7, 8, 9]
        return the edge IDs for edges (0, 7), (1, 8), and (2, 9).

        G must have an "edge_data" attribute.
        """
        edge_IDs = []
        num_edges = len(src_vert_IDs)

        for i in range(num_edges):
            src_mask = G.edge_data[PropertyGraph.src_col_name] == src_vert_IDs[i]
            dst_mask = G.edge_data[PropertyGraph.dst_col_name] == dst_vert_IDs[i]
            value = G.edge_data[src_mask & dst_mask][PropertyGraph.edge_id_col_name]

            # FIXME: This will compute the result (if using dask) then transfer
            # to host memory for each iteration - is there a more efficient
            # way?
            if self.is_mg:
                value = value.compute()
            edge_IDs.append(value.values_host[0])

        return edge_IDs

    def __get_graph_data_as_numpy_bytes(self, dataframe, null_replacement_value):
        """
        Returns a byte array repr of the vertex or edge graph data. Since the
        byte array cannot represent NA values, null_replacement_value must be
        provided to be used in place of NAs.
        """
        try:
            if dataframe is None:
                return np.ndarray(shape=(0, 0)).dumps()

            # null_replacement_value is a Value "union"
            n = ValueWrapper(null_replacement_value).get_py_obj()

            # This needs to be a copy of the df data to replace NA values
            # FIXME: should something other than a numpy type be serialized to
            # prevent a copy? (note: any other type required to be de-serialzed
            # on the client end could add dependencies on the client)
            df_numpy = dataframe.to_numpy(na_value=n)
            return df_numpy.dumps()

        except Exception:
            raise CugraphServiceError(f"{traceback.format_exc()}")

    def __call_extension(
        self, extension_dict, func_name, func_args_repr, func_kwargs_repr
    ):
        """
        Calls the extension function func_name and passes it the eval'd
        func_args_repr and func_kwargs_repr objects. If successful, returns a
        Value object containing the results returned by the extension function.

        The arg/kwarg reprs are eval'd prior to calling in order to pass actual
        python objects to func_name (this is needed to allow arbitrary arg
        objects to be serialized as part of the RPC call from the
        client).

        func_name cannot be a private name (name starting with __).

        All loaded extension modules are checked when searching for func_name,
        and the first extension module that contains it will have its function
        called.
        """
        if func_name.startswith("__"):
            raise CugraphServiceError(f"Cannot call private function {func_name}")

        for module in extension_dict.values():
            func = getattr(module, func_name, None)
            if func is not None:
                # FIXME: look for a way to do this without using eval()
                func_args = eval(func_args_repr)
                func_kwargs = eval(func_kwargs_repr)
                func_sig = signature(func)
                func_params = list(func_sig.parameters.keys())
                facade_param = self.__server_facade_extension_param_name

                # Graph creation extensions that have the last arg named
                # self.__server_facade_extension_param_name are passed a
                # ExtensionServerFacade instance to allow them to query the
                # "server" in a safe way, if needed.
                if facade_param in func_params:
                    if func_params[-1] == facade_param:
                        func_kwargs[facade_param] = ExtensionServerFacade(self)
                    else:
                        raise CugraphServiceError(
                            f"{facade_param}, if specified, must be the " "last param."
                        )
                try:
                    return func(*func_args, **func_kwargs)
                except Exception:
                    # FIXME: raise a more detailed error
                    raise CugraphServiceError(
                        f"error running {func_name} : " f"{traceback.format_exc()}"
                    )

        raise CugraphServiceError(f"extension {func_name} was not found")<|MERGE_RESOLUTION|>--- conflicted
+++ resolved
@@ -191,11 +191,7 @@
         """
         # FIXME: expose self.__dask_client.scheduler_info() as needed
 
-<<<<<<< HEAD
         return {"num_gpus": ValueWrapper(self.num_gpus).union}
-=======
-        return {"num_gpus": ValueWrapper(num_gpus)}
->>>>>>> 9424af72
 
     def load_graph_creation_extensions(self, extension_dir_path):
         """
@@ -1071,7 +1067,6 @@
 
     ###########################################################################
     # Private
-<<<<<<< HEAD
 
     def __parse_create_using_string(self, create_using):
         match = re.match(r"([MultiGraph|Graph]+)(\(.*\))?", create_using)
@@ -1099,7 +1094,7 @@
                 graph_type = cugraph.MultiGraph
 
             return graph_type(**args_dict)
-=======
+
     @staticmethod
     def __check_host_port_args(result_host, result_port):
         """
@@ -1114,7 +1109,6 @@
                 )
             return True
         return False
->>>>>>> 9424af72
 
     async def __ucx_send_results(self, result_host, result_port, *results):
         # The cugraph_service_client should have set up a UCX listener waiting
