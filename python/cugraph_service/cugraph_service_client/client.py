--- conflicted
+++ resolved
@@ -50,15 +50,7 @@
     Client object for cugraph_service, which defines the API that clients can
     use to access the cugraph_service server.
     """
-<<<<<<< HEAD
-    def __init__(self,
-                 host=defaults.host,
-                 port=defaults.port,
-                 results_port=defaults.results_port):
-=======
-
-    def __init__(self, host=defaults.host, port=defaults.port):
->>>>>>> 4278e5c7
+    def __init__(self, host=defaults.host, port=defaults.port, results_port=defaults.results_port):
         """
         Creates a connection to a cugraph_service server running on host/port.
 
@@ -942,19 +934,9 @@
         )
 
     @__server_connection
-<<<<<<< HEAD
-    def uniform_neighbor_sample(self,
-                                start_list,
-                                fanout_vals,
-                                with_replacement=True,
-                                *,
-                                graph_id=defaults.graph_id,
-                                result_device=None):
-=======
     def uniform_neighbor_sample(
-        self, start_list, fanout_vals, with_replacement=True, graph_id=defaults.graph_id
+        self, start_list, fanout_vals, with_replacement=True, *, graph_id=defaults.graph_id, result_device=None
     ):
->>>>>>> 4278e5c7
         """
         Samples the graph and returns ...
 
