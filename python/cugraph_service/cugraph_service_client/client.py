--- conflicted
+++ resolved
@@ -22,11 +22,8 @@
 import cupy as cp
 
 from cugraph_service_client import defaults
-<<<<<<< HEAD
 from cugraph_service_client import extension_return_dtype_map
-=======
 from cugraph_service_client.remote_graph import RemotePropertyGraph
->>>>>>> 96d04f07
 from cugraph_service_client.types import (
     ValueWrapper,
     GraphVertexEdgeID,
