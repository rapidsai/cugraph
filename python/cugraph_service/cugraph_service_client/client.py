--- conflicted
+++ resolved
@@ -22,12 +22,8 @@
 import cupy as cp
 
 from cugraph_service_client import defaults
-<<<<<<< HEAD
 from cugraph_service_client.remote_graph import RemoteGraph
-=======
 from cugraph_service_client import extension_return_dtype_map
-from cugraph_service_client.remote_graph import RemotePropertyGraph
->>>>>>> 9424af72
 from cugraph_service_client.types import (
     ValueWrapper,
     GraphVertexEdgeID,
