# Copyright (c) 2022, NVIDIA CORPORATION.
#
# Licensed under the Apache License, Version 2.0 (the "License");
# you may not use this file except in compliance with the License.
# You may obtain a copy of the License at
#
#     http://www.apache.org/licenses/LICENSE-2.0
#
# Unless required by applicable law or agreed to in writing, software
# distributed under the License is distributed on an "AS IS" BASIS,
# WITHOUT WARRANTIES OR CONDITIONS OF ANY KIND, either express or implied.
# See the License for the specific language governing permissions and
# limitations under the License.

<<<<<<< HEAD
# constants used by both client and server
# (the server package depends on the client so server code can share client
# code/utilities/defaults/etc.)
supported_extension_return_dtypes = [
    "NoneType",
    "int8",
    "int16",
    "int32",
    "int64",
    "float16",
    "float32",
    "float64",
]
# make a bi-directional mapping between type strings and ints. This is used for
# sending dtype meta-data between client and server.
extension_return_dtype_map = dict(enumerate(supported_extension_return_dtypes))
extension_return_dtype_map.update(
    dict(map(reversed, extension_return_dtype_map.items()))
)

from cugraph_service_client.client import CugraphServiceClient
=======
from cugraph_service_client.client import CugraphServiceClient
from cugraph_service_client.remote_graph import RemoteGraph
from cugraph_service_client.remote_graph import RemotePropertyGraph
>>>>>>> 96d04f07
<|MERGE_RESOLUTION|>--- conflicted
+++ resolved
@@ -12,7 +12,6 @@
 # See the License for the specific language governing permissions and
 # limitations under the License.
 
-<<<<<<< HEAD
 # constants used by both client and server
 # (the server package depends on the client so server code can share client
 # code/utilities/defaults/etc.)
@@ -34,8 +33,5 @@
 )
 
 from cugraph_service_client.client import CugraphServiceClient
-=======
-from cugraph_service_client.client import CugraphServiceClient
 from cugraph_service_client.remote_graph import RemoteGraph
-from cugraph_service_client.remote_graph import RemotePropertyGraph
->>>>>>> 96d04f07
+from cugraph_service_client.remote_graph import RemotePropertyGraph