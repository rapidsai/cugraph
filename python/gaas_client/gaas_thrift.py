--- conflicted
+++ resolved
@@ -57,6 +57,12 @@
   3:list<i32> path_sizes
 }
 
+struct UniformNeighborSampleResult {
+  1:list<i32> sources
+  2:list<i32> destinations
+  3:list<double> indices
+}
+
 union DataframeRowIndex {
   1:i32 int32_index
   2:i64 int64_index
@@ -126,15 +132,7 @@
 
   i32 get_num_vertices(1:i32 graph_id) throws(1:GaasError e),
 
-<<<<<<< HEAD
-  Node2vecResult
-  node2vec(1:list<i32> start_vertices,
-           2:i32 max_depth,
-           3:i32 graph_id
-           ) throws (1:GaasError e),
-=======
   i32 get_num_edges(1:i32 graph_id) throws(1:GaasError e),
->>>>>>> c1d13276
 
   list<i32> get_edge_IDs_for_vertices(1:list<i32> src_vert_IDs,
                                       2:list<i32> dst_vert_IDs,
@@ -146,7 +144,9 @@
                        3:string edge_weight_property,
                        4:double default_edge_weight,
                        5:bool allow_multi_edges,
-                       6:i32 graph_id
+                       6:bool renumber_graph,
+                       7:bool add_edge_data,
+                       8:i32 graph_id
                        ) throws (1:GaasError e),
 
   binary get_graph_vertex_dataframe_rows(1:DataframeRowIndex index_or_indices,
@@ -180,8 +180,9 @@
            2:i32 max_depth,
            3:i32 graph_id
            ) throws (1:GaasError e),
-
-  i32 uniform_neighbor_sample(1:list<i32> start_list,
+  
+  UniformNeighborSampleResult
+  uniform_neighbor_sample(1:list<i32> start_list,
                               2:list<i32> fanout_vals,
                               3:bool with_replacement,
                               4:i32 graph_id
@@ -200,12 +201,7 @@
 spec = thriftpy2.load_fp(io.StringIO(gaas_thrift_spec),
                          module_name="gaas_thrift")
 
-<<<<<<< HEAD
 def create_server(handler, host, port, client_timeout=90000):
-=======
-
-def create_server(handler, host, port):
->>>>>>> c1d13276
     """
     Return a server object configured to listen on host/port and use the handler
     object to handle calls from clients. The handler object must have an
@@ -219,11 +215,7 @@
     """
     proto_factory = TBinaryProtocolFactory()
     trans_factory = TBufferedTransportFactory()
-<<<<<<< HEAD
     client_timeout = client_timeout
-=======
-    client_timeout = 3000
->>>>>>> c1d13276
 
     processor = TProcessor(spec.GaasService, handler)
     server_socket = TServerSocket(host=host, port=port,
