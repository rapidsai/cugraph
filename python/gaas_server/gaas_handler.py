# Copyright (c) 2022, NVIDIA CORPORATION.
#
# Licensed under the Apache License, Version 2.0 (the "License");
# you may not use this file except in compliance with the License.
# You may obtain a copy of the License at
#
#     http://www.apache.org/licenses/LICENSE-2.0
#
# Unless required by applicable law or agreed to in writing, software
# distributed under the License is distributed on an "AS IS" BASIS,
# WITHOUT WARRANTIES OR CONDITIONS OF ANY KIND, either express or implied.
# See the License for the specific language governing permissions and
# limitations under the License.

from pathlib import Path
import importlib
import time
import traceback

import cudf
import dask_cudf
import cugraph
from dask.distributed import Client
from dask_cuda import LocalCUDACluster
from dask_cuda.initialize import initialize as dask_initialize
from cugraph.experimental import PropertyGraph, MGPropertyGraph
from cugraph.dask.comms import comms as Comms
from cugraph import sampling
from cugraph.structure.number_map import NumberMap
import cupy

from gaas_client import defaults
from gaas_client.exceptions import GaasError
from gaas_client.types import (BatchedEgoGraphsResult,
                               Node2vecResult,
                               ValueWrapper,
                               DataframeRowIndexWrapper,
                               )


class ExtensionServerFacade:
    """
    Instances of this class are passed to server extension functions to be used
    to access various aspects of the GaaS server from within the extension. This
    provideas a means to insulate the GaaS handler (considered here to be the
    "server") from direct access by end user extensions, allowing extension code
    to query/access the server as needed without giving extensions the ability
    to call potentially unsafe methods directly on the GaasHandler.

    An example is using an instance of a ExtensionServerFacade to allow a Graph
    creation extension to query the SG/MG state the server is using in order to
    determine how to create a Graph instance.
    """
    def __init__(self, gaas_handler):
        self.__handler = gaas_handler

    @property
    def mg(self):
        return self.__handler.mg

import gc
from datetime import datetime


class GaasHandler:
    """
    Class which handles RPC requests for a GaasService.
    """
    def __init__(self):
        self.__next_graph_id = defaults.graph_id + 1
        self.__graph_objs = {}
        self.__graph_creation_extensions = {}
        self.__dask_client = None
        self.__dask_cluster = None
        self.__start_time = int(time.time())

    def __del__(self):
        self.shutdown_dask_client()

    ############################################################################
    # Environment management
    @property
    def mg(self):
        """
        True if the GaasHandler has multiple GPUs available via a dask cluster.
        """
        return self.__dask_client is not None

    def uptime(self):
        """
        Return the server uptime in seconds. This is often used as a "ping".
        """
        return int(time.time()) - self.__start_time

    def get_server_info(self):
        """
        Returns a dictionary of meta-data about the server.

        Dictionary items are string:union_objs, where union_objs are Value
        "unions" used for RPC serialization.
        """
        # FIXME: expose self.__dask_client.scheduler_info() as needed
        if self.__dask_client is not None:
            num_gpus = len(self.__dask_client.scheduler_info()["workers"])
        else:
            # The assumption is that GaaS requires at least 1 GPU (ie. currently
            # there is no CPU-only version of GaaS)
            num_gpus = 1

        return {"num_gpus": ValueWrapper(num_gpus).union}

    def load_graph_creation_extensions(self, extension_dir_path):
        """
        Loads ("imports") all modules matching the pattern *_extension.py in the
        directory specified by extension_dir_path.

        The modules are searched and their functions are called (if a match is
        found) when call_graph_creation_extension() is called.
        """
        extension_dir = Path(extension_dir_path)

        if (not extension_dir.exists()) or (not extension_dir.is_dir()):
            raise GaasError(f"bad directory: {extension_dir}")

        num_files_read = 0

        for ext_file in extension_dir.glob("*_extension.py"):
            module_name = ext_file.stem
            spec = importlib.util.spec_from_file_location(module_name, ext_file)
            module = importlib.util.module_from_spec(spec)
            spec.loader.exec_module(module)
            self.__graph_creation_extensions[module_name] = module
            num_files_read += 1

        return num_files_read

    def unload_graph_creation_extensions(self):
        """
        Removes all graph creation extensions.
        """
        self.__graph_creation_extensions.clear()

    def call_graph_creation_extension(self, func_name,
                                      func_args_repr, func_kwargs_repr):
        """
        Calls the graph creation extension function func_name and passes it the
        eval'd func_args_repr and func_kwargs_repr objects.

        The arg/kwarg reprs are eval'd prior to calling in order to pass actual
        python objects to func_name (this is needed to allow arbitrary arg
        objects to be serialized as part of the RPC call from the
        client).

        func_name cannot be a private name (name starting with __).

        All loaded extension modules are checked when searching for func_name,
        and the first extension module that contains it will have its function
        called.
        """
        if not(func_name.startswith("__")):
            for module in self.__graph_creation_extensions.values():
                # Ignore private functions
                func = getattr(module, func_name, None)
                if func is not None:
                    func_args = eval(func_args_repr)
                    func_kwargs = eval(func_kwargs_repr)

                    # All graph creation extensions are passed a
                    # ExtensionServerFacade instance as the first arg to allow
                    # them to query the "server" in a safe way, if needed.
                    gaas_server_facade = ExtensionServerFacade(self)

                    try:
                        graph_obj = func(gaas_server_facade,
                                         *func_args,
                                         **func_kwargs)
                    except:
                        # FIXME: raise a more detailed error
                        raise GaasError(f"error running {func_name} : "
                                        f"{traceback.format_exc()}")
                    return self.__add_graph(graph_obj)

        raise GaasError(f"{func_name} is not a graph creation extension")

    def initialize_dask_client(self, dask_scheduler_file=None):
        """
        """
        if dask_scheduler_file is not None:
            # Env var UCX_MAX_RNDV_RAILS=1 must be set too.
            dask_initialize(enable_tcp_over_ucx=True,
                            enable_nvlink=True,
                            enable_infiniband=True,
                            enable_rdmacm=True,
                            # net_devices="mlx5_0:1",
                            )
            self.__dask_client = Client(scheduler_file=dask_scheduler_file)
        else:
            # FIXME: LocalCUDACluster init. Implement when tests are in place.
            raise NotImplementedError

        if not Comms.is_initialized():
            Comms.initialize(p2p=True)

    def shutdown_dask_client(self):
        """
        """
        if self.__dask_client is not None:
            Comms.destroy()
            self.__dask_client.close()

            if self.__dask_cluster is not None:
                self.__dask_cluster.close()
                self.__dask_cluster = None

            self.__dask_client = None

    ############################################################################
    # Graph management
    def create_graph(self):
        """
        Create a new graph associated with a new unique graph ID, return the new
        graph ID.
        """
        pG = self.__create_graph()
        return self.__add_graph(pG)

    def delete_graph(self, graph_id):
        """
        Remove the graph identified by graph_id from the server.
        """
        dG = self.__graph_objs.pop(graph_id, None)
        if dG is None:
            raise GaasError(f"invalid graph_id {graph_id}")

        #print('graph referrers: ', gc.get_referrers(dG))
        del dG
        #gc.collect()
        print(f'deleted graph with id {graph_id}')

    def get_graph_ids(self):
        """
        Returns a list of the graph IDs currently in use.
        """
        return list(self.__graph_objs.keys())

    def get_graph_info(self, keys, graph_id):
        """
        Returns a dictionary of meta-data about the graph identified by
        graph_id. If keys passed, only returns the values in keys.

        Dictionary items are string:union_objs, where union_objs are Value
        "unions" used for RPC serialization.
        """
        valid_keys = set(["num_vertices",
                          "num_vertices_with_properties",
                          "num_edges",
                          "num_vertex_properties",
                          "num_edge_properties",
                          ])
        if keys is None:
            keys = valid_keys
        else:
            invalid_keys = set(keys) - valid_keys
            if len(invalid_keys) != 0:
                raise GaasError(f"got invalid keys: {invalid_keys}")

        G = self._get_graph(graph_id)
        info = {}
        if isinstance(G, (PropertyGraph, MGPropertyGraph)):
            for k in keys:
                if k == "num_vertices":
                    info[k] = G.num_vertices
                elif k == "num_vertices_with_properties":
                    info[k] = G.num_vertices_with_properties
                elif k == "num_edges":
                    info[k] = G.num_edges
                elif k == "num_vertex_properties":
                    info[k] = len(G.vertex_property_names)
                elif k == "num_edge_properties":
                    print(f"{G.edge_property_names=}")
                    info[k] = len(G.edge_property_names)
        else:
            for k in keys:
                if k == "num_vertices":
                    info[k] = G.number_of_vertices()
                elif k == "num_vertices_with_properties":
                    info[k] = 0
                elif k == "num_edges":
                    info[k] = G.number_of_edges()
                elif k == "num_vertex_properties":
                    info[k] = 0
                elif k == "num_edge_properties":
                    info[k] = 0

        return {key:ValueWrapper(value).union for (key, value) in info.items()}

    def get_graph_type(self, graph_id):
        """
        Returns a string repr of the graph type associated with graph_id.
        """
        return repr(type(self._get_graph(graph_id)))

    def load_csv_as_vertex_data(self,
                                csv_file_name,
                                delimiter,
                                dtypes,
                                header,
                                vertex_col_name,
                                type_name,
                                property_columns,
                                graph_id,
                                names
                                ):
        """
        Given a CSV csv_file_name present on the server's file system, read it
        and apply it as edge data to the graph specified by graph_id, or the
        default graph if not specified.
        """
        pG = self._get_graph(graph_id)
        if header == -1:
            header = "infer"
        elif header == -2:
            header = None

        if len(names) == 0:
            names = None

        # FIXME: error check that file exists
        # FIXME: error check that edgelist was read correctly
        try:
            gdf = self.__get_dataframe_from_csv(csv_file_name,
                                                delimiter=delimiter,
                                                dtypes=dtypes,
                                                header=header,
                                                names=names)
            pG.add_vertex_data(gdf,
                               type_name=type_name,
                               vertex_col_name=vertex_col_name,
                               property_columns=property_columns)
        except:
            raise GaasError(f"{traceback.format_exc()}")

    def load_csv_as_edge_data(self,
                              csv_file_name,
                              delimiter,
                              dtypes,
                              header,
                              vertex_col_names,
                              type_name,
                              property_columns,
                              graph_id,
                              names
                              ):
        """
        Given a CSV csv_file_name present on the server's file system, read it
        and apply it as vertex data to the graph specified by graph_id, or the
        default graph if not specified.
        """
        pG = self._get_graph(graph_id)
        # FIXME: error check that file exists
        # FIXME: error check that edgelist read correctly
        if header == -1:
            header = "infer"
        elif header == -2:
            header = None

        if len(names) == 0:
            names = None

        try:
            gdf = self.__get_dataframe_from_csv(csv_file_name,
                                                delimiter=delimiter,
                                                dtypes=dtypes,
                                                header=header,
                                                names=names)
            pG.add_edge_data(gdf,
                             type_name=type_name,
                             vertex_col_names=vertex_col_names,
                             property_columns=property_columns)
        except:
            raise GaasError(f"{traceback.format_exc()}")

    def get_num_edges(self, graph_id):
        """
        Return the number of edges for the graph specified by graph_id.
        """
        pG = self._get_graph(graph_id)
        # FIXME: ensure non-PropertyGraphs that compute num_edges differently
        # work too.
        return pG.num_edges

    def get_num_vertices(self, graph_id):
        """
        Return the number of vertices for the graph specified by graph_id.
        """
        pG = self._get_graph(graph_id)
        return pG.num_vertices

    def get_edge_IDs_for_vertices(self, src_vert_IDs, dst_vert_IDs, graph_id):
        """
        Return a list of edge IDs corresponding to the vertex IDs in each of
        src_vert_IDs and dst_vert_IDs that, when combined, define an edge in the
        graph associated with graph_id.

        For example, if src_vert_IDs is [0, 1, 2] and dst_vert_IDs is [7, 8, 9],
        return the edge IDs for edges (0, 7), (1, 8), and (2, 9).

<<<<<<< HEAD
        return edge_IDs
    
    def uniform_neighbor_sample(self,
                                start_list,
                                fanout_vals,
                                with_replacement,
                                graph_id,
                                ):
        start_time = datetime.now()
        print('uniform_neighbor_sample called')
        
        G = self._get_graph(graph_id)
        is_property_graph = False

        if isinstance(G, PropertyGraph):
            is_property_graph = True

            start_time_subgraph = datetime.now()
            print('calling extract subgraph on property graph')
            extracted_subgraph = cugraph.from_cudf_edgelist(
                G._edge_prop_dataframe.join(cudf.Series(cupy.ones(len(G._edge_prop_dataframe)), name='weight')),
                source=PropertyGraph.src_col_name,
                destination=PropertyGraph.dst_col_name,
                edge_attr='weight',
                renumber=False
            )
            t = (datetime.now() - start_time_subgraph).seconds
            print(f'extract subgraph completed in {t} seconds')

            start_time_cugraph_sample = datetime.now()
            print('calling cugraph uniform neighbor sample')

            sampling_results = sampling.uniform_neighbor_sample(
                extracted_subgraph, 
                start_list, 
                fanout_vals,
                with_replacement=with_replacement
            )
            del extracted_subgraph
            gc.collect()
            t = (datetime.now() - start_time_cugraph_sample).seconds
            print(f'cugraph sampling completed in {t} seconds')
        else:
            sampling_results = sampling.uniform_neighbor_sample(
                G, 
                start_list, 
                fanout_vals,
                with_replacement=with_replacement
            )

        start_time_new_graph = datetime.now()
        print('creating new graph')

        nodes_of_interest = cudf.Series(sampling_results.destinations)
        nodes_of_interest = nodes_of_interest.append(cudf.Series(start_list))
        nodes_of_interest.reset_index(drop=True, inplace=True)
        
        # TODO implement this using a graph view when that is implemented
        if is_property_graph:
            vertex_properties = G._vertex_prop_dataframe.iloc[nodes_of_interest]
            vertex_properties.reset_index(drop=True, inplace=True)
            prop_names = self.__remove_internal_columns(vertex_properties.columns.to_list())
            vertex_properties = vertex_properties[prop_names]
            vertex_properties['original_vertex_id'] = nodes_of_interest

            #sampling_results = sampling_results.to_pandas()
            
            nodes_of_interest = cudf.DataFrame({'nodes_of_interest':nodes_of_interest, 'i':range(len(nodes_of_interest))})
            elist = cudf.merge(sampling_results, nodes_of_interest, left_on='sources', right_on='nodes_of_interest').drop('nodes_of_interest', axis=1)
            elist.sources = elist.i
            elist = elist.drop('i', axis=1)
            elist = cudf.merge(elist, nodes_of_interest, left_on='destinations', right_on='nodes_of_interest').drop('nodes_of_interest', axis=1)
            elist.destinations = elist.i
            elist = elist.drop('i', axis=1)

            source_colname = 'sources'
            dest_colname = 'destinations'
            vertex_properties.original_vertex_id = vertex_properties.index

            new_G = PropertyGraph()
            new_G.add_edge_data(elist, vertex_col_names=[source_colname, dest_colname])
            new_G.add_vertex_data(vertex_properties, vertex_col_name='original_vertex_id', property_columns=prop_names)
            
        else:
            new_G = cugraph.Graph()
            new_G.from_cudf_edgelist(sampling_results, source='sources', destination='destinations', renumber=True)
        
        del sampling_results


        t = (datetime.now() - start_time_new_graph).seconds
        print(f'new graph created in {t} seconds')

        t = (datetime.now() - start_time).seconds
        print(f'total time for server sampling: {t} seconds')
        
        return self.__add_graph(new_G)
=======
        graph_id must be associated with a Graph extracted from a PropertyGraph
        (MG or SG).
        """
        G = self._get_graph(graph_id)
        if isinstance(G, (PropertyGraph, MGPropertyGraph)):
            raise GaasError("get_edge_IDs_for_vertices() only accepts an "
                            "extracted subgraph ID, got an ID for a "
                            f"{type(G)}.")

        return self.__get_edge_IDs_from_graph_edge_data(G,
                                                        src_vert_IDs,
                                                        dst_vert_IDs)
>>>>>>> c1d13276

    def extract_subgraph(self,
                         create_using,
                         selection,
                         edge_weight_property,
                         default_edge_weight,
                         allow_multi_edges,
                         graph_id
                         ):
        """
        Extract a subgraph, return a new graph ID
        """
        pG = self._get_graph(graph_id)
        if not(isinstance(pG, (PropertyGraph, MGPropertyGraph))):
            raise GaasError("extract_subgraph() can only be called on a graph "
                            "with properties.")
        # Convert defaults needed for the RPC API into defaults used by
        # PropertyGraph.extract_subgraph()
        create_using = create_using or cugraph.Graph
        selection = selection or None
        edge_weight_property = edge_weight_property or None

        try:
            G = pG.extract_subgraph(create_using,
                                    selection,
                                    edge_weight_property,
                                    default_edge_weight,
                                    allow_multi_edges)
        except:
            raise GaasError(f"{traceback.format_exc()}")

        return self.__add_graph(G)

    def get_graph_vertex_dataframe_rows(self,
                                        index_or_indices,
                                        null_replacement_value,
                                        graph_id,
                                        property_keys):
        """
        """
        pG = self._get_graph(graph_id)

        # FIXME: consider a better API on PG for getting tabular vertex data, or
        # just make the "internal" _vertex_prop_dataframe a proper public API.
        # FIXME: this should not assume _vertex_prop_dataframe != None
        df = self.__get_dataframe_from_user_props(
            pG._vertex_prop_dataframe,
            property_keys
        )

        return self.__get_dataframe_rows_as_numpy_bytes(df,
                                                        index_or_indices,
                                                        null_replacement_value)

    def get_graph_edge_dataframe_rows(self,
                                      index_or_indices,
                                      null_replacement_value,
                                      graph_id,
                                      property_keys):
        """
        """
        pG = self._get_graph(graph_id)

        # FIXME: consider a better API on PG for getting tabular edge data, or
        # just make the "internal" _edge_prop_dataframe a proper public API.
        # FIXME: this should not assume _edge_prop_dataframe != None
        df = self.__get_dataframe_from_user_props(
            pG._edge_prop_dataframe,
            property_keys
        )

        print(f'asked for edge indices: {index_or_indices}')

        return self.__get_dataframe_rows_as_numpy_bytes(df,
                                                        index_or_indices,
                                                        null_replacement_value)

    def is_vertex_property(self, property_key, graph_id):
        G = self._get_graph(graph_id)
        if isinstance(G, PropertyGraph):
            return property_key in G._vertex_prop_dataframe

        raise GaasError('Graph does not contain properties')

    def is_edge_property(self, property_key, graph_id):
        G = self._get_graph(graph_id)
        if isinstance(G, PropertyGraph):
            return property_key in G._edge_prop_dataframe

        raise GaasError('Graph does not contain properties')

    ############################################################################
    # Algos
    def batched_ego_graphs(self, seeds, radius, graph_id):
        """
        """
        st=time.time()
        print("\n----- [GaaS] -----> starting egonet", flush=True)
        # FIXME: finish docstring above
        # FIXME: exception handling
        G = self._get_graph(graph_id)
        if isinstance(G, PropertyGraph):
            raise GaasError("batched_ego_graphs() cannot operate directly on "
                            "a graph with properties, call extract_subgraph() "
                            "then call batched_ego_graphs() on the extracted "
                            "subgraph instead.")
        try:
            # FIXME: this should not be needed, need to update
            # cugraph.batched_ego_graphs to also accept a list
            seeds = cudf.Series(seeds, dtype="int32")
            st2=time.time()
            print("  ----- [GaaS] -----> calling cuGraph", flush=True)
            (ego_edge_list, seeds_offsets) = \
                cugraph.batched_ego_graphs(G, seeds, radius)

            print(f"  ----- [GaaS] -----> FINISHED calling cuGraph, time was: {time.time()-st2}s", flush=True)
            st2=time.time()
            print("  ----- [GaaS] -----> copying to host", flush=True)
            print(f"  ----- [GaaS] -----> {len(ego_edge_list['src'])} num edges", flush=True)
            #batched_ego_graphs_result = BatchedEgoGraphsResult(
            #    src_verts=ego_edge_list["src"].values_host.tobytes(),  #int32
            #    dst_verts=ego_edge_list["dst"].values_host.tobytes(),  #int32
            #    edge_weights=ego_edge_list["weight"].values_host.tobytes(),  #float64
            #    seeds_offsets=seeds_offsets.values_host.tobytes()  #int64
            #)
            batched_ego_graphs_result = BatchedEgoGraphsResult(
                src_verts=ego_edge_list["src"].values_host,
                dst_verts=ego_edge_list["dst"].values_host,
                edge_weights=ego_edge_list["weight"].values_host,
                seeds_offsets=seeds_offsets.values_host
            )
            print(f"  ----- [GaaS] -----> FINISHED copying to host, time was: {time.time()-st2}s", flush=True)
            return batched_ego_graphs_result
        except:
            raise GaasError(f"{traceback.format_exc()}")

        print(f"----- [GaaS] -----> FINISHED egonet, time was: {time.time()-st}s", flush=True)
        return batched_ego_graphs_result

    def node2vec(self, start_vertices, max_depth, graph_id):
        """
        """
        # FIXME: finish docstring above
        # FIXME: exception handling
        G = self._get_graph(graph_id)
        if isinstance(G, PropertyGraph):
            raise GaasError("node2vec() cannot operate directly on a graph with"
                            " properties, call extract_subgraph() then call "
                            "node2vec() on the extracted subgraph instead.")

        try:
            # FIXME: this should not be needed, need to update cugraph.node2vec to
            # also accept a list
            start_vertices = cudf.Series(start_vertices, dtype="int32")

            (paths, weights, path_sizes) = \
                cugraph.node2vec(G, start_vertices, max_depth)

            node2vec_result = Node2vecResult(
                vertex_paths = paths.values_host,
                edge_weights = weights.values_host,
                path_sizes = path_sizes.values_host,
            )
        except:
            raise GaasError(f"{traceback.format_exc()}")

        return node2vec_result

    def uniform_neighbor_sample(self,
                                start_list,
                                fanout_vals,
                                with_replacement,
                                graph_id,
                                ):
        G = self._get_graph(graph_id)
        is_property_graph = False

        if isinstance(G, PropertyGraph):
            is_property_graph = True
            pG = G
            G = G.extract_subgraph(
                create_using=cugraph.Graph,
                default_edge_weight=1.0,
                allow_multi_edges=True
            )

        sampling_results = sampling.uniform_neighbor_sample(
                G,
                start_list,
                fanout_vals,
                with_replacement=with_replacement
            )

        nodes_of_interest = cudf.Series(sampling_results.destinations)
        nodes_of_interest = nodes_of_interest.append(cudf.Series(start_list))
        nodes_of_interest.reset_index(drop=True, inplace=True)

        # TODO implement this using a graph view when that is implemented
        if is_property_graph:
            vertex_properties = pG._vertex_prop_dataframe.iloc[nodes_of_interest]
            vertex_properties.reset_index(drop=True, inplace=True)
            prop_names = self.__remove_internal_columns(vertex_properties.columns.to_list())
            vertex_properties = vertex_properties[prop_names]
            vertex_properties['original_vertex_id'] = nodes_of_interest

            elist, number_map = NumberMap.renumber(
                sampling_results, 'sources', 'destinations', store_transposed=False
            )
            source_colname = number_map.renumbered_src_col_name
            dest_colname = number_map.renumbered_dst_col_name

            vertex_properties['original_vertex_id'] = \
                number_map.to_internal_vertex_id(vertex_properties, ['original_vertex_id'])

            new_G = PropertyGraph()
            new_G.add_edge_data(elist, vertex_col_names=[source_colname, dest_colname])
            new_G.add_vertex_data(vertex_properties, vertex_col_name='original_vertex_id', property_columns=prop_names)

        else:
            new_G = cugraph.Graph()
            new_G.from_cudf_edgelist(sampling_results, source='sources', destination='destinations')

        return self.__add_graph(new_G)

    def pagerank(self, graph_id):
        """
        """
        raise NotImplementedError

    ############################################################################
    # "Protected" interface - used for both implementation and test/debug. Will
    # not be exposed to a GaaS client.
    def _get_graph(self, graph_id):
        """
        Return the cuGraph Graph object associated with graph_id.

        If the graph_id is the default graph ID and the default graph has not
        been created, then instantiate a new PropertyGraph as the default graph
        and return it.
        """
        pG = self.__graph_objs.get(graph_id)

        # Always create the default graph if it does not exist
        if pG is None:
            if graph_id == defaults.graph_id:
                pG = self.__create_graph()
                self.__graph_objs[graph_id] = pG
            else:
                raise GaasError(f"invalid graph_id {graph_id}")

        return pG

    ############################################################################
    # Private
    def __get_dataframe_from_csv(self,
                                 csv_file_name,
                                 delimiter,
                                 dtypes,
                                 header,
                                 names):
        """
        Read a CSV into a DataFrame and return it. This will use either a cuDF
        DataFrame or a dask_cudf DataFrame based on if the handler is configured
        to use a dask cluster or not.
        """
        gdf = cudf.read_csv(csv_file_name,
                            delimiter=delimiter,
                            dtype=dtypes,
                            header=header,
                            names=names)
        if self.mg:
            num_gpus = len(self.__dask_client.scheduler_info()["workers"])
            return dask_cudf.from_cudf(gdf, npartitions=num_gpus)

        return gdf

    def __add_graph(self, G):
        """
        Create a new graph ID for G and add G to the internal mapping of
        graph ID:graph instance.
        """
        gid = self.__next_graph_id
        self.__graph_objs[gid] = G
        self.__next_graph_id += 1
        return gid

<<<<<<< HEAD
    def __remove_internal_columns(self, input_cols, additional_columns_to_remove=[]):
        internal_columns=[PropertyGraph.vertex_col_name,
                    PropertyGraph.src_col_name,
                    PropertyGraph.dst_col_name,
                    PropertyGraph.type_col_name,
                    PropertyGraph.edge_id_col_name,
                    PropertyGraph.vertex_id_col_name,
                    PropertyGraph.weight_col_name] + additional_columns_to_remove
=======
    def __create_graph(self):
        """
        Instantiate a graph object using a type appropriate for the handler (
        either SG or MG)
        """
        return MGPropertyGraph() if self.mg else PropertyGraph()

    # FIXME: consider adding this to PropertyGraph
    def __remove_internal_columns(self, pg_column_names):
        """
        Removes all column names from pg_column_names that are "internal" (ie.
        used for PropertyGraph bookkeeping purposes only)
        """
        internal_column_names=[PropertyGraph.vertex_col_name,
                               PropertyGraph.src_col_name,
                               PropertyGraph.dst_col_name,
                               PropertyGraph.type_col_name,
                               PropertyGraph.edge_id_col_name,
                               PropertyGraph.vertex_id_col_name,
                               PropertyGraph.weight_col_name]
>>>>>>> c1d13276

        # Create a list of user-visible columns by removing the internals while
        # preserving order
        user_visible_column_names = list(pg_column_names)
        for internal_column_name in internal_column_names:
            if internal_column_name in user_visible_column_names:
                user_visible_column_names.remove(internal_column_name)

        return user_visible_column_names

    # FIXME: consider adding this to PropertyGraph
    def __get_dataframe_from_user_props(self, dataframe, columns=None):
        """
        """
<<<<<<< HEAD
        remove_columns = []
        if columns is not None:
            remove_columns = [c[1:] for c in columns if c[0] == '~']
            columns = [c for c in columns if c[0] != '~']

=======
>>>>>>> c1d13276
        if columns is None or len(columns) == 0:
            all_user_columns = list(dataframe.columns)
            all_user_columns = self.__remove_internal_columns(all_user_columns, additional_columns_to_remove=remove_columns)
        else:
            all_user_columns = columns

        # This should NOT be a copy of the dataframe data
        try:
            return dataframe[all_user_columns]
        except KeyError as ke:
            raise GaasError(f'KeyError({ke.args[-1]})')

    # FIXME: consider adding this to PropertyGraph
    def __get_edge_IDs_from_graph_edge_data(self,
                                            G,
                                            src_vert_IDs,
                                            dst_vert_IDs):
        """
        Return a list of edge IDs corresponding to the vertex IDs in each of
        src_vert_IDs and dst_vert_IDs that, when combined, define an edge in G.

        For example, if src_vert_IDs is [0, 1, 2] and dst_vert_IDs is [7, 8, 9],
        return the edge IDs for edges (0, 7), (1, 8), and (2, 9).

        G must have an "edge_data" attribute.
        """
        edge_IDs = []
        num_edges = len(src_vert_IDs)

        for i in range(num_edges):
            src_mask = G.edge_data[PropertyGraph.src_col_name] == \
                src_vert_IDs[i]
            dst_mask = G.edge_data[PropertyGraph.dst_col_name] == \
                dst_vert_IDs[i]
            value = G.edge_data[src_mask & dst_mask]\
                [PropertyGraph.edge_id_col_name]

            # FIXME: This will compute the result (if using dask) then transfer
            # to host memory for each iteration - is there a more efficient way?
            if self.mg:
                value = value.compute()
            edge_IDs.append(value.values_host[0])

        return edge_IDs

    def __get_dataframe_rows_as_numpy_bytes(self,
                                            dataframe,
                                            index_or_indices,
                                            null_replacement_value):
        """
        """
        try:
            # index_or_indices and null_replacement_value are Value "unions"
            i = DataframeRowIndexWrapper(index_or_indices).get_py_obj()
            n = ValueWrapper(null_replacement_value).get_py_obj()

            # index -1 is the entire table
            if isinstance(i, int) and (i < -1):
                raise IndexError(f"an index must be -1 or greater, got {i}")
            elif i == -1:
                rows_df = dataframe
            else:
                # FIXME: dask_cudf does not support iloc
                rows_df = dataframe.iloc[i]

            # This needs to be a copy of the df data to replace NA values
            # FIXME: should something other than a numpy type be serialized to
            # prevent a copy? (note: any other type required to be de-serialzed
            # on the client end could add dependencies on the client)
            rows_numpy = rows_df.to_numpy(na_value=n)
            return rows_numpy.dumps()

        except:
            raise GaasError(f"{traceback.format_exc()}")

    def __get_dataframe_shape(self, df):
        """
        Return a tuple containing the dataframe shape by correcting handling
        different dataframe types (cudf, dask_cudf, etc.)
        """
        sizes = []
        for i in df.shape:
            if isinstance(i, int):
                sizes.append(i)
            elif hasattr(i, "compute"):
                sizes.append(i.compute())
            else:
                raise TypeError("value in df.shape was not an int or delayed, "
                                f"got {type(i)}")
        return tuple(sizes)<|MERGE_RESOLUTION|>--- conflicted
+++ resolved
@@ -32,7 +32,7 @@
 from gaas_client import defaults
 from gaas_client.exceptions import GaasError
 from gaas_client.types import (BatchedEgoGraphsResult,
-                               Node2vecResult,
+                               Node2vecResult, UniformNeighborSampleResult,
                                ValueWrapper,
                                DataframeRowIndexWrapper,
                                )
@@ -405,105 +405,6 @@
         For example, if src_vert_IDs is [0, 1, 2] and dst_vert_IDs is [7, 8, 9],
         return the edge IDs for edges (0, 7), (1, 8), and (2, 9).
 
-<<<<<<< HEAD
-        return edge_IDs
-    
-    def uniform_neighbor_sample(self,
-                                start_list,
-                                fanout_vals,
-                                with_replacement,
-                                graph_id,
-                                ):
-        start_time = datetime.now()
-        print('uniform_neighbor_sample called')
-        
-        G = self._get_graph(graph_id)
-        is_property_graph = False
-
-        if isinstance(G, PropertyGraph):
-            is_property_graph = True
-
-            start_time_subgraph = datetime.now()
-            print('calling extract subgraph on property graph')
-            extracted_subgraph = cugraph.from_cudf_edgelist(
-                G._edge_prop_dataframe.join(cudf.Series(cupy.ones(len(G._edge_prop_dataframe)), name='weight')),
-                source=PropertyGraph.src_col_name,
-                destination=PropertyGraph.dst_col_name,
-                edge_attr='weight',
-                renumber=False
-            )
-            t = (datetime.now() - start_time_subgraph).seconds
-            print(f'extract subgraph completed in {t} seconds')
-
-            start_time_cugraph_sample = datetime.now()
-            print('calling cugraph uniform neighbor sample')
-
-            sampling_results = sampling.uniform_neighbor_sample(
-                extracted_subgraph, 
-                start_list, 
-                fanout_vals,
-                with_replacement=with_replacement
-            )
-            del extracted_subgraph
-            gc.collect()
-            t = (datetime.now() - start_time_cugraph_sample).seconds
-            print(f'cugraph sampling completed in {t} seconds')
-        else:
-            sampling_results = sampling.uniform_neighbor_sample(
-                G, 
-                start_list, 
-                fanout_vals,
-                with_replacement=with_replacement
-            )
-
-        start_time_new_graph = datetime.now()
-        print('creating new graph')
-
-        nodes_of_interest = cudf.Series(sampling_results.destinations)
-        nodes_of_interest = nodes_of_interest.append(cudf.Series(start_list))
-        nodes_of_interest.reset_index(drop=True, inplace=True)
-        
-        # TODO implement this using a graph view when that is implemented
-        if is_property_graph:
-            vertex_properties = G._vertex_prop_dataframe.iloc[nodes_of_interest]
-            vertex_properties.reset_index(drop=True, inplace=True)
-            prop_names = self.__remove_internal_columns(vertex_properties.columns.to_list())
-            vertex_properties = vertex_properties[prop_names]
-            vertex_properties['original_vertex_id'] = nodes_of_interest
-
-            #sampling_results = sampling_results.to_pandas()
-            
-            nodes_of_interest = cudf.DataFrame({'nodes_of_interest':nodes_of_interest, 'i':range(len(nodes_of_interest))})
-            elist = cudf.merge(sampling_results, nodes_of_interest, left_on='sources', right_on='nodes_of_interest').drop('nodes_of_interest', axis=1)
-            elist.sources = elist.i
-            elist = elist.drop('i', axis=1)
-            elist = cudf.merge(elist, nodes_of_interest, left_on='destinations', right_on='nodes_of_interest').drop('nodes_of_interest', axis=1)
-            elist.destinations = elist.i
-            elist = elist.drop('i', axis=1)
-
-            source_colname = 'sources'
-            dest_colname = 'destinations'
-            vertex_properties.original_vertex_id = vertex_properties.index
-
-            new_G = PropertyGraph()
-            new_G.add_edge_data(elist, vertex_col_names=[source_colname, dest_colname])
-            new_G.add_vertex_data(vertex_properties, vertex_col_name='original_vertex_id', property_columns=prop_names)
-            
-        else:
-            new_G = cugraph.Graph()
-            new_G.from_cudf_edgelist(sampling_results, source='sources', destination='destinations', renumber=True)
-        
-        del sampling_results
-
-
-        t = (datetime.now() - start_time_new_graph).seconds
-        print(f'new graph created in {t} seconds')
-
-        t = (datetime.now() - start_time).seconds
-        print(f'total time for server sampling: {t} seconds')
-        
-        return self.__add_graph(new_G)
-=======
         graph_id must be associated with a Graph extracted from a PropertyGraph
         (MG or SG).
         """
@@ -516,7 +417,6 @@
         return self.__get_edge_IDs_from_graph_edge_data(G,
                                                         src_vert_IDs,
                                                         dst_vert_IDs)
->>>>>>> c1d13276
 
     def extract_subgraph(self,
                          create_using,
@@ -524,6 +424,8 @@
                          edge_weight_property,
                          default_edge_weight,
                          allow_multi_edges,
+                         renumber_graph,
+                         add_edge_data,
                          graph_id
                          ):
         """
@@ -544,7 +446,9 @@
                                     selection,
                                     edge_weight_property,
                                     default_edge_weight,
-                                    allow_multi_edges)
+                                    allow_multi_edges,
+                                    renumber_graph,
+                                    add_edge_data)
         except:
             raise GaasError(f"{traceback.format_exc()}")
 
@@ -692,16 +596,11 @@
                                 graph_id,
                                 ):
         G = self._get_graph(graph_id)
-        is_property_graph = False
-
         if isinstance(G, PropertyGraph):
-            is_property_graph = True
-            pG = G
-            G = G.extract_subgraph(
-                create_using=cugraph.Graph,
-                default_edge_weight=1.0,
-                allow_multi_edges=True
-            )
+            raise GaasError("uniform_neighbor_sample() cannot operate directly on "
+                            "a graph with properties, call extract_subgraph() "
+                            "then call uniform_neighbor_sample() on the extracted "
+                            "subgraph instead.")
 
         sampling_results = sampling.uniform_neighbor_sample(
                 G,
@@ -710,36 +609,11 @@
                 with_replacement=with_replacement
             )
 
-        nodes_of_interest = cudf.Series(sampling_results.destinations)
-        nodes_of_interest = nodes_of_interest.append(cudf.Series(start_list))
-        nodes_of_interest.reset_index(drop=True, inplace=True)
-
-        # TODO implement this using a graph view when that is implemented
-        if is_property_graph:
-            vertex_properties = pG._vertex_prop_dataframe.iloc[nodes_of_interest]
-            vertex_properties.reset_index(drop=True, inplace=True)
-            prop_names = self.__remove_internal_columns(vertex_properties.columns.to_list())
-            vertex_properties = vertex_properties[prop_names]
-            vertex_properties['original_vertex_id'] = nodes_of_interest
-
-            elist, number_map = NumberMap.renumber(
-                sampling_results, 'sources', 'destinations', store_transposed=False
-            )
-            source_colname = number_map.renumbered_src_col_name
-            dest_colname = number_map.renumbered_dst_col_name
-
-            vertex_properties['original_vertex_id'] = \
-                number_map.to_internal_vertex_id(vertex_properties, ['original_vertex_id'])
-
-            new_G = PropertyGraph()
-            new_G.add_edge_data(elist, vertex_col_names=[source_colname, dest_colname])
-            new_G.add_vertex_data(vertex_properties, vertex_col_name='original_vertex_id', property_columns=prop_names)
-
-        else:
-            new_G = cugraph.Graph()
-            new_G.from_cudf_edgelist(sampling_results, source='sources', destination='destinations')
-
-        return self.__add_graph(new_G)
+        return UniformNeighborSampleResult(
+            sources=sampling_results.sources.values_host,
+            destinations=sampling_results.destinations.values_host,
+            indices=sampling_results.indices.values_host
+        )
 
     def pagerank(self, graph_id):
         """
@@ -803,16 +677,6 @@
         self.__next_graph_id += 1
         return gid
 
-<<<<<<< HEAD
-    def __remove_internal_columns(self, input_cols, additional_columns_to_remove=[]):
-        internal_columns=[PropertyGraph.vertex_col_name,
-                    PropertyGraph.src_col_name,
-                    PropertyGraph.dst_col_name,
-                    PropertyGraph.type_col_name,
-                    PropertyGraph.edge_id_col_name,
-                    PropertyGraph.vertex_id_col_name,
-                    PropertyGraph.weight_col_name] + additional_columns_to_remove
-=======
     def __create_graph(self):
         """
         Instantiate a graph object using a type appropriate for the handler (
@@ -833,7 +697,6 @@
                                PropertyGraph.edge_id_col_name,
                                PropertyGraph.vertex_id_col_name,
                                PropertyGraph.weight_col_name]
->>>>>>> c1d13276
 
         # Create a list of user-visible columns by removing the internals while
         # preserving order
@@ -848,17 +711,17 @@
     def __get_dataframe_from_user_props(self, dataframe, columns=None):
         """
         """
-<<<<<<< HEAD
         remove_columns = []
         if columns is not None:
             remove_columns = [c[1:] for c in columns if c[0] == '~']
             columns = [c for c in columns if c[0] != '~']
 
-=======
->>>>>>> c1d13276
         if columns is None or len(columns) == 0:
             all_user_columns = list(dataframe.columns)
-            all_user_columns = self.__remove_internal_columns(all_user_columns, additional_columns_to_remove=remove_columns)
+            all_user_columns = self.__remove_internal_columns(all_user_columns)
+            for neg_col in remove_columns:
+                if neg_col in all_user_columns:
+                    all_user_columns.remove(neg_col)
         else:
             all_user_columns = columns
 
