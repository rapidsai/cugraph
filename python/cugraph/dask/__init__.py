# Copyright (c) 2020, NVIDIA CORPORATION.
# Licensed under the Apache License, Version 2.0 (the "License");
# you may not use this file except in compliance with the License.
# You may obtain a copy of the License at
#
#     http://www.apache.org/licenses/LICENSE-2.0
#
# Unless required by applicable law or agreed to in writing, software
# distributed under the License is distributed on an "AS IS" BASIS,
# WITHOUT WARRANTIES OR CONDITIONS OF ANY KIND, either express or implied.
# See the License for the specific language governing permissions and
# limitations under the License.

<<<<<<< HEAD
from .opg_pagerank.pagerank import pagerank
from .opg_bfs.bfs import bfs
=======
from .mg_pagerank.pagerank import pagerank
>>>>>>> f3f94a69
from .common.read_utils import get_chunksize<|MERGE_RESOLUTION|>--- conflicted
+++ resolved
@@ -11,10 +11,6 @@
 # See the License for the specific language governing permissions and
 # limitations under the License.
 
-<<<<<<< HEAD
-from .opg_pagerank.pagerank import pagerank
+from .mg_pagerank.pagerank import pagerank
 from .opg_bfs.bfs import bfs
-=======
-from .mg_pagerank.pagerank import pagerank
->>>>>>> f3f94a69
 from .common.read_utils import get_chunksize