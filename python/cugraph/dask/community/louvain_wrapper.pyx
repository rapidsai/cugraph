# Copyright (c) 2020, NVIDIA CORPORATION.
# Licensed under the Apache License, Version 2.0 (the "License");
# you may not use this file except in compliance with the License.
# You may obtain a copy of the License at
#
#     http://www.apache.org/licenses/LICENSE-2.0
#
# Unless required by applicable law or agreed to in writing, software
# distributed under the License is distributed on an "AS IS" BASIS,
# WITHOUT WARRANTIES OR CONDITIONS OF ANY KIND, either express or implied.
# See the License for the specific language governing permissions and
# limitations under the License.

# cython: profile=False
# distutils: language = c++
# cython: embedsignature = True
# cython: language_level = 3

from libc.stdint cimport uintptr_t

from cugraph.dask.community cimport louvain as c_louvain
from cugraph.structure.graph_primtypes cimport *

import cudf
import numpy as np


# def louvain(input_df, local_data, rank, handle, max_level, resolution):
#     """
#     Call MG Louvain
#     """
#     # FIXME: This must be imported here to prevent a circular import
#     from cugraph.structure import graph_primtypes_wrapper
#
#     cdef size_t handle_size_t = <size_t>handle.getHandle()
#     handle_ = <handle_t*>handle_size_t
#
#     final_modularity = None
#
#     # FIXME: much of this code is common to other algo wrappers, consider adding
#     #        this to a shared utility as well (extracting pointers from
#     #        dataframes, handling local_data, etc.)
#
#     src = input_df['src']
#     dst = input_df['dst']
#     if "value" in input_df.columns:
#         weights = input_df['value']
#     else:
#         weights = None
#
#     num_verts = local_data['verts'].sum()
#     num_edges = local_data['edges'].sum()
#
#     local_offset = local_data['offsets'][rank]
#     dst = dst - local_offset
#     num_local_verts = local_data['verts'][rank]
#     num_local_edges = len(src)
#
#     cdef uintptr_t c_local_verts = local_data['verts'].__array_interface__['data'][0]
#     cdef uintptr_t c_local_edges = local_data['edges'].__array_interface__['data'][0]
#     cdef uintptr_t c_local_offsets = local_data['offsets'].__array_interface__['data'][0]
#
#     [src, dst] = graph_primtypes_wrapper.datatype_cast([src, dst], [np.int32])
#     if weights is not None:
#         if weights.dtype in [np.float32, np.double]:
#             [weights] = graph_primtypes_wrapper.datatype_cast([weights], [weights.dtype])
#         else:
#             raise TypeError(f"unsupported type {weights.dtype} for weights")
#
#
#     # create owning graph_t with partition_t, handle, edgelist, etc.
#     # get vertex_segment_offsets from graph_t
#
#     #_offsets, indices, weights = graph_primtypes_wrapper.coo2csr(dst, src, weights)
#     #offsets = _offsets[:num_local_verts + 1]
#     #del _offsets
#
#     # Create the output dataframe
#     df = cudf.DataFrame()
#     df['vertex'] = cudf.Series(np.zeros(num_verts, dtype=np.int32))
#     df['partition'] = cudf.Series(np.zeros(num_verts, dtype=np.int32))
#
#     cdef uintptr_t c_offsets = offsets.__cuda_array_interface__['data'][0]
#     cdef uintptr_t c_indices = indices.__cuda_array_interface__['data'][0]
#     cdef uintptr_t c_weights = <uintptr_t>NULL
#     if weights is not None:
#         c_weights = weights.__cuda_array_interface__['data'][0]
#     cdef uintptr_t c_identifier = df['vertex'].__cuda_array_interface__['data'][0]
#     cdef uintptr_t c_partition = df['partition'].__cuda_array_interface__['data'][0]
#
#     cdef float final_modularity_float = 1.0
#     cdef double final_modularity_double = 1.0
#     cdef int num_level = 0
#
#     # FIXME: Offsets and indices are currently hardcoded to int, but this may
#     #        not be acceptable in the future.
#     weightTypeMap = {np.dtype("float32") : <int>numberTypeEnum.floatType,
#                      np.dtype("double") : <int>numberTypeEnum.doubleType}
#
#     cdef graph_container_t graph_container
#
#     # FIXME: The excessive casting for the enum arg is needed to make cython
#     #        understand how to pass the enum value (this is the same pattern
#     #        used by cudf). This will not be needed with Cython 3.0
#     populate_graph_container(graph_container,
#                              <legacyGraphTypeEnum>(<int>(legacyGraphTypeEnum.CSR)),
#                              handle_[0],
#                              <void*>c_offsets, <void*>c_indices, <void*>c_weights, <void*>c_identifier,
#                              <numberTypeEnum>(<int>(numberTypeEnum.intType)),
#                              <numberTypeEnum>(<int>(numberTypeEnum.intType)),
#                              <numberTypeEnum>(<int>(weightTypeMap[weights.dtype])),
#                              num_verts, num_local_edges,
#                              <int*>c_local_verts, <int*>c_local_edges, <int*>c_local_offsets,
#                              False, True)  # store_transposed, multi_gpu
#
#     if weights.dtype == np.float32:
#         final_modularity_float = c_louvain.call_louvain[float](
#             handle_[0], graph_container, <void*>c_partition, max_level, resolution)
#         final_modularity = final_modularity_float
#
#     else:
#         final_modularity_double = c_louvain.call_louvain[double](
#             handle_[0], graph_container, <void*> c_partition, max_level, resolution)
#         final_modularity = final_modularity_double
#
#     return df, final_modularity



####################

def louvain(input_df, vertex_partition_offsets, handle, max_level, resolution):
    """
    Call MG Louvain
    """
    # FIXME: remove this
    partition_row_size=2
    partition_col_size=2
    partition_row_rank=0
    partition_col_rank=0
    vertex_partition_offsets = cudf.Series([1,2,3,4])

    # FIXME: This must be imported here to prevent a circular import
    from cugraph.structure import graph_primtypes_wrapper

    cdef size_t handle_size_t = <size_t>handle.getHandle()
    handle_ = <handle_t*>handle_size_t

    final_modularity = None

    # FIXME: much of this code is common to other algo wrappers, consider adding
    #        this to a shared utility as well

    src = input_df['src']
    dst = input_df['dst']
    if "value" in input_df.columns:
        weights = input_df['value']
    else:
        weights = None

    # FIXME: this may get passed in
    num_verts = src.unique().size
    num_edges = src.size

    # COO
    cdef uintptr_t c_src_vertices = src.__cuda_array_interface__['data'][0]
    cdef uintptr_t c_dst_vertices = dst.__cuda_array_interface__['data'][0]
    cdef uintptr_t c_edge_weights = <uintptr_t>NULL
    if weights is not None:
        c_edge_weights = weights.__cuda_array_interface__['data'][0]

    cdef uintptr_t c_vertex_partition_offsets = vertex_partition_offsets.__cuda_array_interface__['data'][0]

    # FIXME: Offsets and indices are currently hardcoded to int, but this may
    #        not be acceptable in the future.
    weightTypeMap = {np.dtype("float32") : <int>numberTypeEnum.floatType,
                     np.dtype("double") : <int>numberTypeEnum.doubleType}

    cdef graph_container_t graph_container

    # FIXME: The excessive casting for the enum arg is needed to make cython
    #        understand how to pass the enum value (this is the same pattern
    #        used by cudf). This will not be needed with Cython 3.0
    populate_graph_container(graph_container,
                             handle_[0],
                             <void*>c_src_vertices, <void*>c_dst_vertices, <void*>c_edge_weights,
                             <void*>c_vertex_partition_offsets,
                             partition_row_size, partition_col_size, partition_row_rank, partition_col_rank,
                             <numberTypeEnum>(<int>(numberTypeEnum.intType)),
                             <numberTypeEnum>(<int>(numberTypeEnum.intType)),
                             <numberTypeEnum>(<int>(weightTypeMap[weights.dtype])),
                             num_verts, num_edges,
                             False, True)  # store_transposed, multi_gpu

    # Create the output dataframe
    df = cudf.DataFrame()
    df['vertex'] = cudf.Series(np.zeros(num_verts, dtype=np.int32))
    df['partition'] = cudf.Series(np.zeros(num_verts, dtype=np.int32))

    cdef uintptr_t c_identifier = df['vertex'].__cuda_array_interface__['data'][0]
    cdef uintptr_t c_partition = df['partition'].__cuda_array_interface__['data'][0]

    if weights.dtype == np.float32:
<<<<<<< HEAD
        final_modularity_float = c_louvain.call_louvain[float](
            handle_[0], graph_container, <void*>c_partition, <void*>c_identifier, max_level, resolution)
        final_modularity = final_modularity_float

    else:
        final_modularity_double = c_louvain.call_louvain[double](
            handle_[0], graph_container, <void*>c_partition, <void*>c_identifier, max_level, resolution)
=======
        num_level, final_modularity_float = c_louvain.call_louvain[float](
            handle_[0], graph_container, <void*>c_partition, max_level, resolution)
        final_modularity = final_modularity_float

    else:
        num_level, final_modularity_double = c_louvain.call_louvain[double](
            handle_[0], graph_container, <void*> c_partition, max_level, resolution)
>>>>>>> b353e1e8
        final_modularity = final_modularity_double

    return df, final_modularity<|MERGE_RESOLUTION|>--- conflicted
+++ resolved
@@ -197,27 +197,17 @@
     df['vertex'] = cudf.Series(np.zeros(num_verts, dtype=np.int32))
     df['partition'] = cudf.Series(np.zeros(num_verts, dtype=np.int32))
 
-    cdef uintptr_t c_identifier = df['vertex'].__cuda_array_interface__['data'][0]
+    cdef uintptr_t c_identifiers = df['vertex'].__cuda_array_interface__['data'][0]
     cdef uintptr_t c_partition = df['partition'].__cuda_array_interface__['data'][0]
 
     if weights.dtype == np.float32:
-<<<<<<< HEAD
-        final_modularity_float = c_louvain.call_louvain[float](
-            handle_[0], graph_container, <void*>c_partition, <void*>c_identifier, max_level, resolution)
-        final_modularity = final_modularity_float
-
-    else:
-        final_modularity_double = c_louvain.call_louvain[double](
-            handle_[0], graph_container, <void*>c_partition, <void*>c_identifier, max_level, resolution)
-=======
         num_level, final_modularity_float = c_louvain.call_louvain[float](
-            handle_[0], graph_container, <void*>c_partition, max_level, resolution)
+            handle_[0], graph_container, <void*>c_identifiers, <void*>c_partition, max_level, resolution)
         final_modularity = final_modularity_float
 
     else:
         num_level, final_modularity_double = c_louvain.call_louvain[double](
-            handle_[0], graph_container, <void*> c_partition, max_level, resolution)
->>>>>>> b353e1e8
+            handle_[0], graph_container, <void*>c_identifiers, <void*>c_partition, max_level, resolution)
         final_modularity = final_modularity_double
 
     return df, final_modularity