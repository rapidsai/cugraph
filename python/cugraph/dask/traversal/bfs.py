# Copyright (c) 2019-2020, NVIDIA CORPORATION.
#
# Licensed under the Apache License, Version 2.0 (the "License");
# you may not use this file except in compliance with the License.
# You may obtain a copy of the License at
#
#     http://www.apache.org/licenses/LICENSE-2.0
#
# Unless required by applicable law or agreed to in writing, software
# distributed under the License is distributed on an "AS IS" BASIS,
# WITHOUT WARRANTIES OR CONDITIONS OF ANY KIND, either express or implied.
# See the License for the specific language governing permissions and
# limitations under the License.
#

from dask.distributed import wait, default_client
from cugraph.dask.common.input_utils import get_distributed_data
from cugraph.structure.shuffle import shuffle
from cugraph.dask.traversal import mg_bfs_wrapper as mg_bfs
import cugraph.comms.comms as Comms
import cudf
import dask_cudf


def call_bfs(sID,
             data,
             num_verts,
             num_edges,
             partition_row_size,
             partition_col_size,
             vertex_partition_offsets,
             start,
             return_distances):
    wid = Comms.get_worker_id(sID)
    handle = Comms.get_handle(sID)
    return mg_bfs.mg_bfs(data[0],
                         num_verts,
                         num_edges,
                         partition_row_size,
                         partition_col_size,
                         vertex_partition_offsets,
                         wid,
                         handle,
                         start,
                         return_distances)


def bfs(graph,
        start,
        return_distances=False):
    """
    Find the distances and predecessors for a breadth first traversal of a
    graph.
    The input graph must contain edge list as  dask-cudf dataframe with
    one partition per GPU.

    Parameters
    ----------
    graph : cugraph.DiGraph
        cuGraph graph descriptor, should contain the connectivity information
        as dask cudf edge list dataframe(edge weights are not used for this
        algorithm). Undirected Graph not currently supported.
    start : Integer
        Specify starting vertex for breadth-first search; this function
        iterates over edges in the component reachable from this node.
    return_distances : bool, optional, default=False
        Indicates if distances should be returned

    Returns
    -------
    df : cudf.DataFrame
        df['vertex'][i] gives the vertex id of the i'th vertex

        df['distance'][i] gives the path distance for the i'th vertex from the
        starting vertex (Only if return_distances is True)

        df['predecessor'][i] gives for the i'th vertex the vertex it was
        reached from in the traversal

    Examples
    --------
    >>> import cugraph.dask as dcg
    >>> Comms.initialize()
    >>> chunksize = dcg.get_chunksize(input_data_path)
    >>> ddf = dask_cudf.read_csv(input_data_path, chunksize=chunksize,
                                 delimiter=' ',
                                 names=['src', 'dst', 'value'],
                                 dtype=['int32', 'int32', 'float32'])
    >>> dg = cugraph.DiGraph()
    >>> dg.from_dask_cudf_edgelist(ddf)
    >>> df = dcg.bfs(dg, 0)
    >>> Comms.destroy()
    """

    client = default_client()

    graph.compute_renumber_edge_list(transposed=False)
    (ddf,
     num_verts,
     partition_row_size,
     partition_col_size,
     vertex_partition_offsets) = shuffle(graph, transposed=False)
    num_edges = len(ddf)
    data = get_distributed_data(ddf)

    if graph.renumbered:
        start = graph.lookup_internal_vertex_id(cudf.Series([start],
                                                dtype='int32')).compute()
        start = start.iloc[0]

    result = [client.submit(
              call_bfs,
              Comms.get_session_id(),
              wf[1],
              num_verts,
              num_edges,
              partition_row_size,
              partition_col_size,
              vertex_partition_offsets,
              start,
              return_distances,
              workers=[wf[0]])
              for idx, wf in enumerate(data.worker_to_parts.items())]
    wait(result)
    ddf = dask_cudf.from_delayed(result)

    if graph.renumbered:
        ddf = graph.unrenumber(ddf, 'vertex')
        ddf = graph.unrenumber(ddf, 'predecessor')
<<<<<<< HEAD
        ddf["predecessor"].fillna(-1)

=======
        ddf["predecessor"] = ddf["predecessor"].fillna(-1)
>>>>>>> e3028ed4
    return ddf<|MERGE_RESOLUTION|>--- conflicted
+++ resolved
@@ -127,10 +127,5 @@
     if graph.renumbered:
         ddf = graph.unrenumber(ddf, 'vertex')
         ddf = graph.unrenumber(ddf, 'predecessor')
-<<<<<<< HEAD
-        ddf["predecessor"].fillna(-1)
-
-=======
         ddf["predecessor"] = ddf["predecessor"].fillna(-1)
->>>>>>> e3028ed4
     return ddf