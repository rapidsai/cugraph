#
# Copyright (c) 2020, NVIDIA CORPORATION.
#
# Licensed under the Apache License, Version 2.0 (the "License");
# you may not use this file except in compliance with the License.
# You may obtain a copy of the License at
#
#     http://www.apache.org/licenses/LICENSE-2.0
#
# Unless required by applicable law or agreed to in writing, software
# distributed under the License is distributed on an "AS IS" BASIS,
# WITHOUT WARRANTIES OR CONDITIONS OF ANY KIND, either express or implied.
# See the License for the specific language governing permissions and
# limitations under the License.
#

from cugraph.structure.graph_primtypes cimport *
from libcpp cimport bool


cdef extern from "utilities/cython.hpp" namespace "cugraph::cython":

<<<<<<< HEAD
    cdef void call_pagerank[VT,WT](
        const handle_t &handle,
        const graph_container_t &g,
        VT *identifiers,
        WT *pagerank,
        VT size,
        VT *personalization_subset,
        WT *personalization_values,
=======
    cdef void call_pagerank[vertex_t, weight_t](
        const handle_t &handle,
        const graph_container_t &g,
        vertex_t *identifiers,
        weight_t *pagerank,
        vertex_t size,
        vertex_t *personalization_subset,
        weight_t *personalization_values,
>>>>>>> 95be0855
        double alpha,
        double tolerance,
        long long max_iter,
        bool has_guess) except +<|MERGE_RESOLUTION|>--- conflicted
+++ resolved
@@ -20,16 +20,6 @@
 
 cdef extern from "utilities/cython.hpp" namespace "cugraph::cython":
 
-<<<<<<< HEAD
-    cdef void call_pagerank[VT,WT](
-        const handle_t &handle,
-        const graph_container_t &g,
-        VT *identifiers,
-        WT *pagerank,
-        VT size,
-        VT *personalization_subset,
-        WT *personalization_values,
-=======
     cdef void call_pagerank[vertex_t, weight_t](
         const handle_t &handle,
         const graph_container_t &g,
@@ -38,7 +28,6 @@
         vertex_t size,
         vertex_t *personalization_subset,
         weight_t *personalization_values,
->>>>>>> 95be0855
         double alpha,
         double tolerance,
         long long max_iter,
