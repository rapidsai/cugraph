#
# Copyright (c) 2020, NVIDIA CORPORATION.
#
# Licensed under the Apache License, Version 2.0 (the "License");
# you may not use this file except in compliance with the License.
# You may obtain a copy of the License at
#
#     http://www.apache.org/licenses/LICENSE-2.0
#
# Unless required by applicable law or agreed to in writing, software
# distributed under the License is distributed on an "AS IS" BASIS,
# WITHOUT WARRANTIES OR CONDITIONS OF ANY KIND, either express or implied.
# See the License for the specific language governing permissions and
# limitations under the License.
#

from cugraph.structure.utils_wrapper import *
from cugraph.dask.link_analysis cimport mg_pagerank as c_pagerank
import cudf
from cugraph.structure.graph_primtypes cimport *
import cugraph.structure.graph_primtypes_wrapper as graph_primtypes_wrapper
from libc.stdint cimport uintptr_t
from cython.operator cimport dereference as deref
import numpy as np


def mg_pagerank(input_df,
                num_global_verts,
                num_global_edges,
                vertex_partition_offsets,
                rank,
                handle,
                alpha=0.85,
                max_iter=100,
                tol=1.0e-5,
                personalization=None,
                nstart=None):
    """
    Call pagerank
    """
    cdef size_t handle_size_t = <size_t>handle.getHandle()
    handle_ = <c_pagerank.handle_t*>handle_size_t

    src = input_df['src']
    dst = input_df['dst']
    vertex_t = src.dtype
    if num_global_edges > (2**31 - 1):
        edge_t = np.dtype("int64")
    else:
        edge_t = np.dtype("int32")
    if "value" in input_df.columns:
        weights = input_df['value']
        weight_t = weights.dtype
    else:
        weight_t = np.dtype("float32")

    # FIXME: Offsets and indices are currently hardcoded to int, but this may
    #        not be acceptable in the future.
    numberTypeMap = {np.dtype("int32") : <int>numberTypeEnum.int32Type,
                     np.dtype("int64") : <int>numberTypeEnum.int64Type,
                     np.dtype("float32") : <int>numberTypeEnum.floatType,
                     np.dtype("double") : <int>numberTypeEnum.doubleType}

    # FIXME: needs to be edge_t type not int
    cdef int num_partition_edges = len(src)

    cdef uintptr_t c_src_vertices = src.__cuda_array_interface__['data'][0]
    cdef uintptr_t c_dst_vertices = dst.__cuda_array_interface__['data'][0]
    cdef uintptr_t c_edge_weights = <uintptr_t>NULL
<<<<<<< HEAD
    if weights is not None:
        c_edge_weights = weights.__cuda_array_interface__['data'][0]

=======
    
>>>>>>> b704d139
    # FIXME: data is on device, move to host (to_pandas()), convert to np array and access pointer to pass to C
    vertex_partition_offsets_host = vertex_partition_offsets.values_host
    cdef uintptr_t c_vertex_partition_offsets = vertex_partition_offsets_host.__array_interface__['data'][0]

    cdef graph_container_t graph_container

    populate_graph_container(graph_container,
                             handle_[0],
                             <void*>c_src_vertices, <void*>c_dst_vertices, <void*>c_edge_weights,
                             <void*>c_vertex_partition_offsets,
                             <numberTypeEnum>(<int>(numberTypeMap[vertex_t])),
                             <numberTypeEnum>(<int>(numberTypeMap[edge_t])),
                             <numberTypeEnum>(<int>(numberTypeMap[weight_t])),
                             num_partition_edges,
                             num_global_verts, num_global_edges,
                             True,
                             True, True) 

    df = cudf.DataFrame()
    df['vertex'] = cudf.Series(np.arange(vertex_partition_offsets.iloc[rank], vertex_partition_offsets.iloc[rank+1]), dtype=vertex_t)
    df['pagerank'] = cudf.Series(np.zeros(len(df['vertex']), dtype=weight_t))

    cdef uintptr_t c_identifier = df['vertex'].__cuda_array_interface__['data'][0];
    cdef uintptr_t c_pagerank_val = df['pagerank'].__cuda_array_interface__['data'][0];

    cdef uintptr_t c_pers_vtx = <uintptr_t>NULL
    cdef uintptr_t c_pers_val = <uintptr_t>NULL
    cdef int sz = 0

    if personalization is not None:
        sz = personalization['vertex'].shape[0]
        personalization['vertex'] = personalization['vertex'].astype(np.int32)
        personalization['values'] = personalization['values'].astype(df['pagerank'].dtype)
        c_pers_vtx = personalization['vertex'].__cuda_array_interface__['data'][0]
        c_pers_val = personalization['values'].__cuda_array_interface__['data'][0]

    if (df['pagerank'].dtype == np.float32):
        c_pagerank.call_pagerank[int, float](handle_[0], graph_container, <int*>c_identifier, <float*> c_pagerank_val, sz, <int*> c_pers_vtx, <float*> c_pers_val,
                                 <float> alpha, <float> tol, <int> max_iter, <bool> 0)
    else:
        c_pagerank.call_pagerank[int, double](handle_[0], graph_container, <int*>c_identifier, <double*> c_pagerank_val, sz, <int*> c_pers_vtx, <double*> c_pers_val,
                            <float> alpha, <float> tol, <int> max_iter, <bool> 0)
    
    return df<|MERGE_RESOLUTION|>--- conflicted
+++ resolved
@@ -67,13 +67,7 @@
     cdef uintptr_t c_src_vertices = src.__cuda_array_interface__['data'][0]
     cdef uintptr_t c_dst_vertices = dst.__cuda_array_interface__['data'][0]
     cdef uintptr_t c_edge_weights = <uintptr_t>NULL
-<<<<<<< HEAD
-    if weights is not None:
-        c_edge_weights = weights.__cuda_array_interface__['data'][0]
-
-=======
     
->>>>>>> b704d139
     # FIXME: data is on device, move to host (to_pandas()), convert to np array and access pointer to pass to C
     vertex_partition_offsets_host = vertex_partition_offsets.values_host
     cdef uintptr_t c_vertex_partition_offsets = vertex_partition_offsets_host.__array_interface__['data'][0]
