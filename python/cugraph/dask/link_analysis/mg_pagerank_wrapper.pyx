--- conflicted
+++ resolved
@@ -27,11 +27,6 @@
 def mg_pagerank(input_df,
                 num_global_verts,
                 num_global_edges,
-<<<<<<< HEAD
-                partition_row_size,
-                partition_col_size,
-=======
->>>>>>> 95be0855
                 vertex_partition_offsets,
                 rank,
                 handle,
@@ -72,18 +67,10 @@
     cdef uintptr_t c_src_vertices = src.__cuda_array_interface__['data'][0]
     cdef uintptr_t c_dst_vertices = dst.__cuda_array_interface__['data'][0]
     cdef uintptr_t c_edge_weights = <uintptr_t>NULL
-<<<<<<< HEAD
-    if weights is not None:
-        c_edge_weights = weights.__cuda_array_interface__['data'][0]
-
-    # FIXME: data is on device, move to host (to_pandas()), convert to np array and access pointer to pass to C
-    cdef uintptr_t c_vertex_partition_offsets = vertex_partition_offsets.values_host.__array_interface__['data'][0]
-=======
-
+    
     # FIXME: data is on device, move to host (to_pandas()), convert to np array and access pointer to pass to C
     vertex_partition_offsets_host = vertex_partition_offsets.values_host
     cdef uintptr_t c_vertex_partition_offsets = vertex_partition_offsets_host.__array_interface__['data'][0]
->>>>>>> 95be0855
 
     cdef graph_container_t graph_container
 
@@ -96,10 +83,6 @@
                              <numberTypeEnum>(<int>(numberTypeMap[weight_t])),
                              num_partition_edges,
                              num_global_verts, num_global_edges,
-<<<<<<< HEAD
-                             partition_row_size, partition_col_size,
-=======
->>>>>>> 95be0855
                              True,
                              True, True) 
 
