--- conflicted
+++ resolved
@@ -21,21 +21,12 @@
 
 
 cdef extern from "utilities/cython.hpp" namespace "cugraph::cython":
-<<<<<<< HEAD
-    cdef void call_bfs[VT,WT](
-        const handle_t &handle,
-        const graph_container_t &g,
-        VT *identifiers,
-        VT *distances,
-        VT *predecessors,
-=======
     cdef void call_bfs[vertex_t, weight_t](
         const handle_t &handle,
         const graph_container_t &g,
         vertex_t *identifiers,
         vertex_t *distances,
         vertex_t *predecessors,
->>>>>>> e3028ed4
         double *sp_counters,
         const vertex_t start_vertex,
         bool directed) except +