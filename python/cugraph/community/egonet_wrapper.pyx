# Copyright (c) 2021, NVIDIA CORPORATION.
# Licensed under the Apache License, Version 2.0 (the "License");
# you may not use this file except in compliance with the License.
# You may obtain a copy of the License at
#
#     http://www.apache.org/licenses/LICENSE-2.0
#
# Unless required by applicable law or agreed to in writing, software
# distributed under the License is distributed on an "AS IS" BASIS,
# WITHOUT WARRANTIES OR CONDITIONS OF ANY KIND, either express or implied.
# See the License for the specific language governing permissions and
# limitations under the License.

from cugraph.community.egonet cimport call_egonet
<<<<<<< HEAD
from cugraph.structure.graph_primtypes cimport *
from cugraph.raft.common.handle cimport *
=======
from cugraph.structure.graph_utilities cimport *
>>>>>>> 65f2f5b6
from libcpp cimport bool
from libc.stdint cimport uintptr_t
from cugraph.structure import graph_primtypes_wrapper
import cudf
import numpy as np
from rmm._lib.device_buffer cimport DeviceBuffer
from cudf.core.buffer import Buffer


def egonet(input_graph, vertices, radius=1):
    """
    Call egonet
    """
    # FIXME: Offsets and indices are currently hardcoded to int, but this may
    #        not be acceptable in the future.
    numberTypeMap = {np.dtype("int32") : <int>numberTypeEnum.int32Type,
                     np.dtype("int64") : <int>numberTypeEnum.int64Type,
                     np.dtype("float32") : <int>numberTypeEnum.floatType,
                     np.dtype("double") : <int>numberTypeEnum.doubleType}

    [src, dst] = [input_graph.edgelist.edgelist_df['src'], input_graph.edgelist.edgelist_df['dst']]
    vertex_t = src.dtype
    edge_t = np.dtype("int32")
    weights = None
    if input_graph.edgelist.weights:
        weights = input_graph.edgelist.edgelist_df['weights']

    num_verts = input_graph.number_of_vertices()
    num_edges = input_graph.number_of_edges(directed_edges=True)
    num_partition_edges = num_edges

    cdef uintptr_t c_src_vertices = src.__cuda_array_interface__['data'][0]
    cdef uintptr_t c_dst_vertices = dst.__cuda_array_interface__['data'][0]
    cdef uintptr_t c_edge_weights = <uintptr_t>NULL
    if weights is not None:
        c_edge_weights = weights.__cuda_array_interface__['data'][0]
        weight_t = weights.dtype
    else:
        weight_t = np.dtype("float32")

    # Pointers for egonet
    cdef uintptr_t c_source_vertex_ptr = vertices.__cuda_array_interface__['data'][0]
    n_subgraphs = vertices.size
    n_streams = 1
    if n_subgraphs > 1 :
        n_streams = min(n_subgraphs, 32)
    cdef unique_ptr[handle_t] handle_ptr
    handle_ptr.reset(new handle_t(n_streams))
    handle_ = handle_ptr.get();

    cdef graph_container_t graph_container
    populate_graph_container(graph_container,
                             handle_[0],
                             <void*>c_src_vertices, <void*>c_dst_vertices, <void*>c_edge_weights,
                             <void*>NULL,
                             <numberTypeEnum>(<int>(numberTypeMap[vertex_t])),
                             <numberTypeEnum>(<int>(numberTypeMap[edge_t])),
                             <numberTypeEnum>(<int>(numberTypeMap[weight_t])),
                             num_partition_edges,
                             num_verts,
                             num_edges,
                             False,
                             False, False) 

    if(weight_t==np.dtype("float32")):
        el_struct_ptr = move(call_egonet[int, float](handle_[0],
                               graph_container,
                               <int*> c_source_vertex_ptr,
                               <int> n_subgraphs,
                               <int> radius))
    else:
        el_struct_ptr = move(call_egonet[int, double](handle_[0],
                               graph_container,
                               <int*> c_source_vertex_ptr,
                               <int> n_subgraphs,
                               <int> radius))
        
    el_struct = move(el_struct_ptr.get()[0])
    src = DeviceBuffer.c_from_unique_ptr(move(el_struct.src_indices))
    dst = DeviceBuffer.c_from_unique_ptr(move(el_struct.dst_indices))
    wgt = DeviceBuffer.c_from_unique_ptr(move(el_struct.edge_data))
    src = Buffer(src)
    dst = Buffer(dst)
    wgt = Buffer(wgt)

    src = cudf.Series(data=src, dtype=vertex_t)
    dst = cudf.Series(data=dst, dtype=vertex_t)

    df = cudf.DataFrame()
    df['src'] = src
    df['dst'] = dst
    if wgt.nbytes != 0:
        wgt = cudf.Series(data=wgt, dtype=weight_t)
        df['weight'] = wgt

    offsets = DeviceBuffer.c_from_unique_ptr(move(el_struct.subgraph_offsets))
    offsets = Buffer(offsets)
    offsets = cudf.Series(data=offsets, dtype="int")

    return df, offsets
<|MERGE_RESOLUTION|>--- conflicted
+++ resolved
@@ -12,12 +12,7 @@
 # limitations under the License.
 
 from cugraph.community.egonet cimport call_egonet
-<<<<<<< HEAD
-from cugraph.structure.graph_primtypes cimport *
-from cugraph.raft.common.handle cimport *
-=======
 from cugraph.structure.graph_utilities cimport *
->>>>>>> 65f2f5b6
 from libcpp cimport bool
 from libc.stdint cimport uintptr_t
 from cugraph.structure import graph_primtypes_wrapper
