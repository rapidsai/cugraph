# Copyright (c) 2019, NVIDIA CORPORATION.
# Licensed under the Apache License, Version 2.0 (the "License");
# you may not use this file except in compliance with the License.
# You may obtain a copy of the License at
#
#     http://www.apache.org/licenses/LICENSE-2.0
#
# Unless required by applicable law or agreed to in writing, software
# distributed under the License is distributed on an "AS IS" BASIS,
# WITHOUT WARRANTIES OR CONDITIONS OF ANY KIND, either express or implied.
# See the License for the specific language governing permissions and
# limitations under the License.

# cython: profile=False
# distutils: language = c++
# cython: embedsignature = True
# cython: language_level = 3

from cugraph.community.c_subgraph_extraction cimport *
from cugraph.structure.c_graph cimport *
from cugraph.structure import graph_wrapper
from cugraph.utilities.column_utils cimport *
from libcpp cimport bool
from libc.stdint cimport uintptr_t
from libc.stdlib cimport calloc, malloc, free
from libc.float cimport FLT_MAX_EXP

import cudf
import cudf._lib as libcudf
import rmm
import numpy as np


def subgraph(input_graph, vertices, subgraph):
    """
    Call extract_subgraph_vertex_nvgraph
    """

<<<<<<< HEAD
    cdef uintptr_t graph = graph_wrapper.allocate_cpp_graph()
    cdef gdf_graph * g = <gdf_graph*> graph

    if input_graph.adjlist:
        graph_wrapper.add_adj_list(graph, input_graph.adjlist.offsets, input_graph.adjlist.indices, input_graph.adjlist.weights)
    else:
        if input_graph.edgelist.weights:
            graph_wrapper.add_edge_list(graph, input_graph.edgelist.edgelist_df['src'], input_graph.edgelist.edgelist_df['dst'], input_graph.edgelist.edgelist_df['weights'])
        else:
            graph_wrapper.add_edge_list(graph, input_graph.edgelist.edgelist_df['src'], input_graph.edgelist.edgelist_df['dst'])
        err = gdf_add_adj_list(g)
        libcudf.cudf.check_gdf_error(err)
        offsets, indices, values = graph_wrapper.get_adj_list(graph)
        input_graph.adjlist = input_graph.AdjList(offsets, indices, values)

    cdef uintptr_t rGraph = graph_wrapper.allocate_cpp_graph()
    cdef gdf_graph* rg = <gdf_graph*>rGraph
    cdef gdf_column vert_col = get_gdf_column_view(vertices)

    err = gdf_extract_subgraph_vertex_nvgraph(g, &vert_col, rg)
    libcudf.cudf.check_gdf_error(err)
    
    if rg.edgeList is not NULL:
        df = cudf.DataFrame()
        df['src'], df['dst'], vals = graph_wrapper.get_edge_list(rGraph)
        if vals is not None:
            df['val'] = vals
        subgraph.add_edge_list(df)
    if rg.adjList is not NULL:
        off, ind, vals = graph_wrapper.get_adj_list(rGraph)
        subgraph.add_adj_list(off, ind, vals)
    if rg.transposedAdjList is not NULL:
        off, ind, vals = graph_wrapper.get_transposed_adj_list(rGraph)
        subgraph.add_transposed_adj_list(off, ind, vals)
=======
    cdef uintptr_t graph = graph_ptr
    cdef Graph * g = < Graph *> graph

    cdef uintptr_t rGraph = subgraph_ptr
    cdef Graph* rg = <Graph*>rGraph
    cdef gdf_column vert_col = get_gdf_column_view(vertices)

    add_adj_list(g)
    

    extract_subgraph_vertex_nvgraph(g, &vert_col, rg)
    
>>>>>>> ff56f21a
<|MERGE_RESOLUTION|>--- conflicted
+++ resolved
@@ -35,10 +35,8 @@
     """
     Call extract_subgraph_vertex_nvgraph
     """
-
-<<<<<<< HEAD
     cdef uintptr_t graph = graph_wrapper.allocate_cpp_graph()
-    cdef gdf_graph * g = <gdf_graph*> graph
+    cdef Graph * g = <Graph*> graph
 
     if input_graph.adjlist:
         graph_wrapper.add_adj_list(graph, input_graph.adjlist.offsets, input_graph.adjlist.indices, input_graph.adjlist.weights)
@@ -47,16 +45,16 @@
             graph_wrapper.add_edge_list(graph, input_graph.edgelist.edgelist_df['src'], input_graph.edgelist.edgelist_df['dst'], input_graph.edgelist.edgelist_df['weights'])
         else:
             graph_wrapper.add_edge_list(graph, input_graph.edgelist.edgelist_df['src'], input_graph.edgelist.edgelist_df['dst'])
-        err = gdf_add_adj_list(g)
+        err = add_adj_list(g)
         libcudf.cudf.check_gdf_error(err)
         offsets, indices, values = graph_wrapper.get_adj_list(graph)
         input_graph.adjlist = input_graph.AdjList(offsets, indices, values)
 
     cdef uintptr_t rGraph = graph_wrapper.allocate_cpp_graph()
-    cdef gdf_graph* rg = <gdf_graph*>rGraph
+    cdef Graph* rg = <Graph*>rGraph
     cdef gdf_column vert_col = get_gdf_column_view(vertices)
 
-    err = gdf_extract_subgraph_vertex_nvgraph(g, &vert_col, rg)
+    err = extract_subgraph_vertex_nvgraph(g, &vert_col, rg)
     libcudf.cudf.check_gdf_error(err)
     
     if rg.edgeList is not NULL:
@@ -70,18 +68,4 @@
         subgraph.add_adj_list(off, ind, vals)
     if rg.transposedAdjList is not NULL:
         off, ind, vals = graph_wrapper.get_transposed_adj_list(rGraph)
-        subgraph.add_transposed_adj_list(off, ind, vals)
-=======
-    cdef uintptr_t graph = graph_ptr
-    cdef Graph * g = < Graph *> graph
-
-    cdef uintptr_t rGraph = subgraph_ptr
-    cdef Graph* rg = <Graph*>rGraph
-    cdef gdf_column vert_col = get_gdf_column_view(vertices)
-
-    add_adj_list(g)
-    
-
-    extract_subgraph_vertex_nvgraph(g, &vert_col, rg)
-    
->>>>>>> ff56f21a
+        subgraph.add_transposed_adj_list(off, ind, vals)