# Copyright (c) 2020, NVIDIA CORPORATION.
# Licensed under the Apache License, Version 2.0 (the "License");
# you may not use this file except in compliance with the License.
# You may obtain a copy of the License at
#
#     http://www.apache.org/licenses/LICENSE-2.0
#
# Unless required by applicable law or agreed to in writing, software
# distributed under the License is distributed on an "AS IS" BASIS,
# WITHOUT WARRANTIES OR CONDITIONS OF ANY KIND, either express or implied.
# See the License for the specific language governing permissions and
# limitations under the License.

import cudf


def get_traversed_path(df, id):
    """
    Take the DataFrame result from a BFS or SSSP function call and extract
    the path to a specified vertex.

    Input Parameters
    ----------
    df : cudf.DataFrame
        The dataframe containing the results of a BFS or SSSP call
    id : Int
        The vertex ID

    Returns
    ---------
    df : cudf.DataFrame
        a dataframe containing the path steps


    Examples
    --------
    >>> gdf = cudf.read_csv('datasets/karate.csv', delimiter=' ',
    >>>                   dtype=['int32', 'int32', 'float32'], header=None)
    >>>
    >>> G = cugraph.Graph()
    >>> G.from_cudf_edgelist(gdf, source='0', destination='1')
    >>> sssp_df = cugraph.sssp(G, 1)
    >>> path = cugraph.utils.get_traversed_path(sssp_df, 32)
    """

    if 'vertex' not in df.columns:
        raise ValueError("DataFrame does not appear to be a BFS or "
                         "SSP result - 'vertex' column missing")
    if 'distance' not in df.columns:
        raise ValueError("DataFrame does not appear to be a BFS or "
                         "SSP result - 'distance' column missing")
    if 'predecessor' not in df.columns:
        raise ValueError("DataFrame does not appear to be a BFS or "
                         "SSP result - 'predecessor' column missing")
    if type(id) != int:
        raise ValueError("The vertex 'id' needs to be an integer")

    # There is no guarantee that the dataframe has not been filtered
    # or edited.  Therefore we cannot assume that using the vertex ID
    # as an index will work
<<<<<<< HEAD
=======

>>>>>>> 3136bf18
    ddf = df[df['vertex'] == id]
    if len(ddf) == 0:
        raise ValueError("The vertex (", id, " is not in the result set")
    pred = ddf['predecessor'].iloc[0]
    answer = []
    answer.append(ddf)

    while pred != -1:
        ddf = df[df['vertex'] == pred]
        pred = ddf['predecessor'].iloc[0]
        answer.append(ddf)

    return cudf.concat(answer)


def get_traversed_path_list(df, id):
    """
    Take the DataFrame result from a BFS or SSSP function call and extract
    the path to a specified vertex as a series of steps

    Input Parameters
    ----------
    df : cudf.DataFrame
        The dataframe containing the results of a BFS or SSSP call
    id : Int
        The vertex ID

    Returns
    ---------
    a : Python array
        a ordered array containing the steps from id to root

    Examples
    --------
    >>> gdf = cudf.read_csv(graph_file)
    >>> G = cugraph.Graph()
    >>> G.from_cudf_edgelist(gdf, source='0', destination='1')
    >>> sssp_df = cugraph.sssp(G, 1)
    >>> path = cugraph.utils.get_traversed_path_list(sssp_df, 32)
    """

    if 'vertex' not in df.columns:
        raise ValueError("DataFrame does not appear to be a BFS or "
                         "SSP result - 'vertex' column missing")
    if 'distance' not in df.columns:
        raise ValueError("DataFrame does not appear to be a BFS or "
                         "SSP result - 'distance' column missing")
    if 'predecessor' not in df.columns:
        raise ValueError("DataFrame does not appear to be a BFS or "
                         "SSP result - 'predecessor' column missing")
    if type(id) != int:
        raise ValueError("The vertex 'id' needs to be an integer")

    # There is no guarantee that the dataframe has not been filtered
    # or edited.  Therefore we cannot assume that using the vertex ID
    # as an index will work

    pred = -1
    answer = []
    answer.append(id)

    ddf = df.loc[df['vertex'] == id]
    if len(ddf) == 0:
        raise ValueError("The vertex (", id, " is not in the result set")

    pred = ddf['predecessor']

    while (pred != -1):
        answer.append(pred)

        ddf = df.loc[df['vertex'] == pred]
        pred = ddf['predecessor']

    return answer<|MERGE_RESOLUTION|>--- conflicted
+++ resolved
@@ -58,10 +58,7 @@
     # There is no guarantee that the dataframe has not been filtered
     # or edited.  Therefore we cannot assume that using the vertex ID
     # as an index will work
-<<<<<<< HEAD
-=======
 
->>>>>>> 3136bf18
     ddf = df[df['vertex'] == id]
     if len(ddf) == 0:
         raise ValueError("The vertex (", id, " is not in the result set")
