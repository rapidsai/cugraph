# Copyright (c) 2019, NVIDIA CORPORATION.
# Licensed under the Apache License, Version 2.0 (the "License");
# you may not use this file except in compliance with the License.
# You may obtain a copy of the License at
#
#     http://www.apache.org/licenses/LICENSE-2.0
#
# Unless required by applicable law or agreed to in writing, software
# distributed under the License is distributed on an "AS IS" BASIS,
# WITHOUT WARRANTIES OR CONDITIONS OF ANY KIND, either express or implied.
# See the License for the specific language governing permissions and
# limitations under the License.

<<<<<<< HEAD
from cugraph.community import (
    ecg,
    louvain,
    spectralBalancedCutClustering,
    spectralModularityMaximizationClustering,
    analyzeClustering_modularity,
    analyzeClustering_edge_cut,
    analyzeClustering_ratio_cut,
    subgraph,
    triangles
)

=======
>>>>>>> cfceb0dd
from cugraph.structure import (
    Graph, 
    DiGraph, 
    MultiGraph,
    MultiDiGraph,
    renumber, 
    symmetrize, 
    symmetrize_df,
    renumber_from_cudf
)

# Versioneer
from ._version import get_versions
__version__ = get_versions()['version']
del get_versions<|MERGE_RESOLUTION|>--- conflicted
+++ resolved
@@ -11,21 +11,6 @@
 # See the License for the specific language governing permissions and
 # limitations under the License.
 
-<<<<<<< HEAD
-from cugraph.community import (
-    ecg,
-    louvain,
-    spectralBalancedCutClustering,
-    spectralModularityMaximizationClustering,
-    analyzeClustering_modularity,
-    analyzeClustering_edge_cut,
-    analyzeClustering_ratio_cut,
-    subgraph,
-    triangles
-)
-
-=======
->>>>>>> cfceb0dd
 from cugraph.structure import (
     Graph, 
     DiGraph, 
