# Copyright (c) 2019-2021, NVIDIA CORPORATION.
# Licensed under the Apache License, Version 2.0 (the "License");
# you may not use this file except in compliance with the License.
# You may obtain a copy of the License at
#
#     http://www.apache.org/licenses/LICENSE-2.0
#
# Unless required by applicable law or agreed to in writing, software
# distributed under the License is distributed on an "AS IS" BASIS,
# WITHOUT WARRANTIES OR CONDITIONS OF ANY KIND, either express or implied.
# See the License for the specific language governing permissions and
# limitations under the License.

from cugraph.community import (
    ecg,
    ktruss_subgraph,
    k_truss,
    louvain,
    leiden,
    spectralBalancedCutClustering,
    spectralModularityMaximizationClustering,
    analyzeClustering_modularity,
    analyzeClustering_edge_cut,
    analyzeClustering_ratio_cut,
    subgraph,
    triangles,
    ego_graph,
    batched_ego_graphs,
)

from cugraph.structure import (
    Graph,
    DiGraph,
    MultiGraph,
    MultiDiGraph,
    BiPartiteGraph,
    BiPartiteDiGraph,
    from_edgelist,
    from_cudf_edgelist,
    from_pandas_edgelist,
    to_pandas_edgelist,
    from_pandas_adjacency,
    to_pandas_adjacency,
    from_numpy_array,
    to_numpy_array,
    from_numpy_matrix,
    to_numpy_matrix,
    from_adjlist,
    hypergraph,
    symmetrize,
    symmetrize_df,
    symmetrize_ddf,
    is_weighted,
    is_directed,
    is_multigraph,
    is_bipartite,
    is_multipartite)

from cugraph.centrality import (
    betweenness_centrality,
    edge_betweenness_centrality,
    katz_centrality,
)

from cugraph.cores import core_number, k_core

from cugraph.components import (
    connected_components,
    weakly_connected_components,
    strongly_connected_components,
)

from cugraph.link_analysis import pagerank, hits

from cugraph.link_prediction import (
    jaccard,
    jaccard_coefficient,
    overlap,
    overlap_coefficient,
    jaccard_w,
    overlap_w,
)

from cugraph.traversal import (
    bfs,
    bfs_edges,
    sssp,
    shortest_path,
    filter_unreachable,
    shortest_path_length,
<<<<<<< HEAD
    #traveling_salesperson
=======
    traveling_salesperson,
    concurrent_bfs,
    multi_source_bfs,
>>>>>>> 48bf0588
)

from cugraph.tree import minimum_spanning_tree, maximum_spanning_tree

from cugraph.utilities import utils

from cugraph.bsp.traversal import bfs_df_pregel

from cugraph.proto.components import strong_connected_component
from cugraph.proto.structure import find_bicliques

from cugraph.linear_assignment import hungarian, dense_hungarian
from cugraph.layout import force_atlas2
from cugraph.raft import raft_include_test
from cugraph.comms import comms

# Versioneer
from ._version import get_versions

__version__ = get_versions()["version"]
del get_versions<|MERGE_RESOLUTION|>--- conflicted
+++ resolved
@@ -88,13 +88,9 @@
     shortest_path,
     filter_unreachable,
     shortest_path_length,
-<<<<<<< HEAD
-    #traveling_salesperson
-=======
     traveling_salesperson,
     concurrent_bfs,
     multi_source_bfs,
->>>>>>> 48bf0588
 )
 
 from cugraph.tree import minimum_spanning_tree, maximum_spanning_tree
