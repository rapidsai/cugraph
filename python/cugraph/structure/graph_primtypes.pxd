--- conflicted
+++ resolved
@@ -214,17 +214,10 @@
         numberTypeEnum edgeType,
         numberTypeEnum weightType,
         int num_partition_edges,
-<<<<<<< HEAD
-        int num_vertices,
-        int num_edges,
-        int partition_row_size,
-        int partition_col_size,
-=======
         size_t num_global_vertices,
         size_t num_global_edges,
         size_t row_comm_size,
         size_t col_comm_size,
->>>>>>> 891bf43a
         bool transposed,
         bool multi_gpu) except +
 
