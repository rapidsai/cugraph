--- conflicted
+++ resolved
@@ -200,18 +200,8 @@
         floatType "cugraph::cython::numberTypeEnum::floatType"
         doubleType "cugraph::cython::numberTypeEnum::doubleType"
 
-<<<<<<< HEAD
-    cdef struct graph_container_t:
-        pass
-=======
-    ctypedef enum legacyGraphTypeEnum:
-        CSR "cugraph::cython::legacyGraphTypeEnum::CSR"
-        CSC "cugraph::cython::legacyGraphTypeEnum::CSC"
-        COO "cugraph::cython::legacyGraphTypeEnum::COO"
-
     cdef cppclass graph_container_t:
-        void get_vertex_identifiers(void *)
->>>>>>> b353e1e8
+       pass
 
     cdef void populate_graph_container(
         graph_container_t &graph_container,
@@ -230,4 +220,25 @@
         int num_vertices,
         int num_edges,
         bool transposed,
-        bool multi_gpu) except ++        bool multi_gpu) except +
+
+    ctypedef enum legacyGraphTypeEnum:
+        CSR "cugraph::cython::legacyGraphTypeEnum::CSR"
+        CSC "cugraph::cython::legacyGraphTypeEnum::CSC"
+        COO "cugraph::cython::legacyGraphTypeEnum::COO"
+
+    cdef void populate_graph_container_legacy(
+        graph_container_t &graph_container,
+        legacyGraphTypeEnum legacyType,
+        const handle_t &handle,
+        void *offsets,
+        void *indices,
+        void *weights,
+        numberTypeEnum offsetType,
+        numberTypeEnum indexType,
+        numberTypeEnum weightType,
+        int num_vertices,
+        int num_edges,
+        int *local_vertices,
+        int *local_edges,
+        int *local_offsets) except +