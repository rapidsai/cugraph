--- conflicted
+++ resolved
@@ -22,15 +22,28 @@
 import versioneer
 
 
-<<<<<<< HEAD
 INSTALL_REQUIRES = [
     "numba",
-    f"rmm{os.getenv('PYTHON_PACKAGE_CUDA_SUFFIX', default='')}"
+    "dask-cuda>=22.10",
+    f"cudf{os.getenv('PYTHON_PACKAGE_CUDA_SUFFIX', default='')}",
+    f"raft-dask{os.getenv('PYTHON_PACKAGE_CUDA_SUFFIX', default='')}",
+    f"dask-cudf{os.getenv('PYTHON_PACKAGE_CUDA_SUFFIX', default='')}",
     f"pylibcugraph{os.getenv('PYTHON_PACKAGE_CUDA_SUFFIX', default='')}"
 ]
-=======
-INSTALL_REQUIRES = ["numba", "cython"]
->>>>>>> 5e1baf1c
+
+extras_require = {
+    "test": [
+        "pytest",
+        "pytest-xdist",
+        "pytest-benchmark",
+        "scipy",
+        "numpy",
+        "pandas",
+        "networkx>=2.5.1",
+        "scikit-learn>=0.23.1",
+        f"rmm{os.getenv('PYTHON_PACKAGE_CUDA_SUFFIX', default='')}"
+    ]
+},
 
 CUDA_HOME = get_environment_option("CUDA_HOME")
 
@@ -77,61 +90,7 @@
 
 cmdclass = versioneer.get_cmdclass()
 cmdclass["clean"] = CleanCommand
-<<<<<<< HEAD
-PACKAGE_DATA = {
-    key: ["*.pxd"] for key in find_packages(include=["cugraph*"])
-}
 
-PACKAGE_DATA['cugraph.experimental.datasets'].extend(
-    ['cugraph/experimental/datasets/metadata/*.yaml',
-     'cugraph/experimental/datasets/*.yaml'])
-
-
-setup(name='cugraph'+os.getenv("PYTHON_PACKAGE_CUDA_SUFFIX", default=""),
-      description="cuGraph - RAPIDS GPU Graph Analytics",
-      version=os.getenv("RAPIDS_PY_WHEEL_VERSIONEER_OVERRIDE",
-                        default=versioneer.get_version()),
-      author="NVIDIA Corporation",
-      license="Apache",
-      classifiers=[
-          # "Development Status :: 4 - Beta",
-          "Intended Audience :: Developers",
-          # "Operating System :: OS Independent",
-          "Programming Language :: Python",
-          "Programming Language :: Python :: 3.8",
-          "Programming Language :: Python :: 3.9"
-      ],
-      cmdclass=cmdclass,
-      include_package_data=True,
-      package_data=PACKAGE_DATA,
-      packages=find_packages(include=['cugraph', 'cugraph.*']),
-      setup_requires=[
-        f"rmm{os.getenv('PYTHON_PACKAGE_CUDA_SUFFIX', default='')}",
-        f"raft-dask{os.getenv('PYTHON_PACKAGE_CUDA_SUFFIX', default='')}",
-        f"pylibcugraph{os.getenv('PYTHON_PACKAGE_CUDA_SUFFIX', default='')}",
-      ],
-      install_requires=[
-        "numba",
-        f"dask-cuda>=22.10",
-        f"cudf{os.getenv('PYTHON_PACKAGE_CUDA_SUFFIX', default='')}",
-        f"raft-dask{os.getenv('PYTHON_PACKAGE_CUDA_SUFFIX', default='')}",
-        f"dask-cudf{os.getenv('PYTHON_PACKAGE_CUDA_SUFFIX', default='')}",
-        f"pylibcugraph{os.getenv('PYTHON_PACKAGE_CUDA_SUFFIX', default='')}"
-      ],
-      extras_require = {
-          "test": [
-              "pytest",
-              "pytest-xdist",
-              "pytest-benchmark",
-              "scipy",
-              "numpy",
-              "pandas",
-              "networkx>=2.5.1",
-              "scikit-learn>=0.23.1",
-          ]
-      },
-      zip_safe=False)
-=======
 PACKAGE_DATA = {key: ["*.pxd"] for key in find_packages(include=["cugraph*"])}
 
 PACKAGE_DATA["cugraph.experimental.datasets"].extend(
@@ -143,9 +102,10 @@
 
 
 setup(
-    name="cugraph",
+    name=f'cugraph{os.getenv("PYTHON_PACKAGE_CUDA_SUFFIX", default="")}',
     description="cuGraph - RAPIDS GPU Graph Analytics",
-    version=versioneer.get_version(),
+    version=os.getenv("RAPIDS_PY_WHEEL_VERSIONEER_OVERRIDE",
+                      default=versioneer.get_version()),
     classifiers=[
         # "Development Status :: 4 - Beta",
         "Intended Audience :: Developers",
@@ -156,13 +116,17 @@
     ],
     # Include the separately-compiled shared library
     author="NVIDIA Corporation",
-    setup_requires=["Cython>=0.29,<0.30"],
     packages=find_packages(include=["cugraph", "cugraph.*"]),
     package_data=PACKAGE_DATA,
     include_package_data=True,
     install_requires=INSTALL_REQUIRES,
-    license="Apache",
+    license="Apache 2.0",
     cmdclass=cmdclass,
     zip_safe=False,
-)
->>>>>>> 5e1baf1c
+    setup_requires=[
+      f"rmm{os.getenv('PYTHON_PACKAGE_CUDA_SUFFIX', default='')}",
+      f"raft-dask{os.getenv('PYTHON_PACKAGE_CUDA_SUFFIX', default='')}",
+      f"pylibcugraph{os.getenv('PYTHON_PACKAGE_CUDA_SUFFIX', default='')}",
+    ],
+    extras_require=extras_require,
+)