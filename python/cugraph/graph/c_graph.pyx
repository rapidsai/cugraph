--- conflicted
+++ resolved
@@ -26,17 +26,8 @@
 cdef create_column(col):
     cdef gdf_column * c_col = < gdf_column *> malloc(sizeof(gdf_column))
     cdef uintptr_t data_ptr = cudf.bindings.cudf_cpp.get_column_data_ptr(col._column)
-<<<<<<< HEAD
-    #cdef uintptr_t valid_ptr = cudf.bindings.cudf_cpp.get_column_valid_ptr(col._column)
-    cdef gdf_dtype_extra_info extra_info
-    err = gdf_column_view_augmented(<gdf_column*>c_col,
-                                    <void*> data_ptr,
-                                    <gdf_valid_type*> 0,
-                                    <gdf_size_type>len(col),
-                                    dtypes[col.dtype.type],
                                     <gdf_size_type>col.null_count,
-                                    <gdf_dtype_extra_info>extra_info)
-=======
+                                    <gdf_dtype_extra_info>extra_in
     # cdef uintptr_t valid_ptr = cudf.bindings.cudf_cpp.get_column_valid_ptr(col._column)
     cdef gdf_dtype_extra_info c_extra_dtype_info = gdf_dtype_extra_info(time_unit = TIME_UNIT_NONE)
 
@@ -48,7 +39,6 @@
                                     dtypes[col.dtype.type],
                                     < gdf_size_type > col.null_count,
                                     c_extra_dtype_info)
->>>>>>> 228a4e1a
     cudf.bindings.cudf_cpp.check_gdf_error(err)
 
     cdef uintptr_t col_ptr = < uintptr_t > c_col
