--- conflicted
+++ resolved
@@ -1015,29 +1015,17 @@
 
         df = self.__vertex_prop_dataframe
         if self.__edge_prop_dataframe is not None:
-
-<<<<<<< HEAD
-            # FIXME: ISSUE WITH DASK_CUDF
-            cat_dtype = df.dtypes[TCN]
-            df[TCN] = df[TCN].astype(str)
-=======
             # FIXME DASK_CUDF: https://github.com/rapidsai/cudf/issues/11795
             cat_dtype = df.dtypes[self.type_col_name]
             df[self.type_col_name] = df[self.type_col_name].astype(str)
->>>>>>> 4dea187b
 
             df = (
                 df.reset_index()
                 .sort_values(by=TCN)
             )
 
-<<<<<<< HEAD
-            # FIXME: ISSUE WITH DASK_CUDF
-            df[TCN] = df[TCN].astype(cat_dtype)
-=======
             # FIXME DASK_CUDF: https://github.com/rapidsai/cudf/issues/11795
             df[self.type_col_name] = df[self.type_col_name].astype(cat_dtype)
->>>>>>> 4dea187b
 
             new_name = f"new_{self.vertex_col_name}"
             df[new_name] = 1
@@ -1067,11 +1055,7 @@
             df.set_index(self.vertex_col_name, sorted=True).persist()
         )
 
-<<<<<<< HEAD
-        # FIXME: ISSUE WITH DASK_CUDF
-=======
         # FIXME DASK_CUDF: https://github.com/rapidsai/cudf/issues/11795
->>>>>>> 4dea187b
         df = self._vertex_type_value_counts
         cat_dtype = df.index.dtype
         df.index = df.index.astype(str)
@@ -1084,11 +1068,7 @@
             .to_frame("stop")
         )
 
-<<<<<<< HEAD
-        # FIXME: ISSUE WITH DASK_CUDF
-=======
         # FIXME DASK_CUDF: https://github.com/rapidsai/cudf/issues/11795
->>>>>>> 4dea187b
         df.index = df.index.astype(cat_dtype)
 
         rv["start"] = rv["stop"].shift(1, fill_value=0)
@@ -1106,21 +1086,13 @@
             return None
         df = self.__edge_prop_dataframe
 
-<<<<<<< HEAD
-        # FIXME: ISSUE WITH DASK_CUDF
-=======
         # FIXME DASK_CUDF: https://github.com/rapidsai/cudf/issues/11795
->>>>>>> 4dea187b
         cat_dtype = df.dtypes[self.type_col_name]
         df[self.type_col_name] = df[self.type_col_name].astype(str)
 
         df = df.sort_values(by=self.type_col_name, ignore_index=True)
 
-<<<<<<< HEAD
-        # FIXME: ISSUE WITH DASK_CUDF
-=======
         # FIXME DASK_CUDF: https://github.com/rapidsai/cudf/issues/11795
->>>>>>> 4dea187b
         df[self.type_col_name] = df[self.type_col_name].astype(cat_dtype)
 
         df[self.edge_id_col_name] = 1
@@ -1129,11 +1101,7 @@
             df.set_index(self.edge_id_col_name, sorted=True).persist()
         )
 
-<<<<<<< HEAD
-        # FIXME: ISSUE WITH DASK_CUDF
-=======
         # FIXME DASK_CUDF: https://github.com/rapidsai/cudf/issues/11795
->>>>>>> 4dea187b
         df = self._edge_type_value_counts
         assert df.index.dtype == cat_dtype
         df.index = df.index.astype(str)
@@ -1146,11 +1114,7 @@
             .to_frame("stop")
         )
 
-<<<<<<< HEAD
-        # FIXME: ISSUE WITH DASK_CUDF
-=======
         # FIXME DASK_CUDF: https://github.com/rapidsai/cudf/issues/11795
->>>>>>> 4dea187b
         df.index = df.index.astype(cat_dtype)
 
         rv["start"] = rv["stop"].shift(1, fill_value=0)
