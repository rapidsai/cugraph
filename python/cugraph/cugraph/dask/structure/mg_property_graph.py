--- conflicted
+++ resolved
@@ -622,7 +622,6 @@
 
         # Add unique edge IDs to the new rows. This is just a count for each
         # row starting from the last edge ID value, with initial edge ID 0.
-<<<<<<< HEAD
         if edge_id_col_name is None:
             # FIXME: can we assign index instead of column?
             starting_eid = (
@@ -632,11 +631,12 @@
             tmp_df[self.edge_id_col_name] = (
                 tmp_df[self.edge_id_col_name].cumsum() + starting_eid
             )
+            tmp_df = tmp_df.persist()
             tmp_df = tmp_df.set_index(self.edge_id_col_name)
             tmp_df = tmp_df.persist()
-            self.__last_edge_id = starting_eid + len(tmp_df.index)
+            self.__last_edge_id = starting_eid + len(tmp_df)
         else:
-            tmp_df.persist()
+            tmp_df = tmp_df.persist()
             self.__last_edge_id = max(
                 self.__last_edge_id or 0,
                 tmp_df[edge_id_col_name].max().compute()
@@ -647,19 +647,6 @@
                 .set_index(self.edge_id_col_name)
             )
             tmp_df = tmp_df.persist()
-=======
-        # FIXME: can we assign index instead of column?
-        starting_eid = (
-            -1 if self.__last_edge_id is None else self.__last_edge_id
-        )
-        tmp_df[self.edge_id_col_name] = 1
-        tmp_df[self.edge_id_col_name] = (
-            tmp_df[self.edge_id_col_name].cumsum() + starting_eid
-        )
-        tmp_df = tmp_df.persist()  # before or after "set index"?
-        self.__last_edge_id = starting_eid + len(tmp_df)
-        tmp_df = tmp_df.set_index(self.edge_id_col_name)
->>>>>>> c72c44fa
 
         if property_columns:
             # all columns
