--- conflicted
+++ resolved
@@ -456,21 +456,12 @@
         if self.__vertex_prop_dataframe is not None:
             df = self.__vertex_prop_dataframe
             if vertex_ids is not None:
-<<<<<<< HEAD
                 if isinstance(vertex_ids, int):
                     vertex_ids = [vertex_ids]
                 elif not isinstance(vertex_ids,
                                     (list, slice, self.__series_type)):
                     vertex_ids = list(vertex_ids)
                 df = df.loc[vertex_ids]
-=======
-                if not isinstance(vertex_ids,
-                                  (list, slice, self.__series_type)):
-                    vertex_ids = list(vertex_ids)
-                df = self.__vertex_prop_dataframe.loc[vertex_ids]
-            else:
-                df = self.__vertex_prop_dataframe
->>>>>>> 9bbf0488
 
             if types is not None:
                 if isinstance(types, str):
@@ -639,21 +630,12 @@
         if self.__edge_prop_dataframe is not None:
             df = self.__edge_prop_dataframe
             if edge_ids is not None:
-<<<<<<< HEAD
                 if isinstance(edge_ids, int):
                     edge_ids = [edge_ids]
                 elif not isinstance(edge_ids,
                                     (list, slice, self.__series_type)):
                     edge_ids = list(edge_ids)
                 df = df.loc[edge_ids]
-=======
-                if not isinstance(edge_ids,
-                                  (list, slice, self.__series_type)):
-                    edge_ids = list(edge_ids)
-                df = self.__edge_prop_dataframe.loc[edge_ids]
-            else:
-                df = self.__edge_prop_dataframe
->>>>>>> 9bbf0488
 
             if types is not None:
                 if isinstance(types, str):
