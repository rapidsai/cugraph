# Copyright (c) 2021-2022, NVIDIA CORPORATION.
# Licensed under the Apache License, Version 2.0 (the "License");
# you may not use this file except in compliance with the License.
# You may obtain a copy of the License at
#
#     http://www.apache.org/licenses/LICENSE-2.0
#
# Unless required by applicable law or agreed to in writing, software
# distributed under the License is distributed on an "AS IS" BASIS,
# WITHOUT WARRANTIES OR CONDITIONS OF ANY KIND, either express or implied.
# See the License for the specific language governing permissions and
# limitations under the License.

import cudf

import cugraph
import dask_cudf
import cugraph.dask as dcg
from cugraph.utilities.utils import import_optional

pd = import_optional("pandas")


class EXPERIMENTAL__MGPropertySelection:
    """
    Instances of this class are returned from the PropertyGraph.select_*()
    methods and can be used by the PropertyGraph.extract_subgraph() method to
    extract a Graph containing vertices and edges with only the selected
    properties.
    """
    def __init__(self,
                 vertex_selection_series=None,
                 edge_selection_series=None):
        self.vertex_selections = vertex_selection_series
        self.edge_selections = edge_selection_series

    def __add__(self, other):
        """
        Add either the vertex_selections, edge_selections, or both to this
        instance from "other" if either are not already set.
        """
        vs = self.vertex_selections
        if vs is None:
            vs = other.vertex_selections
        es = self.edge_selections
        if es is None:
            es = other.edge_selections
        return EXPERIMENTAL__MGPropertySelection(vs, es)


# FIXME: remove leading __ when no longer experimental
class EXPERIMENTAL__MGPropertyGraph:
    """
    Class which stores vertex and edge properties that can be used to construct
    Graphs from individual property selections and used later to annotate graph
    algorithm results with corresponding properties.
    """
    # column name constants used in internal DataFrames
    vertex_col_name = "_VERTEX_"
    src_col_name = "_SRC_"
    dst_col_name = "_DST_"
    type_col_name = "_TYPE_"
    edge_id_col_name = "_EDGE_ID_"
    weight_col_name = "_WEIGHT_"
    _default_type_name = ""

    def __init__(self, num_workers=None):
        # The dataframe containing the properties for each vertex.
        # Each vertex occupies a row, and individual properties are maintained
        # in individual columns. The table contains a column for each property
        # of each vertex. If a vertex does not contain a property, it will have
        # a NaN value in that property column. Each vertex will also have a
        # "type_name" that can be assigned by the caller to describe the type
        # of the vertex for a given application domain. If no type_name is
        # provided, the default type_name is "".
        # Example:
        # vertex | type_name | propA | propB | propC
        # ------------------------------------------
        #      3 | "user"    | 22    | NaN   | 11
        #     88 | "service" | NaN   | 3.14  | 21
        #      9 | ""        | NaN   | NaN   | 2
        self.__vertex_prop_dataframe = None

        # The dataframe containing the properties for each edge.
        # The description is identical to the vertex property dataframe, except
        # edges are identified by ordered pairs of vertices (src and dst).
        # Example:
        # src | dst | type_name | propA | propB | propC
        # ---------------------------------------------
        #   3 |  88 | "started" | 22    | NaN   | 11
        #  88 |   9 | "called"  | NaN   | 3.14  | 21
        #   9 |  88 | ""        | NaN   | NaN   | 2
        self.__edge_prop_dataframe = None

        # The var:value dictionaries used during evaluation of filter/query
        # expressions for vertices and edges. These dictionaries contain
        # entries for each column name in their respective dataframes which
        # are mapped to instances of PropertyColumn objects.
        #
        # When filter/query expressions are evaluated, PropertyColumn objects
        # are used in place of DataFrame columns in order to support string
        # comparisons when cuDF DataFrames are used. This approach also allows
        # expressions to contain var names that can be used in expressions that
        # are different than those in the actual internal tables, allowing for
        # the tables to contain additional or different column names than what
        # can be used in expressions.
        #
        # Example: "type_name == 'user' & propC > 10"
        #
        # The above would be evaluated and "type_name" and "propC" would be
        # PropertyColumn instances which support specific operators used in
        # queries.
        self.__vertex_prop_eval_dict = {}
        self.__edge_prop_eval_dict = {}

        self.__dataframe_type = dask_cudf.DataFrame
        self.__series_type = dask_cudf.Series

        # The dtypes for each column in each DataFrame.  This is required since
        # merge operations can often change the dtypes to accommodate NaN
        # values (eg. int64 to float64, since NaN is a float).
        self.__vertex_prop_dtypes = {}
        self.__edge_prop_dtypes = {}

        # Add unique edge IDs to the __edge_prop_dataframe by simply
        # incrementing this counter.
        self.__last_edge_id = None

        # Cached property values
        self.__num_vertices = None
        self.__vertex_type_value_counts = None
        self.__edge_type_value_counts = None

        # number of gpu's to use
        if num_workers is None:
            self.__num_workers = dcg.get_n_workers()
        else:
            self.__num_workers = num_workers

    # PropertyGraph read-only attributes
    @property
    def edges(self):
        if self.__edge_prop_dataframe is not None:
            return self.__edge_prop_dataframe[
                [self.src_col_name, self.dst_col_name]
            ].reset_index()
        return None

    @property
    def vertex_property_names(self):
        if self.__vertex_prop_dataframe is not None:
            props = list(self.__vertex_prop_dataframe.columns)
            props.remove(self.type_col_name)  # should "type" be removed?
            return props
        return []

    @property
    def edge_property_names(self):
        if self.__edge_prop_dataframe is not None:
            props = list(self.__edge_prop_dataframe.columns)
            props.remove(self.src_col_name)
            props.remove(self.dst_col_name)
            props.remove(self.type_col_name)  # should "type" be removed?
            if self.weight_col_name in props:
                props.remove(self.weight_col_name)
            return props
        return []

    @property
    def vertex_types(self):
        """The set of vertex type names"""
        value_counts = self._vertex_type_value_counts
        if value_counts is None:
            names = set()
        elif self.__series_type is dask_cudf.Series:
            names = set(value_counts.index.to_arrow().to_pylist())
        else:
            names = set(value_counts.index)
        default = self._default_type_name
        if default not in names and self.get_num_vertices(default) > 0:
            # include "" from vertices that only exist in edge data
            names.add(default)
        return names

    @property
    def edge_types(self):
        """The set of edge type names"""
        value_counts = self._edge_type_value_counts
        if value_counts is None:
            return set()
        elif self.__series_type is dask_cudf.Series:
            return set(value_counts.index.to_arrow().to_pylist())
        else:
            return set(value_counts.index)

    # PropertyGraph read-only attributes for debugging
    @property
    def _vertex_prop_dataframe(self):
        return self.__vertex_prop_dataframe

    @property
    def _edge_prop_dataframe(self):
        return self.__edge_prop_dataframe

    @property
    def _vertex_type_value_counts(self):
        """A Series of the counts of types in __vertex_prop_dataframe"""
        if self.__vertex_prop_dataframe is None:
            return
        if self.__vertex_type_value_counts is None:
            # Types should all be strings; what should we do if we see NaN?
            self.__vertex_type_value_counts = (
                self.__vertex_prop_dataframe[self.type_col_name]
                .value_counts(sort=False, dropna=False)
                .compute()
            )
        return self.__vertex_type_value_counts

    @property
    def _edge_type_value_counts(self):
        """A Series of the counts of types in __edge_prop_dataframe"""
        if self.__edge_prop_dataframe is None:
            return
        if self.__edge_type_value_counts is None:
            # Types should all be strings; what should we do if we see NaN?
            self.__edge_type_value_counts = (
                self.__edge_prop_dataframe[self.type_col_name]
                .value_counts(sort=False, dropna=False)
                .compute()
            )
        return self.__edge_type_value_counts

    def get_num_vertices(self, type=None, *, include_edge_data=True):
        """Return the number of all vertices or vertices of a given type.

        Parameters
        ----------
        type : string, optional
            If type is None (the default), return the total number of vertices,
            otherwise return the number of vertices of the specified type.
        include_edge_data : bool (default True)
            If True, include vertices that were added in vertex and edge data.
            If False, only include vertices that were added in vertex data.
            Note that vertices that only exist in edge data are assumed to have
            the default type.

        See Also
        --------
        PropertyGraph.get_num_edges
        """
        if type is None:
            if not include_edge_data:
                if self.__vertex_prop_dataframe is None:
                    return 0
                return len(self.__vertex_prop_dataframe)
            if self.__num_vertices is not None:
                return self.__num_vertices
            self.__num_vertices = 0
            vert_sers = self.__get_all_vertices_series()
            if vert_sers:
                if self.__series_type is dask_cudf.Series:
                    vert_count = dask_cudf.concat(
                        vert_sers, ignore_index=True).nunique()
                    self.__num_vertices = vert_count.compute()
            return self.__num_vertices

        value_counts = self._vertex_type_value_counts
        if type == self._default_type_name and include_edge_data:
            # The default type, "", can refer to both vertex and edge data
            if self.__vertex_prop_dataframe is None:
                return self.get_num_vertices()
            return (
                self.get_num_vertices()
                - len(self.__vertex_prop_dataframe)
                + (value_counts[type] if type in value_counts else 0)
            )
        if self.__vertex_prop_dataframe is None:
            return 0
        return value_counts[type] if type in value_counts else 0

    def get_num_edges(self, type=None):
        """Return the number of all edges or edges of a given type.

        Parameters
        ----------
        type : string, optional
            If type is None (the default), return the total number of edges,
            otherwise return the number of edges of the specified type.

        See Also
        --------
        PropertyGraph.get_num_vertices
        """
        if type is None:
            if self.__edge_prop_dataframe is not None:
                return len(self.__edge_prop_dataframe)
            else:
                return 0
        if self.__edge_prop_dataframe is None:
            return 0
        value_counts = self._edge_type_value_counts
        return value_counts[type] if type in value_counts else 0

    def get_vertices(self, selection=None):
        """
        Return a Series containing the unique vertex IDs contained in both
        the vertex and edge property data.
        """
        vert_sers = self.__get_all_vertices_series()
        if vert_sers:
            if self.__series_type is dask_cudf.Series:
                return self.__series_type(
                    dask_cudf.concat(vert_sers, ignore_index=True).unique()
                )
            else:
                raise TypeError("dataframe must be a CUDF Dask dataframe.")
        return self.__series_type()

    def vertices_ids(self):
        """
        Alias for get_vertices()
        """
        return self.get_vertices()

    def add_vertex_data(self,
                        dataframe,
                        vertex_col_name,
                        type_name=None,
                        property_columns=None
                        ):
        """
        Add a dataframe describing vertex properties to the PropertyGraph.

        Parameters
        ----------
        dataframe : DataFrame-compatible instance
            A DataFrame instance with a compatible Pandas-like DataFrame
            interface.
        vertex_col_name : string
            The column name that contains the values to be used as vertex IDs.
        type_name : string
            The name to be assigned to the type of property being added. For
            example, if dataframe contains data about users, type_name might be
            "users". If not specified, the type of properties will be added as
            the empty string, "".
        property_columns : list of strings
            List of column names in dataframe to be added as properties. All
            other columns in dataframe will be ignored. If not specified, all
            columns in dataframe are added.

        Returns
        -------
        None

        Examples
        --------
        >>>
        """
        if type(dataframe) is not dask_cudf.DataFrame:
            raise TypeError("dataframe must be a Dask dataframe.")
        if vertex_col_name not in dataframe.columns:
            raise ValueError(f"{vertex_col_name} is not a column in "
                             f"dataframe: {dataframe.columns}")
        if (type_name is not None) and not isinstance(type_name, str):
            raise TypeError("type_name must be a string, got: "
                            f"{type(type_name)}")
        if type_name is None:
            type_name = self._default_type_name
        if property_columns:
            if type(property_columns) is not list:
                raise TypeError("property_columns must be a list, got: "
                                f"{type(property_columns)}")
            invalid_columns = \
                set(property_columns).difference(dataframe.columns)
            if invalid_columns:
                raise ValueError("property_columns contains column(s) not "
                                 "found in dataframe: "
                                 f"{list(invalid_columns)}")

        # Clear the cached values related to the number of vertices since more
        # could be added in this method.
        self.__num_vertices = None
        self.__vertex_type_value_counts = None  # Could update instead

        # Initialize the __vertex_prop_dataframe if necessary using the same
        # type as the incoming dataframe.
        TCN = self.type_col_name
        default_vertex_columns = [self.vertex_col_name, TCN]
        if self.__vertex_prop_dataframe is None:
            temp_dataframe = cudf.DataFrame(columns=default_vertex_columns)
            self.__vertex_prop_dataframe = \
                dask_cudf.from_cudf(temp_dataframe,
                                    npartitions=self.__num_workers)
            # Initialize the new columns to the same dtype as the appropriate
            # column in the incoming dataframe, since the initial merge may not
            # result in the same dtype. (see
            # https://github.com/rapidsai/cudf/issues/9981)
            self.__update_dataframe_dtypes(
                self.__vertex_prop_dataframe,
                {self.vertex_col_name: dataframe[vertex_col_name].dtype})
            self.__vertex_prop_dataframe = \
                self.__vertex_prop_dataframe.set_index(self.vertex_col_name)

            # Use categorical dtype for the type column
            if self.__series_type is dask_cudf.Series:
                cat_class = cudf.CategoricalDtype
            else:
                cat_class = pd.CategoricalDtype
            cat_dtype = cat_class([type_name], ordered=False)
            self.__vertex_prop_dataframe[TCN] = (
                self.__vertex_prop_dataframe[TCN].astype(cat_dtype)
            )

        # Ensure that both the predetermined vertex ID column name and vertex
        # type column name are present for proper merging.

        # NOTE: This copies the incoming DataFrame in order to add the new
        # columns. The copied DataFrame is then merged (another copy) and then
        # deleted when out-of-scope.
        tmp_df = dataframe.copy()
        tmp_df[self.vertex_col_name] = tmp_df[vertex_col_name]
        # FIXME: handle case of a type_name column already being in tmp_df

        # Add `type_name` to the categorical dtype if necessary
        cat_dtype = self.__update_categorical_dtype(
            self.__vertex_prop_dataframe, TCN, type_name
        )

        tmp_df[TCN] = type_name
        tmp_df[TCN] = tmp_df[TCN].astype(cat_dtype)

        if property_columns:
            # all columns
            column_names_to_drop = set(tmp_df.columns)
            # remove the ones to keep
            column_names_to_drop.difference_update(property_columns +
                                                   default_vertex_columns)
        else:
            column_names_to_drop = {vertex_col_name}
        tmp_df = tmp_df.drop(labels=column_names_to_drop, axis=1)

        # Save the original dtypes for each new column so they can be restored
        # prior to constructing subgraphs (since column dtypes may get altered
        # during merge to accommodate NaN values).
        new_col_info = self.__get_new_column_dtypes(
                           tmp_df, self.__vertex_prop_dataframe)
        self.__vertex_prop_dtypes.update(new_col_info)

<<<<<<< HEAD
        self.__vertex_prop_dataframe = \
            self.__vertex_prop_dataframe.merge(tmp_df, how="outer")
=======
        # Join on shared columns and the indices
        tmp_df = tmp_df.set_index(self.vertex_col_name)
        cols = (
            self.__vertex_prop_dataframe.columns.intersection(tmp_df.columns)
            .to_list()
        )
        cols.append(self.vertex_col_name)
        # FIXME: workaround for: https://github.com/rapidsai/cudf/issues/11550
        self.__vertex_prop_dataframe = (
            self.__vertex_prop_dataframe
            .reset_index()
            .merge(tmp_df.reset_index(), on=cols, how='outer')
            .set_index(self.vertex_col_name)
        )
        # self.__vertex_prop_dataframe = \
        #     self.__vertex_prop_dataframe.merge(tmp_df, on=cols, how="outer")

>>>>>>> a23caff9
        # Update the vertex eval dict with the latest column instances
        latest = {n: self.__vertex_prop_dataframe[n]
                  for n in self.__vertex_prop_dataframe.columns}
        self.__vertex_prop_eval_dict.update(latest)
<<<<<<< HEAD
        # Should we persist?
        # self.__vertex_prop_dataframe = self.__vertex_prop_dataframe.persist()
=======
        self.__vertex_prop_eval_dict[self.vertex_col_name] = (
            self.__vertex_prop_dataframe.index
        )
>>>>>>> a23caff9

    def get_vertex_data(self, vertex_ids=None, types=None, columns=None):
        """
        Return a dataframe containing vertex properties for only the specified
        vertex_ids, columns, and/or types, or all vertex IDs if not specified.
        """
        if self.__vertex_prop_dataframe is not None:
            df = self.__vertex_prop_dataframe
            if vertex_ids is not None:
                if isinstance(vertex_ids, int):
                    vertex_ids = [vertex_ids]
                elif not isinstance(vertex_ids,
                                    (list, slice, self.__series_type)):
                    vertex_ids = list(vertex_ids)
                df = df.loc[vertex_ids]

            if types is not None:
                if isinstance(types, str):
                    df_mask = df[self.type_col_name] == types
                else:
                    df_mask = df[self.type_col_name].isin(types)
                df = df.loc[df_mask]

            # The "internal" pG.vertex_col_name and pG.type_col_name columns
            # are also included/added since they are assumed to be needed by
            # the caller.
            if columns is not None:
                # FIXME: invalid columns will result in a KeyError, should a
                # check be done here and a more PG-specific error raised?
                df = df[[self.type_col_name] + columns]
            return df.reset_index()

        return None

    def add_edge_data(self,
                      dataframe,
                      vertex_col_names,
                      type_name=None,
                      property_columns=None
                      ):
        """
        Add a dataframe describing edge properties to the PropertyGraph.

        Parameters
        ----------
        dataframe : DataFrame-compatible instance
            A DataFrame instance with a compatible Pandas-like DataFrame
            interface.
        vertex_col_names : list of strings
            The column names that contain the values to be used as the source
            and destination vertex IDs for the edges.
        type_name : string
            The name to be assigned to the type of property being added. For
            example, if dataframe contains data about transactions, type_name
            might be "transactions". If not specified, the type of properties
            will be added as the empty string "".
        property_columns : list of strings
            List of column names in dataframe to be added as properties. All
            other columns in dataframe will be ignored. If not specified, all
            columns in dataframe are added.

        Returns
        -------
        None

        Examples
        --------
        >>>
        """
        if type(dataframe) is not dask_cudf.DataFrame:
            raise TypeError("dataframe must be a Dask dataframe.")
        if type(vertex_col_names) not in [list, tuple]:
            raise TypeError("vertex_col_names must be a list or tuple, got: "
                            f"{type(vertex_col_names)}")
        invalid_columns = set(vertex_col_names).difference(dataframe.columns)
        if invalid_columns:
            raise ValueError("vertex_col_names contains column(s) not found "
                             f"in dataframe: {list(invalid_columns)}")
        if (type_name is not None) and not isinstance(type_name, str):
            raise TypeError("type_name must be a string, got: "
                            f"{type(type_name)}")
        if type_name is None:
            type_name = self._default_type_name
        if property_columns:
            if type(property_columns) is not list:
                raise TypeError("property_columns must be a list, got: "
                                f"{type(property_columns)}")
            invalid_columns = \
                set(property_columns).difference(dataframe.columns)
            if invalid_columns:
                raise ValueError("property_columns contains column(s) not "
                                 "found in dataframe: "
                                 f"{list(invalid_columns)}")

        # Clear the cached value for num_vertices since more could be added in
        # this method. This method cannot affect __node_type_value_counts
        self.__num_vertices = None
        self.__edge_type_value_counts = None  # Could update instead

        TCN = self.type_col_name
        default_edge_columns = [self.src_col_name,
                                self.dst_col_name,
<<<<<<< HEAD
                                self.edge_id_col_name,
                                TCN]
=======
                                self.type_col_name]
>>>>>>> a23caff9
        if self.__edge_prop_dataframe is None:
            temp_dataframe = cudf.DataFrame(columns=default_edge_columns)
            self.__update_dataframe_dtypes(
                temp_dataframe,
                {self.src_col_name: dataframe[vertex_col_names[0]].dtype,
<<<<<<< HEAD
                 self.dst_col_name: dataframe[vertex_col_names[1]].dtype,
                 self.edge_id_col_name: "Int64"})

            # Use categorical dtype for the type column
            if self.__series_type is dask_cudf.Series:
                cat_class = cudf.CategoricalDtype
            else:
                cat_class = pd.CategoricalDtype
            cat_dtype = cat_class([type_name], ordered=False)
            temp_dataframe[TCN] = temp_dataframe[TCN].astype(cat_dtype)

=======
                 self.dst_col_name: dataframe[vertex_col_names[1]].dtype})
            temp_dataframe.index.name = self.edge_id_col_name
>>>>>>> a23caff9
            self.__edge_prop_dataframe = \
                dask_cudf.from_cudf(temp_dataframe,
                                    npartitions=self.__num_workers)
        # NOTE: This copies the incoming DataFrame in order to add the new
        # columns. The copied DataFrame is then merged (another copy) and then
        # deleted when out-of-scope.
        tmp_df = dataframe.copy()
        tmp_df[self.src_col_name] = tmp_df[vertex_col_names[0]]
        tmp_df[self.dst_col_name] = tmp_df[vertex_col_names[1]]

        # Add `type_name` to the categorical dtype if necessary
        cat_dtype = self.__update_categorical_dtype(
            self.__edge_prop_dataframe, TCN, type_name
        )

        tmp_df[TCN] = type_name
        tmp_df[TCN] = tmp_df[TCN].astype(cat_dtype)

        # Add unique edge IDs to the new rows. This is just a count for each
        # row starting from the last edge ID value, with initial edge ID 0.
        # FIXME: can we assign index instead of column?
        starting_eid = (
            -1 if self.__last_edge_id is None else self.__last_edge_id
        )
        tmp_df[self.edge_id_col_name] = 1
        tmp_df[self.edge_id_col_name] = (
            tmp_df[self.edge_id_col_name].cumsum() + starting_eid
        )
<<<<<<< HEAD
=======
        tmp_df = tmp_df.set_index(self.edge_id_col_name)
>>>>>>> a23caff9
        tmp_df = tmp_df.persist()
        self.__last_edge_id = starting_eid + len(tmp_df.index)

        if property_columns:
            # all columns
            column_names_to_drop = set(tmp_df.columns)
            # remove the ones to keep
            column_names_to_drop.difference_update(property_columns +
                                                   default_edge_columns)
        else:
            column_names_to_drop = {vertex_col_names[0], vertex_col_names[1]}
        tmp_df = tmp_df.drop(labels=column_names_to_drop, axis=1)

        # Save the original dtypes for each new column so they can be restored
        # prior to constructing subgraphs (since column dtypes may get altered
        # during merge to accommodate NaN values).
        new_col_info = self.__get_new_column_dtypes(
            tmp_df, self.__edge_prop_dataframe)
        self.__edge_prop_dtypes.update(new_col_info)

        # Join on shared columns and the indices
        cols = (
            self.__edge_prop_dataframe.columns.intersection(tmp_df.columns)
            .to_list()
        )
        cols.append(self.edge_id_col_name)
        # FIXME: workaround for: https://github.com/rapidsai/cudf/issues/11550
        self.__edge_prop_dataframe = (
            self.__edge_prop_dataframe
            .reset_index()
            .merge(tmp_df.reset_index(), on=cols, how='outer')
            .set_index(self.edge_id_col_name)
        )
        # self.__edge_prop_dataframe = \
        #     self.__edge_prop_dataframe.merge(tmp_df, on=cols, how="outer")

        # Update the edge eval dict with the latest column instances
        latest = dict([(n, self.__edge_prop_dataframe[n])
                       for n in self.__edge_prop_dataframe.columns])
        self.__edge_prop_eval_dict.update(latest)
<<<<<<< HEAD
        # Should we persist?
        # self.__edge_prop_dataframe = self.__edge_prop_dataframe.persist()
=======
        self.__edge_prop_eval_dict[self.edge_id_col_name] = (
            self.__edge_prop_dataframe.index
        )
>>>>>>> a23caff9

    def get_edge_data(self, edge_ids=None, types=None, columns=None):
        """
        Return a dataframe containing edge properties for only the specified
        edge_ids, columns, and/or edge type, or all edge IDs if not specified.
        """
        if self.__edge_prop_dataframe is not None:
            df = self.__edge_prop_dataframe
            if edge_ids is not None:
                if isinstance(edge_ids, int):
                    edge_ids = [edge_ids]
                elif not isinstance(edge_ids,
                                    (list, slice, self.__series_type)):
                    edge_ids = list(edge_ids)
                df = df.loc[edge_ids]

            if types is not None:
                if isinstance(types, str):
                    df_mask = df[self.type_col_name] == types
                else:
                    df_mask = df[self.type_col_name].isin(types)
                df = df.loc[df_mask]

            # The "internal" src, dst, edge_id, and type columns are also
            # included/added since they are assumed to be needed by the caller.
            if columns is None:
                # remove the "internal" weight column if one was added
                all_columns = list(self.__edge_prop_dataframe.columns)
                if self.weight_col_name in all_columns:
                    all_columns.remove(self.weight_col_name)
                df = df[all_columns]
            else:
                # FIXME: invalid columns will result in a KeyError, should a
                # check be done here and a more PG-specific error raised?
                df = df[[self.src_col_name, self.dst_col_name,
                         self.type_col_name] + columns]
            return df.reset_index()

        return None

    def select_vertices(self, expr, from_previous_selection=None):
        raise NotImplementedError

    def select_edges(self, expr):
        """
        Evaluate expr and return a PropertySelection object representing the
        edges that match the expression.

        Parameters
        ----------
        expr : string
            A python expression using property names and operators to select
            specific edges.

        Returns
        -------
        PropertySelection instance to be used for calls to extract_subgraph()
        in order to construct a Graph containing only specific edges.

        Examples
        --------
        >>>
        """
        # FIXME: check types
        globals = {}
        locals = self.__edge_prop_eval_dict

        selected_col = eval(expr, globals, locals)
        return EXPERIMENTAL__MGPropertySelection(
            edge_selection_series=selected_col)

    def extract_subgraph(self,
                         create_using=None,
                         selection=None,
                         edge_weight_property=None,
                         default_edge_weight=None,
                         allow_multi_edges=False,
                         renumber_graph=True,
                         add_edge_data=True
                         ):
        """
        Return a subgraph of the overall PropertyGraph containing vertices
        and edges that match a selection.

        Parameters
        ----------
        create_using : cugraph Graph type or instance, optional
            Creates a Graph to return using the type specified. If an instance
            is specified, the type of the instance is used to construct the
            return Graph, and all relevant attributes set on the instance are
            copied to the return Graph (eg. directed). If not specified the
            returned Graph will be a directed cugraph.Graph instance.
        selection : PropertySelection
            A PropertySelection returned from one or more calls to
            select_vertices() and/or select_edges(), used for creating a Graph
            with only the selected properties. If not speciied the returned
            Graph will have all properties. Note, this could result in a Graph
            with multiple edges, which may not be supported based on the value
            of create_using.
        edge_weight_property : string
            The name of the property whose values will be used as weights on
            the returned Graph. If not specified, the returned Graph will be
            unweighted.
        allow_multi_edges : bool
            If True, multiple edges should be used to create the return Graph,
            otherwise multiple edges will be detected and an exception raised.
        renumber_graph : bool (default is True)
            If True, return a Graph that has been renumbered for use by graph
            algorithms. If False, the returned graph will need to be manually
            renumbered prior to calling graph algos.
        add_edge_data : bool (default is True)
            If True, add meta data about the edges contained in the extracted
            graph which are required for future calls to annotate_dataframe().

        Returns
        -------
        A Graph instance of the same type as create_using containing only the
        vertices and edges resulting from applying the selection to the set of
        vertex and edge property data.

        Examples
        --------
        >>>
        """
        if (selection is not None) and \
           not isinstance(selection, EXPERIMENTAL__MGPropertySelection):
            raise TypeError("selection must be an instance of "
                            f"PropertySelection, got {type(selection)}")

        # NOTE: the expressions passed in to extract specific edges and
        # vertices assume the original dtypes in the user input have been
        # preserved. However, merge operations on the DataFrames can change
        # dtypes (eg. int64 to float64 in order to add NaN entries). This
        # should not be a problem since the conversions do not change the
        # values.
        if (selection is not None) and \
           (selection.vertex_selections is not None):
            selected_vertex_dataframe = \
                self.__vertex_prop_dataframe[selection.vertex_selections]
        else:
            selected_vertex_dataframe = None

        if (selection is not None) and \
           (selection.edge_selections is not None):
            selected_edge_dataframe = \
                self.__edge_prop_dataframe[selection.edge_selections]
        else:
            selected_edge_dataframe = self.__edge_prop_dataframe

        # FIXME: check that self.__edge_prop_dataframe is set!

        # If vertices were specified, select only the edges that contain the
        # selected verts in both src and dst
        if (selected_vertex_dataframe is not None) and \
<<<<<<< HEAD
           not selected_vertex_dataframe.empty:
            selected_verts = selected_vertex_dataframe[self.vertex_col_name]
=======
           not(selected_vertex_dataframe.empty):
>>>>>>> a23caff9
            has_srcs = selected_edge_dataframe[self.src_col_name]\
                .isin(selected_vertex_dataframe.index)
            has_dsts = selected_edge_dataframe[self.dst_col_name]\
                .isin(selected_vertex_dataframe.index)
            edges = selected_edge_dataframe[has_srcs & has_dsts]
            # Alternative to benchmark
            # edges = selected_edge_dataframe.merge(
            #     selected_vertex_dataframe[[]],
            #     left_on=self.src_col_name,
            #     right_index=True,
            # ).merge(
            #     selected_vertex_dataframe[[]],
            #     left_on=self.dst_col_name,
            #     right_index=True,
            # )
        else:
            edges = selected_edge_dataframe

        # The __*_prop_dataframes have likely been merged several times and
        # possibly had their dtypes converted in order to accommodate NaN
        # values. Restore the original dtypes in the resulting edges df prior
        # to creating a Graph.
        self.__update_dataframe_dtypes(edges, self.__edge_prop_dtypes)

        # Default create_using set here instead of function signature to
        # prevent cugraph from running on import. This may help diagnose errors
        if create_using is None:
            create_using = cugraph.Graph(directed=True)

        return self.edge_props_to_graph(
            edges,
            create_using=create_using,
            edge_weight_property=edge_weight_property,
            default_edge_weight=default_edge_weight,
            allow_multi_edges=allow_multi_edges,
            renumber_graph=renumber_graph,
            add_edge_data=add_edge_data)

    def annotate_dataframe(self, df, G, edge_vertex_col_names):
        raise NotImplementedError()

    def edge_props_to_graph(self,
                            edge_prop_df,
                            create_using,
                            edge_weight_property=None,
                            default_edge_weight=None,
                            allow_multi_edges=False,
                            renumber_graph=True,
                            add_edge_data=True):
        """
        Create and return a Graph from the edges in edge_prop_df.
        """
        # FIXME: check default_edge_weight is valid
        if edge_weight_property:
            if edge_weight_property not in edge_prop_df.columns:
                raise ValueError("edge_weight_property "
                                 f'"{edge_weight_property}" was not found in '
                                 "edge_prop_df")

            # Ensure a valid edge_weight_property can be used for applying
            # weights to the subgraph, and if a default_edge_weight was
            # specified, apply it to all NAs in the weight column.
            prop_col = edge_prop_df[edge_weight_property]
            if prop_col.count() != prop_col.size:
                if default_edge_weight is None:
                    raise ValueError("edge_weight_property "
                                     f'"{edge_weight_property}" '
                                     "contains NA values in the subgraph and "
                                     "default_edge_weight is not set")
                else:
                    prop_col.fillna(default_edge_weight, inplace=True)
            edge_attr = edge_weight_property

        # If a default_edge_weight was specified but an edge_weight_property
        # was not, a new edge weight column must be added.
        elif default_edge_weight:
            edge_attr = self.weight_col_name
            edge_prop_df[edge_attr] = default_edge_weight
        else:
            edge_attr = None

        # Set up the new Graph to return
        if isinstance(create_using, cugraph.Graph):
            # FIXME: extract more attrs from the create_using instance
            attrs = {"directed": create_using.is_directed()}
            G = type(create_using)(**attrs)
        # FIXME: this allows anything to be instantiated does not check that
        # the type is a valid Graph type.
        elif type(create_using) is type(type):
            G = create_using()
        else:
            raise TypeError("create_using must be a cugraph.Graph "
                            "(or subclass) type or instance, got: "
                            f"{type(create_using)}")

        # Prevent duplicate edges (if not allowed) since applying them to
        # non-MultiGraphs would result in ambiguous edge properties.
        # FIXME: make allow_multi_edges accept "auto" for use with MultiGraph
        if (allow_multi_edges is False) and \
           self.has_duplicate_edges(edge_prop_df).compute():
            if create_using:
                if type(create_using) is type:
                    t = create_using.__name__
                else:
                    t = type(create_using).__name__
                msg = f"'{t}' graph type specified by create_using"
            else:
                msg = "default Graph graph type"
            raise RuntimeError("query resulted in duplicate edges which "
                               f"cannot be represented with the {msg}")

        # FIXME: This forces the renumbering code to run a python-only
        # renumbering without the newer C++ renumbering step.  This is
        # required since the newest graph algos which are using the
        # pylibcugraph library will crash if passed data renumbered using the
        # C++ renumbering.  The consequence of this is that these extracted
        # subgraphs can only be used with newer pylibcugraph-based MG algos.
        #
        # NOTE: if the vertices are integers (int32 or int64), renumbering is
        # actually skipped with the assumption that the C renumbering will
        # take place. The C renumbering only occurs for pylibcugraph algos,
        # hence the reason these extracted subgraphs only work with PLC algos.
        if renumber_graph is False:
            raise ValueError("currently, renumber_graph must be set to True "
                             "for MG")
        legacy_renum_only = True

        col_names = [self.src_col_name, self.dst_col_name]
        if edge_attr is not None:
            col_names.append(edge_attr)

        G.from_dask_cudf_edgelist(edge_prop_df[col_names],
                                  source=self.src_col_name,
                                  destination=self.dst_col_name,
                                  edge_attr=edge_attr,
                                  renumber=renumber_graph,
                                  legacy_renum_only=legacy_renum_only)

        if add_edge_data:
            # Set the edge_data on the resulting Graph to a DataFrame
            # containing the edges and the edge ID for each. Edge IDs are
            # needed for future calls to annotate_dataframe() in order to
            # associate edges with their properties, since the PG can contain
            # multiple edges between vertrices with different properties.
            # FIXME: also add vertex_data
            G.edge_data = self.__create_property_lookup_table(edge_prop_df)

        return G

    def renumber_vertices_by_type(self):
        """Renumber vertex IDs to be contiguous by type.

        Returns a DataFrame with the start and stop IDs for each vertex type.
        Stop is *inclusive*.
        """
        # Check if some vertex IDs exist only in edge data
        default = self._default_type_name
        if (
            self.__edge_prop_dataframe is not None
            and self.get_num_vertices(default, include_edge_data=True)
            != self.get_num_vertices(default, include_edge_data=False)
        ):
            raise NotImplementedError(
                "Currently unable to renumber vertices when some vertex "
                "IDs only exist in edge data"
            )
        if self.__vertex_prop_dataframe is None:
            return None
<<<<<<< HEAD
        # We'll need to update this when index is vertex ID
        df = self.__vertex_prop_dataframe

        # FIXME DASK_CUDF: https://github.com/rapidsai/cudf/issues/11795
        cat_dtype = df.dtypes[self.type_col_name]
        df[self.type_col_name] = df[self.type_col_name].astype(str)

        df = df.sort_values(by=self.type_col_name)

        # FIXME DASK_CUDF: https://github.com/rapidsai/cudf/issues/11795
        df[self.type_col_name] = df[self.type_col_name].astype(cat_dtype)

=======
        df = self.__vertex_prop_dataframe
>>>>>>> a23caff9
        if self.__edge_prop_dataframe is not None:
            df = (
                df.reset_index()
                .sort_values(by=self.type_col_name)
            )
            new_name = f"new_{self.vertex_col_name}"
            df[new_name] = 1
            df[new_name] = df[new_name].cumsum() - 1
            mapper = df[[self.vertex_col_name, new_name]]
            self.__edge_prop_dataframe = (
                self.__edge_prop_dataframe
                # map src_col_name IDs
                .merge(mapper, left_on=self.src_col_name,
                       right_on=self.vertex_col_name)
                .drop(columns=[self.src_col_name])
                .rename(columns={new_name: self.src_col_name})
                # map dst_col_name IDs
                .merge(mapper, left_on=self.dst_col_name,
                       right_on=self.vertex_col_name)
                .drop(columns=[self.dst_col_name])
                .rename(columns={new_name: self.dst_col_name})
            )
            df[self.vertex_col_name] = df[new_name]
            del df[new_name]
        else:
            df = df.sort_values(by=self.type_col_name, ignore_index=True)
            df[self.vertex_col_name] = 1
            df[self.vertex_col_name] = df[self.vertex_col_name].cumsum() - 1

        self.__vertex_prop_dataframe = (
            df.set_index(self.vertex_col_name, sorted=True).persist()
        )
        rv = (
            self._vertex_type_value_counts
            .sort_index()
            .cumsum()
            .to_frame("stop")
        )
        rv["start"] = rv["stop"].shift(1, fill_value=0)
        rv["stop"] -= 1  # Make inclusive
        return rv[["start", "stop"]]

    def renumber_edges_by_type(self):
        """Renumber edge IDs to be contiguous by type.

        Returns a DataFrame with the start and stop IDs for each edge type.
        Stop is *inclusive*.
        """
        # TODO: keep track if edges are already numbered correctly.
        if self.__edge_prop_dataframe is None:
            return None
<<<<<<< HEAD
        # We'll need to update this when index is edge ID
        df = (
            self.__edge_prop_dataframe
            .drop(columns=[self.edge_id_col_name])
=======
        df = (
            self.__edge_prop_dataframe
            .sort_values(by=self.type_col_name, ignore_index=True)
        )
        df[self.edge_id_col_name] = 1
        df[self.edge_id_col_name] = df[self.edge_id_col_name].cumsum() - 1
        self.__edge_prop_dataframe = (
            df.set_index(self.edge_id_col_name, sorted=True).persist()
>>>>>>> a23caff9
        )
        # FIXME DASK_CUDF: https://github.com/rapidsai/cudf/issues/11795
        cat_dtype = df.dtypes[self.type_col_name]
        df[self.type_col_name] = df[self.type_col_name].astype(str)

        df = df.sort_values(by=self.type_col_name, ignore_index=True)

        # FIXME DASK_CUDF: https://github.com/rapidsai/cudf/issues/11795
        df[self.type_col_name] = df[self.type_col_name].astype(cat_dtype)

        df[self.edge_id_col_name] = 1
        df[self.edge_id_col_name] = df[self.edge_id_col_name].cumsum() - 1
        self.__edge_prop_dataframe = df

        # FIXME DASK_CUDF: https://github.com/rapidsai/cudf/issues/11795
        df = self._edge_type_value_counts
        assert df.index.dtype == cat_dtype
        df.index = df.index.astype(str)

        rv = (
            # self._edge_type_value_counts
            df
            .sort_index()
            .cumsum()
            .to_frame("stop")
        )

        # FIXME DASK_CUDF: https://github.com/rapidsai/cudf/issues/11795
        df.index = df.index.astype(cat_dtype)

        rv["start"] = rv["stop"].shift(1, fill_value=0)
        rv["stop"] -= 1  # Make inclusive
        return rv[["start", "stop"]]

    @classmethod
    def has_duplicate_edges(cls, df):
        """
        Return True if df has >1 of the same src, dst pair
        """
        # empty not supported by dask
        if len(df.columns) == 0:
            return False

        unique_pair_len = df.drop_duplicates(split_out=df.npartitions,
                                             ignore_index=True).shape[0]
        # if unique_pairs == len(df)
        # then no duplicate edges
        return unique_pair_len != df.shape[0]

    def __create_property_lookup_table(self, edge_prop_df):
        """
        Returns a DataFrame containing the src vertex, dst vertex, and edge_id
        values from edge_prop_df.
        """
        return edge_prop_df[[self.src_col_name,
                             self.dst_col_name]].reset_index()

    def __get_all_vertices_series(self):
        """
        Return a list of all Series objects that contain vertices from all
        tables.
        """
        vpd = self.__vertex_prop_dataframe
        epd = self.__edge_prop_dataframe
        vert_sers = []
        if vpd is not None:
            vert_sers.append(vpd.index.to_series())
        if epd is not None:
            vert_sers.append(epd[self.src_col_name])
            vert_sers.append(epd[self.dst_col_name])
        # `dask_cudf.concat` doesn't work when the index dtypes are different
        # See: https://github.com/rapidsai/cudf/issues/11741
        if len(vert_sers) > 1 and not all(
            cudf.api.types.is_dtype_equal(
                vert_sers[0].index.dtype, s.index.dtype
            )
            for s in vert_sers
        ):
            # Cast all to int64
            first, *rest = vert_sers
            dtype = first.index.dtype
            for s in rest:
                if s.index.dtype != dtype:
                    s.index = s.index.astype(dtype)
        return vert_sers

    @staticmethod
    def __get_new_column_dtypes(from_df, to_df):
        """
        Returns a list containing tuples of (column name, dtype) for each
        column in from_df that is not present in to_df.
        """
        new_cols = set(from_df.columns) - set(to_df.columns)
        return [(col, from_df[col].dtype) for col in new_cols]

    @staticmethod
    def __update_dataframe_dtypes(df, column_dtype_dict):
        """
        Set the dtype for columns in df using the dtypes in column_dtype_dict.
        This also handles converting standard integer dtypes to nullable
        integer dtypes, needed to accommodate NA values in columns.
        """
        for (col, dtype) in column_dtype_dict.items():
            # If the DataFrame is Pandas and the dtype is an integer type,
            # ensure a nullable integer array is used by specifying the correct
            # dtype. The alias for these dtypes is simply a capitalized string
            # (eg. "Int64")
            # https://pandas.pydata.org/pandas-docs/stable/user_guide/missing_data.html#integer-dtypes-and-missing-data
            dtype_str = str(dtype)
            if dtype_str in ["int32", "int64"]:
                dtype_str = dtype_str.title()
            if str(df[col].dtype) != dtype_str:
                df[col] = df[col].astype(dtype_str)

    def __update_categorical_dtype(self, df, column, val):
        """Add a new category to a categorical dtype column of a dataframe.

        Returns the new categorical dtype.
        """
        # Add `val` to the categorical dtype if necessary
        if val in df.dtypes[column].categories:
            # No need to change the categorical dtype
            pass
        else:
            # dask_cudf doesn't support inplace here like cudf does
            df[column] = df[column].cat.add_categories([val])
        return df.dtypes[column]<|MERGE_RESOLUTION|>--- conflicted
+++ resolved
@@ -446,10 +446,6 @@
                            tmp_df, self.__vertex_prop_dataframe)
         self.__vertex_prop_dtypes.update(new_col_info)
 
-<<<<<<< HEAD
-        self.__vertex_prop_dataframe = \
-            self.__vertex_prop_dataframe.merge(tmp_df, how="outer")
-=======
         # Join on shared columns and the indices
         tmp_df = tmp_df.set_index(self.vertex_col_name)
         cols = (
@@ -467,19 +463,15 @@
         # self.__vertex_prop_dataframe = \
         #     self.__vertex_prop_dataframe.merge(tmp_df, on=cols, how="outer")
 
->>>>>>> a23caff9
         # Update the vertex eval dict with the latest column instances
         latest = {n: self.__vertex_prop_dataframe[n]
                   for n in self.__vertex_prop_dataframe.columns}
         self.__vertex_prop_eval_dict.update(latest)
-<<<<<<< HEAD
+        self.__vertex_prop_eval_dict[self.vertex_col_name] = (
+            self.__vertex_prop_dataframe.index
+        )
         # Should we persist?
         # self.__vertex_prop_dataframe = self.__vertex_prop_dataframe.persist()
-=======
-        self.__vertex_prop_eval_dict[self.vertex_col_name] = (
-            self.__vertex_prop_dataframe.index
-        )
->>>>>>> a23caff9
 
     def get_vertex_data(self, vertex_ids=None, types=None, columns=None):
         """
@@ -582,20 +574,14 @@
         TCN = self.type_col_name
         default_edge_columns = [self.src_col_name,
                                 self.dst_col_name,
-<<<<<<< HEAD
-                                self.edge_id_col_name,
                                 TCN]
-=======
-                                self.type_col_name]
->>>>>>> a23caff9
         if self.__edge_prop_dataframe is None:
             temp_dataframe = cudf.DataFrame(columns=default_edge_columns)
             self.__update_dataframe_dtypes(
                 temp_dataframe,
                 {self.src_col_name: dataframe[vertex_col_names[0]].dtype,
-<<<<<<< HEAD
-                 self.dst_col_name: dataframe[vertex_col_names[1]].dtype,
-                 self.edge_id_col_name: "Int64"})
+                 self.dst_col_name: dataframe[vertex_col_names[1]].dtype})
+            temp_dataframe.index.name = self.edge_id_col_name
 
             # Use categorical dtype for the type column
             if self.__series_type is dask_cudf.Series:
@@ -605,10 +591,6 @@
             cat_dtype = cat_class([type_name], ordered=False)
             temp_dataframe[TCN] = temp_dataframe[TCN].astype(cat_dtype)
 
-=======
-                 self.dst_col_name: dataframe[vertex_col_names[1]].dtype})
-            temp_dataframe.index.name = self.edge_id_col_name
->>>>>>> a23caff9
             self.__edge_prop_dataframe = \
                 dask_cudf.from_cudf(temp_dataframe,
                                     npartitions=self.__num_workers)
@@ -637,12 +619,9 @@
         tmp_df[self.edge_id_col_name] = (
             tmp_df[self.edge_id_col_name].cumsum() + starting_eid
         )
-<<<<<<< HEAD
-=======
+        tmp_df = tmp_df.persist()  # before or after "set index"?
+        self.__last_edge_id = starting_eid + len(tmp_df)
         tmp_df = tmp_df.set_index(self.edge_id_col_name)
->>>>>>> a23caff9
-        tmp_df = tmp_df.persist()
-        self.__last_edge_id = starting_eid + len(tmp_df.index)
 
         if property_columns:
             # all columns
@@ -681,14 +660,11 @@
         latest = dict([(n, self.__edge_prop_dataframe[n])
                        for n in self.__edge_prop_dataframe.columns])
         self.__edge_prop_eval_dict.update(latest)
-<<<<<<< HEAD
+        self.__edge_prop_eval_dict[self.edge_id_col_name] = (
+            self.__edge_prop_dataframe.index
+        )
         # Should we persist?
         # self.__edge_prop_dataframe = self.__edge_prop_dataframe.persist()
-=======
-        self.__edge_prop_eval_dict[self.edge_id_col_name] = (
-            self.__edge_prop_dataframe.index
-        )
->>>>>>> a23caff9
 
     def get_edge_data(self, edge_ids=None, types=None, columns=None):
         """
@@ -843,12 +819,7 @@
         # If vertices were specified, select only the edges that contain the
         # selected verts in both src and dst
         if (selected_vertex_dataframe is not None) and \
-<<<<<<< HEAD
            not selected_vertex_dataframe.empty:
-            selected_verts = selected_vertex_dataframe[self.vertex_col_name]
-=======
-           not(selected_vertex_dataframe.empty):
->>>>>>> a23caff9
             has_srcs = selected_edge_dataframe[self.src_col_name]\
                 .isin(selected_vertex_dataframe.index)
             has_dsts = selected_edge_dataframe[self.dst_col_name]\
@@ -1017,27 +988,21 @@
             )
         if self.__vertex_prop_dataframe is None:
             return None
-<<<<<<< HEAD
-        # We'll need to update this when index is vertex ID
         df = self.__vertex_prop_dataframe
-
-        # FIXME DASK_CUDF: https://github.com/rapidsai/cudf/issues/11795
-        cat_dtype = df.dtypes[self.type_col_name]
-        df[self.type_col_name] = df[self.type_col_name].astype(str)
-
-        df = df.sort_values(by=self.type_col_name)
-
-        # FIXME DASK_CUDF: https://github.com/rapidsai/cudf/issues/11795
-        df[self.type_col_name] = df[self.type_col_name].astype(cat_dtype)
-
-=======
-        df = self.__vertex_prop_dataframe
->>>>>>> a23caff9
         if self.__edge_prop_dataframe is not None:
+
+            # FIXME DASK_CUDF: https://github.com/rapidsai/cudf/issues/11795
+            cat_dtype = df.dtypes[self.type_col_name]
+            df[self.type_col_name] = df[self.type_col_name].astype(str)
+
             df = (
                 df.reset_index()
                 .sort_values(by=self.type_col_name)
             )
+
+            # FIXME DASK_CUDF: https://github.com/rapidsai/cudf/issues/11795
+            df[self.type_col_name] = df[self.type_col_name].astype(cat_dtype)
+
             new_name = f"new_{self.vertex_col_name}"
             df[new_name] = 1
             df[new_name] = df[new_name].cumsum() - 1
@@ -1065,12 +1030,23 @@
         self.__vertex_prop_dataframe = (
             df.set_index(self.vertex_col_name, sorted=True).persist()
         )
+
+        # FIXME DASK_CUDF: https://github.com/rapidsai/cudf/issues/11795
+        df = self._vertex_type_value_counts
+        cat_dtype = df.index.dtype
+        df.index = df.index.astype(str)
+
         rv = (
-            self._vertex_type_value_counts
+            # self._vertex_type_value_counts
+            df
             .sort_index()
             .cumsum()
             .to_frame("stop")
         )
+
+        # FIXME DASK_CUDF: https://github.com/rapidsai/cudf/issues/11795
+        df.index = df.index.astype(cat_dtype)
+
         rv["start"] = rv["stop"].shift(1, fill_value=0)
         rv["stop"] -= 1  # Make inclusive
         return rv[["start", "stop"]]
@@ -1084,34 +1060,22 @@
         # TODO: keep track if edges are already numbered correctly.
         if self.__edge_prop_dataframe is None:
             return None
-<<<<<<< HEAD
-        # We'll need to update this when index is edge ID
-        df = (
-            self.__edge_prop_dataframe
-            .drop(columns=[self.edge_id_col_name])
-=======
-        df = (
-            self.__edge_prop_dataframe
-            .sort_values(by=self.type_col_name, ignore_index=True)
-        )
+        df = self.__edge_prop_dataframe
+
+        # FIXME DASK_CUDF: https://github.com/rapidsai/cudf/issues/11795
+        cat_dtype = df.dtypes[self.type_col_name]
+        df[self.type_col_name] = df[self.type_col_name].astype(str)
+
+        df = df.sort_values(by=self.type_col_name, ignore_index=True)
+
+        # FIXME DASK_CUDF: https://github.com/rapidsai/cudf/issues/11795
+        df[self.type_col_name] = df[self.type_col_name].astype(cat_dtype)
+
         df[self.edge_id_col_name] = 1
         df[self.edge_id_col_name] = df[self.edge_id_col_name].cumsum() - 1
         self.__edge_prop_dataframe = (
             df.set_index(self.edge_id_col_name, sorted=True).persist()
->>>>>>> a23caff9
-        )
-        # FIXME DASK_CUDF: https://github.com/rapidsai/cudf/issues/11795
-        cat_dtype = df.dtypes[self.type_col_name]
-        df[self.type_col_name] = df[self.type_col_name].astype(str)
-
-        df = df.sort_values(by=self.type_col_name, ignore_index=True)
-
-        # FIXME DASK_CUDF: https://github.com/rapidsai/cudf/issues/11795
-        df[self.type_col_name] = df[self.type_col_name].astype(cat_dtype)
-
-        df[self.edge_id_col_name] = 1
-        df[self.edge_id_col_name] = df[self.edge_id_col_name].cumsum() - 1
-        self.__edge_prop_dataframe = df
+        )
 
         # FIXME DASK_CUDF: https://github.com/rapidsai/cudf/issues/11795
         df = self._edge_type_value_counts
@@ -1177,12 +1141,7 @@
             )
             for s in vert_sers
         ):
-            # Cast all to int64
-            first, *rest = vert_sers
-            dtype = first.index.dtype
-            for s in rest:
-                if s.index.dtype != dtype:
-                    s.index = s.index.astype(dtype)
+            vert_sers = [s.reset_index(drop=True) for s in vert_sers]
         return vert_sers
 
     @staticmethod
