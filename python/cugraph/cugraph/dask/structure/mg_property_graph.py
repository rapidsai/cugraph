--- conflicted
+++ resolved
@@ -1385,8 +1385,6 @@
         rv["stop"] -= 1  # Make inclusive
         return rv[["start", "stop"]]
 
-<<<<<<< HEAD
-=======
     def vertex_vector_property_to_array(
         self, df, col_name, fillvalue=None, *, missing="ignore"
     ):
@@ -1530,7 +1528,6 @@
             meta=meta,
         )
 
->>>>>>> 5e1baf1c
     def is_multi_gpu(self):
         """
         Return True if this is a multi-gpu graph.  Always returns True for
