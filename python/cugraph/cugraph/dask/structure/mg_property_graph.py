# Copyright (c) 2021-2022, NVIDIA CORPORATION.
# Licensed under the Apache License, Version 2.0 (the "License");
# you may not use this file except in compliance with the License.
# You may obtain a copy of the License at
#
#     http://www.apache.org/licenses/LICENSE-2.0
#
# Unless required by applicable law or agreed to in writing, software
# distributed under the License is distributed on an "AS IS" BASIS,
# WITHOUT WARRANTIES OR CONDITIONS OF ANY KIND, either express or implied.
# See the License for the specific language governing permissions and
# limitations under the License.

import cudf

import cugraph
import dask_cudf
import cugraph.dask as dcg


class EXPERIMENTAL__MGPropertySelection:
    """
    Instances of this class are returned from the PropertyGraph.select_*()
    methods and can be used by the PropertyGraph.extract_subgraph() method to
    extract a Graph containing vertices and edges with only the selected
    properties.
    """
    def __init__(self,
                 vertex_selection_series=None,
                 edge_selection_series=None):
        self.vertex_selections = vertex_selection_series
        self.edge_selections = edge_selection_series

    def __add__(self, other):
        """
        Add either the vertex_selections, edge_selections, or both to this
        instance from "other" if either are not already set.
        """
        vs = self.vertex_selections
        if vs is None:
            vs = other.vertex_selections
        es = self.edge_selections
        if es is None:
            es = other.edge_selections
        return EXPERIMENTAL__MGPropertySelection(vs, es)


# FIXME: remove leading __ when no longer experimental
class EXPERIMENTAL__MGPropertyGraph:
    """
    Class which stores vertex and edge properties that can be used to construct
    Graphs from individual property selections and used later to annotate graph
    algorithm results with corresponding properties.
    """
    # column name constants used in internal DataFrames
    vertex_col_name = "_VERTEX_"
    src_col_name = "_SRC_"
    dst_col_name = "_DST_"
    type_col_name = "_TYPE_"
    edge_id_col_name = "_EDGE_ID_"
    weight_col_name = "_WEIGHT_"
    _default_type_name = ""

    def __init__(self, num_workers=None):
        # The dataframe containing the properties for each vertex.
        # Each vertex occupies a row, and individual properties are maintained
        # in individual columns. The table contains a column for each property
        # of each vertex. If a vertex does not contain a property, it will have
        # a NaN value in that property column. Each vertex will also have a
        # "type_name" that can be assigned by the caller to describe the type
        # of the vertex for a given application domain. If no type_name is
        # provided, the default type_name is "".
        # Example:
        # vertex | type_name | propA | propB | propC
        # ------------------------------------------
        #      3 | "user"    | 22    | NaN   | 11
        #     88 | "service" | NaN   | 3.14  | 21
        #      9 | ""        | NaN   | NaN   | 2
        self.__vertex_prop_dataframe = None

        # The dataframe containing the properties for each edge.
        # The description is identical to the vertex property dataframe, except
        # edges are identified by ordered pairs of vertices (src and dst).
        # Example:
        # src | dst | type_name | propA | propB | propC
        # ---------------------------------------------
        #   3 |  88 | "started" | 22    | NaN   | 11
        #  88 |   9 | "called"  | NaN   | 3.14  | 21
        #   9 |  88 | ""        | NaN   | NaN   | 2
        self.__edge_prop_dataframe = None

        # The var:value dictionaries used during evaluation of filter/query
        # expressions for vertices and edges. These dictionaries contain
        # entries for each column name in their respective dataframes which
        # are mapped to instances of PropertyColumn objects.
        #
        # When filter/query expressions are evaluated, PropertyColumn objects
        # are used in place of DataFrame columns in order to support string
        # comparisons when cuDF DataFrames are used. This approach also allows
        # expressions to contain var names that can be used in expressions that
        # are different than those in the actual internal tables, allowing for
        # the tables to contain additional or different column names than what
        # can be used in expressions.
        #
        # Example: "type_name == 'user' & propC > 10"
        #
        # The above would be evaluated and "type_name" and "propC" would be
        # PropertyColumn instances which support specific operators used in
        # queries.
        self.__vertex_prop_eval_dict = {}
        self.__edge_prop_eval_dict = {}

        self.__dataframe_type = dask_cudf.DataFrame
        self.__series_type = dask_cudf.Series

        # The dtypes for each column in each DataFrame.  This is required since
        # merge operations can often change the dtypes to accommodate NaN
        # values (eg. int64 to float64, since NaN is a float).
        self.__vertex_prop_dtypes = {}
        self.__edge_prop_dtypes = {}

        # Add unique edge IDs to the __edge_prop_dataframe by simply
        # incrementing this counter.
        self.__last_edge_id = None

        # Cached property values
        self.__num_vertices = None
        self.__vertex_type_value_counts = None
        self.__edge_type_value_counts = None

        # number of gpu's to use
        if num_workers is None:
            self.__num_workers = dcg.get_n_workers()
        else:
            self.__num_workers = num_workers

    # PropertyGraph read-only attributes
    @property
    def edges(self):
        if self.__edge_prop_dataframe is not None:
            return self.__edge_prop_dataframe[
                [self.src_col_name, self.dst_col_name]
            ].reset_index()
        return None

    @property
    def vertex_property_names(self):
        if self.__vertex_prop_dataframe is not None:
            props = list(self.__vertex_prop_dataframe.columns)
            props.remove(self.type_col_name)  # should "type" be removed?
            return props
        return []

    @property
    def edge_property_names(self):
        if self.__edge_prop_dataframe is not None:
            props = list(self.__edge_prop_dataframe.columns)
            props.remove(self.src_col_name)
            props.remove(self.dst_col_name)
            props.remove(self.type_col_name)  # should "type" be removed?
            if self.weight_col_name in props:
                props.remove(self.weight_col_name)
            return props
        return []

    @property
    def vertex_types(self):
        """The set of vertex type names"""
        value_counts = self._vertex_type_value_counts
        if value_counts is None:
            names = set()
        elif self.__series_type is dask_cudf.Series:
            names = set(value_counts.index.to_arrow().to_pylist())
        else:
            names = set(value_counts.index)
        default = self._default_type_name
        if default not in names and self.get_num_vertices(default) > 0:
            # include "" from vertices that only exist in edge data
            names.add(default)
        return names

    @property
    def edge_types(self):
        """The set of edge type names"""
        value_counts = self._edge_type_value_counts
        if value_counts is None:
            return set()
        elif self.__series_type is dask_cudf.Series:
            return set(value_counts.index.to_arrow().to_pylist())
        else:
            return set(value_counts.index)

    # PropertyGraph read-only attributes for debugging
    @property
    def _vertex_prop_dataframe(self):
        return self.__vertex_prop_dataframe

    @property
    def _edge_prop_dataframe(self):
        return self.__edge_prop_dataframe

    @property
    def _vertex_type_value_counts(self):
        """A Series of the counts of types in __vertex_prop_dataframe"""
        if self.__vertex_prop_dataframe is None:
            return
        if self.__vertex_type_value_counts is None:
            # Types should all be strings; what should we do if we see NaN?
            self.__vertex_type_value_counts = (
                self.__vertex_prop_dataframe[self.type_col_name]
                .value_counts(sort=False, dropna=False)
                .compute()
            )
        return self.__vertex_type_value_counts

    @property
    def _edge_type_value_counts(self):
        """A Series of the counts of types in __edge_prop_dataframe"""
        if self.__edge_prop_dataframe is None:
            return
        if self.__edge_type_value_counts is None:
            # Types should all be strings; what should we do if we see NaN?
            self.__edge_type_value_counts = (
                self.__edge_prop_dataframe[self.type_col_name]
                .value_counts(sort=False, dropna=False)
                .compute()
            )
        return self.__edge_type_value_counts

    def get_num_vertices(self, type=None, *, include_edge_data=True):
        """Return the number of all vertices or vertices of a given type.

        Parameters
        ----------
        type : string, optional
            If type is None (the default), return the total number of vertices,
            otherwise return the number of vertices of the specified type.
        include_edge_data : bool (default True)
            If True, include vertices that were added in vertex and edge data.
            If False, only include vertices that were added in vertex data.
            Note that vertices that only exist in edge data are assumed to have
            the default type.

        See Also
        --------
        PropertyGraph.get_num_edges
        """
        if type is None:
            if not include_edge_data:
                if self.__vertex_prop_dataframe is None:
                    return 0
                return len(self.__vertex_prop_dataframe)
            if self.__num_vertices is not None:
                return self.__num_vertices
            self.__num_vertices = 0
            vert_sers = self.__get_all_vertices_series()
            if vert_sers:
                if self.__series_type is dask_cudf.Series:
                    vert_count = dask_cudf.concat(vert_sers).nunique()
                    self.__num_vertices = vert_count.compute()
            return self.__num_vertices

        value_counts = self._vertex_type_value_counts
        if type == self._default_type_name and include_edge_data:
            # The default type, "", can refer to both vertex and edge data
            if self.__vertex_prop_dataframe is None:
                return self.get_num_vertices()
            return (
                self.get_num_vertices()
                - len(self.__vertex_prop_dataframe)
                + (value_counts[type] if type in value_counts else 0)
            )
        if self.__vertex_prop_dataframe is None:
            return 0
        return value_counts[type] if type in value_counts else 0

    def get_num_edges(self, type=None):
        """Return the number of all edges or edges of a given type.

        Parameters
        ----------
        type : string, optional
            If type is None (the default), return the total number of edges,
            otherwise return the number of edges of the specified type.

        See Also
        --------
        PropertyGraph.get_num_vertices
        """
        if type is None:
            if self.__edge_prop_dataframe is not None:
                return len(self.__edge_prop_dataframe)
            else:
                return 0
        if self.__edge_prop_dataframe is None:
            return 0
        value_counts = self._edge_type_value_counts
        return value_counts[type] if type in value_counts else 0

    def get_vertices(self, selection=None):
        """
        Return a Series containing the unique vertex IDs contained in both
        the vertex and edge property data.
        """
        vert_sers = self.__get_all_vertices_series()
        if vert_sers:
            if self.__series_type is dask_cudf.Series:
                return self.__series_type(dask_cudf.concat(vert_sers).unique())
            else:
                raise TypeError("dataframe must be a CUDF Dask dataframe.")
        return self.__series_type()

    def vertices_ids(self):
        """
        Alias for get_vertices()
        """
        return self.get_vertices()

    def add_vertex_data(self,
                        dataframe,
                        vertex_col_name,
                        type_name=None,
                        property_columns=None
                        ):
        """
        Add a dataframe describing vertex properties to the PropertyGraph.

        Parameters
        ----------
        dataframe : DataFrame-compatible instance
            A DataFrame instance with a compatible Pandas-like DataFrame
            interface.
        vertex_col_name : string
            The column name that contains the values to be used as vertex IDs.
        type_name : string
            The name to be assigned to the type of property being added. For
            example, if dataframe contains data about users, type_name might be
            "users". If not specified, the type of properties will be added as
            the empty string, "".
        property_columns : list of strings
            List of column names in dataframe to be added as properties. All
            other columns in dataframe will be ignored. If not specified, all
            columns in dataframe are added.

        Returns
        -------
        None

        Examples
        --------
        >>>
        """
        if type(dataframe) is not dask_cudf.DataFrame:
            raise TypeError("dataframe must be a Dask dataframe.")
        if vertex_col_name not in dataframe.columns:
            raise ValueError(f"{vertex_col_name} is not a column in "
                             f"dataframe: {dataframe.columns}")
        if (type_name is not None) and not isinstance(type_name, str):
            raise TypeError("type_name must be a string, got: "
                            f"{type(type_name)}")
        if type_name is None:
            type_name = self._default_type_name
        if property_columns:
            if type(property_columns) is not list:
                raise TypeError("property_columns must be a list, got: "
                                f"{type(property_columns)}")
            invalid_columns = \
                set(property_columns).difference(dataframe.columns)
            if invalid_columns:
                raise ValueError("property_columns contains column(s) not "
                                 "found in dataframe: "
                                 f"{list(invalid_columns)}")

        # Clear the cached values related to the number of vertices since more
        # could be added in this method.
        self.__num_vertices = None
        self.__vertex_type_value_counts = None  # Could update instead

        # Initialize the __vertex_prop_dataframe if necessary using the same
        # type as the incoming dataframe.
        default_vertex_columns = [self.vertex_col_name, self.type_col_name]
        if self.__vertex_prop_dataframe is None:
            temp_dataframe = cudf.DataFrame(columns=default_vertex_columns)
            self.__vertex_prop_dataframe = \
                dask_cudf.from_cudf(temp_dataframe,
                                    npartitions=self.__num_workers)
            # Initialize the new columns to the same dtype as the appropriate
            # column in the incoming dataframe, since the initial merge may not
            # result in the same dtype. (see
            # https://github.com/rapidsai/cudf/issues/9981)
            self.__update_dataframe_dtypes(
                self.__vertex_prop_dataframe,
                {self.vertex_col_name: dataframe[vertex_col_name].dtype})
            self.__vertex_prop_dataframe = \
                self.__vertex_prop_dataframe.set_index(self.vertex_col_name)

        # Ensure that both the predetermined vertex ID column name and vertex
        # type column name are present for proper merging.

        # NOTE: This copies the incoming DataFrame in order to add the new
        # columns. The copied DataFrame is then merged (another copy) and then
        # deleted when out-of-scope.
        tmp_df = dataframe.copy()
        tmp_df[self.vertex_col_name] = tmp_df[vertex_col_name]
        # FIXME: handle case of a type_name column already being in tmp_df
        tmp_df[self.type_col_name] = type_name

        if property_columns:
            # all columns
            column_names_to_drop = set(tmp_df.columns)
            # remove the ones to keep
            column_names_to_drop.difference_update(property_columns +
                                                   default_vertex_columns)
        else:
            column_names_to_drop = {vertex_col_name}
        tmp_df = tmp_df.drop(labels=column_names_to_drop, axis=1)

        # Save the original dtypes for each new column so they can be restored
        # prior to constructing subgraphs (since column dtypes may get altered
        # during merge to accommodate NaN values).
        new_col_info = self.__get_new_column_dtypes(
                           tmp_df, self.__vertex_prop_dataframe)
        self.__vertex_prop_dtypes.update(new_col_info)

        # Join on shared columns and the indices
        tmp_df = tmp_df.set_index(self.vertex_col_name)
        cols = (
            self.__vertex_prop_dataframe.columns.intersection(tmp_df.columns)
            .to_list()
        )
        cols.append(self.vertex_col_name)
        # FIXME: workaround for: https://github.com/rapidsai/cudf/issues/11550
        self.__vertex_prop_dataframe = (
            self.__vertex_prop_dataframe
            .reset_index()
            .merge(tmp_df.reset_index(), on=cols, how='outer')
            .set_index(self.vertex_col_name)
        )
        # self.__vertex_prop_dataframe = \
        #     self.__vertex_prop_dataframe.merge(tmp_df, on=cols, how="outer")

        # Update the vertex eval dict with the latest column instances
        latest = {n: self.__vertex_prop_dataframe[n]
                  for n in self.__vertex_prop_dataframe.columns}
        self.__vertex_prop_eval_dict.update(latest)
        self.__vertex_prop_eval_dict[self.vertex_col_name] = (
            self.__vertex_prop_dataframe.index
        )

    def get_vertex_data(self, vertex_ids=None, types=None, columns=None):
        """
        Return a dataframe containing vertex properties for only the specified
        vertex_ids, columns, and/or types, or all vertex IDs if not specified.
        """
        if self.__vertex_prop_dataframe is not None:
            df = self.__vertex_prop_dataframe
            if vertex_ids is not None:
                if isinstance(vertex_ids, int):
                    vertex_ids = [vertex_ids]
                elif not isinstance(vertex_ids,
                                    (list, slice, self.__series_type)):
                    vertex_ids = list(vertex_ids)
                df = df.loc[vertex_ids]

            if types is not None:
                if isinstance(types, str):
                    df_mask = df[self.type_col_name] == types
                else:
                    df_mask = df[self.type_col_name].isin(types)
                df = df.loc[df_mask]

            # The "internal" pG.vertex_col_name and pG.type_col_name columns
            # are also included/added since they are assumed to be needed by
            # the caller.
            if columns is not None:
                # FIXME: invalid columns will result in a KeyError, should a
                # check be done here and a more PG-specific error raised?
                df = df[[self.type_col_name] + columns]
            return df.reset_index()

        return None

    def add_edge_data(self,
                      dataframe,
                      vertex_col_names,
                      type_name=None,
                      property_columns=None
                      ):
        """
        Add a dataframe describing edge properties to the PropertyGraph.

        Parameters
        ----------
        dataframe : DataFrame-compatible instance
            A DataFrame instance with a compatible Pandas-like DataFrame
            interface.
        vertex_col_names : list of strings
            The column names that contain the values to be used as the source
            and destination vertex IDs for the edges.
        type_name : string
            The name to be assigned to the type of property being added. For
            example, if dataframe contains data about transactions, type_name
            might be "transactions". If not specified, the type of properties
            will be added as the empty string "".
        property_columns : list of strings
            List of column names in dataframe to be added as properties. All
            other columns in dataframe will be ignored. If not specified, all
            columns in dataframe are added.

        Returns
        -------
        None

        Examples
        --------
        >>>
        """
        if type(dataframe) is not dask_cudf.DataFrame:
            raise TypeError("dataframe must be a Dask dataframe.")
        if type(vertex_col_names) not in [list, tuple]:
            raise TypeError("vertex_col_names must be a list or tuple, got: "
                            f"{type(vertex_col_names)}")
        invalid_columns = set(vertex_col_names).difference(dataframe.columns)
        if invalid_columns:
            raise ValueError("vertex_col_names contains column(s) not found "
                             f"in dataframe: {list(invalid_columns)}")
        if (type_name is not None) and not isinstance(type_name, str):
            raise TypeError("type_name must be a string, got: "
                            f"{type(type_name)}")
        if type_name is None:
            type_name = self._default_type_name
        if property_columns:
            if type(property_columns) is not list:
                raise TypeError("property_columns must be a list, got: "
                                f"{type(property_columns)}")
            invalid_columns = \
                set(property_columns).difference(dataframe.columns)
            if invalid_columns:
                raise ValueError("property_columns contains column(s) not "
                                 "found in dataframe: "
                                 f"{list(invalid_columns)}")

        # Clear the cached value for num_vertices since more could be added in
        # this method. This method cannot affect __node_type_value_counts
        self.__num_vertices = None
        self.__edge_type_value_counts = None  # Could update instead

        default_edge_columns = [self.src_col_name,
                                self.dst_col_name,
                                self.type_col_name]
        if self.__edge_prop_dataframe is None:
            temp_dataframe = cudf.DataFrame(columns=default_edge_columns)
            self.__update_dataframe_dtypes(
                temp_dataframe,
                {self.src_col_name: dataframe[vertex_col_names[0]].dtype,
                 self.dst_col_name: dataframe[vertex_col_names[1]].dtype})
            temp_dataframe.index.name = self.edge_id_col_name
            self.__edge_prop_dataframe = \
                dask_cudf.from_cudf(temp_dataframe,
                                    npartitions=self.__num_workers)
        # NOTE: This copies the incoming DataFrame in order to add the new
        # columns. The copied DataFrame is then merged (another copy) and then
        # deleted when out-of-scope.
        tmp_df = dataframe.copy()
        tmp_df[self.src_col_name] = tmp_df[vertex_col_names[0]]
        tmp_df[self.dst_col_name] = tmp_df[vertex_col_names[1]]
        tmp_df[self.type_col_name] = type_name

        # Add unique edge IDs to the new rows. This is just a count for each
        # row starting from the last edge ID value, with initial edge ID 0.
        # FIXME: can we assign index instead of column?
        starting_eid = (
            -1 if self.__last_edge_id is None else self.__last_edge_id
        )
        tmp_df[self.edge_id_col_name] = 1
        tmp_df[self.edge_id_col_name] = (
            tmp_df[self.edge_id_col_name].cumsum() + starting_eid
        )
        tmp_df = tmp_df.set_index(self.edge_id_col_name)
        tmp_df = tmp_df.persist()
        self.__last_edge_id = starting_eid + len(tmp_df.index)

        if property_columns:
            # all columns
            column_names_to_drop = set(tmp_df.columns)
            # remove the ones to keep
            column_names_to_drop.difference_update(property_columns +
                                                   default_edge_columns)
        else:
            column_names_to_drop = {vertex_col_names[0], vertex_col_names[1]}
        tmp_df = tmp_df.drop(labels=column_names_to_drop, axis=1)

        # Save the original dtypes for each new column so they can be restored
        # prior to constructing subgraphs (since column dtypes may get altered
        # during merge to accommodate NaN values).
        new_col_info = self.__get_new_column_dtypes(
            tmp_df, self.__edge_prop_dataframe)
        self.__edge_prop_dtypes.update(new_col_info)

        # Join on shared columns and the indices
        cols = (
            self.__edge_prop_dataframe.columns.intersection(tmp_df.columns)
            .to_list()
        )
        cols.append(self.edge_id_col_name)
        # FIXME: workaround for: https://github.com/rapidsai/cudf/issues/11550
        self.__edge_prop_dataframe = (
            self.__edge_prop_dataframe
            .reset_index()
            .merge(tmp_df.reset_index(), on=cols, how='outer')
            .set_index(self.edge_id_col_name)
        )
        # self.__edge_prop_dataframe = \
        #     self.__edge_prop_dataframe.merge(tmp_df, on=cols, how="outer")

        # Update the edge eval dict with the latest column instances
        latest = dict([(n, self.__edge_prop_dataframe[n])
                       for n in self.__edge_prop_dataframe.columns])
        self.__edge_prop_eval_dict.update(latest)
        self.__edge_prop_eval_dict[self.edge_id_col_name] = (
            self.__edge_prop_dataframe.index
        )

    def get_edge_data(self, edge_ids=None, types=None, columns=None):
        """
        Return a dataframe containing edge properties for only the specified
        edge_ids, columns, and/or edge type, or all edge IDs if not specified.
        """
        if self.__edge_prop_dataframe is not None:
            df = self.__edge_prop_dataframe
            if edge_ids is not None:
                if isinstance(edge_ids, int):
                    edge_ids = [edge_ids]
                elif not isinstance(edge_ids,
                                    (list, slice, self.__series_type)):
                    edge_ids = list(edge_ids)
                df = df.loc[edge_ids]

            if types is not None:
                if isinstance(types, str):
                    df_mask = df[self.type_col_name] == types
                else:
                    df_mask = df[self.type_col_name].isin(types)
                df = df.loc[df_mask]

            # The "internal" src, dst, edge_id, and type columns are also
            # included/added since they are assumed to be needed by the caller.
            if columns is None:
                # remove the "internal" weight column if one was added
                all_columns = list(self.__edge_prop_dataframe.columns)
                if self.weight_col_name in all_columns:
                    all_columns.remove(self.weight_col_name)
                df = df[all_columns]
            else:
                # FIXME: invalid columns will result in a KeyError, should a
                # check be done here and a more PG-specific error raised?
                df = df[[self.src_col_name, self.dst_col_name,
                         self.type_col_name] + columns]
            return df.reset_index()

        return None

    def select_vertices(self, expr, from_previous_selection=None):
        raise NotImplementedError

    def select_edges(self, expr):
        """
        Evaluate expr and return a PropertySelection object representing the
        edges that match the expression.

        Parameters
        ----------
        expr : string
            A python expression using property names and operators to select
            specific edges.

        Returns
        -------
        PropertySelection instance to be used for calls to extract_subgraph()
        in order to construct a Graph containing only specific edges.

        Examples
        --------
        >>>
        """
        # FIXME: check types
        globals = {}
        locals = self.__edge_prop_eval_dict

        selected_col = eval(expr, globals, locals)
        return EXPERIMENTAL__MGPropertySelection(
            edge_selection_series=selected_col)

    def extract_subgraph(self,
                         create_using=None,
                         selection=None,
                         edge_weight_property=None,
                         default_edge_weight=None,
                         allow_multi_edges=False,
                         renumber_graph=True,
                         add_edge_data=True
                         ):
        """
        Return a subgraph of the overall PropertyGraph containing vertices
        and edges that match a selection.

        Parameters
        ----------
        create_using : cugraph Graph type or instance, optional
            Creates a Graph to return using the type specified. If an instance
            is specified, the type of the instance is used to construct the
            return Graph, and all relevant attributes set on the instance are
            copied to the return Graph (eg. directed). If not specified the
            returned Graph will be a directed cugraph.Graph instance.
        selection : PropertySelection
            A PropertySelection returned from one or more calls to
            select_vertices() and/or select_edges(), used for creating a Graph
            with only the selected properties. If not speciied the returned
            Graph will have all properties. Note, this could result in a Graph
            with multiple edges, which may not be supported based on the value
            of create_using.
        edge_weight_property : string
            The name of the property whose values will be used as weights on
            the returned Graph. If not specified, the returned Graph will be
            unweighted.
        allow_multi_edges : bool
            If True, multiple edges should be used to create the return Graph,
            otherwise multiple edges will be detected and an exception raised.
        renumber_graph : bool (default is True)
            If True, return a Graph that has been renumbered for use by graph
            algorithms. If False, the returned graph will need to be manually
            renumbered prior to calling graph algos.
        add_edge_data : bool (default is True)
            If True, add meta data about the edges contained in the extracted
            graph which are required for future calls to annotate_dataframe().

        Returns
        -------
        A Graph instance of the same type as create_using containing only the
        vertices and edges resulting from applying the selection to the set of
        vertex and edge property data.

        Examples
        --------
        >>>
        """
        if (selection is not None) and \
           not isinstance(selection, EXPERIMENTAL__MGPropertySelection):
            raise TypeError("selection must be an instance of "
                            f"PropertySelection, got {type(selection)}")

        # NOTE: the expressions passed in to extract specific edges and
        # vertices assume the original dtypes in the user input have been
        # preserved. However, merge operations on the DataFrames can change
        # dtypes (eg. int64 to float64 in order to add NaN entries). This
        # should not be a problem since the conversions do not change the
        # values.
        if (selection is not None) and \
           (selection.vertex_selections is not None):
            selected_vertex_dataframe = \
                self.__vertex_prop_dataframe[selection.vertex_selections]
        else:
            selected_vertex_dataframe = None

        if (selection is not None) and \
           (selection.edge_selections is not None):
            selected_edge_dataframe = \
                self.__edge_prop_dataframe[selection.edge_selections]
        else:
            selected_edge_dataframe = self.__edge_prop_dataframe

        # FIXME: check that self.__edge_prop_dataframe is set!

        # If vertices were specified, select only the edges that contain the
        # selected verts in both src and dst
        if (selected_vertex_dataframe is not None) and \
<<<<<<< HEAD
           not selected_vertex_dataframe.empty:
            selected_verts = selected_vertex_dataframe[self.vertex_col_name]
=======
           not(selected_vertex_dataframe.empty):
>>>>>>> 6a365ec8
            has_srcs = selected_edge_dataframe[self.src_col_name]\
                .isin(selected_vertex_dataframe.index)
            has_dsts = selected_edge_dataframe[self.dst_col_name]\
                .isin(selected_vertex_dataframe.index)
            edges = selected_edge_dataframe[has_srcs & has_dsts]
            # Alternative to benchmark
            # edges = selected_edge_dataframe.merge(
            #     selected_vertex_dataframe[[]],
            #     left_on=self.src_col_name,
            #     right_index=True,
            # ).merge(
            #     selected_vertex_dataframe[[]],
            #     left_on=self.dst_col_name,
            #     right_index=True,
            # )
        else:
            edges = selected_edge_dataframe

        # The __*_prop_dataframes have likely been merged several times and
        # possibly had their dtypes converted in order to accommodate NaN
        # values. Restore the original dtypes in the resulting edges df prior
        # to creating a Graph.
        self.__update_dataframe_dtypes(edges, self.__edge_prop_dtypes)

        # Default create_using set here instead of function signature to
        # prevent cugraph from running on import. This may help diagnose errors
        if create_using is None:
            create_using = cugraph.Graph(directed=True)

        return self.edge_props_to_graph(
            edges,
            create_using=create_using,
            edge_weight_property=edge_weight_property,
            default_edge_weight=default_edge_weight,
            allow_multi_edges=allow_multi_edges,
            renumber_graph=renumber_graph,
            add_edge_data=add_edge_data)

    def annotate_dataframe(self, df, G, edge_vertex_col_names):
        raise NotImplementedError()

    def edge_props_to_graph(self,
                            edge_prop_df,
                            create_using,
                            edge_weight_property=None,
                            default_edge_weight=None,
                            allow_multi_edges=False,
                            renumber_graph=True,
                            add_edge_data=True):
        """
        Create and return a Graph from the edges in edge_prop_df.
        """
        # FIXME: check default_edge_weight is valid
        if edge_weight_property:
            if edge_weight_property not in edge_prop_df.columns:
                raise ValueError("edge_weight_property "
                                 f'"{edge_weight_property}" was not found in '
                                 "edge_prop_df")

            # Ensure a valid edge_weight_property can be used for applying
            # weights to the subgraph, and if a default_edge_weight was
            # specified, apply it to all NAs in the weight column.
            prop_col = edge_prop_df[edge_weight_property]
            if prop_col.count() != prop_col.size:
                if default_edge_weight is None:
                    raise ValueError("edge_weight_property "
                                     f'"{edge_weight_property}" '
                                     "contains NA values in the subgraph and "
                                     "default_edge_weight is not set")
                else:
                    prop_col.fillna(default_edge_weight, inplace=True)
            edge_attr = edge_weight_property

        # If a default_edge_weight was specified but an edge_weight_property
        # was not, a new edge weight column must be added.
        elif default_edge_weight:
            edge_attr = self.weight_col_name
            edge_prop_df[edge_attr] = default_edge_weight
        else:
            edge_attr = None

        # Set up the new Graph to return
        if isinstance(create_using, cugraph.Graph):
            # FIXME: extract more attrs from the create_using instance
            attrs = {"directed": create_using.is_directed()}
            G = type(create_using)(**attrs)
        # FIXME: this allows anything to be instantiated does not check that
        # the type is a valid Graph type.
        elif type(create_using) is type(type):
            G = create_using()
        else:
            raise TypeError("create_using must be a cugraph.Graph "
                            "(or subclass) type or instance, got: "
                            f"{type(create_using)}")

        # Prevent duplicate edges (if not allowed) since applying them to
        # non-MultiGraphs would result in ambiguous edge properties.
        # FIXME: make allow_multi_edges accept "auto" for use with MultiGraph
        if (allow_multi_edges is False) and \
           self.has_duplicate_edges(edge_prop_df).compute():
            if create_using:
                if type(create_using) is type:
                    t = create_using.__name__
                else:
                    t = type(create_using).__name__
                msg = f"'{t}' graph type specified by create_using"
            else:
                msg = "default Graph graph type"
            raise RuntimeError("query resulted in duplicate edges which "
                               f"cannot be represented with the {msg}")

        # FIXME: This forces the renumbering code to run a python-only
        # renumbering without the newer C++ renumbering step.  This is
        # required since the newest graph algos which are using the
        # pylibcugraph library will crash if passed data renumbered using the
        # C++ renumbering.  The consequence of this is that these extracted
        # subgraphs can only be used with newer pylibcugraph-based MG algos.
        #
        # NOTE: if the vertices are integers (int32 or int64), renumbering is
        # actually skipped with the assumption that the C renumbering will
        # take place. The C renumbering only occurs for pylibcugraph algos,
        # hence the reason these extracted subgraphs only work with PLC algos.
        if renumber_graph is False:
            raise ValueError("currently, renumber_graph must be set to True "
                             "for MG")
        legacy_renum_only = True

        col_names = [self.src_col_name, self.dst_col_name]
        if edge_attr is not None:
            col_names.append(edge_attr)

        G.from_dask_cudf_edgelist(edge_prop_df[col_names],
                                  source=self.src_col_name,
                                  destination=self.dst_col_name,
                                  edge_attr=edge_attr,
                                  renumber=renumber_graph,
                                  legacy_renum_only=legacy_renum_only)

        if add_edge_data:
            # Set the edge_data on the resulting Graph to a DataFrame
            # containing the edges and the edge ID for each. Edge IDs are
            # needed for future calls to annotate_dataframe() in order to
            # associate edges with their properties, since the PG can contain
            # multiple edges between vertrices with different properties.
            # FIXME: also add vertex_data
            G.edge_data = self.__create_property_lookup_table(edge_prop_df)

        return G

    def renumber_vertices_by_type(self):
        """Renumber vertex IDs to be contiguous by type.

        Returns a DataFrame with the start and stop IDs for each vertex type.
        Stop is *inclusive*.
        """
        # Check if some vertex IDs exist only in edge data
        default = self._default_type_name
        if (
            self.__edge_prop_dataframe is not None
            and self.get_num_vertices(default, include_edge_data=True)
            != self.get_num_vertices(default, include_edge_data=False)
        ):
            raise NotImplementedError(
                "Currently unable to renumber vertices when some vertex "
                "IDs only exist in edge data"
            )
        if self.__vertex_prop_dataframe is None:
            return None
        df = self.__vertex_prop_dataframe
        if self.__edge_prop_dataframe is not None:
            df = (
                df.reset_index()
                .sort_values(by=self.type_col_name)
            )
            new_name = f"new_{self.vertex_col_name}"
            df[new_name] = 1
            df[new_name] = df[new_name].cumsum() - 1
            mapper = df[[self.vertex_col_name, new_name]]
            self.__edge_prop_dataframe = (
                self.__edge_prop_dataframe
                # map src_col_name IDs
                .merge(mapper, left_on=self.src_col_name,
                       right_on=self.vertex_col_name)
                .drop(columns=[self.src_col_name])
                .rename(columns={new_name: self.src_col_name})
                # map dst_col_name IDs
                .merge(mapper, left_on=self.dst_col_name,
                       right_on=self.vertex_col_name)
                .drop(columns=[self.dst_col_name])
                .rename(columns={new_name: self.dst_col_name})
            )
            df[self.vertex_col_name] = df[new_name]
            del df[new_name]
        else:
            df = df.sort_values(by=self.type_col_name, ignore_index=True)
            df[self.vertex_col_name] = 1
            df[self.vertex_col_name] = df[self.vertex_col_name].cumsum() - 1

        self.__vertex_prop_dataframe = (
            df.set_index(self.vertex_col_name, sorted=True).persist()
        )
        rv = (
            self._vertex_type_value_counts
            .sort_index()
            .cumsum()
            .to_frame("stop")
        )
        rv["start"] = rv["stop"].shift(1, fill_value=0)
        rv["stop"] -= 1  # Make inclusive
        return rv[["start", "stop"]]

    def renumber_edges_by_type(self):
        """Renumber edge IDs to be contiguous by type.

        Returns a DataFrame with the start and stop IDs for each edge type.
        Stop is *inclusive*.
        """
        # TODO: keep track if edges are already numbered correctly.
        if self.__edge_prop_dataframe is None:
            return None
        df = (
            self.__edge_prop_dataframe
            .sort_values(by=self.type_col_name, ignore_index=True)
        )
        df[self.edge_id_col_name] = 1
        df[self.edge_id_col_name] = df[self.edge_id_col_name].cumsum() - 1
        self.__edge_prop_dataframe = (
            df.set_index(self.edge_id_col_name, sorted=True).persist()
        )
        rv = (
            self._edge_type_value_counts
            .sort_index()
            .cumsum()
            .to_frame("stop")
        )
        rv["start"] = rv["stop"].shift(1, fill_value=0)
        rv["stop"] -= 1  # Make inclusive
        return rv[["start", "stop"]]

    @classmethod
    def has_duplicate_edges(cls, df):
        """
        Return True if df has >1 of the same src, dst pair
        """
        # empty not supported by dask
        if len(df.columns) == 0:
            return False

        unique_pair_len = df.drop_duplicates(split_out=df.npartitions,
                                             ignore_index=True).shape[0]
        # if unique_pairs == len(df)
        # then no duplicate edges
        return unique_pair_len != df.shape[0]

    def __create_property_lookup_table(self, edge_prop_df):
        """
        Returns a DataFrame containing the src vertex, dst vertex, and edge_id
        values from edge_prop_df.
        """
        return edge_prop_df[[self.src_col_name,
                             self.dst_col_name]].reset_index()

    def __get_all_vertices_series(self):
        """
        Return a list of all Series objects that contain vertices from all
        tables.
        """
        vpd = self.__vertex_prop_dataframe
        epd = self.__edge_prop_dataframe
        vert_sers = []
        if vpd is not None:
            vert_sers.append(vpd.index.to_series())
        if epd is not None:
            vert_sers.append(epd[self.src_col_name])
            vert_sers.append(epd[self.dst_col_name])
        return vert_sers

    @staticmethod
    def __get_new_column_dtypes(from_df, to_df):
        """
        Returns a list containing tuples of (column name, dtype) for each
        column in from_df that is not present in to_df.
        """
        new_cols = set(from_df.columns) - set(to_df.columns)
        return [(col, from_df[col].dtype) for col in new_cols]

    @staticmethod
    def __update_dataframe_dtypes(df, column_dtype_dict):
        """
        Set the dtype for columns in df using the dtypes in column_dtype_dict.
        This also handles converting standard integer dtypes to nullable
        integer dtypes, needed to accommodate NA values in columns.
        """
        for (col, dtype) in column_dtype_dict.items():
            # If the DataFrame is Pandas and the dtype is an integer type,
            # ensure a nullable integer array is used by specifying the correct
            # dtype. The alias for these dtypes is simply a capitalized string
            # (eg. "Int64")
            # https://pandas.pydata.org/pandas-docs/stable/user_guide/missing_data.html#integer-dtypes-and-missing-data
            dtype_str = str(dtype)
            if dtype_str in ["int32", "int64"]:
                dtype_str = dtype_str.title()
            if str(df[col].dtype) != dtype_str:
                df[col] = df[col].astype(dtype_str)<|MERGE_RESOLUTION|>--- conflicted
+++ resolved
@@ -774,12 +774,7 @@
         # If vertices were specified, select only the edges that contain the
         # selected verts in both src and dst
         if (selected_vertex_dataframe is not None) and \
-<<<<<<< HEAD
-           not selected_vertex_dataframe.empty:
-            selected_verts = selected_vertex_dataframe[self.vertex_col_name]
-=======
            not(selected_vertex_dataframe.empty):
->>>>>>> 6a365ec8
             has_srcs = selected_edge_dataframe[self.src_col_name]\
                 .isin(selected_vertex_dataframe.index)
             has_dsts = selected_edge_dataframe[self.dst_col_name]\
