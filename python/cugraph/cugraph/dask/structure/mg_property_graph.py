# Copyright (c) 2021-2022, NVIDIA CORPORATION.
# Licensed under the Apache License, Version 2.0 (the "License");
# you may not use this file except in compliance with the License.
# You may obtain a copy of the License at
#
#     http://www.apache.org/licenses/LICENSE-2.0
#
# Unless required by applicable law or agreed to in writing, software
# distributed under the License is distributed on an "AS IS" BASIS,
# WITHOUT WARRANTIES OR CONDITIONS OF ANY KIND, either express or implied.
# See the License for the specific language governing permissions and
# limitations under the License.

import cudf

import cugraph
import dask_cudf
import cugraph.dask as dcg
from cugraph.utilities.utils import import_optional

pd = import_optional("pandas")


class EXPERIMENTAL__MGPropertySelection:
    """
    Instances of this class are returned from the PropertyGraph.select_*()
    methods and can be used by the PropertyGraph.extract_subgraph() method to
    extract a Graph containing vertices and edges with only the selected
    properties.
    """
    def __init__(self,
                 vertex_selection_series=None,
                 edge_selection_series=None):
        self.vertex_selections = vertex_selection_series
        self.edge_selections = edge_selection_series

    def __add__(self, other):
        """
        Add either the vertex_selections, edge_selections, or both to this
        instance from "other" if either are not already set.
        """
        vs = self.vertex_selections
        if vs is None:
            vs = other.vertex_selections
        es = self.edge_selections
        if es is None:
            es = other.edge_selections
        return EXPERIMENTAL__MGPropertySelection(vs, es)


# FIXME: remove leading __ when no longer experimental
class EXPERIMENTAL__MGPropertyGraph:
    """
    Class which stores vertex and edge properties that can be used to construct
    Graphs from individual property selections and used later to annotate graph
    algorithm results with corresponding properties.
    """
    # column name constants used in internal DataFrames
    vertex_col_name = "_VERTEX_"
    src_col_name = "_SRC_"
    dst_col_name = "_DST_"
    type_col_name = "_TYPE_"
    edge_id_col_name = "_EDGE_ID_"
    weight_col_name = "_WEIGHT_"
    _default_type_name = ""

    def __init__(self, num_workers=None):
        # The dataframe containing the properties for each vertex.
        # Each vertex occupies a row, and individual properties are maintained
        # in individual columns. The table contains a column for each property
        # of each vertex. If a vertex does not contain a property, it will have
        # a NaN value in that property column. Each vertex will also have a
        # "type_name" that can be assigned by the caller to describe the type
        # of the vertex for a given application domain. If no type_name is
        # provided, the default type_name is "".
        # Example:
        # vertex | type_name | propA | propB | propC
        # ------------------------------------------
        #      3 | "user"    | 22    | NaN   | 11
        #     88 | "service" | NaN   | 3.14  | 21
        #      9 | ""        | NaN   | NaN   | 2
        self.__vertex_prop_dataframe = None

        # The dataframe containing the properties for each edge.
        # The description is identical to the vertex property dataframe, except
        # edges are identified by ordered pairs of vertices (src and dst).
        # Example:
        # src | dst | type_name | propA | propB | propC
        # ---------------------------------------------
        #   3 |  88 | "started" | 22    | NaN   | 11
        #  88 |   9 | "called"  | NaN   | 3.14  | 21
        #   9 |  88 | ""        | NaN   | NaN   | 2
        self.__edge_prop_dataframe = None

        # The var:value dictionaries used during evaluation of filter/query
        # expressions for vertices and edges. These dictionaries contain
        # entries for each column name in their respective dataframes which
        # are mapped to instances of PropertyColumn objects.
        #
        # When filter/query expressions are evaluated, PropertyColumn objects
        # are used in place of DataFrame columns in order to support string
        # comparisons when cuDF DataFrames are used. This approach also allows
        # expressions to contain var names that can be used in expressions that
        # are different than those in the actual internal tables, allowing for
        # the tables to contain additional or different column names than what
        # can be used in expressions.
        #
        # Example: "type_name == 'user' & propC > 10"
        #
        # The above would be evaluated and "type_name" and "propC" would be
        # PropertyColumn instances which support specific operators used in
        # queries.
        self.__vertex_prop_eval_dict = {}
        self.__edge_prop_eval_dict = {}

        self.__dataframe_type = dask_cudf.DataFrame
        self.__series_type = dask_cudf.Series

        # The dtypes for each column in each DataFrame.  This is required since
        # merge operations can often change the dtypes to accommodate NaN
        # values (eg. int64 to float64, since NaN is a float).
        self.__vertex_prop_dtypes = {}
        self.__edge_prop_dtypes = {}

        # Add unique edge IDs to the __edge_prop_dataframe by simply
        # incrementing this counter.
        self.__last_edge_id = None

        # Cached property values
        self.__num_vertices = None
        self.__vertex_type_value_counts = None
        self.__edge_type_value_counts = None

        # number of gpu's to use
        if num_workers is None:
            self.__num_workers = dcg.get_n_workers()
        else:
            self.__num_workers = num_workers

    # PropertyGraph read-only attributes
    @property
    def edges(self):
        if self.__edge_prop_dataframe is not None:
            return self.__edge_prop_dataframe[
                [self.src_col_name, self.dst_col_name]
            ].reset_index()
        return None

    @property
    def vertex_property_names(self):
        if self.__vertex_prop_dataframe is not None:
            props = list(self.__vertex_prop_dataframe.columns)
            props.remove(self.type_col_name)  # should "type" be removed?
            return props
        return []

    @property
    def edge_property_names(self):
        if self.__edge_prop_dataframe is not None:
            props = list(self.__edge_prop_dataframe.columns)
            props.remove(self.src_col_name)
            props.remove(self.dst_col_name)
            props.remove(self.type_col_name)  # should "type" be removed?
            if self.weight_col_name in props:
                props.remove(self.weight_col_name)
            return props
        return []

    @property
    def vertex_types(self):
        """The set of vertex type names"""
        value_counts = self._vertex_type_value_counts
        if value_counts is None:
            names = set()
        elif self.__series_type is dask_cudf.Series:
            names = set(value_counts.index.to_arrow().to_pylist())
        else:
            names = set(value_counts.index)
        default = self._default_type_name
        if default not in names and self.get_num_vertices(default) > 0:
            # include "" from vertices that only exist in edge data
            names.add(default)
        return names

    @property
    def edge_types(self):
        """The set of edge type names"""
        value_counts = self._edge_type_value_counts
        if value_counts is None:
            return set()
        elif self.__series_type is dask_cudf.Series:
            return set(value_counts.index.to_arrow().to_pylist())
        else:
            return set(value_counts.index)

    # PropertyGraph read-only attributes for debugging
    @property
    def _vertex_prop_dataframe(self):
        return self.__vertex_prop_dataframe

    @property
    def _edge_prop_dataframe(self):
        return self.__edge_prop_dataframe

    @property
    def _vertex_type_value_counts(self):
        """A Series of the counts of types in __vertex_prop_dataframe"""
        if self.__vertex_prop_dataframe is None:
            return
        if self.__vertex_type_value_counts is None:
            # Types should all be strings; what should we do if we see NaN?
            self.__vertex_type_value_counts = (
                self.__vertex_prop_dataframe[self.type_col_name]
                .value_counts(sort=False, dropna=False)
                .compute()
            )
        return self.__vertex_type_value_counts

    @property
    def _edge_type_value_counts(self):
        """A Series of the counts of types in __edge_prop_dataframe"""
        if self.__edge_prop_dataframe is None:
            return
        if self.__edge_type_value_counts is None:
            # Types should all be strings; what should we do if we see NaN?
            self.__edge_type_value_counts = (
                self.__edge_prop_dataframe[self.type_col_name]
                .value_counts(sort=False, dropna=False)
                .compute()
            )
        return self.__edge_type_value_counts

    def get_num_vertices(self, type=None, *, include_edge_data=True):
        """Return the number of all vertices or vertices of a given type.

        Parameters
        ----------
        type : string, optional
            If type is None (the default), return the total number of vertices,
            otherwise return the number of vertices of the specified type.
        include_edge_data : bool (default True)
            If True, include vertices that were added in vertex and edge data.
            If False, only include vertices that were added in vertex data.
            Note that vertices that only exist in edge data are assumed to have
            the default type.

        See Also
        --------
        PropertyGraph.get_num_edges
        """
        if type is None:
            if not include_edge_data:
                if self.__vertex_prop_dataframe is None:
                    return 0
                return len(self.__vertex_prop_dataframe)
            if self.__num_vertices is not None:
                return self.__num_vertices
            self.__num_vertices = 0
            vert_sers = self.__get_all_vertices_series()
            if vert_sers:
                if self.__series_type is dask_cudf.Series:
                    vert_count = dask_cudf.concat(
                        vert_sers, ignore_index=True).nunique()
                    self.__num_vertices = vert_count.compute()
            return self.__num_vertices

        value_counts = self._vertex_type_value_counts
        if type == self._default_type_name and include_edge_data:
            # The default type, "", can refer to both vertex and edge data
            if self.__vertex_prop_dataframe is None:
                return self.get_num_vertices()
            return (
                self.get_num_vertices()
                - len(self.__vertex_prop_dataframe)
                + (value_counts[type] if type in value_counts else 0)
            )
        if self.__vertex_prop_dataframe is None:
            return 0
        return value_counts[type] if type in value_counts else 0

    def get_num_edges(self, type=None):
        """Return the number of all edges or edges of a given type.

        Parameters
        ----------
        type : string, optional
            If type is None (the default), return the total number of edges,
            otherwise return the number of edges of the specified type.

        See Also
        --------
        PropertyGraph.get_num_vertices
        """
        if type is None:
            if self.__edge_prop_dataframe is not None:
                return len(self.__edge_prop_dataframe)
            else:
                return 0
        if self.__edge_prop_dataframe is None:
            return 0
        value_counts = self._edge_type_value_counts
        return value_counts[type] if type in value_counts else 0

    def get_vertices(self, selection=None):
        """
        Return a Series containing the unique vertex IDs contained in both
        the vertex and edge property data.
        """
        vert_sers = self.__get_all_vertices_series()
        if vert_sers:
            if self.__series_type is dask_cudf.Series:
                return self.__series_type(
                    dask_cudf.concat(vert_sers, ignore_index=True).unique()
                )
            else:
                raise TypeError("dataframe must be a CUDF Dask dataframe.")
        return self.__series_type()

    def vertices_ids(self):
        """
        Alias for get_vertices()
        """
        return self.get_vertices()

    def add_vertex_data(self,
                        dataframe,
                        vertex_col_name,
                        type_name=None,
                        property_columns=None
                        ):
        """
        Add a dataframe describing vertex properties to the PropertyGraph.

        Parameters
        ----------
        dataframe : DataFrame-compatible instance
            A DataFrame instance with a compatible Pandas-like DataFrame
            interface.
        vertex_col_name : string
            The column name that contains the values to be used as vertex IDs.
        type_name : string
            The name to be assigned to the type of property being added. For
            example, if dataframe contains data about users, type_name might be
            "users". If not specified, the type of properties will be added as
            the empty string, "".
        property_columns : list of strings
            List of column names in dataframe to be added as properties. All
            other columns in dataframe will be ignored. If not specified, all
            columns in dataframe are added.

        Returns
        -------
        None

        Examples
        --------
        >>>
        """
        if type(dataframe) is not dask_cudf.DataFrame:
            raise TypeError("dataframe must be a Dask dataframe.")
        if vertex_col_name not in dataframe.columns:
            raise ValueError(f"{vertex_col_name} is not a column in "
                             f"dataframe: {dataframe.columns}")
        if (type_name is not None) and not isinstance(type_name, str):
            raise TypeError("type_name must be a string, got: "
                            f"{type(type_name)}")
        if type_name is None:
            type_name = self._default_type_name
        if property_columns:
            if type(property_columns) is not list:
                raise TypeError("property_columns must be a list, got: "
                                f"{type(property_columns)}")
            invalid_columns = \
                set(property_columns).difference(dataframe.columns)
            if invalid_columns:
                raise ValueError("property_columns contains column(s) not "
                                 "found in dataframe: "
                                 f"{list(invalid_columns)}")

        # Clear the cached values related to the number of vertices since more
        # could be added in this method.
        self.__num_vertices = None
        self.__vertex_type_value_counts = None  # Could update instead

        # Initialize the __vertex_prop_dataframe if necessary using the same
        # type as the incoming dataframe.
        TCN = self.type_col_name
        default_vertex_columns = [self.vertex_col_name, TCN]
        if self.__vertex_prop_dataframe is None:
            temp_dataframe = cudf.DataFrame(columns=default_vertex_columns)
            self.__vertex_prop_dataframe = \
                dask_cudf.from_cudf(temp_dataframe,
                                    npartitions=self.__num_workers)
            # Initialize the new columns to the same dtype as the appropriate
            # column in the incoming dataframe, since the initial merge may not
            # result in the same dtype. (see
            # https://github.com/rapidsai/cudf/issues/9981)
            self.__update_dataframe_dtypes(
                self.__vertex_prop_dataframe,
                {self.vertex_col_name: dataframe[vertex_col_name].dtype})
            self.__vertex_prop_dataframe = \
                self.__vertex_prop_dataframe.set_index(self.vertex_col_name)

            # Use categorical dtype for the type column
            if self.__series_type is dask_cudf.Series:
                cat_class = cudf.CategoricalDtype
            else:
                cat_class = pd.CategoricalDtype
            cat_dtype = cat_class([type_name], ordered=False)
            self.__vertex_prop_dataframe[TCN] = (
                self.__vertex_prop_dataframe[TCN].astype(cat_dtype)
            )

        # Ensure that both the predetermined vertex ID column name and vertex
        # type column name are present for proper merging.

        # NOTE: This copies the incoming DataFrame in order to add the new
        # columns. The copied DataFrame is then merged (another copy) and then
        # deleted when out-of-scope.
        tmp_df = dataframe.copy()
        tmp_df[self.vertex_col_name] = tmp_df[vertex_col_name]
        # FIXME: handle case of a type_name column already being in tmp_df

        # Add `type_name` to the categorical dtype if necessary
        cat_dtype = self.__update_categorical_dtype(
            self.__vertex_prop_dataframe, TCN, type_name
        )

        tmp_df[TCN] = type_name
        tmp_df[TCN] = tmp_df[TCN].astype(cat_dtype)

        if property_columns:
            # all columns
            column_names_to_drop = set(tmp_df.columns)
            # remove the ones to keep
            column_names_to_drop.difference_update(property_columns +
                                                   default_vertex_columns)
        else:
            column_names_to_drop = {vertex_col_name}
        tmp_df = tmp_df.drop(labels=column_names_to_drop, axis=1)

        # Save the original dtypes for each new column so they can be restored
        # prior to constructing subgraphs (since column dtypes may get altered
        # during merge to accommodate NaN values).
        new_col_info = self.__get_new_column_dtypes(
                           tmp_df, self.__vertex_prop_dataframe)
        self.__vertex_prop_dtypes.update(new_col_info)

        # Join on shared columns and the indices
        tmp_df = tmp_df.set_index(self.vertex_col_name)
        cols = (
            self.__vertex_prop_dataframe.columns.intersection(tmp_df.columns)
            .to_list()
        )
        cols.append(self.vertex_col_name)
        # FIXME: workaround for: https://github.com/rapidsai/cudf/issues/11550
        self.__vertex_prop_dataframe = (
            self.__vertex_prop_dataframe
            .reset_index()
            .merge(tmp_df.reset_index(), on=cols, how='outer')
            .set_index(self.vertex_col_name)
        )
        # self.__vertex_prop_dataframe = \
        #     self.__vertex_prop_dataframe.merge(tmp_df, on=cols, how="outer")

        # Update the vertex eval dict with the latest column instances
        latest = {n: self.__vertex_prop_dataframe[n]
                  for n in self.__vertex_prop_dataframe.columns}
        self.__vertex_prop_eval_dict.update(latest)
        self.__vertex_prop_eval_dict[self.vertex_col_name] = (
            self.__vertex_prop_dataframe.index
        )
        # Should we persist?
        # self.__vertex_prop_dataframe = self.__vertex_prop_dataframe.persist()

    def get_vertex_data(self, vertex_ids=None, types=None, columns=None):
        """
        Return a dataframe containing vertex properties for only the specified
        vertex_ids, columns, and/or types, or all vertex IDs if not specified.
        """
        if self.__vertex_prop_dataframe is not None:
            df = self.__vertex_prop_dataframe
            if vertex_ids is not None:
                if isinstance(vertex_ids, int):
                    vertex_ids = [vertex_ids]
                elif not isinstance(vertex_ids,
                                    (list, slice, self.__series_type)):
                    vertex_ids = list(vertex_ids)
                df = df.loc[vertex_ids]

            if types is not None:
                if isinstance(types, str):
                    df_mask = df[self.type_col_name] == types
                else:
                    df_mask = df[self.type_col_name].isin(types)
                df = df.loc[df_mask]

            # The "internal" pG.vertex_col_name and pG.type_col_name columns
            # are also included/added since they are assumed to be needed by
            # the caller.
            if columns is not None:
                # FIXME: invalid columns will result in a KeyError, should a
                # check be done here and a more PG-specific error raised?
                df = df[[self.type_col_name] + columns]
            return df.reset_index()

        return None

    def add_edge_data(self,
                      dataframe,
                      vertex_col_names,
                      type_name=None,
                      property_columns=None
                      ):
        """
        Add a dataframe describing edge properties to the PropertyGraph.

        Parameters
        ----------
        dataframe : DataFrame-compatible instance
            A DataFrame instance with a compatible Pandas-like DataFrame
            interface.
        vertex_col_names : list of strings
            The column names that contain the values to be used as the source
            and destination vertex IDs for the edges.
        type_name : string
            The name to be assigned to the type of property being added. For
            example, if dataframe contains data about transactions, type_name
            might be "transactions". If not specified, the type of properties
            will be added as the empty string "".
        property_columns : list of strings
            List of column names in dataframe to be added as properties. All
            other columns in dataframe will be ignored. If not specified, all
            columns in dataframe are added.

        Returns
        -------
        None

        Examples
        --------
        >>>
        """
        if type(dataframe) is not dask_cudf.DataFrame:
            raise TypeError("dataframe must be a Dask dataframe.")
        if type(vertex_col_names) not in [list, tuple]:
            raise TypeError("vertex_col_names must be a list or tuple, got: "
                            f"{type(vertex_col_names)}")
        invalid_columns = set(vertex_col_names).difference(dataframe.columns)
        if invalid_columns:
            raise ValueError("vertex_col_names contains column(s) not found "
                             f"in dataframe: {list(invalid_columns)}")
        if (type_name is not None) and not isinstance(type_name, str):
            raise TypeError("type_name must be a string, got: "
                            f"{type(type_name)}")
        if type_name is None:
            type_name = self._default_type_name
        if property_columns:
            if type(property_columns) is not list:
                raise TypeError("property_columns must be a list, got: "
                                f"{type(property_columns)}")
            invalid_columns = \
                set(property_columns).difference(dataframe.columns)
            if invalid_columns:
                raise ValueError("property_columns contains column(s) not "
                                 "found in dataframe: "
                                 f"{list(invalid_columns)}")

        # Clear the cached value for num_vertices since more could be added in
        # this method. This method cannot affect __node_type_value_counts
        self.__num_vertices = None
        self.__edge_type_value_counts = None  # Could update instead

        TCN = self.type_col_name
        default_edge_columns = [self.src_col_name,
                                self.dst_col_name,
                                TCN]
        if self.__edge_prop_dataframe is None:
            temp_dataframe = cudf.DataFrame(columns=default_edge_columns)
            self.__update_dataframe_dtypes(
                temp_dataframe,
                {self.src_col_name: dataframe[vertex_col_names[0]].dtype,
                 self.dst_col_name: dataframe[vertex_col_names[1]].dtype})
            temp_dataframe.index.name = self.edge_id_col_name

            # Use categorical dtype for the type column
            if self.__series_type is dask_cudf.Series:
                cat_class = cudf.CategoricalDtype
            else:
                cat_class = pd.CategoricalDtype
            cat_dtype = cat_class([type_name], ordered=False)
            temp_dataframe[TCN] = temp_dataframe[TCN].astype(cat_dtype)

            self.__edge_prop_dataframe = \
                dask_cudf.from_cudf(temp_dataframe,
                                    npartitions=self.__num_workers)
        # NOTE: This copies the incoming DataFrame in order to add the new
        # columns. The copied DataFrame is then merged (another copy) and then
        # deleted when out-of-scope.
        tmp_df = dataframe.copy()
        tmp_df[self.src_col_name] = tmp_df[vertex_col_names[0]]
        tmp_df[self.dst_col_name] = tmp_df[vertex_col_names[1]]

        # Add `type_name` to the categorical dtype if necessary
        cat_dtype = self.__update_categorical_dtype(
            self.__edge_prop_dataframe, TCN, type_name
        )

        tmp_df[TCN] = type_name
        tmp_df[TCN] = tmp_df[TCN].astype(cat_dtype)

        # Add unique edge IDs to the new rows. This is just a count for each
        # row starting from the last edge ID value, with initial edge ID 0.
        # FIXME: can we assign index instead of column?
        starting_eid = (
            -1 if self.__last_edge_id is None else self.__last_edge_id
        )
        tmp_df[self.edge_id_col_name] = 1
        tmp_df[self.edge_id_col_name] = (
            tmp_df[self.edge_id_col_name].cumsum() + starting_eid
        )
        tmp_df = tmp_df.persist()  # before or after "set index"?
        self.__last_edge_id = starting_eid + len(tmp_df)
        tmp_df = tmp_df.set_index(self.edge_id_col_name)

        if property_columns:
            # all columns
            column_names_to_drop = set(tmp_df.columns)
            # remove the ones to keep
            column_names_to_drop.difference_update(property_columns +
                                                   default_edge_columns)
        else:
            column_names_to_drop = {vertex_col_names[0], vertex_col_names[1]}
        tmp_df = tmp_df.drop(labels=column_names_to_drop, axis=1)

        # Save the original dtypes for each new column so they can be restored
        # prior to constructing subgraphs (since column dtypes may get altered
        # during merge to accommodate NaN values).
        new_col_info = self.__get_new_column_dtypes(
            tmp_df, self.__edge_prop_dataframe)
        self.__edge_prop_dtypes.update(new_col_info)

        # Join on shared columns and the indices
        cols = (
            self.__edge_prop_dataframe.columns.intersection(tmp_df.columns)
            .to_list()
        )
        cols.append(self.edge_id_col_name)
        # FIXME: workaround for: https://github.com/rapidsai/cudf/issues/11550
        self.__edge_prop_dataframe = (
            self.__edge_prop_dataframe
            .reset_index()
            .merge(tmp_df.reset_index(), on=cols, how='outer')
            .set_index(self.edge_id_col_name)
        )
        # self.__edge_prop_dataframe = \
        #     self.__edge_prop_dataframe.merge(tmp_df, on=cols, how="outer")

        # Update the edge eval dict with the latest column instances
        latest = dict([(n, self.__edge_prop_dataframe[n])
                       for n in self.__edge_prop_dataframe.columns])
        self.__edge_prop_eval_dict.update(latest)
        self.__edge_prop_eval_dict[self.edge_id_col_name] = (
            self.__edge_prop_dataframe.index
        )
        # Should we persist?
        # self.__edge_prop_dataframe = self.__edge_prop_dataframe.persist()

    def get_edge_data(self, edge_ids=None, types=None, columns=None):
        """
        Return a dataframe containing edge properties for only the specified
        edge_ids, columns, and/or edge type, or all edge IDs if not specified.
        """
        if self.__edge_prop_dataframe is not None:
            df = self.__edge_prop_dataframe
            if edge_ids is not None:
                if isinstance(edge_ids, int):
                    edge_ids = [edge_ids]
                elif not isinstance(edge_ids,
                                    (list, slice, self.__series_type)):
                    edge_ids = list(edge_ids)
                df = df.loc[edge_ids]

            if types is not None:
                if isinstance(types, str):
                    df_mask = df[self.type_col_name] == types
                else:
                    df_mask = df[self.type_col_name].isin(types)
                df = df.loc[df_mask]

            # The "internal" src, dst, edge_id, and type columns are also
            # included/added since they are assumed to be needed by the caller.
            if columns is None:
                # remove the "internal" weight column if one was added
                all_columns = list(self.__edge_prop_dataframe.columns)
                if self.weight_col_name in all_columns:
                    all_columns.remove(self.weight_col_name)
                df = df[all_columns]
            else:
                # FIXME: invalid columns will result in a KeyError, should a
                # check be done here and a more PG-specific error raised?
                df = df[[self.src_col_name, self.dst_col_name,
                         self.type_col_name] + columns]
            return df.reset_index()

        return None

    def select_vertices(self, expr, from_previous_selection=None):
        raise NotImplementedError

    def select_edges(self, expr):
        """
        Evaluate expr and return a PropertySelection object representing the
        edges that match the expression.

        Parameters
        ----------
        expr : string
            A python expression using property names and operators to select
            specific edges.

        Returns
        -------
        PropertySelection instance to be used for calls to extract_subgraph()
        in order to construct a Graph containing only specific edges.

        Examples
        --------
        >>>
        """
        # FIXME: check types
        globals = {}
        locals = self.__edge_prop_eval_dict

        selected_col = eval(expr, globals, locals)
        return EXPERIMENTAL__MGPropertySelection(
            edge_selection_series=selected_col)

    def extract_subgraph(self,
                         create_using=None,
                         selection=None,
                         edge_weight_property=None,
                         default_edge_weight=None,
                         allow_multi_edges=False,
                         renumber_graph=True,
                         add_edge_data=True
                         ):
        """
        Return a subgraph of the overall PropertyGraph containing vertices
        and edges that match a selection.

        Parameters
        ----------
        create_using : cugraph Graph type or instance, optional
            Creates a Graph to return using the type specified. If an instance
            is specified, the type of the instance is used to construct the
            return Graph, and all relevant attributes set on the instance are
            copied to the return Graph (eg. directed). If not specified the
            returned Graph will be a directed cugraph.Graph instance.
        selection : PropertySelection
            A PropertySelection returned from one or more calls to
            select_vertices() and/or select_edges(), used for creating a Graph
            with only the selected properties. If not speciied the returned
            Graph will have all properties. Note, this could result in a Graph
            with multiple edges, which may not be supported based on the value
            of create_using.
        edge_weight_property : string
            The name of the property whose values will be used as weights on
            the returned Graph. If not specified, the returned Graph will be
            unweighted.
        allow_multi_edges : bool
            If True, multiple edges should be used to create the return Graph,
            otherwise multiple edges will be detected and an exception raised.
        renumber_graph : bool (default is True)
            If True, return a Graph that has been renumbered for use by graph
            algorithms. If False, the returned graph will need to be manually
            renumbered prior to calling graph algos.
        add_edge_data : bool (default is True)
            If True, add meta data about the edges contained in the extracted
            graph which are required for future calls to annotate_dataframe().

        Returns
        -------
        A Graph instance of the same type as create_using containing only the
        vertices and edges resulting from applying the selection to the set of
        vertex and edge property data.

        Examples
        --------
        >>>
        """
        if (selection is not None) and \
           not isinstance(selection, EXPERIMENTAL__MGPropertySelection):
            raise TypeError("selection must be an instance of "
                            f"PropertySelection, got {type(selection)}")

        # NOTE: the expressions passed in to extract specific edges and
        # vertices assume the original dtypes in the user input have been
        # preserved. However, merge operations on the DataFrames can change
        # dtypes (eg. int64 to float64 in order to add NaN entries). This
        # should not be a problem since the conversions do not change the
        # values.
        if (selection is not None) and \
           (selection.vertex_selections is not None):
            selected_vertex_dataframe = \
                self.__vertex_prop_dataframe[selection.vertex_selections]
        else:
            selected_vertex_dataframe = None

        if (selection is not None) and \
           (selection.edge_selections is not None):
            selected_edge_dataframe = \
                self.__edge_prop_dataframe[selection.edge_selections]
        else:
            selected_edge_dataframe = self.__edge_prop_dataframe

        # FIXME: check that self.__edge_prop_dataframe is set!

        # If vertices were specified, select only the edges that contain the
        # selected verts in both src and dst
        if (selected_vertex_dataframe is not None) and \
           not selected_vertex_dataframe.empty:
            has_srcs = selected_edge_dataframe[self.src_col_name]\
                .isin(selected_vertex_dataframe.index)
            has_dsts = selected_edge_dataframe[self.dst_col_name]\
                .isin(selected_vertex_dataframe.index)
            edges = selected_edge_dataframe[has_srcs & has_dsts]
            # Alternative to benchmark
            # edges = selected_edge_dataframe.merge(
            #     selected_vertex_dataframe[[]],
            #     left_on=self.src_col_name,
            #     right_index=True,
            # ).merge(
            #     selected_vertex_dataframe[[]],
            #     left_on=self.dst_col_name,
            #     right_index=True,
            # )
        else:
            edges = selected_edge_dataframe

        # The __*_prop_dataframes have likely been merged several times and
        # possibly had their dtypes converted in order to accommodate NaN
        # values. Restore the original dtypes in the resulting edges df prior
        # to creating a Graph.
        self.__update_dataframe_dtypes(edges, self.__edge_prop_dtypes)

        # Default create_using set here instead of function signature to
        # prevent cugraph from running on import. This may help diagnose errors
        if create_using is None:
            create_using = cugraph.Graph(directed=True)

        return self.edge_props_to_graph(
            edges,
            create_using=create_using,
            edge_weight_property=edge_weight_property,
            default_edge_weight=default_edge_weight,
            allow_multi_edges=allow_multi_edges,
            renumber_graph=renumber_graph,
            add_edge_data=add_edge_data)

    def annotate_dataframe(self, df, G, edge_vertex_col_names):
        raise NotImplementedError()

    def edge_props_to_graph(self,
                            edge_prop_df,
                            create_using,
                            edge_weight_property=None,
                            default_edge_weight=None,
                            allow_multi_edges=False,
                            renumber_graph=True,
                            add_edge_data=True):
        """
        Create and return a Graph from the edges in edge_prop_df.
        """
        # FIXME: check default_edge_weight is valid
        if edge_weight_property:
            if edge_weight_property not in edge_prop_df.columns:
                raise ValueError("edge_weight_property "
                                 f'"{edge_weight_property}" was not found in '
                                 "edge_prop_df")

            # Ensure a valid edge_weight_property can be used for applying
            # weights to the subgraph, and if a default_edge_weight was
            # specified, apply it to all NAs in the weight column.
            prop_col = edge_prop_df[edge_weight_property]
            if prop_col.count() != prop_col.size:
                if default_edge_weight is None:
                    raise ValueError("edge_weight_property "
                                     f'"{edge_weight_property}" '
                                     "contains NA values in the subgraph and "
                                     "default_edge_weight is not set")
                else:
                    prop_col.fillna(default_edge_weight, inplace=True)
            edge_attr = edge_weight_property

        # If a default_edge_weight was specified but an edge_weight_property
        # was not, a new edge weight column must be added.
        elif default_edge_weight:
            edge_attr = self.weight_col_name
            edge_prop_df[edge_attr] = default_edge_weight
        else:
            edge_attr = None

        # Set up the new Graph to return
        if isinstance(create_using, cugraph.Graph):
            # FIXME: extract more attrs from the create_using instance
            attrs = {"directed": create_using.is_directed()}
            G = type(create_using)(**attrs)
        # FIXME: this allows anything to be instantiated does not check that
        # the type is a valid Graph type.
        elif type(create_using) is type(type):
            G = create_using()
        else:
            raise TypeError("create_using must be a cugraph.Graph "
                            "(or subclass) type or instance, got: "
                            f"{type(create_using)}")

        # Prevent duplicate edges (if not allowed) since applying them to
        # non-MultiGraphs would result in ambiguous edge properties.
        # FIXME: make allow_multi_edges accept "auto" for use with MultiGraph
        if (allow_multi_edges is False) and \
           self.has_duplicate_edges(edge_prop_df).compute():
            if create_using:
                if type(create_using) is type:
                    t = create_using.__name__
                else:
                    t = type(create_using).__name__
                msg = f"'{t}' graph type specified by create_using"
            else:
                msg = "default Graph graph type"
            raise RuntimeError("query resulted in duplicate edges which "
                               f"cannot be represented with the {msg}")

        # FIXME: This forces the renumbering code to run a python-only
        # renumbering without the newer C++ renumbering step.  This is
        # required since the newest graph algos which are using the
        # pylibcugraph library will crash if passed data renumbered using the
        # C++ renumbering.  The consequence of this is that these extracted
        # subgraphs can only be used with newer pylibcugraph-based MG algos.
        #
        # NOTE: if the vertices are integers (int32 or int64), renumbering is
        # actually skipped with the assumption that the C renumbering will
        # take place. The C renumbering only occurs for pylibcugraph algos,
        # hence the reason these extracted subgraphs only work with PLC algos.
        if renumber_graph is False:
            raise ValueError("currently, renumber_graph must be set to True "
                             "for MG")
        legacy_renum_only = True

        col_names = [self.src_col_name, self.dst_col_name]
        if edge_attr is not None:
            col_names.append(edge_attr)

        G.from_dask_cudf_edgelist(edge_prop_df[col_names],
                                  source=self.src_col_name,
                                  destination=self.dst_col_name,
                                  edge_attr=edge_attr,
                                  renumber=renumber_graph,
                                  legacy_renum_only=legacy_renum_only)

        if add_edge_data:
            # Set the edge_data on the resulting Graph to a DataFrame
            # containing the edges and the edge ID for each. Edge IDs are
            # needed for future calls to annotate_dataframe() in order to
            # associate edges with their properties, since the PG can contain
            # multiple edges between vertrices with different properties.
            # FIXME: also add vertex_data
            G.edge_data = self.__create_property_lookup_table(edge_prop_df)

        return G

    def renumber_vertices_by_type(self):
        """Renumber vertex IDs to be contiguous by type.

        Returns a DataFrame with the start and stop IDs for each vertex type.
        Stop is *inclusive*.
        """
        # Check if some vertex IDs exist only in edge data
        default = self._default_type_name
        if (
            self.__edge_prop_dataframe is not None
            and self.get_num_vertices(default, include_edge_data=True)
            != self.get_num_vertices(default, include_edge_data=False)
        ):
            raise NotImplementedError(
                "Currently unable to renumber vertices when some vertex "
                "IDs only exist in edge data"
            )
        if self.__vertex_prop_dataframe is None:
            return None
<<<<<<< HEAD
        
        # Use categorical dtype for the type column
        if self.__series_type is dask_cudf.Series:
            cat_class = cudf.CategoricalDtype
        else:
            cat_class = pd.CategoricalDtype

        is_cat = isinstance(
            self.__vertex_prop_dataframe[self.type_col_name].dtype,
            cat_class
        )
        if not is_cat:
            cat_dtype = cat_class([self.type_col_name], ordered=False)
            self.__vertex_prop_dataframe[self.type_col_name] = (
                self.__vertex_prop_dataframe[self.type_col_name].astype(cat_dtype)
            )

        df = self.__vertex_prop_dataframe
        if self.__edge_prop_dataframe is not None:
=======
        df = self.__vertex_prop_dataframe
        if self.__edge_prop_dataframe is not None:

            # FIXME: ISSUE WITH DASK_CUDF
            cat_dtype = df.dtypes[self.type_col_name]
            df[self.type_col_name] = df[self.type_col_name].astype(str)

>>>>>>> 82b9922c
            df = (
                df.reset_index()
                .sort_values(by=self.type_col_name)
            )
<<<<<<< HEAD
=======

            # FIXME: ISSUE WITH DASK_CUDF
            df[self.type_col_name] = df[self.type_col_name].astype(cat_dtype)

>>>>>>> 82b9922c
            new_name = f"new_{self.vertex_col_name}"
            df[new_name] = 1
            df[new_name] = df[new_name].cumsum() - 1
            mapper = df[[self.vertex_col_name, new_name]]
            self.__edge_prop_dataframe = (
                self.__edge_prop_dataframe
                # map src_col_name IDs
                .merge(mapper, left_on=self.src_col_name,
                       right_on=self.vertex_col_name)
                .drop(columns=[self.src_col_name])
                .rename(columns={new_name: self.src_col_name})
                # map dst_col_name IDs
                .merge(mapper, left_on=self.dst_col_name,
                       right_on=self.vertex_col_name)
                .drop(columns=[self.dst_col_name])
                .rename(columns={new_name: self.dst_col_name})
            )
            df[self.vertex_col_name] = df[new_name]
            del df[new_name]
        else:
            df = df.sort_values(by=self.type_col_name, ignore_index=True)
            df[self.vertex_col_name] = 1
            df[self.vertex_col_name] = df[self.vertex_col_name].cumsum() - 1

        self.__vertex_prop_dataframe = (
            df.set_index(self.vertex_col_name, sorted=True).persist()
        )
<<<<<<< HEAD
=======

        # FIXME: ISSUE WITH DASK_CUDF
        df = self._vertex_type_value_counts
        cat_dtype = df.index.dtype
        df.index = df.index.astype(str)

>>>>>>> 82b9922c
        rv = (
            # self._vertex_type_value_counts
            df
            .sort_index()
            .cumsum()
            .to_frame("stop")
        )

        # FIXME: ISSUE WITH DASK_CUDF
        df.index = df.index.astype(cat_dtype)

        rv["start"] = rv["stop"].shift(1, fill_value=0)
        rv["stop"] -= 1  # Make inclusive
        return rv[["start", "stop"]]

    def renumber_edges_by_type(self):
        """Renumber edge IDs to be contiguous by type.

        Returns a DataFrame with the start and stop IDs for each edge type.
        Stop is *inclusive*.
        """
        # TODO: keep track if edges are already numbered correctly.
        if self.__edge_prop_dataframe is None:
            return None
<<<<<<< HEAD
        
        # Use categorical dtype for the type column
        if self.__series_type is dask_cudf.Series:
            cat_class = cudf.CategoricalDtype
        else:
            cat_class = pd.CategoricalDtype

        is_cat = isinstance(
            self.__edge_prop_dataframe[self.type_col_name].dtype,
            cat_class
        )
        if not is_cat:
            temp_df = self.__edge_prop_dataframe.copy()
            cat_dtype = cat_class([self.type_col_name], ordered=False)
            temp_df[self.type_col_name] = (
                self.__edge_prop_dataframe[self.type_col_name].fillna(0).astype(cat_dtype)
            )
            for col in self.__edge_prop_dataframe:
                if col != self.type_col_name:
                    temp_df[col] = self.__edge_prop_dataframe[col]
            self.__edge_prop_dataframe = temp_df
        
        print(self.__edge_prop_dataframe.compute())

        df = (
            self.__edge_prop_dataframe
            .sort_values(by=self.type_col_name, ignore_index=True)
        )
=======
        df = self.__edge_prop_dataframe

        # FIXME: ISSUE WITH DASK_CUDF
        cat_dtype = df.dtypes[self.type_col_name]
        df[self.type_col_name] = df[self.type_col_name].astype(str)

        df = df.sort_values(by=self.type_col_name, ignore_index=True)

        # FIXME: ISSUE WITH DASK_CUDF
        df[self.type_col_name] = df[self.type_col_name].astype(cat_dtype)

>>>>>>> 82b9922c
        df[self.edge_id_col_name] = 1
        df[self.edge_id_col_name] = df[self.edge_id_col_name].cumsum() - 1
        self.__edge_prop_dataframe = (
            df.set_index(self.edge_id_col_name, sorted=True).persist()
        )

        # FIXME: ISSUE WITH DASK_CUDF
        df = self._edge_type_value_counts
        assert df.index.dtype == cat_dtype
        df.index = df.index.astype(str)

        rv = (
            # self._edge_type_value_counts
            df
            .sort_index()
            .cumsum()
            .to_frame("stop")
        )

        # FIXME: ISSUE WITH DASK_CUDF
        df.index = df.index.astype(cat_dtype)

        rv["start"] = rv["stop"].shift(1, fill_value=0)
        rv["stop"] -= 1  # Make inclusive
        return rv[["start", "stop"]]

    @classmethod
    def has_duplicate_edges(cls, df):
        """
        Return True if df has >1 of the same src, dst pair
        """
        # empty not supported by dask
        if len(df.columns) == 0:
            return False

        unique_pair_len = df.drop_duplicates(split_out=df.npartitions,
                                             ignore_index=True).shape[0]
        # if unique_pairs == len(df)
        # then no duplicate edges
        return unique_pair_len != df.shape[0]

    def __create_property_lookup_table(self, edge_prop_df):
        """
        Returns a DataFrame containing the src vertex, dst vertex, and edge_id
        values from edge_prop_df.
        """
        return edge_prop_df[[self.src_col_name,
                             self.dst_col_name]].reset_index()

    def __get_all_vertices_series(self):
        """
        Return a list of all Series objects that contain vertices from all
        tables.
        """
        vpd = self.__vertex_prop_dataframe
        epd = self.__edge_prop_dataframe
        vert_sers = []
        if vpd is not None:
            vert_sers.append(vpd.index.to_series())
        if epd is not None:
            vert_sers.append(epd[self.src_col_name])
            vert_sers.append(epd[self.dst_col_name])
        # `dask_cudf.concat` doesn't work when the index dtypes are different
        # See: https://github.com/rapidsai/cudf/issues/11741
        if len(vert_sers) > 1 and not all(
            cudf.api.types.is_dtype_equal(
                vert_sers[0].index.dtype, s.index.dtype
            )
            for s in vert_sers
        ):
            # Cast all to int64
            first, *rest = vert_sers
            dtype = first.index.dtype
            for s in rest:
                if s.index.dtype != dtype:
                    s.index = s.index.astype(dtype)
        return vert_sers

    @staticmethod
    def __get_new_column_dtypes(from_df, to_df):
        """
        Returns a list containing tuples of (column name, dtype) for each
        column in from_df that is not present in to_df.
        """
        new_cols = set(from_df.columns) - set(to_df.columns)
        return [(col, from_df[col].dtype) for col in new_cols]

    @staticmethod
    def __update_dataframe_dtypes(df, column_dtype_dict):
        """
        Set the dtype for columns in df using the dtypes in column_dtype_dict.
        This also handles converting standard integer dtypes to nullable
        integer dtypes, needed to accommodate NA values in columns.
        """
        for (col, dtype) in column_dtype_dict.items():
            # If the DataFrame is Pandas and the dtype is an integer type,
            # ensure a nullable integer array is used by specifying the correct
            # dtype. The alias for these dtypes is simply a capitalized string
            # (eg. "Int64")
            # https://pandas.pydata.org/pandas-docs/stable/user_guide/missing_data.html#integer-dtypes-and-missing-data
            dtype_str = str(dtype)
            if dtype_str in ["int32", "int64"]:
                dtype_str = dtype_str.title()
            if str(df[col].dtype) != dtype_str:
                df[col] = df[col].astype(dtype_str)

    def __update_categorical_dtype(self, df, column, val):
        """Add a new category to a categorical dtype column of a dataframe.

        Returns the new categorical dtype.
        """
        # Add `val` to the categorical dtype if necessary
        if val in df.dtypes[column].categories:
            # No need to change the categorical dtype
            pass
        else:
            # dask_cudf doesn't support inplace here like cudf does
            df[column] = df[column].cat.add_categories([val])
        return df.dtypes[column]<|MERGE_RESOLUTION|>--- conflicted
+++ resolved
@@ -988,7 +988,6 @@
             )
         if self.__vertex_prop_dataframe is None:
             return None
-<<<<<<< HEAD
         
         # Use categorical dtype for the type column
         if self.__series_type is dask_cudf.Series:
@@ -1008,26 +1007,19 @@
 
         df = self.__vertex_prop_dataframe
         if self.__edge_prop_dataframe is not None:
-=======
-        df = self.__vertex_prop_dataframe
-        if self.__edge_prop_dataframe is not None:
 
             # FIXME: ISSUE WITH DASK_CUDF
             cat_dtype = df.dtypes[self.type_col_name]
             df[self.type_col_name] = df[self.type_col_name].astype(str)
 
->>>>>>> 82b9922c
             df = (
                 df.reset_index()
                 .sort_values(by=self.type_col_name)
             )
-<<<<<<< HEAD
-=======
 
             # FIXME: ISSUE WITH DASK_CUDF
             df[self.type_col_name] = df[self.type_col_name].astype(cat_dtype)
 
->>>>>>> 82b9922c
             new_name = f"new_{self.vertex_col_name}"
             df[new_name] = 1
             df[new_name] = df[new_name].cumsum() - 1
@@ -1055,15 +1047,12 @@
         self.__vertex_prop_dataframe = (
             df.set_index(self.vertex_col_name, sorted=True).persist()
         )
-<<<<<<< HEAD
-=======
 
         # FIXME: ISSUE WITH DASK_CUDF
         df = self._vertex_type_value_counts
         cat_dtype = df.index.dtype
         df.index = df.index.astype(str)
 
->>>>>>> 82b9922c
         rv = (
             # self._vertex_type_value_counts
             df
@@ -1088,36 +1077,6 @@
         # TODO: keep track if edges are already numbered correctly.
         if self.__edge_prop_dataframe is None:
             return None
-<<<<<<< HEAD
-        
-        # Use categorical dtype for the type column
-        if self.__series_type is dask_cudf.Series:
-            cat_class = cudf.CategoricalDtype
-        else:
-            cat_class = pd.CategoricalDtype
-
-        is_cat = isinstance(
-            self.__edge_prop_dataframe[self.type_col_name].dtype,
-            cat_class
-        )
-        if not is_cat:
-            temp_df = self.__edge_prop_dataframe.copy()
-            cat_dtype = cat_class([self.type_col_name], ordered=False)
-            temp_df[self.type_col_name] = (
-                self.__edge_prop_dataframe[self.type_col_name].fillna(0).astype(cat_dtype)
-            )
-            for col in self.__edge_prop_dataframe:
-                if col != self.type_col_name:
-                    temp_df[col] = self.__edge_prop_dataframe[col]
-            self.__edge_prop_dataframe = temp_df
-        
-        print(self.__edge_prop_dataframe.compute())
-
-        df = (
-            self.__edge_prop_dataframe
-            .sort_values(by=self.type_col_name, ignore_index=True)
-        )
-=======
         df = self.__edge_prop_dataframe
 
         # FIXME: ISSUE WITH DASK_CUDF
@@ -1129,7 +1088,6 @@
         # FIXME: ISSUE WITH DASK_CUDF
         df[self.type_col_name] = df[self.type_col_name].astype(cat_dtype)
 
->>>>>>> 82b9922c
         df[self.edge_id_col_name] = 1
         df[self.edge_id_col_name] = df[self.edge_id_col_name].cumsum() - 1
         self.__edge_prop_dataframe = (
