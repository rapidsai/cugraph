# Copyright (c) 2019-2022, NVIDIA CORPORATION.
#
# Licensed under the Apache License, Version 2.0 (the "License");
# you may not use this file except in compliance with the License.
# You may obtain a copy of the License at
#
#     http://www.apache.org/licenses/LICENSE-2.0
#
# Unless required by applicable law or agreed to in writing, software
# distributed under the License is distributed on an "AS IS" BASIS,
# WITHOUT WARRANTIES OR CONDITIONS OF ANY KIND, either express or implied.
# See the License for the specific language governing permissions and
# limitations under the License.


def get_n_workers():
    from dask.distributed import default_client

    client = default_client()
    return len(client.scheduler_info()["workers"])


def get_chunksize(input_path):
    """
    Calculate the appropriate chunksize for dask_cudf.read_csv
    to get a number of partitions equal to the number of GPUs.

    Examples
    --------
    >>> import cugraph.dask as dcg
    >>> chunksize = dcg.get_chunksize(datasets_path / 'netscience.csv')

    """

    import os
    from glob import glob
    import math

    input_files = sorted(glob(str(input_path)))
    if len(input_files) == 1:
        size = os.path.getsize(input_files[0])
        chunksize = math.ceil(size / get_n_workers())
    else:
        size = [os.path.getsize(_file) for _file in input_files]
        chunksize = max(size)
    return chunksize


class MissingUCXPy:
<<<<<<< HEAD
    def __call__(self, *args, **kwargs):
        raise ModuleNotFoundError("ucx-py could not be imported but is"
                                  " required for MG operations")
=======
    def __getattr__(self, *args, **kwargs):
        raise ModuleNotFoundError(
            "ucx-py could not be imported but is" " required for MG operations"
        )
>>>>>>> 5e1baf1c
<|MERGE_RESOLUTION|>--- conflicted
+++ resolved
@@ -47,13 +47,7 @@
 
 
 class MissingUCXPy:
-<<<<<<< HEAD
     def __call__(self, *args, **kwargs):
-        raise ModuleNotFoundError("ucx-py could not be imported but is"
-                                  " required for MG operations")
-=======
-    def __getattr__(self, *args, **kwargs):
         raise ModuleNotFoundError(
-            "ucx-py could not be imported but is" " required for MG operations"
-        )
->>>>>>> 5e1baf1c
+            "ucx-py could not be imported but is required for MG operations"
+        )