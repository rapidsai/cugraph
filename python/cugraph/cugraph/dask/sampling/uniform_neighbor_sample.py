# Copyright (c) 2022-2023, NVIDIA CORPORATION.
#
# Licensed under the Apache License, Version 2.0 (the "License");
# you may not use this file except in compliance with the License.
# You may obtain a copy of the License at
#
#     http://www.apache.org/licenses/LICENSE-2.0
#
# Unless required by applicable law or agreed to in writing, software
# distributed under the License is distributed on an "AS IS" BASIS,
# WITHOUT WARRANTIES OR CONDITIONS OF ANY KIND, either express or implied.
# See the License for the specific language governing permissions and
# limitations under the License.

import numpy
<<<<<<< HEAD
from dask.distributed import wait, Lock, default_client
=======
from dask.distributed import wait, Lock
>>>>>>> 068629e6
from cugraph.dask.common.input_utils import get_distributed_data


import dask_cudf
import cudf
import cupy as cp

from pylibcugraph import ResourceHandle

from pylibcugraph import uniform_neighbor_sample as pylibcugraph_uniform_neighbor_sample

from cugraph.dask.comms import comms as Comms

src_n = "sources"
dst_n = "destinations"
indices_n = "indices"

start_col_name = "_START_"
batch_col_name = "_BATCH_"


def create_empty_df(indices_t, weight_t):
    df = cudf.DataFrame(
        {
            src_n: numpy.empty(shape=0, dtype=indices_t),
            dst_n: numpy.empty(shape=0, dtype=indices_t),
            indices_n: numpy.empty(shape=0, dtype=weight_t),
        }
    )
    return df


def convert_to_cudf(cp_arrays, weight_t, with_edge_properties):
    """
    Creates a cudf DataFrame from cupy arrays from pylibcugraph wrapper
    """
    df = cudf.DataFrame()

    if with_edge_properties:
        (
            sources,
            destinations,
            weights,
            edge_ids,
            edge_types,
            batch_ids,
            hop_ids,
        ) = cp_arrays

        df[src_n] = sources
        df[dst_n] = destinations
        df["weight"] = weights
        df["edge_id"] = edge_ids
        df["edge_type"] = edge_types
        df["batch_id"] = batch_ids
        df["hop_id"] = hop_ids
    else:
        cupy_sources, cupy_destinations, cupy_indices = cp_arrays

        df[src_n] = cupy_sources
        df[dst_n] = cupy_destinations
        df[indices_n] = cupy_indices

        if weight_t == "int32":
            df.indices = df.indices.astype("int32")
        elif weight_t == "int64":
            df.indices = df.indices.astype("int64")

    return df


def _call_plc_uniform_neighbor_sample(
    sID,
    mg_graph_x,
    st_x,
    fanout_vals,
    with_replacement,
    weight_t,
    with_edge_properties,
    random_state=None,
):
    start_list_x = st_x[start_col_name]
    batch_id_list_x = st_x[batch_col_name] if batch_col_name in st_x else None
    cp_arrays = pylibcugraph_uniform_neighbor_sample(
        resource_handle=ResourceHandle(Comms.get_handle(sID).getHandle()),
        input_graph=mg_graph_x,
        start_list=start_list_x,
        h_fan_out=fanout_vals,
        with_replacement=with_replacement,
        do_expensive_check=False,
        with_edge_properties=with_edge_properties,
        batch_id_list=batch_id_list_x,
        random_state=random_state,
    )
    return convert_to_cudf(cp_arrays, weight_t, with_edge_properties)


def _mg_call_plc_uniform_neighbor_sample(
    client,
    session_id,
    input_graph,
    ddf,
    fanout_vals,
    with_replacement,
    weight_t,
    indices_t,
    with_edge_properties,
    random_state,
):
    result = [
        client.submit(
            _call_plc_uniform_neighbor_sample,
            session_id,
            input_graph._plc_graph[w],
            ddf[w][0],
            fanout_vals,
            with_replacement,
            weight_t=weight_t,
            with_edge_properties=with_edge_properties,
            # FIXME accept and properly transmute a numpy/cupy random state.
            random_state=hash((random_state, i)),
            workers=[w],
            allow_other_workers=False,
            pure=False,
        )
        for i, w in enumerate(Comms.get_workers())
    ]

    ddf = dask_cudf.from_delayed(
        result, meta=create_empty_df(indices_t, weight_t), verify_meta=False
    ).persist()
    wait(ddf)
    wait([r.release() for r in result])
    return ddf


def uniform_neighbor_sample(
    input_graph,
    start_list,
    fanout_vals,
    with_replacement=True,
    with_edge_properties=False,
    batch_id_list=None,
    random_state=None,
    _multiple_clients=False,
):
    """
    Does neighborhood sampling, which samples nodes from a graph based on the
    current node's neighbors, with a corresponding fanout value at each hop.

    Note: This is a pylibcugraph-enabled algorithm, which requires that the
    graph was created with legacy_renum_only=True.

    Parameters
    ----------
    input_graph : cugraph.Graph
        cuGraph graph, which contains connectivity information as dask cudf
        edge list dataframe

    start_list : list or cudf.Series (int32)
        a list of starting vertices for sampling

    fanout_vals : list (int32)
        List of branching out (fan-out) degrees per starting vertex for each
        hop level.

    with_replacement: bool, optional (default=True)
        Flag to specify if the random sampling is done with replacement

    with_edge_properties: bool, optional (default=False)
        Flag to specify whether to return edge properties (weight, edge id,
        edge type, batch id, hop id) with the sampled edges.

    batch_id_list: list (int32)
        List of batch ids that will be returned with the sampled edges if
        with_edge_properties is set to True.

    random_state: int, optional
        Random seed to use when making sampling calls.

    _multiple_clients: bool, optional (default=False)
        internal flag to ensure sampling works with multiple dask clients
        set to True to prevent hangs in multi-client environment

    Returns
    -------
    result : dask_cudf.DataFrame
        GPU distributed data frame containing 4 dask_cudf.Series

        If with_edge_properties=True:
            ddf['sources']: dask_cudf.Series
                Contains the source vertices from the sampling result
            ddf['destinations']: dask_cudf.Series
                Contains the destination vertices from the sampling result
            ddf['indices']: dask_cudf.Series
                Contains the indices from the sampling result for path
                reconstruction

        If with_edge_properties=False:
            df['sources']: dask_cudf.Series
                Contains the source vertices from the sampling result
            df['destinations']: dask_cudf.Series
                Contains the destination vertices from the sampling result
            df['edge_weight']: dask_cudf.Series
                Contains the edge weights from the sampling result
            df['edge_id']: dask_cudf.Series
                Contains the edge ids from the sampling result
            df['edge_type']: dask_cudf.Series
                Contains the edge types from the sampling result
            df['batch_id']: dask_cudf.Series
                Contains the batch ids from the sampling result
            df['hop_id']: dask_cudf.Series
                Contains the hop ids from the sampling result
    """
<<<<<<< HEAD
    if _multiple_clients:
        # Distributed centralized lock to allow
        # two disconnected processes (clients) to coordinate a lock
        # https://docs.dask.org/en/stable/futures.html?highlight=lock#distributed.Lock
        lock = Lock("sampling_mg_lock")
        lock.acquire(timeout=1)
=======
>>>>>>> 068629e6

    if isinstance(start_list, int):
        start_list = [start_list]

    if isinstance(start_list, list):
        start_list = cudf.Series(
            start_list,
            dtype=input_graph.edgelist.edgelist_df[
                input_graph.renumber_map.renumbered_src_col_name
            ].dtype,
        )

    elif with_edge_properties and batch_id_list is None:
        batch_id_list = cudf.Series(cp.zeros(len(start_list), dtype="int32"))

    # fanout_vals must be a host array!
    # FIXME: ensure other sequence types (eg. cudf Series) can be handled.
    if isinstance(fanout_vals, list):
        fanout_vals = numpy.asarray(fanout_vals, dtype="int32")
    else:
        raise TypeError("fanout_vals must be a list, " f"got: {type(fanout_vals)}")

    if "value" in input_graph.edgelist.edgelist_df:
        weight_t = input_graph.edgelist.edgelist_df["value"].dtype
    else:
        weight_t = "float32"

    if "_SRC_" in input_graph.edgelist.edgelist_df:
        indices_t = input_graph.edgelist.edgelist_df["_SRC_"].dtype
    elif src_n in input_graph.edgelist.edgelist_df:
        indices_t = input_graph.edgelist.edgelist_df[src_n].dtype
    else:
        indices_t = numpy.int32

    if input_graph.renumbered:
        start_list = input_graph.lookup_internal_vertex_id(start_list)

    start_list = start_list.rename(start_col_name).to_frame()
    if batch_id_list is not None:
        ddf = start_list.join(batch_id_list.rename(batch_col_name))
    else:
        ddf = start_list

    if isinstance(ddf, cudf.DataFrame):
        splits = cp.array_split(cp.arange(len(ddf)), len(Comms.get_workers()))
        ddf = {w: [ddf.iloc[splits[i]]] for i, w in enumerate(Comms.get_workers())}

    else:
        ddf = get_distributed_data(ddf)
        wait(ddf)
        ddf = ddf.worker_to_parts

<<<<<<< HEAD
    client = default_client()

    session_id = Comms.get_session_id()
    result = [
        client.submit(
            _call_plc_uniform_neighbor_sample,
            session_id,
            input_graph._plc_graph[w],
            ddf[w][0],
            fanout_vals,
            with_replacement,
=======
    client = input_graph._client
    session_id = Comms.get_session_id()
    if _multiple_clients:
        # Distributed centralized lock to allow
        # two disconnected processes (clients) to coordinate a lock
        # https://docs.dask.org/en/stable/futures.html?highlight=lock#distributed.Lock
        lock = Lock("plc_graph_access")
        if lock.acquire(timeout=100):
            try:
                ddf = _mg_call_plc_uniform_neighbor_sample(
                    client=client,
                    session_id=session_id,
                    input_graph=input_graph,
                    ddf=ddf,
                    fanout_vals=fanout_vals,
                    with_replacement=with_replacement,
                    weight_t=weight_t,
                    indices_t=indices_t,
                    with_edge_properties=with_edge_properties,
                    random_state=random_state,
                )
            finally:
                lock.release()
        else:
            raise RuntimeError(
                "Failed to acquire lock(plc_graph_access) while trying to sampling"
            )
    else:
        ddf = _mg_call_plc_uniform_neighbor_sample(
            client=client,
            session_id=session_id,
            input_graph=input_graph,
            ddf=ddf,
            fanout_vals=fanout_vals,
            with_replacement=with_replacement,
>>>>>>> 068629e6
            weight_t=weight_t,
            indices_t=indices_t,
            with_edge_properties=with_edge_properties,
<<<<<<< HEAD
            # FIXME accept and properly transmute a numpy/cupy random state.
            random_state=hash((random_state, i)),
            workers=[w],
            allow_other_workers=False,
            pure=False,
=======
            random_state=random_state,
>>>>>>> 068629e6
        )

    if input_graph.renumbered:
        ddf = input_graph.unrenumber(ddf, "sources", preserve_order=True)
        ddf = input_graph.unrenumber(ddf, "destinations", preserve_order=True)

    if _multiple_clients:
        lock.release()

    return ddf<|MERGE_RESOLUTION|>--- conflicted
+++ resolved
@@ -13,11 +13,7 @@
 # limitations under the License.
 
 import numpy
-<<<<<<< HEAD
-from dask.distributed import wait, Lock, default_client
-=======
 from dask.distributed import wait, Lock
->>>>>>> 068629e6
 from cugraph.dask.common.input_utils import get_distributed_data
 
 
@@ -232,15 +228,6 @@
             df['hop_id']: dask_cudf.Series
                 Contains the hop ids from the sampling result
     """
-<<<<<<< HEAD
-    if _multiple_clients:
-        # Distributed centralized lock to allow
-        # two disconnected processes (clients) to coordinate a lock
-        # https://docs.dask.org/en/stable/futures.html?highlight=lock#distributed.Lock
-        lock = Lock("sampling_mg_lock")
-        lock.acquire(timeout=1)
-=======
->>>>>>> 068629e6
 
     if isinstance(start_list, int):
         start_list = [start_list]
@@ -293,19 +280,6 @@
         wait(ddf)
         ddf = ddf.worker_to_parts
 
-<<<<<<< HEAD
-    client = default_client()
-
-    session_id = Comms.get_session_id()
-    result = [
-        client.submit(
-            _call_plc_uniform_neighbor_sample,
-            session_id,
-            input_graph._plc_graph[w],
-            ddf[w][0],
-            fanout_vals,
-            with_replacement,
-=======
     client = input_graph._client
     session_id = Comms.get_session_id()
     if _multiple_clients:
@@ -341,26 +315,14 @@
             ddf=ddf,
             fanout_vals=fanout_vals,
             with_replacement=with_replacement,
->>>>>>> 068629e6
             weight_t=weight_t,
             indices_t=indices_t,
             with_edge_properties=with_edge_properties,
-<<<<<<< HEAD
-            # FIXME accept and properly transmute a numpy/cupy random state.
-            random_state=hash((random_state, i)),
-            workers=[w],
-            allow_other_workers=False,
-            pure=False,
-=======
             random_state=random_state,
->>>>>>> 068629e6
         )
 
     if input_graph.renumbered:
         ddf = input_graph.unrenumber(ddf, "sources", preserve_order=True)
         ddf = input_graph.unrenumber(ddf, "destinations", preserve_order=True)
 
-    if _multiple_clients:
-        lock.release()
-
     return ddf