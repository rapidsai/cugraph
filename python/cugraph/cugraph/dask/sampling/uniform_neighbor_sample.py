--- conflicted
+++ resolved
@@ -30,14 +30,6 @@
 src_n = "sources"
 dst_n = "destinations"
 indices_n = "indices"
-weight_n = "weight"
-edge_id_n = "edge_id"
-edge_type_n = "edge_type"
-batch_id_n = "batch_id"
-hop_id_n = "hop_id"
-
-start_col_name = "_START_"
-batch_col_name = "_BATCH_"
 
 start_col_name = "_START_"
 batch_col_name = "_BATCH_"
@@ -49,21 +41,6 @@
             src_n: numpy.empty(shape=0, dtype=indices_t),
             dst_n: numpy.empty(shape=0, dtype=indices_t),
             indices_n: numpy.empty(shape=0, dtype=weight_t),
-        }
-    )
-    return df
-
-
-def create_empty_df_with_edge_props(indices_t, weight_t):
-    df = cudf.DataFrame(
-        {
-            src_n: numpy.empty(shape=0, dtype=indices_t),
-            dst_n: numpy.empty(shape=0, dtype=indices_t),
-            weight_n: numpy.empty(shape=0, dtype=weight_t),
-            edge_id_n: numpy.empty(shape=0, dtype=indices_t),
-            edge_type_n: numpy.empty(shape=0, dtype="int32"),
-            batch_id_n: numpy.empty(shape=0, dtype="int32"),
-            hop_id_n: numpy.empty(shape=0, dtype="int32"),
         }
     )
     return df
@@ -88,11 +65,11 @@
 
         df[src_n] = sources
         df[dst_n] = destinations
-        df[weight_n] = weights
-        df[edge_id_n] = edge_ids
-        df[edge_type_n] = edge_types
-        df[batch_id_n] = batch_ids
-        df[hop_id_n] = hop_ids
+        df["weight"] = weights
+        df["edge_id"] = edge_ids
+        df["edge_type"] = edge_types
+        df["batch_id"] = batch_ids
+        df["hop_id"] = hop_ids
     else:
         cupy_sources, cupy_destinations, cupy_indices = cp_arrays
 
@@ -341,29 +318,8 @@
             weight_t=weight_t,
             indices_t=indices_t,
             with_edge_properties=with_edge_properties,
-<<<<<<< HEAD
-            # FIXME accept and properly transmute a numpy/cupy random state.
-            random_state=hash((random_state, i)),
-            workers=[w],
-            allow_other_workers=False,
-            pure=False,
-        )
-        for i, w in enumerate(Comms.get_workers())
-    ]
-
-    empty_df = (
-        create_empty_df_with_edge_props(indices_t, weight_t)
-        if with_edge_properties
-        else create_empty_df(indices_t, weight_t)
-    )
-
-    ddf = dask_cudf.from_delayed(result, meta=empty_df, verify_meta=False).persist()
-    wait(ddf)
-    wait([r.release() for r in result])
-=======
             random_state=random_state,
         )
->>>>>>> 6775bf78
 
     if input_graph.renumbered:
         ddf = input_graph.unrenumber(ddf, "sources", preserve_order=True)
