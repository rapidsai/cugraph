--- conflicted
+++ resolved
@@ -35,12 +35,6 @@
 edge_type_n = "edge_type"
 batch_id_n = "batch_id"
 hop_id_n = "hop_id"
-<<<<<<< HEAD
-=======
-
-start_col_name = "_START_"
-batch_col_name = "_BATCH_"
->>>>>>> 0adde856
 
 start_col_name = "_START_"
 batch_col_name = "_BATCH_"
