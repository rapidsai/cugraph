--- conflicted
+++ resolved
@@ -116,7 +116,6 @@
     >>> kc = cugraph.katz_centrality(G)
 
     """
-<<<<<<< HEAD
     if (alpha is not None) and (alpha <= 0.0):
         raise ValueError(f"'alpha' must be a positive float or None, "
                          f"got: {alpha}")
@@ -128,23 +127,8 @@
         max_iter = 1000
     if (not isinstance(tol, float)) or (tol <= 0.0):
         raise ValueError(f"'tol' must be a positive float, got: {tol}")
-=======
+    
     G, isNx = ensure_cugraph_obj_for_nx(G)
-
-    srcs = G.edgelist.edgelist_df['src']
-    dsts = G.edgelist.edgelist_df['dst']
-    if 'weights' in G.edgelist.edgelist_df.columns:
-        weights = G.edgelist.edgelist_df['weights']
-    else:
-        # FIXME: If weights column is not imported, a weights column of 1s
-        # with type hardcoded to float32 is passed into wrapper
-        weights = cudf.Series((srcs + 1) / (srcs + 1), dtype="float32")
->>>>>>> 85279af4
-
-    if alpha is None or alpha <= 0.0:
-        largest_out_degree = G.degrees().nlargest(n=1, columns="out_degree")
-        largest_out_degree = largest_out_degree["out_degree"].iloc[0]
-        alpha = 1 / (largest_out_degree + 1)
 
     srcs = G.edgelist.edgelist_df['src']
     dsts = G.edgelist.edgelist_df['dst']
