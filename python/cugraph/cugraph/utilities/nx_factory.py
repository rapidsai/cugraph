# Copyright (c) 2020-2022, NVIDIA CORPORATION.
# Licensed under the Apache License, Version 2.0 (the "License");
# you may not use this file except in compliance with the License.
# You may obtain a copy of the License at
#
#     http://www.apache.org/licenses/LICENSE-2.0
#
# Unless required by applicable law or agreed to in writing, software
# distributed under the License is distributed on an "AS IS" BASIS,
# WITHOUT WARRANTIES OR CONDITIONS OF ANY KIND, either express or implied.
# See the License for the specific language governing permissions and
# limitations under the License.

"""
Utilities specific to converting to/from NetworkX.

NetworkX is required at runtime in order to call any of these functions, so
ensure code using these utilities has done the proper checks prior to calling.
"""

import cugraph
from .utils import import_optional
import cudf
from cudf import from_pandas

# nx will be a MissingModule instance if NetworkX is not installed (any
# attribute access on a MissingModule instance results in a RuntimeError).
nx = import_optional("networkx")


def convert_unweighted_to_gdf(NX_G):
    _edges = NX_G.edges(data=False)
    src = [s for s, _ in _edges]
    dst = [d for _, d in _edges]

    _gdf = cudf.DataFrame()
    _gdf["src"] = src
    _gdf["dst"] = dst

    return _gdf


def convert_weighted_named_to_gdf(NX_G, weight):
    _edges = NX_G.edges(data=weight)

    src = [s for s, _, _ in _edges]
    dst = [d for _, d, _ in _edges]
    wt = [w for _, _, w in _edges]

    _gdf = cudf.DataFrame()
    _gdf["src"] = src
    _gdf["dst"] = dst
    _gdf["weight"] = wt

    # FIXME: The weight dtype is hardcoded.
    _gdf = _gdf.astype({"weight": "float32"})

    return _gdf


def convert_weighted_unnamed_to_gdf(NX_G):
    _pdf = nx.to_pandas_edgelist(NX_G)
    nx_col = ["source", "target"]
    wt_col = [col for col in _pdf.columns if col not in nx_col]
    if len(wt_col) != 1:
        raise ValueError("Unable to determine weight column name")

    if wt_col[0] != "weight":
        _pdf.rename(columns={wt_col[0]: "weight"})

    _gdf = from_pandas(_pdf)
    return _gdf


def convert_from_nx(nxG, weight=None, do_renumber=True,
                    store_transposed=False):
    """
    Convert a NetworkX Graph into a cuGraph Graph.
    This might not be the most effecient way since the
    process first extracts the data from Nx into a Pandas array.

    Parameters
    ----------
     nxG : NetworkX Graph
        The NetworkX Graph top be converted.

    weight : str or None
        the weight column name.  If the graph is weighted this
        identifies which column in the Nx data to extract

    do_renumber : boolean, default is True
        Should the data be renumbered

    store_transposed : boolean, defaukt is False
        should the cuGraph Graph store the transpose of the graph

    Returns
    -------
    G : cuGraph Graph

    """

    if isinstance(nxG, nx.classes.digraph.DiGraph):
        G = cugraph.Graph(directed=True)
    elif isinstance(nxG, nx.classes.graph.Graph):
        G = cugraph.Graph()
    else:
        raise TypeError(
            f"nxG must be either a NetworkX Graph or DiGraph, got {type(nxG)}"
        )

    is_weighted = nx.is_weighted(nxG)

    if is_weighted is False:
        _gdf = convert_unweighted_to_gdf(nxG)
        G.from_cudf_edgelist(
<<<<<<< HEAD
            _gdf, source="src",
            destination="dst",
            edge_attr=None,
            renumber=do_renumber,
            store_transposed=store_transposed)
=======
            _gdf, source="src", destination="dst", edge_attr=None, renumber=do_renumber
        )
>>>>>>> 05421d1b
    else:
        if weight is None:
            _gdf = convert_weighted_unnamed_to_gdf(nxG)
            G.from_cudf_edgelist(
<<<<<<< HEAD
                _gdf, source="source",
                destination="target",
                edge_attr='weight',
                renumber=do_renumber,
                store_transposed=store_transposed)
        else:
            _gdf = convert_weighted_named_to_gdf(nxG, weight)
            G.from_cudf_edgelist(
                _gdf, source="src",
                destination="dst",
                edge_attr='weight',
                renumber=do_renumber,
                store_transposed=store_transposed)
=======
                _gdf,
                source="source",
                destination="target",
                edge_attr="weight",
                renumber=do_renumber,
            )
        else:
            _gdf = convert_weighted_named_to_gdf(nxG, weight)
            G.from_cudf_edgelist(
                _gdf,
                source="src",
                destination="dst",
                edge_attr="weight",
                renumber=do_renumber,
            )
>>>>>>> 05421d1b

    return G


def df_score_to_dictionary(df, k, v="vertex"):
    """
    Convert a dataframe to a dictionary

    Parameters
    ----------
     df : cudf.DataFrame
        GPU data frame containing two cudf.Series of size V: the vertex
        identifiers and the corresponding score values.
        Please note that the resulting the 'vertex' column might not be
        in ascending order.

        df['vertex'] : cudf.Series
            Contains the vertex identifiers
        df[..] : cudf.Series
            Contains the scores of the vertices

    k : str
        score column name
    v : str
        the vertex column name. Default is "vertex"


    Returns
    -------
    dict : Dictionary of vertices and score

    """
    df = df.sort_values(by=v)
    return df.to_pandas().set_index(v).to_dict()[k]


def df_edge_score_to_dictionary(df, k, src="src", dst="dst"):
    """
    Convert a dataframe to a dictionary

    Parameters
    ----------
     df : cudf.DataFrame
        GPU data frame containing two cudf.Series of size V: the vertex
        identifiers and the corresponding score values.
        Please note that the resulting the 'vertex' column might not be
        in ascending order.

        df['vertex'] : cudf.Series
            Contains the vertex identifiers
        df[X] : cudf.Series
            Contains the scores of the vertices

    k : str
        score column name

    src : str
        source column name
    dst : str
        destination column name

    Returns
    -------
    dict : Dictionary of vertices and score

    """
    pdf = df.sort_values(by=[src, dst]).to_pandas()
    d = {}
    for i in range(len(pdf)):
        d[(pdf[src][i], pdf[dst][i])] = pdf[k][i]

    return d


def cugraph_to_nx(G):
    pdf = G.view_edge_list().to_pandas()
    num_col = len(pdf.columns)

    if num_col == 2:
        Gnx = nx.from_pandas_edgelist(pdf, source="src", target="dst")
    else:
        Gnx = nx.from_pandas_edgelist(
            pdf, source="src", target="dst", edge_attr="weights"
        )

    return Gnx<|MERGE_RESOLUTION|>--- conflicted
+++ resolved
@@ -114,21 +114,15 @@
     if is_weighted is False:
         _gdf = convert_unweighted_to_gdf(nxG)
         G.from_cudf_edgelist(
-<<<<<<< HEAD
             _gdf, source="src",
             destination="dst",
             edge_attr=None,
             renumber=do_renumber,
             store_transposed=store_transposed)
-=======
-            _gdf, source="src", destination="dst", edge_attr=None, renumber=do_renumber
-        )
->>>>>>> 05421d1b
     else:
         if weight is None:
             _gdf = convert_weighted_unnamed_to_gdf(nxG)
             G.from_cudf_edgelist(
-<<<<<<< HEAD
                 _gdf, source="source",
                 destination="target",
                 edge_attr='weight',
@@ -142,23 +136,6 @@
                 edge_attr='weight',
                 renumber=do_renumber,
                 store_transposed=store_transposed)
-=======
-                _gdf,
-                source="source",
-                destination="target",
-                edge_attr="weight",
-                renumber=do_renumber,
-            )
-        else:
-            _gdf = convert_weighted_named_to_gdf(nxG, weight)
-            G.from_cudf_edgelist(
-                _gdf,
-                source="src",
-                destination="dst",
-                edge_attr="weight",
-                renumber=do_renumber,
-            )
->>>>>>> 05421d1b
 
     return G
 
