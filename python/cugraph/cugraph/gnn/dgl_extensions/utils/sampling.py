# Copyright (c) 2022, NVIDIA CORPORATION.
# Licensed under the Apache License, Version 2.0 (the "License");
# you may not use this file except in compliance with the License.
# You may obtain a copy of the License at
#
#     http://www.apache.org/licenses/LICENSE-2.0
#
# Unless required by applicable law or agreed to in writing, software
# distributed under the License is distributed on an "AS IS" BASIS,
# WITHOUT WARRANTIES OR CONDITIONS OF ANY KIND, either express or implied.
# See the License for the specific language governing permissions and
# limitations under the License.


# Utils for sampling on graphstore like objects
import cugraph
import cudf
import cupy as cp
import dask_cudf
from cugraph.experimental import PropertyGraph
from cugraph.experimental import MGPropertyGraph


src_n = PropertyGraph.src_col_name
dst_n = PropertyGraph.dst_col_name
type_n = PropertyGraph.type_col_name
eid_n = PropertyGraph.edge_id_col_name
vid_n = PropertyGraph.vertex_col_name


def get_subgraph_and_src_range_from_pg(pg, reverse_edges, etype=None):
    if etype:
        edge_list = pg.get_edge_data(columns=[src_n, dst_n, type_n], types=[etype])
    else:
        edge_list = pg.get_edge_data(columns=[src_n, dst_n, type_n])

    edge_list = edge_list.reset_index(drop=True)

    is_mg = isinstance(pg, MGPropertyGraph)
    return get_subgraph_and_src_range_from_edgelist(
        edge_list, is_mg, reverse_edges=reverse_edges
    )


def get_subgraph_and_src_range_from_edgelist(edge_list, is_mg, reverse_edges=False):
    if reverse_edges:
        edge_list = edge_list.rename(columns={src_n: dst_n, dst_n: src_n})

    subgraph = cugraph.MultiGraph(directed=True)
    if is_mg:
        # FIXME: Can not switch to renumber = False
        # For MNMG Algos
        # Remove when https://github.com/rapidsai/cugraph/issues/2437
        # lands
        create_subgraph_f = subgraph.from_dask_cudf_edgelist
        renumber = True
        edge_list = edge_list.persist()
        src_range = edge_list[src_n].min().compute(), edge_list[src_n].max().compute()

    else:
        # Note: We have to keep renumber = False
        # to handle cases when the seed_nodes is not present in subgraph
        create_subgraph_f = subgraph.from_cudf_edgelist
        renumber = False
        src_range = edge_list[src_n].min(), edge_list[src_n].max()

    create_subgraph_f(
        edge_list,
        source=src_n,
        destination=dst_n,
        edge_attr=eid_n,
        renumber=renumber,
        # FIXME: renumber=False is not supported for MNMG algos
        legacy_renum_only=True,
    )

    return subgraph, src_range


def sample_multiple_sgs(
    sgs,
    sgs_src_range_obj,
    sample_f,
    start_list_d,
    start_list_dtype,
    edge_dir,
    fanout,
    with_replacement,
):
    start_list_types = list(start_list_d.keys())
    output_dfs = []
    for can_etype, sg in sgs.items():
        start_list_range = sgs_src_range_obj[can_etype]
        can_etype = _convert_can_etype_s_to_tup(can_etype)
        if _edge_types_contains_canonical_etype(can_etype, start_list_types, edge_dir):
            if edge_dir == "in":
                subset_type = can_etype[2]
            else:
                subset_type = can_etype[0]
            output = sample_single_sg(
                sg,
                sample_f,
                start_list_d[subset_type],
                start_list_dtype,
                start_list_range,
                fanout,
                with_replacement,
            )
            output_dfs.append(output)
    if len(output_dfs) == 0:
        empty_df = cudf.DataFrame({"sources": [], "destinations": [], "indices": []})
        return empty_df.astype(cp.int32)

    if isinstance(output_dfs[0], dask_cudf.DataFrame):
        return dask_cudf.concat(output_dfs, ignore_index=True)
    else:
        return cudf.concat(output_dfs, ignore_index=True)


def sample_single_sg(
    sg,
    sample_f,
    start_list,
    start_list_dtype,
    start_list_range,
    fanout,
    with_replacement,
):
    if isinstance(start_list, dict):
        start_list = cudf.concat(list(start_list.values()))

    # Uniform sampling fails when the dtype
    # of the seed dtype is not same as the node dtype
    start_list = start_list.astype(start_list_dtype)

    # Filter start list by ranges
    # to enure the seed is with in index values
    # see below:
    # https://github.com/rapidsai/cugraph/blob/branch-22.12/cpp/src/prims/per_v_random_select_transform_outgoing_e.cuh
    start_list = start_list[
        (start_list >= start_list_range[0]) & (start_list <= start_list_range[1])
    ]
    sampled_df = sample_f(
        sg,
        start_list=start_list,
        fanout_vals=[fanout],
        with_replacement=with_replacement,
    )
    return sampled_df


def _edge_types_contains_canonical_etype(can_etype, edge_types, edge_dir):
    src_type, _, dst_type = can_etype
    if edge_dir == "in":
        return dst_type in edge_types
    else:
        return src_type in edge_types


def _convert_can_etype_s_to_tup(canonical_etype_s):
    src_type, etype, dst_type = canonical_etype_s.split(",")
    src_type = src_type[2:-1]
    dst_type = dst_type[2:-2]
    etype = etype[2:-1]
    return (src_type, etype, dst_type)


def create_cp_result_ls(d):
    cupy_result_ls = []
    for k, df in d.items():
        if len(df) == 0:
            cupy_result_ls.append(cp.empty(shape=0, dtype=cp.int32))
            cupy_result_ls.append(cp.empty(shape=0, dtype=cp.int32))
            cupy_result_ls.append(cp.empty(shape=0, dtype=cp.int32))
        else:
            cupy_result_ls.append(df[src_n].values)
            cupy_result_ls.append(df[dst_n].values)
            cupy_result_ls.append(df[eid_n].values)
    return cupy_result_ls


def get_underlying_dtype_from_sg(sg):
    """
    Returns the underlying dtype of the subgraph
    """
    # FIXME: Remove after we have consistent naming
    # https://github.com/rapidsai/cugraph/issues/2618
    sg_columns = sg.edgelist.edgelist_df.columns
    if "src" in sg_columns:
        # src for single node graph
        sg_node_dtype = sg.edgelist.edgelist_df["src"].dtype
    elif src_n in sg_columns:
        # _SRC_ for multi-node graphs
        sg_node_dtype = sg.edgelist.edgelist_df[src_n].dtype
    else:
        raise ValueError(f"Source column {src_n} not found in the subgraph")

    return sg_node_dtype


def get_edgeid_type_d(pg, edge_ids, etypes):
    if isinstance(edge_ids, cudf.Series):
        # Work around for below issue
        # https://github.com/rapidsai/cudf/issues/11877
        edge_ids = edge_ids.values_host
    df = pg.get_edge_data(edge_ids=edge_ids, columns=[type_n])
    if isinstance(df, dask_cudf.DataFrame):
        df = df.compute()
    return {etype: df[df[type_n] == etype] for etype in etypes}


def sample_pg(
    pg,
    has_multiple_etypes,
    etypes,
    sgs_obj,
    sgs_src_range_obj,
    sg_node_dtype,
<<<<<<< HEAD
    nodes_ar,
=======
    nodes_cap,
>>>>>>> 5c153414
    replace,
    fanout,
    edge_dir,
):
<<<<<<< HEAD
    if isinstance(nodes_ar, dict):
        nodes = {t: create_cudf_series_from_node_ar(n) for t, n in nodes_ar.items()}
    else:
        nodes = create_cudf_series_from_node_ar(nodes_ar)
=======
    if isinstance(nodes_cap, dict):
        nodes = {t: cudf.from_dlpack(n) for t, n in nodes_cap.items()}
    else:
        nodes = cudf.from_dlpack(nodes_cap)
>>>>>>> 5c153414

    if isinstance(pg, MGPropertyGraph):
        sample_f = cugraph.dask.uniform_neighbor_sample
    else:
        sample_f = cugraph.uniform_neighbor_sample

    if has_multiple_etypes:
        # TODO: Convert into a single call when
        # https://github.com/rapidsai/cugraph/issues/2696 lands
        # Uniform sampling fails when the dtype
        # of the seed dtype is not same as the node dtype
        sampled_df = sample_multiple_sgs(
            sgs=sgs_obj,
            sgs_src_range_obj=sgs_src_range_obj,
            start_list_dtype=sg_node_dtype,
            sample_f=sample_f,
            start_list_d=nodes,
            edge_dir=edge_dir,
            fanout=fanout,
            with_replacement=replace,
        )
    else:
        sampled_df = sample_single_sg(
            sg=sgs_obj,
            start_list_range=sgs_src_range_obj,
            start_list_dtype=sg_node_dtype,
            sample_f=sample_f,
            start_list=nodes,
            fanout=fanout,
            with_replacement=replace,
        )

    # we reverse directions when directions=='in'
    if edge_dir == "in":
        sampled_df = sampled_df.rename(
            columns={"destinations": src_n, "sources": dst_n}
        )
    else:
        sampled_df = sampled_df.rename(
            columns={"sources": src_n, "destinations": dst_n}
        )
    # Transfer data to client
    if isinstance(sampled_df, dask_cudf.DataFrame):
        sampled_df = sampled_df.compute()

    if has_multiple_etypes:
        # Heterogeneous graph case
        d = get_edgeid_type_d(pg, sampled_df["indices"], etypes)
        return create_cp_result_ls(d)
    else:
        return (
            sampled_df[src_n].values,
            sampled_df[dst_n].values,
            sampled_df["indices"].values,
<<<<<<< HEAD
        )


def create_cudf_series_from_node_ar(node_ar):
    if type(node_ar).__name__ == "PyCapsule":
        return cudf.from_dlpack(node_ar)
    else:
        return cudf.Series(node_ar)
=======
        )
>>>>>>> 5c153414
<|MERGE_RESOLUTION|>--- conflicted
+++ resolved
@@ -216,26 +216,16 @@
     sgs_obj,
     sgs_src_range_obj,
     sg_node_dtype,
-<<<<<<< HEAD
     nodes_ar,
-=======
-    nodes_cap,
->>>>>>> 5c153414
     replace,
     fanout,
     edge_dir,
 ):
-<<<<<<< HEAD
+
     if isinstance(nodes_ar, dict):
         nodes = {t: create_cudf_series_from_node_ar(n) for t, n in nodes_ar.items()}
     else:
         nodes = create_cudf_series_from_node_ar(nodes_ar)
-=======
-    if isinstance(nodes_cap, dict):
-        nodes = {t: cudf.from_dlpack(n) for t, n in nodes_cap.items()}
-    else:
-        nodes = cudf.from_dlpack(nodes_cap)
->>>>>>> 5c153414
 
     if isinstance(pg, MGPropertyGraph):
         sample_f = cugraph.dask.uniform_neighbor_sample
@@ -290,7 +280,6 @@
             sampled_df[src_n].values,
             sampled_df[dst_n].values,
             sampled_df["indices"].values,
-<<<<<<< HEAD
         )
 
 
@@ -298,7 +287,4 @@
     if type(node_ar).__name__ == "PyCapsule":
         return cudf.from_dlpack(node_ar)
     else:
-        return cudf.Series(node_ar)
-=======
-        )
->>>>>>> 5c153414
+        return cudf.Series(node_ar)