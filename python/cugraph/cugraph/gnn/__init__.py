--- conflicted
+++ resolved
@@ -11,10 +11,7 @@
 # See the License for the specific language governing permissions and
 # limitations under the License.
 
-<<<<<<< HEAD
-=======
 
->>>>>>> cd58bb0d
 from .data_loading import (
     DistSampler,
     DistSampleWriter,
