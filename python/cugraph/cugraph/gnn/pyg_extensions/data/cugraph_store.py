--- conflicted
+++ resolved
@@ -14,17 +14,31 @@
 from typing import Optional, Tuple, Any
 from enum import Enum
 
-import cupy
-
 from dataclasses import dataclass
 from collections import defaultdict
 from itertools import chain
 from functools import cached_property
-<<<<<<< HEAD
 
 import warnings
-=======
->>>>>>> daade97d
+
+# numpy is always available
+import numpy as np
+
+# cuGraph or cuGraph-Service is required; each has its own version of
+# import_optional and we need to select the correct one.
+try:
+    from cugraph_service.client.remote_graph_utils import import_optional
+except ModuleNotFoundError:
+    try:
+        from cugraph.utilities.utils import import_optional
+    except ModuleNotFoundError:
+        raise ModuleNotFoundError(
+            "cuGraph-PyG requires cuGraph" "or cuGraph-Service to be installed."
+        )
+
+# TODO drop cupy support and make torch the only backend
+cupy = import_optional("cupy")
+torch = import_optional("torch")
 
 
 class EdgeLayout(Enum):
@@ -278,33 +292,57 @@
             self._edge_attr_cls = CuGraphEdgeAttr
 
     def __renumber_vertices(self, renumber_vertices):
-        offsets = {}
+        """
+        Renumbers the vertices in this store's property graph
+        and sets the vertex offsets.
+        If renumber_vertices is False, then renumber_vertices_by_type()
+        is not called and the offsets are inferred from vertex counts.
+
+        If renumber_vertices is None, it defaults to True, warns the
+        user of this default behavior, and saves the current ids as
+        <vertex_col>_old.
+
+        If renumber_vertices is True, it calls renumber_vertices_by_type(),
+        overwriting the current vertex ids without saving them.
+        """
+        old_idx_name = None
 
         if renumber_vertices is None:
-            old_idx_name = f"{self.__graph._vertex_col_name}_old"
+            renumber_vertices = True
+            old_idx_name = f"{self.__graph.vertex_col_name}_old"
             warnings.warn(
                 f"renumber_vertices not specified; renumbering by default"
                 f"and saving as {old_idx_name}"
             )
 
-            t_offsets = self.__graph.renumber_vertices_by_type(
-                prev_id_column=old_idx_name
-            )
-
-            for vertex_type in self.__graph.vertex_types:
-                offsets[vertex_type] = t_offsets[vertex_type]["start"]
-        elif renumber_vertices:
-            t_offsets = self.__graph.renumber_vertices
+        if renumber_vertices:
+            if self.is_remote and self.backend == "torch":
+                self.__offsets = self.__graph.renumber_vertices_by_type(
+                    prev_id_column=old_idx_name,
+                    backend="torch:cuda" if torch.has_cuda else "torch",
+                )
+            else:
+                self.__offsets = self.__graph.renumber_vertices_by_type(
+                    prev_id_column=old_idx_name
+                )
+                if self._is_delayed:
+                    self.__offsets = self.__offsets.compute()
         else:
-            cummulative_sum = 0
-            for vertex_type in self.__graph.vertex_types:
-                num_vertices_type = self.__graph.get_num_vertices(vertex_type)
-                offsets[vertex_type] = {
-                    "start": cummulative_sum,
-                    "end": vertex_type + cummulative_sum - 1,  # inclusive
-                }
-
-                cummulative_sum += num_vertices_type
+            self.__offsets = {}
+            self.__offsets["stop"] = [
+                self.__graph.get_num_vertices(vt) for vt in self.__graph.vertex_types
+            ]
+            if self.__backend == "cupy":
+                self.__offsets["stop"] = cupy.array(self.__offsets["stop"])
+            else:
+                self.__offsets["stop"] = torch.tensor(self.__offsets["stop"])
+                if torch.has_cuda:
+                    self.__offsets["stop"] = self.__offsets["stop"].cuda()
+
+            cumsum = self.__offsets["stop"].cumsum(0)
+            self.__offsets["start"] = self.__offsets["stop"] - cumsum
+            self.__offsets["stop"] -= 1
+            self.__offsets["type"] = np.array(self.__graph.vertex_types)
 
     @property
     def _edge_types_to_attrs(self):
