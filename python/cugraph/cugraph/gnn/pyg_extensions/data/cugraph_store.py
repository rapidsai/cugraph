# Copyright (c) 2019-2022, NVIDIA CORPORATION.
# Licensed under the Apache License, Version 2.0 (the "License");
# you may not use this file except in compliance with the License.
# You may obtain a copy of the License at
#
#     http://www.apache.org/licenses/LICENSE-2.0
#
# Unless required by applicable law or agreed to in writing, software
# distributed under the License is distributed on an "AS IS" BASIS,
# WITHOUT WARRANTIES OR CONDITIONS OF ANY KIND, either express or implied.
# See the License for the specific language governing permissions and
# limitations under the License.

from cugraph.experimental import MGPropertyGraph

from typing import Optional, Tuple, Any
from enum import Enum

import cupy
import cudf
import dask_cudf
import cugraph

from dataclasses import dataclass
from itertools import chain
from collections import defaultdict


class EdgeLayout(Enum):
    COO = 'coo'
    CSC = 'csc'
    CSR = 'csr'


@dataclass
class CuGraphEdgeAttr:
    r"""Defines the attributes of an :obj:`GraphStore` edge."""

    # The type of the edge
    edge_type: Optional[Any]

    # The layout of the edge representation
    layout: EdgeLayout

    # Whether the edge index is sorted, by destination node. Useful for
    # avoiding sorting costs when performing neighbor sampling, and only
    # meaningful for COO (CSC and CSR are sorted by definition)
    is_sorted: bool = False

    # The number of nodes in this edge type. If set to None, will attempt to
    # infer with the simple heuristic int(self.edge_index.max()) + 1
    size: Optional[Tuple[int, int]] = None

    # NOTE we define __post_init__ to force-cast layout
    def __post_init__(self):
        self.layout = EdgeLayout(self.layout)

    @classmethod
    def cast(cls, *args, **kwargs):
        if len(args) == 1 and len(kwargs) == 0:
            elem = args[0]
            if elem is None:
                return None
            if isinstance(elem, CuGraphEdgeAttr):
                return elem
            if isinstance(elem, (tuple, list)):
                return cls(*elem)
            if isinstance(elem, dict):
                return cls(**elem)
        return cls(*args, **kwargs)


def EXPERIMENTAL__to_pyg(G, backend='torch'):
    """
        Returns the PyG wrappers for the provided PropertyGraph or
        MGPropertyGraph.

    Parameters
    ----------
    G : PropertyGraph or MGPropertyGraph
        The graph to produce PyG wrappers for.

    Returns
    -------
    Tuple (CuGraphStore, CuGraphStore)
        Wrappers for the provided property graph.
    """
    store = EXPERIMENTAL__CuGraphStore(G, backend=backend)
    return (store, store)


_field_status = Enum("FieldStatus", "UNSET")


@dataclass
class CuGraphTensorAttr:
    r"""Defines the attributes of a class:`FeatureStore` tensor; in particular,
    all the parameters necessary to uniquely identify a tensor from the feature
    store.

    Note that the order of the attributes is important; this is the order in
    which attributes must be provided for indexing calls. Feature store
    implementor classes can define a different ordering by overriding
    :meth:`TensorAttr.__init__`.
    """

    # The group name that the tensor corresponds to. Defaults to UNSET.
    group_name: Optional[str] = _field_status.UNSET

    # The name of the tensor within its group. Defaults to UNSET.
    attr_name: Optional[str] = _field_status.UNSET

    # The node indices the rows of the tensor correspond to. Defaults to UNSET.
    index: Optional[Any] = _field_status.UNSET

    # The properties in the PropertyGraph the rows of the tensor correspond to.
    # Defaults to UNSET.
    properties: Optional[Any] = _field_status.UNSET

    # The datatype of the tensor.  Defaults to UNSET.
    dtype: Optional[Any] = _field_status.UNSET

    # Convenience methods

    def is_set(self, key):
        r"""Whether an attribute is set in :obj:`TensorAttr`."""
        if key not in self.__dataclass_fields__:
            raise KeyError(key)
        attr = getattr(self, key)
        return type(attr) != _field_status or attr != _field_status.UNSET

    def is_fully_specified(self):
        r"""Whether the :obj:`TensorAttr` has no unset fields."""
        return all([self.is_set(key) for key in self.__dataclass_fields__])

    def fully_specify(self):
        r"""Sets all :obj:`UNSET` fields to :obj:`None`."""
        for key in self.__dataclass_fields__:
            if not self.is_set(key):
                setattr(self, key, None)
        return self

    def update(self, attr):
        r"""Updates an :class:`TensorAttr` with set attributes from another
        :class:`TensorAttr`."""
        for key in self.__dataclass_fields__:
            if attr.is_set(key):
                setattr(self, key, getattr(attr, key))

    @classmethod
    def cast(cls, *args, **kwargs):
        if len(args) == 1 and len(kwargs) == 0:
            elem = args[0]
            if elem is None:
                return None
            if isinstance(elem, CuGraphTensorAttr):
                return elem
            if isinstance(elem, (tuple, list)):
                return cls(*elem)
            if isinstance(elem, dict):
                return cls(**elem)
        return cls(*args, **kwargs)


class EXPERIMENTAL__CuGraphStore:
    """
    Duck-typed version of PyG's GraphStore and FeatureStore.
    """
    def __init__(self, G, reserved_keys=[], backend='torch'):
        """
            G : PropertyGraph or MGPropertyGraph
                The cuGraph property graph where the
                data is being stored.
            reserved_keys : Properties in the graph that are not used for
                training (the 'x' attribute will ignore these properties).
            backend : The backend that manages tensors (default = 'torch')
                Should usually be 'torch' ('torch', 'cupy' supported).
        """

        # TODO ensure all x properties are float32 type
        # TODO ensure y is of long type

        if backend == 'torch':
            from torch.utils.dlpack import from_dlpack
            from torch import int64 as vertex_dtype
            from torch import float32 as property_dtype
        elif backend == 'cupy':
            from cupy import from_dlpack
            from cupy import int64 as vertex_dtype
            from cupy import float32 as property_dtype
        else:
            raise ValueError(f'Invalid backend {backend}.')
        self.__backend = backend
        self.from_dlpack = from_dlpack
        self.vertex_dtype = vertex_dtype
        self.property_dtype = property_dtype

        self.__graph = G
        self.__subgraphs = {}

        self.__reserved_keys = [
            self.__graph.type_col_name,
            self.__graph.vertex_col_name
        ] + list(reserved_keys)

        self.__dict__['_tensor_attr_cls'] = CuGraphTensorAttr
        self._tensor_attr_dict = defaultdict(list)
        self.__infer_x_and_y_tensors()

        self.__edge_types_to_attrs = {}
        for edge_type in self.__graph.edge_types:
            edges = self.__graph.get_edge_data(types=[edge_type])
            dsts = edges[self.__graph.dst_col_name].unique()
            srcs = edges[self.__graph.src_col_name].unique()

            if self.is_mg:
                dsts = dsts.compute()
                srcs = srcs.compute()

            dst_types = self.__graph.get_vertex_data(
                vertex_ids=dsts.values_host,
                columns=[self.__graph.type_col_name]
            )[self.__graph.type_col_name].unique()

            src_types = self.__graph.get_vertex_data(
                vertex_ids=srcs.values_host,
                columns=[self.__graph.type_col_name]
            )[self.__graph.type_col_name].unique()

            if self.is_mg:
                dst_types = dst_types.compute()
                src_types = src_types.compute()

            err_string = (
                f'Edge type {edge_type} associated'
                'with multiple src/dst type pairs'
            )
            if len(dst_types) > 1 or len(src_types) > 1:
                raise TypeError(err_string)

            pyg_edge_type = (src_types[0], edge_type, dst_types[0])

            self.__edge_types_to_attrs[edge_type] = CuGraphEdgeAttr(
                edge_type=pyg_edge_type,
                layout=EdgeLayout.COO,
                is_sorted=False,
                size=len(edges)
            )

            self._edge_attr_cls = CuGraphEdgeAttr

    @property
    def _edge_types_to_attrs(self):
        return dict(self.__edge_types_to_attrs)

    @property
    def backend(self):
        return self.__backend

    @property
    def is_mg(self):
        return isinstance(self.__graph, MGPropertyGraph)

    def put_edge_index(self, edge_index, edge_attr):
        raise NotImplementedError('Adding indices not supported.')

    def get_all_edge_attrs(self):
        """
            Returns all edge types and indices in this store.
        """
        return self.__edge_types_to_attrs.values()

    def _get_edge_index(self, attr):
        """
            Returns the edge index in the requested format
            (as defined by attr).  Currently, only unsorted
            COO is supported, which is returned as a (src,dst)
            tuple as expected by the PyG API.

            Parameters
            ----------
            attr: CuGraphEdgeAttr
                The CuGraphEdgeAttr specifying the
                desired edge type, layout (i.e. CSR, COO, CSC), and
                whether the returned index should be sorted (if COO).
                Currently, only unsorted COO is supported.

            Returns
            -------
            (src, dst) : Tuple[tensor type]
                Tuple of the requested edge index in COO form.
                Currently, only COO form is supported.
        """

        if attr.layout != EdgeLayout.COO:
            raise TypeError('Only COO direct access is supported!')

        if isinstance(attr.edge_type, str):
            edge_type = attr.edge_type
        else:
            edge_type = attr.edge_type[1]

        # If there is only one edge type (homogeneous graph) then
        # bypass the edge filters for a significant speed improvement.
        if len(self.__graph.edge_types) == 1:
            if list(self.__graph.edge_types)[0] != edge_type:
                raise ValueError(
                    f'Requested edge type {edge_type}'
                    'is not present in graph.'
                )

            df = self.__graph.get_edge_data(
                edge_ids=None,
                types=None,
                columns=[
                    self.__graph.src_col_name,
                    self.__graph.dst_col_name
                ]
            )
        else:
            if isinstance(attr.edge_type, str):
                edge_type = attr.edge_type
            else:
                edge_type = attr.edge_type[1]

            # FIXME unrestricted edge type names
            df = self.__graph.get_edge_data(
                edge_ids=None,
                types=[edge_type],
                columns=[
                    self.__graph.src_col_name,
                    self.__graph.dst_col_name
                ]
            )

        if self.is_mg:
            df = df.compute()

        src = self.from_dlpack(df[self.__graph.src_col_name].to_dlpack())
        dst = self.from_dlpack(df[self.__graph.dst_col_name].to_dlpack())

        if self.__backend == 'torch':
            src = src.to(self.vertex_dtype)
            dst = dst.to(self.vertex_dtype)
        elif self.__backend == 'cupy':
            src = src.astype(self.vertex_dtype)
            dst = dst.astype(self.vertex_dtype)
        else:
            raise TypeError(f'Invalid backend type {self.__backend}')

        if self.__backend == 'torch':
            src = src.to(self.vertex_dtype)
            dst = dst.to(self.vertex_dtype)
        else:
            # self.__backend == 'cupy'
            src = src.astype(self.vertex_dtype)
            dst = dst.astype(self.vertex_dtype)

        if src.shape[0] != dst.shape[0]:
            raise IndexError('src and dst shape do not match!')

        return (src, dst)

    def get_edge_index(self, *args, **kwargs):
        r"""Synchronously gets an edge_index tensor from the materialized
        graph.

        Args:
            **attr(EdgeAttr): the edge attributes.

        Returns:
            EdgeTensorType: an edge_index tensor corresonding to the provided
            attributes, or None if there is no such tensor.

        Raises:
            KeyError: if the edge index corresponding to attr was not found.
        """

        edge_attr = self._edge_attr_cls.cast(*args, **kwargs)
        edge_attr.layout = EdgeLayout(edge_attr.layout)
        # Override is_sorted for CSC and CSR:
        # TODO treat is_sorted specially in this function, where is_sorted=True
        # returns an edge index sorted by column.
        edge_attr.is_sorted = edge_attr.is_sorted or (edge_attr.layout in [
            EdgeLayout.CSC, EdgeLayout.CSR
        ])
        edge_index = self._get_edge_index(edge_attr)
        if edge_index is None:
            raise KeyError(f"An edge corresponding to '{edge_attr}' was not "
                           f"found")
        return edge_index

    def _subgraph(self, edge_types):
        """
        Returns a subgraph with edges limited to those of a given type

        Parameters
        ----------
        edge_types : list of edge types
            Directly references the graph's internal edge types.  Does
            not accept PyG edge type tuples.

        Returns
        -------
        The appropriate extracted subgraph.  Will extract the subgraph
        if it has not already been extracted.

        """
        edge_types = tuple(sorted(edge_types))

        if edge_types not in self.__subgraphs:
            query = f'(_TYPE_=="{edge_types[0]}")'
            for t in edge_types[1:]:
                query += f' | (_TYPE_=="{t}")'
            selection = self.__graph.select_edges(query)

            # FIXME enforce int type
            sg = self.__graph.extract_subgraph(
                selection=selection,
                edge_weight_property=self.__graph.edge_id_col_name,
                default_edge_weight=1.0,
                allow_multi_edges=True,
                renumber_graph=True,
                add_edge_data=False
            )
            self.__subgraphs[edge_types] = sg

        return self.__subgraphs[edge_types]

    def neighbor_sample(
            self,
            index,
            num_neighbors,
            replace,
            directed,
            edge_types):

        if isinstance(num_neighbors, dict):
            # FIXME support variable num neighbors per edge type
            num_neighbors = list(num_neighbors.values())[0]

        # FIXME eventually get uniform neighbor sample to accept longs
        if self.__backend == 'torch' and not index.is_cuda:
            index = index.cuda()
        index = cupy.from_dlpack(index.__dlpack__())

        # FIXME resolve the directed/undirected issue
        G = self._subgraph([et[1] for et in edge_types])

        index = cudf.Series(index)
        if self.is_mg:
            uniform_neighbor_sample = cugraph.dask.uniform_neighbor_sample
        else:
            uniform_neighbor_sample = cugraph.uniform_neighbor_sample
        
        sampling_results = uniform_neighbor_sample(
                G,
                index,
                # conversion required by cugraph api
                list(num_neighbors),
                replace
            )

        concat_fn = dask_cudf.concat if self.is_mg else cudf.concat

        nodes_of_interest = concat_fn(
            [sampling_results.destinations, sampling_results.sources]
        ).unique().sort_values()
        
        if self.is_mg:
            nodes_of_interest = nodes_of_interest.compute()

<<<<<<< HEAD
        # Get the node index (for creating the edge index),
        # the node type groupings, and the node properties.
        noi_index, noi_groups, noi_tensors = (
            self.__get_renumbered_vertex_data_from_sample(
                nodes_of_interest
            )
=======
        noi = self.__graph.get_vertex_data(
            nodes_of_interest.compute().values_host if self.is_mg
              else nodes_of_interest,
            columns=[self.__graph.type_col_name]
>>>>>>> 9bbf0488
        )
        del nodes_of_interest

        # Get the new edge index (by type as expected for HeteroData)
        # FIXME handle edge ids
        row_dict, col_dict = self.__get_renumbered_edges_from_sample(
            sampling_results,
            noi_index
        )

        return (noi_groups, row_dict, col_dict, noi_tensors)

    def __get_renumbered_vertex_data_from_sample(self, nodes_of_interest):
        """
        nodes_of_interest must be sorted
        """
        #noi_types = self.__graph.vertex_types
        # noi contains all property values
        noi = self.__graph.get_vertex_data(
            nodes_of_interest
        )
        noi_types = noi[self.__graph.type_col_name].cat.categories.values_host

        noi_index = {}
        noi_groups = {}
        noi_tensors = {}
        for t_code, t in enumerate(noi_types):
            noi_t = noi[noi[self.__graph.type_col_name].cat.codes==t_code]
            # noi_t should be sorted since the input nodes of interest were
            #print(noi_t[self.__graph.vertex_col_name])

            if len(noi_t) > 0:
                # store the renumbering for this vertex type
                # renumbered vertex id is the index of the old id
                noi_index[t] = (
                    noi_t[self.__graph.vertex_col_name].to_cupy()
                )

                # renumber for each noi group
                noi_groups[t] = self.from_dlpack(
                    noi_t.index.to_dlpack()
                )

                # store the property data
                attrs = self._tensor_attr_dict[t]
                noi_tensors[t] = {
                    attr.attr_name: self.__get_tensor_from_dataframe(noi_t, attr)
                    for attr in attrs
                }

        return noi_index, noi_groups, noi_tensors

    def __get_renumbered_edges_from_sample(self, sampling_results, noi_index):
        eoi = self.__graph.get_edge_data(
            edge_ids=sampling_results.indices,
            columns=[
                self.__graph.src_col_name,
                self.__graph.dst_col_name
            ]
        )
        eoi_types = eoi[self.__graph.type_col_name].cat.categories.values_host

        # PyG expects these to be pre-renumbered;
        # the pre-renumbering must match
        # the auto-renumbering
        row_dict = {}
        col_dict = {}
        for t_code, t in enumerate(eoi_types):
            t_pyg_type = self.__edge_types_to_attrs[t].edge_type
            src_type, edge_type, dst_type = t_pyg_type
            t_pyg_c_type = edge_type_to_str(t_pyg_type)

            eoi_t = eoi[eoi[self.__graph.type_col_name].cat.codes==t_code]
            
            if len(eoi_t) > 0:
                eoi_t.drop(self.__graph.edge_id_col_name, axis=1, inplace=True)

                sources = eoi_t[self.__graph.src_col_name]
                src_id_table = noi_index[src_type]
                #print(src_id_table)

                src = self.from_dlpack(
                    cupy.searchsorted(src_id_table, sources.to_cupy()).toDlpack()
                    #src_id_table.loc[sources].to_dlpack()
                )
                row_dict[t_pyg_c_type] = src

                destinations = eoi_t[self.__graph.dst_col_name]
                dst_id_table = noi_index[dst_type]

                dst = self.from_dlpack(
                    cupy.searchsorted(dst_id_table, destinations.to_cupy()).toDlpack()
                    #dst_id_table.loc[destinations].to_dlpack()
                )
                col_dict[t_pyg_c_type] = dst

        return row_dict, col_dict

    # Begin Feature Store Functions
    @property
    def is_mg(self):
        return isinstance(self.__graph, MGPropertyGraph)

    def put_tensor(self, tensor, attr):
        raise NotImplementedError('Adding properties not supported.')

    def create_named_tensor(self, attr_name, properties, vertex_type, dtype):
        """
            Create a named tensor that contains a subset of
            properties in the graph.
        """
        self._tensor_attr_dict[vertex_type].append(
            CuGraphTensorAttr(
                vertex_type,
                attr_name,
                properties=properties,
                dtype=dtype
            )
        )

    def __infer_x_and_y_tensors(self):
        """
        Infers the x and y default tensor attributes/features.
        """
        for vtype in self.__graph.vertex_types:
            df = self.__graph.get_vertex_data(types=[vtype])
            for rk in self.__reserved_keys:
                df.drop(rk, axis=1, inplace=True)

            if 'y' in df.columns:
                if df.y.isnull().values.any():
                    print(
                        f'Skipping definition of feature y'
                        f' for type {vtype} (null encountered)'
                    )
                else:
                    self.create_named_tensor(
                        'y',
                        ['y'],
                        vtype,
                        self.vertex_dtype
                    )
                df.drop('y', axis=1, inplace=True)
            
            x_cols = []
            for col in df.columns:
                if not df[col].isnull().values.any():
                    x_cols.append(col)

            if len(x_cols) == 0:
                print(
                        f'Skipping definition of feature'
                        f' x for type {vtype}'
                        f' (null encountered for all properties)'
                )
            else:
                self.create_named_tensor(
                        'x',
                        x_cols,
                        vtype,
                        self.property_dtype
                )

    def get_all_tensor_attrs(self):
        r"""Obtains all tensor attributes stored in this feature store."""
        # unpack and return the list of lists
        return chain.from_iterable(
            self._tensor_attr_dict.values()
        )

    def __get_tensor_from_dataframe(self, df, attr):
        df = df[attr.properties]

        if self.is_mg:
            df = df.compute()
        

        # FIXME handle vertices without properties
        output = self.from_dlpack(
            df.to_dlpack()
        )

        # FIXME look up the dtypes for x and other properties
        if output.dtype != attr.dtype:
            if self.__backend == 'torch':
                output = output.to(self.property_dtype)
            elif self.__backend == 'cupy':
                output = output.astype(self.property_dtype)
            else:
                raise ValueError(f'invalid backend {self.__backend}')

        return output

    def _get_tensor(self, attr):
        if attr.attr_name == 'x':
            cols = None
        else:
            cols = attr.properties

        idx = attr.index
        if self.__backend == 'torch' and not idx.is_cuda:
            idx = idx.cuda()
        idx = cupy.from_dlpack(idx.__dlpack__())

        if len(self.__graph.vertex_types) == 1:
            # make sure we don't waste computation if there's only 1 type
            df = self.__graph.get_vertex_data(
                vertex_ids=idx.get(),
                types=None,
                columns=cols
            )
        else:
            df = self.__graph.get_vertex_data(
                vertex_ids=idx.get(),
                types=[attr.group_name],
                columns=cols
            )

        return self.__get_tensor_from_dataframe(df, attr)

    def _multi_get_tensor(self, attrs):
        return [self._get_tensor(attr) for attr in attrs]

    def multi_get_tensor(self, attrs):
        r"""Synchronously obtains a :class:`FeatureTensorType` object from the
        feature store for each tensor associated with the attributes in
        `attrs`.

        Args:
            attrs (List[TensorAttr]): a list of :class:`TensorAttr` attributes
                that identify the tensors to get.

        Returns:
            List[FeatureTensorType]: a Tensor of the same type as the index for
                each attribute.

        Raises:
            KeyError: if a tensor corresponding to an attr was not found.
            ValueError: if any input `TensorAttr` is not fully specified.
        """
        attrs = [self._tensor_attr_cls.cast(attr) for attr in attrs]
        bad_attrs = [attr for attr in attrs if not attr.is_fully_specified()]
        if len(bad_attrs) > 0:
            raise ValueError(
                f"The input TensorAttr(s) '{bad_attrs}' are not fully "
                f"specified. Please fully specify them by specifying all "
                f"'UNSET' fields")

        tensors = self._multi_get_tensor(attrs)

        bad_attrs = [attrs[i] for i, v in enumerate(tensors) if v is None]
        if len(bad_attrs) > 0:
            raise KeyError(f"Tensors corresponding to attributes "
                           f"'{bad_attrs}' were not found")

        return [
            tensor
            for attr, tensor in zip(attrs, tensors)
        ]

    def get_tensor(self, *args, **kwargs):
        r"""Synchronously obtains a :class:`FeatureTensorType` object from the
        feature store. Feature store implementors guarantee that the call
        :obj:`get_tensor(put_tensor(tensor, attr), attr) = tensor` holds.

        Args:
            **attr (TensorAttr): Any relevant tensor attributes that correspond
                to the feature tensor. See the :class:`TensorAttr`
                documentation for required and optional attributes. It is the
                job of implementations of a :class:`FeatureStore` to store this
                metadata in a meaningful way that allows for tensor retrieval
                from a :class:`TensorAttr` object.

        Returns:
            FeatureTensorType: a Tensor of the same type as the index.

        Raises:
            KeyError: if the tensor corresponding to attr was not found.
            ValueError: if the input `TensorAttr` is not fully specified.
        """

        attr = self._tensor_attr_cls.cast(*args, **kwargs)
        if not attr.is_fully_specified():
            raise ValueError(f"The input TensorAttr '{attr}' is not fully "
                             f"specified. Please fully specify the input by "
                             f"specifying all 'UNSET' fields.")

        tensor = self._get_tensor(attr)
        if tensor is None:
            raise KeyError(f"A tensor corresponding to '{attr}' was not found")
        return tensor

    def _get_tensor_size(self, attr):
        return self._get_tensor(attr).size

    def get_tensor_size(self, *args, **kwargs):
        r"""Obtains the size of a tensor given its attributes, or :obj:`None`
        if the tensor does not exist."""
        attr = self._tensor_attr_cls.cast(*args, **kwargs)
        if not attr.is_set('index'):
            attr.index = None
        return self._get_tensor_size(attr)

    def _remove_tensor(self, attr):
        raise NotImplementedError('Removing features not supported')

    def __len__(self):
        return len(self.get_all_tensor_attrs())


def edge_type_to_str(edge_type):
    """
    Converts the PyG (src, type, dst) edge representation into
    the equivalent C++ representation.

    edge_type : The PyG (src, type, dst) tuple edge representation
        to convert to the C++ representation.
    """
    # Since C++ cannot take dictionaries with tuples as key as input, edge type
    # triplets need to be converted into single strings.
    return edge_type if isinstance(edge_type, str) else '__'.join(edge_type)<|MERGE_RESOLUTION|>--- conflicted
+++ resolved
@@ -470,19 +470,12 @@
         if self.is_mg:
             nodes_of_interest = nodes_of_interest.compute()
 
-<<<<<<< HEAD
         # Get the node index (for creating the edge index),
         # the node type groupings, and the node properties.
         noi_index, noi_groups, noi_tensors = (
             self.__get_renumbered_vertex_data_from_sample(
                 nodes_of_interest
             )
-=======
-        noi = self.__graph.get_vertex_data(
-            nodes_of_interest.compute().values_host if self.is_mg
-              else nodes_of_interest,
-            columns=[self.__graph.type_col_name]
->>>>>>> 9bbf0488
         )
         del nodes_of_interest
 
