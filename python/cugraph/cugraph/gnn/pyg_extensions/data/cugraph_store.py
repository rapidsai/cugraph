--- conflicted
+++ resolved
@@ -17,9 +17,6 @@
 from enum import Enum
 
 import cupy
-import cudf
-import dask_cudf
-import cugraph
 
 from dataclasses import dataclass
 from collections import defaultdict
@@ -418,66 +415,8 @@
             self.__subgraphs[edge_types] = sg
 
         return self.__subgraphs[edge_types]
-<<<<<<< HEAD
-    
+
     def _get_renumbered_vertex_data_from_sample(self, nodes_of_interest):
-=======
-
-    def neighbor_sample(self, index, num_neighbors, replace, directed, edge_types):
-
-        if isinstance(num_neighbors, dict):
-            # FIXME support variable num neighbors per edge type
-            num_neighbors = list(num_neighbors.values())[0]
-
-        # FIXME eventually get uniform neighbor sample to accept longs
-        if self.__backend == "torch" and not index.is_cuda:
-            index = index.cuda()
-        index = cupy.from_dlpack(index.__dlpack__())
-
-        # FIXME resolve the directed/undirected issue
-        G = self._subgraph([et[1] for et in edge_types])
-
-        index = cudf.Series(index)
-        if self.is_mg:
-            uniform_neighbor_sample = cugraph.dask.uniform_neighbor_sample
-        else:
-            uniform_neighbor_sample = cugraph.uniform_neighbor_sample
-
-        sampling_results = uniform_neighbor_sample(
-            G,
-            index,
-            # conversion required by cugraph api
-            list(num_neighbors),
-            replace,
-        )
-
-        concat_fn = dask_cudf.concat if self.is_mg else cudf.concat
-
-        nodes_of_interest = concat_fn(
-            [sampling_results.destinations, sampling_results.sources]
-        ).unique()
-
-        if self.is_mg:
-            nodes_of_interest = nodes_of_interest.compute()
-
-        # Get the node index (for creating the edge index),
-        # the node type groupings, and the node properties.
-        (
-            noi_index,
-            noi_groups,
-            noi_tensors,
-        ) = self.__get_renumbered_vertex_data_from_sample(nodes_of_interest)
-
-        # Get the new edge index (by type as expected for HeteroData)
-        # FIXME handle edge ids
-        row_dict, col_dict = self.__get_renumbered_edges_from_sample(
-            sampling_results, noi_index
-        )
-
-        return (noi_groups, row_dict, col_dict, noi_tensors)
-
-    def __get_renumbered_vertex_data_from_sample(self, nodes_of_interest):
->>>>>>> ccae80b3
         nodes_of_interest = nodes_of_interest.sort_values()
 
         # noi contains all property values
