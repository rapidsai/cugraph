# Copyright (c) 2022, NVIDIA CORPORATION.
# Licensed under the Apache License, Version 2.0 (the "License");
# you may not use this file except in compliance with the License.
# You may obtain a copy of the License at
#
#     http://www.apache.org/licenses/LICENSE-2.0
#
# Unless required by applicable law or agreed to in writing, software
# distributed under the License is distributed on an "AS IS" BASIS,
# WITHOUT WARRANTIES OR CONDITIONS OF ANY KIND, either express or implied.
# See the License for the specific language governing permissions and
# limitations under the License.

from collections import defaultdict

import cudf
import dask_cudf
import cugraph
from cugraph.experimental import PropertyGraph, MGPropertyGraph
from functools import cached_property

from .dgl_extensions.utils.add_data import _update_feature_map
from .dgl_extensions.utils.sampling import sample_multiple_sgs, sample_single_sg
from .dgl_extensions.utils.sampling import (
    get_subgraph_and_src_range_from_edgelist,
    get_underlying_dtype_from_sg,
)
from .dgl_extensions.utils.sampling import create_dlpack_d
from .dgl_extensions.feature_storage import CuFeatureStorage


src_n = PropertyGraph.src_col_name
dst_n = PropertyGraph.dst_col_name
type_n = PropertyGraph.type_col_name
eid_n = PropertyGraph.edge_id_col_name
vid_n = PropertyGraph.vertex_col_name


class CuGraphStore:
    """
    A wrapper around a cuGraph Property Graph that
    then adds functions to basically match the DGL GraphStorage API.
    This is not a full duck-types match to a DGL GraphStore.

    This class return dlpack types and has additional functional arguments.
    """

    def __init__(self, graph, backend_lib="torch"):
        if isinstance(graph, (PropertyGraph, MGPropertyGraph)):
            self.__G = graph
        else:
            raise ValueError("graph must be a PropertyGraph or MGPropertyGraph")
        # dict to map column names corresponding to edge features
        # of each type
        self.edata_feat_col_d = defaultdict(list)
        # dict to map column names corresponding to node features
        # of each type
        self.ndata_feat_col_d = defaultdict(list)
        self.backend_lib = backend_lib

    def add_node_data(
        self,
        df,
        node_col_name,
        ntype=None,
        feat_name=None,
        contains_vector_features=False,
    ):
        """
        Add a dataframe describing node properties to the PropertyGraph.

        Parameters
        ----------
        dataframe : DataFrame-compatible instance
            A DataFrame instance with a compatible Pandas-like DataFrame
            interface.
        node_col_name : string
            The column name that contains the values to be used as vertex IDs.
        ntype : string
            The node type to be added.
            For example, if dataframe contains data about users, ntype
            might be "users".
            If not specified, the type of properties will be added as
            an empty string.
        feat_name : {} or string
            A map of feature names under which we should save the added
            properties like {"feat_1":[f1, f2], "feat_2":[f3, f4]}
            (ignored if contains_vector_features=False and the col names of
            the dataframe are treated as corresponding feature names)
        contains_vector_features : False
<<<<<<< HEAD
            Wether to treat the columns of the dataframe being added as
=======
            Whether to treat the columns of the dataframe being added as
>>>>>>> fbd5f204
            as 2d features
        Returns
        -------
        None
        """
        self.gdata.add_vertex_data(df, vertex_col_name=node_col_name, type_name=ntype)
        columns = [col for col in list(df.columns) if col != node_col_name]

        _update_feature_map(
            self.ndata_feat_col_d, feat_name, contains_vector_features, columns
        )
        # Clear properties if set as data has changed

        self.__clear_cached_properties()

    def add_edge_data(
        self,
        df,
        node_col_names,
        canonical_etype=None,
        feat_name=None,
        contains_vector_features=False,
    ):
        """
        Add a dataframe describing edge properties to the PropertyGraph.

        Parameters
        ----------
        dataframe : DataFrame-compatible instance
            A DataFrame instance with a compatible Pandas-like DataFrame
            interface.
        node_col_names : string
            The column names that contain the values to be used as the source
            and destination vertex IDs for the edges.
        canonical_etype : string
            The edge type to be added. This should follow the string format
            '(src_type),(edge_type),(dst_type)'
            If not specified, the type of properties will be added as
            an empty string.
        feat_name : string or dict {}
            The feature name under which we should save the added properties
            (ignored if contains_vector_features=False and the col names of
            the dataframe are treated as corresponding feature names)
        contains_vector_features : False
<<<<<<< HEAD
            Wether to treat the columns of the dataframe being added as
=======
            Whether to treat the columns of the dataframe being added as
>>>>>>> fbd5f204
            as 2d features
        Returns
        -------
        None
        """
        self.gdata.add_edge_data(
            df, vertex_col_names=node_col_names, type_name=canonical_etype
        )
        columns = [col for col in list(df.columns) if col not in node_col_names]
        _update_feature_map(
            self.edata_feat_col_d, feat_name, contains_vector_features, columns
        )

        # Clear properties if set as data has changed
        self.__clear_cached_properties()

    def get_node_storage(self, key, ntype=None, indices_offset=0):
        if ntype is None:
            ntypes = self.ntypes
            if len(self.ntypes) > 1:
                raise ValueError(
                    (
                        "Node type name must be specified if there "
                        "are more than one node types."
                    )
                )
            ntype = ntypes[0]
        if key not in self.ndata_feat_col_d:
            raise ValueError(
<<<<<<< HEAD
                f"key {key} not found in CuGraphStore" " node features",
=======
                f"key {key} not found in CuGraphStore node features",
>>>>>>> fbd5f204
                f" {list(self.ndata_feat_col_d.keys())}",
            )

        columns = self.ndata_feat_col_d[key]

        return CuFeatureStorage(
            pg=self.gdata,
            columns=columns,
            storage_type="node",
            indices_offset=indices_offset,
            backend_lib=self.backend_lib,
        )

    def get_edge_storage(self, key, etype=None, indices_offset=0):
        if etype is None:
            etypes = self.etypes
            if len(self.etypes) > 1:
                raise ValueError(
                    (
                        "Edge type name must be specified if there "
                        "are more than one edge types."
                    )
                )

            etype = etypes[0]
        if key not in self.edata_feat_col_d:
            raise ValueError(
                f"key {key} not found in CuGraphStore" " edge features",
                f" {list(self.edata_feat_col_d.keys())}",
            )
        columns = self.edata_feat_col_d[key]

        return CuFeatureStorage(
            pg=self.gdata,
            columns=columns,
            storage_type="edge",
            backend_lib=self.backend_lib,
            indices_offset=indices_offset,
        )

    def num_nodes(self, ntype=None):
        return self.gdata.get_num_vertices(ntype)

    def num_edges(self, etype=None):
        return self.gdata.get_num_edges(etype)

    @cached_property
    def has_multiple_etypes(self):
        return len(self.etypes) > 1

    @property
    def ntypes(self):
        return sorted(self.gdata.vertex_types)

    @property
    def etypes(self):
        return sorted(self.gdata.edge_types)

    @property
    def is_mg(self):
        return isinstance(self.gdata, MGPropertyGraph)

    @property
    def gdata(self):
        return self.__G

    ######################################
    # Sampling APIs
    ######################################

    def sample_neighbors(
        self, nodes_cap, fanout=-1, edge_dir="in", prob=None, replace=False
    ):
        """
        Sample neighboring edges of the given nodes and return the subgraph.

        Parameters
        ----------
        nodes_cap : Dlpack or dict of Dlpack of Node IDs
                    to sample neighbors from.
        fanout : int
            The number of edges to be sampled for each node on each edge type.
            If -1 is given all the neighboring edges for each node on
            each edge type will be selected.
        edge_dir : str {"in" or "out"}
            Determines whether to sample inbound or outbound edges.
            Can take either in for inbound edges or out for outbound edges.
        prob : str
            Feature name used as the (unnormalized) probabilities associated
            with each neighboring edge of a node. Each feature must be a
            scalar. The features must be non-negative floats, and the sum of
            the features of inbound/outbound edges for every node must be
            positive (though they don't have to sum up to one). Otherwise,
            the result will be undefined. If not specified, sample uniformly.
        replace : bool
            If True, sample with replacement.

        Returns
        -------
        DLPack capsule
            The src nodes for the sampled bipartite graph.
        DLPack capsule
            The sampled dst nodes for the sampledbipartite graph.
        DLPack capsule
            The corresponding eids for the sampled bipartite graph
        """

        if edge_dir not in ["in", "out"]:
            raise ValueError(
                f"edge_dir must be either 'in' or 'out' got {edge_dir} instead"
            )

        if isinstance(nodes_cap, dict):
            nodes = {t: cudf.from_dlpack(n) for t, n in nodes_cap.items()}
        else:
            nodes = cudf.from_dlpack(nodes_cap)

        if self.is_mg:
            sample_f = cugraph.dask.uniform_neighbor_sample
        else:
            sample_f = cugraph.uniform_neighbor_sample

        if self.has_multiple_etypes:
            # TODO: Convert into a single call when
            # https://github.com/rapidsai/cugraph/issues/2696 lands
            if edge_dir == "in":
                sgs = self.extracted_reverse_subgraphs_per_type
            else:
                sgs = self.extracted_subgraphs_per_type
            # Uniform sampling fails when the dtype
            # of the seed dtype is not same as the node dtype

            self.set_sg_node_dtype(list(sgs.values())[0][0])
            sampled_df = sample_multiple_sgs(
                sgs,
                sample_f,
                nodes,
                self._sg_node_dtype,
                edge_dir,
                fanout,
                replace,
            )
        else:
            if edge_dir == "in":
                sg, start_list_range = self.extracted_reverse_subgraph
            else:
                sg, start_list_range = self.extracted_subgraph
            self.set_sg_node_dtype(sg)
            sampled_df = sample_single_sg(
                sg,
                sample_f,
                nodes,
                self._sg_node_dtype,
                start_list_range,
                fanout,
                replace,
            )

        # we reverse directions when directions=='in'
        if edge_dir == "in":
            sampled_df = sampled_df.rename(
                columns={"destinations": src_n, "sources": dst_n}
            )
        else:
            sampled_df = sampled_df.rename(
                columns={"sources": src_n, "destinations": dst_n}
            )
        # Transfer data to client
        if isinstance(sampled_df, dask_cudf.DataFrame):
            sampled_df = sampled_df.compute()

        if self.has_multiple_etypes:
            # Heterogeneous graph case
            d = self._get_edgeid_type_d(sampled_df["indices"], self.etypes)
            d = create_dlpack_d(d)
            return d
        else:
            return (
                sampled_df[src_n].to_dlpack(),
                sampled_df[dst_n].to_dlpack(),
                sampled_df["indices"].to_dlpack(),
            )

    ######################################
    # Utilities
    ######################################
    @property
    def num_vertices(self):
        return self.gdata.get_num_vertices()

    def get_vertex_ids(self):
        return self.gdata.vertices_ids()

    def _get_edgeid_type_d(self, edge_ids, etypes):
        if isinstance(edge_ids, cudf.Series):
            # Work around for below issue
            # https://github.com/rapidsai/cudf/issues/11877
            edge_ids = edge_ids.values_host
        df = self.gdata.get_edge_data(edge_ids=edge_ids, columns=[type_n])
        if isinstance(df, dask_cudf.DataFrame):
            df = df.compute()
        return {etype: df[df[type_n] == etype] for etype in etypes}

    @cached_property
    def extracted_subgraph(self):
        edge_list = self.gdata.get_edge_data(columns=[src_n, dst_n, type_n])
        edge_list = edge_list.reset_index(drop=True)

        return get_subgraph_and_src_range_from_edgelist(
            edge_list, self.is_mg, reverse_edges=False
        )

    @cached_property
    def extracted_reverse_subgraph(self):
        edge_list = self.gdata.get_edge_data(columns=[src_n, dst_n, type_n])
        return get_subgraph_and_src_range_from_edgelist(
            edge_list, self.is_mg, reverse_edges=True
        )

    @cached_property
    def extracted_subgraphs_per_type(self):
        sg_d = {}
        for etype in self.etypes:
            edge_list = self.gdata.get_edge_data(
                columns=[src_n, dst_n, type_n], types=[etype]
            )
            sg_d[etype] = get_subgraph_and_src_range_from_edgelist(
                edge_list, self.is_mg, reverse_edges=False
            )
        return sg_d

    @cached_property
    def extracted_reverse_subgraphs_per_type(self):
        sg_d = {}
        for etype in self.etypes:
            edge_list = self.gdata.get_edge_data(
                columns=[src_n, dst_n, type_n], types=[etype]
            )
            sg_d[etype] = get_subgraph_and_src_range_from_edgelist(
                edge_list, self.is_mg, reverse_edges=True
            )
        return sg_d

    @cached_property
    def num_nodes_dict(self):
        """
        Return num_nodes_dict of the graph
        """
        return {ntype: self.num_nodes(ntype) for ntype in self.ntypes}

    @cached_property
    def num_edges_dict(self):
        return {etype: self.num_edges(etype) for etype in self.etypes}

    def set_sg_node_dtype(self, sg):
        if hasattr(self, "_sg_node_dtype"):
            return self._sg_node_dtype
        else:
            self._sg_node_dtype = get_underlying_dtype_from_sg(sg)
        return self._sg_node_dtype

    def find_edges(self, edge_ids_cap, etype):
        """Return the source and destination node IDs given the edge IDs within
        the given edge type.

        Parameters
        ----------
        edge_ids_cap :  Dlpack of Node IDs (single dimension)
            The edge ids  to find

        Returns
        -------
        DLPack capsule
            The src nodes for the given ids

        DLPack capsule
            The dst nodes for the given ids
        """
        edge_ids = cudf.from_dlpack(edge_ids_cap)
        subset_df = self.gdata.get_edge_data(
            edge_ids=edge_ids, columns=type_n, types=[etype]
        )
        if isinstance(subset_df, dask_cudf.DataFrame):
            subset_df = subset_df.compute()
        return subset_df[src_n].to_dlpack(), subset_df[dst_n].to_dlpack()

    def node_subgraph(
        self,
        nodes=None,
        create_using=cugraph.MultiGraph,
    ):
        """
        Return a subgraph induced on the given nodes.

        A node-induced subgraph is a graph with edges whose endpoints are both
        in the specified node set.

        Parameters
        ----------
        nodes : Tensor
            The nodes to form the subgraph.

        Returns
        -------
        cuGraph
            The sampled subgraph with the same node ID space with the original
            graph.
        """
        _g = self.gdata.extract_subgraph(
            create_using=create_using, check_multi_edges=True
        )

        if nodes is None:
            return _g
        else:
            _n = cudf.Series(nodes)
            _subg = cugraph.subgraph(_g, _n)
            return _subg

    def __clear_cached_properties(self):
<<<<<<< HEAD
        # has_attr caused access to the attribute
        # forcing computation
=======
        # Check for cached properties using self.__dict__ because calling
        # hasattr() accesses the attribute and forces computation
>>>>>>> fbd5f204
        if "has_multiple_etypes" in self.__dict__:
            del self.has_multiple_etypes

        if "num_nodes_dict" in self.__dict__:
            del self.num_nodes_dict

        if "num_edges_dict" in self.__dict__:
            del self.num_edges_dict

        if "extracted_subgraph" in self.__dict__:
            del self.extracted_subgraph

        if "extracted_reverse_subgraph" in self.__dict__:
            del self.extracted_reverse_subgraph

        if "extracted_subgraphs_per_type" in self.__dict__:
            del self.extracted_subgraphs_per_type

        if "extracted_reverse_subgraphs_per_type" in self.__dict__:
<<<<<<< HEAD
            del self.extracted_reverse_subgraphs_per_type
=======
            del self.extracted_reverse_subgraphs_per_type


class CuFeatureStorage:
    """Storage for node/edge feature data.

    Either subclassing this class or implementing the same set of interfaces
    is fine. DGL simply uses duck-typing to implement its sampling pipeline.
    """

    def __init__(
        self, pg, columns, storage_type, backend_lib="torch", indices_offset=0
    ):
        self.pg = pg
        self.columns = columns
        if backend_lib == "torch":
            from torch.utils.dlpack import from_dlpack
        elif backend_lib == "tf":
            from tensorflow.experimental.dlpack import from_dlpack
        elif backend_lib == "cupy":
            from cupy import from_dlpack
        else:
            raise NotImplementedError(
                "Only pytorch and tensorflow backends are currently supported"
            )
        if storage_type not in ["edge", "node"]:
            raise NotImplementedError("Only edge and node storage is supported")

        self.storage_type = storage_type

        self.from_dlpack = from_dlpack
        self.indices_offset = indices_offset

    def fetch(self, indices, device=None, pin_memory=False, **kwargs):
        """Fetch the features of the given node/edge IDs to the
        given device.

        Parameters
        ----------
        indices : Tensor
            Node or edge IDs.
        device : Device
            Device context.
        pin_memory :

        Returns
        -------
        Tensor
            Feature data stored in PyTorch Tensor.
        """
        # Default implementation uses synchronous fetch.

        indices = cp.asarray(indices)
        if isinstance(self.pg, MGPropertyGraph):
            # dask_cudf loc breaks if we provide cudf series/cupy array
            # https://github.com/rapidsai/cudf/issues/11877
            indices = indices.get()
        else:
            indices = cudf.Series(indices)

        indices = indices + self.indices_offset

        if self.storage_type == "node":
            subset_df = self.pg.get_vertex_data(
                vertex_ids=indices, columns=self.columns
            )
        else:
            subset_df = self.pg.get_edge_data(edge_ids=indices, columns=self.columns)

        subset_df = subset_df[self.columns]

        if isinstance(subset_df, dask_cudf.DataFrame):
            subset_df = subset_df.compute()

        if len(subset_df) == 0:
            raise ValueError(f"{indices=} not found in FeatureStorage")
        cap = subset_df.to_dlpack()
        tensor = self.from_dlpack(cap)
        del cap
        if device:
            if not isinstance(tensor, cp.ndarray):
                # Cant transfer to different device for cupy
                tensor = tensor.to(device)
        return tensor


def return_dlpack_d(d):
    dlpack_d = {}
    for k, df in d.items():
        if len(df) == 0:
            dlpack_d[k] = (None, None, None)
        else:
            dlpack_d[k] = (
                df[src_n].to_dlpack(),
                df[dst_n].to_dlpack(),
                df[eid_n].to_dlpack(),
            )

    return dlpack_d


def sample_single_sg(
    sg, sample_f, start_list, start_list_dtype, fanout, with_replacement
):
    if isinstance(start_list, dict):
        start_list = cudf.concat(list(start_list.values()))

    # Uniform sampling fails when the dtype
    # of the seed dtype is not same as the node dtype
    start_list = start_list.astype(start_list_dtype)
    sampled_df = sample_f(
        sg,
        start_list=start_list,
        fanout_vals=[fanout],
        with_replacement=with_replacement,
        # FIXME: is_edge_ids=True does not seem to do anything
        # issue: https://github.com/rapidsai/cugraph/issues/2562
    )
    return sampled_df


def sample_multiple_sgs(
    sgs,
    sample_f,
    start_list_d,
    start_list_dtype,
    edge_dir,
    fanout,
    with_replacement,
):
    start_list_types = list(start_list_d.keys())
    output_dfs = []
    for can_etype, sg in sgs.items():
        can_etype = _convert_can_etype_s_to_tup(can_etype)
        if _edge_types_contains_canonical_etype(can_etype, start_list_types, edge_dir):
            if edge_dir == "in":
                subset_type = can_etype[2]
            else:
                subset_type = can_etype[0]

            output = sample_single_sg(
                sg,
                sample_f,
                start_list_d[subset_type],
                start_list_dtype,
                fanout,
                with_replacement,
            )
            output_dfs.append(output)

    if len(output_dfs) == 0:
        empty_df = cudf.DataFrame({"sources": [], "destinations": [], "indices": []})
        return empty_df.astype(cp.int32)

    if isinstance(output_dfs[0], dask_cudf.DataFrame):
        return dask_cudf.concat(output_dfs, ignore_index=True)
    else:
        return cudf.concat(output_dfs, ignore_index=True)


def _edge_types_contains_canonical_etype(can_etype, edge_types, edge_dir):
    src_type, _, dst_type = can_etype
    if edge_dir == "in":
        return dst_type in edge_types
    else:
        return src_type in edge_types


def _convert_can_etype_s_to_tup(canonical_etype_s):
    src_type, etype, dst_type = canonical_etype_s.split(",")
    src_type = src_type[2:-1]
    dst_type = dst_type[2:-2]
    etype = etype[2:-1]
    return (src_type, etype, dst_type)


def get_subgraph_from_edgelist(edge_list, is_mg, reverse_edges=False):
    if reverse_edges:
        edge_list = edge_list.rename(columns={src_n: dst_n, dst_n: src_n})

    subgraph = cugraph.MultiGraph(directed=True)
    if is_mg:
        # FIXME: Can not switch to renumber = False
        # For MNMG Algos
        # Remove when https://github.com/rapidsai/cugraph/issues/2437
        # lands
        create_subgraph_f = subgraph.from_dask_cudf_edgelist
        renumber = True
    else:
        # Note: We have to keep renumber = False
        # to handle cases when the seed_nodes is not present in sugraph
        create_subgraph_f = subgraph.from_cudf_edgelist
        renumber = False

    create_subgraph_f(
        edge_list,
        source=src_n,
        destination=dst_n,
        edge_attr=eid_n,
        renumber=renumber,
        # FIXME: renumber=False is not supported for MNMG algos
        legacy_renum_only=True,
    )

    return subgraph


def _update_feature_map(
    pg_feature_map, feat_name_obj, contains_vector_features, columns
):
    if contains_vector_features:
        if feat_name_obj is None:
            raise ValueError(
                "feature name must be provided when wrapping"
                + " multiple columns under a single feature name"
                + " or a feature map"
            )

        if isinstance(feat_name_obj, str):
            pg_feature_map[feat_name_obj] = columns

        elif isinstance(feat_name_obj, dict):
            covered_columns = []
            for col in feat_name_obj.keys():
                current_cols = feat_name_obj[col]
                # Handle strings too
                if isinstance(current_cols, str):
                    current_cols = [current_cols]
                covered_columns = covered_columns + current_cols

            if set(covered_columns) != set(columns):
                raise ValueError(
                    f"All the columns {columns} not covered in {covered_columns} "
                    f"Please check the feature_map {feat_name_obj} provided"
                )

            for key, cols in feat_name_obj.items():
                if isinstance(cols, str):
                    cols = [cols]
                pg_feature_map[key] = cols
        else:
            raise ValueError(f"{feat_name_obj} should be str or dict")
    else:
        if feat_name_obj:
            raise ValueError(
                f"feat_name {feat_name_obj} is only valid when "
                "wrapping multiple columns under feature names"
            )
        for col in columns:
            pg_feature_map[col] = [col]
>>>>>>> fbd5f204
<|MERGE_RESOLUTION|>--- conflicted
+++ resolved
@@ -88,11 +88,7 @@
             (ignored if contains_vector_features=False and the col names of
             the dataframe are treated as corresponding feature names)
         contains_vector_features : False
-<<<<<<< HEAD
-            Wether to treat the columns of the dataframe being added as
-=======
             Whether to treat the columns of the dataframe being added as
->>>>>>> fbd5f204
             as 2d features
         Returns
         -------
@@ -137,11 +133,7 @@
             (ignored if contains_vector_features=False and the col names of
             the dataframe are treated as corresponding feature names)
         contains_vector_features : False
-<<<<<<< HEAD
-            Wether to treat the columns of the dataframe being added as
-=======
             Whether to treat the columns of the dataframe being added as
->>>>>>> fbd5f204
             as 2d features
         Returns
         -------
@@ -171,11 +163,7 @@
             ntype = ntypes[0]
         if key not in self.ndata_feat_col_d:
             raise ValueError(
-<<<<<<< HEAD
-                f"key {key} not found in CuGraphStore" " node features",
-=======
                 f"key {key} not found in CuGraphStore node features",
->>>>>>> fbd5f204
                 f" {list(self.ndata_feat_col_d.keys())}",
             )
 
@@ -496,13 +484,8 @@
             return _subg
 
     def __clear_cached_properties(self):
-<<<<<<< HEAD
-        # has_attr caused access to the attribute
-        # forcing computation
-=======
         # Check for cached properties using self.__dict__ because calling
         # hasattr() accesses the attribute and forces computation
->>>>>>> fbd5f204
         if "has_multiple_etypes" in self.__dict__:
             del self.has_multiple_etypes
 
@@ -522,257 +505,4 @@
             del self.extracted_subgraphs_per_type
 
         if "extracted_reverse_subgraphs_per_type" in self.__dict__:
-<<<<<<< HEAD
-            del self.extracted_reverse_subgraphs_per_type
-=======
-            del self.extracted_reverse_subgraphs_per_type
-
-
-class CuFeatureStorage:
-    """Storage for node/edge feature data.
-
-    Either subclassing this class or implementing the same set of interfaces
-    is fine. DGL simply uses duck-typing to implement its sampling pipeline.
-    """
-
-    def __init__(
-        self, pg, columns, storage_type, backend_lib="torch", indices_offset=0
-    ):
-        self.pg = pg
-        self.columns = columns
-        if backend_lib == "torch":
-            from torch.utils.dlpack import from_dlpack
-        elif backend_lib == "tf":
-            from tensorflow.experimental.dlpack import from_dlpack
-        elif backend_lib == "cupy":
-            from cupy import from_dlpack
-        else:
-            raise NotImplementedError(
-                "Only pytorch and tensorflow backends are currently supported"
-            )
-        if storage_type not in ["edge", "node"]:
-            raise NotImplementedError("Only edge and node storage is supported")
-
-        self.storage_type = storage_type
-
-        self.from_dlpack = from_dlpack
-        self.indices_offset = indices_offset
-
-    def fetch(self, indices, device=None, pin_memory=False, **kwargs):
-        """Fetch the features of the given node/edge IDs to the
-        given device.
-
-        Parameters
-        ----------
-        indices : Tensor
-            Node or edge IDs.
-        device : Device
-            Device context.
-        pin_memory :
-
-        Returns
-        -------
-        Tensor
-            Feature data stored in PyTorch Tensor.
-        """
-        # Default implementation uses synchronous fetch.
-
-        indices = cp.asarray(indices)
-        if isinstance(self.pg, MGPropertyGraph):
-            # dask_cudf loc breaks if we provide cudf series/cupy array
-            # https://github.com/rapidsai/cudf/issues/11877
-            indices = indices.get()
-        else:
-            indices = cudf.Series(indices)
-
-        indices = indices + self.indices_offset
-
-        if self.storage_type == "node":
-            subset_df = self.pg.get_vertex_data(
-                vertex_ids=indices, columns=self.columns
-            )
-        else:
-            subset_df = self.pg.get_edge_data(edge_ids=indices, columns=self.columns)
-
-        subset_df = subset_df[self.columns]
-
-        if isinstance(subset_df, dask_cudf.DataFrame):
-            subset_df = subset_df.compute()
-
-        if len(subset_df) == 0:
-            raise ValueError(f"{indices=} not found in FeatureStorage")
-        cap = subset_df.to_dlpack()
-        tensor = self.from_dlpack(cap)
-        del cap
-        if device:
-            if not isinstance(tensor, cp.ndarray):
-                # Cant transfer to different device for cupy
-                tensor = tensor.to(device)
-        return tensor
-
-
-def return_dlpack_d(d):
-    dlpack_d = {}
-    for k, df in d.items():
-        if len(df) == 0:
-            dlpack_d[k] = (None, None, None)
-        else:
-            dlpack_d[k] = (
-                df[src_n].to_dlpack(),
-                df[dst_n].to_dlpack(),
-                df[eid_n].to_dlpack(),
-            )
-
-    return dlpack_d
-
-
-def sample_single_sg(
-    sg, sample_f, start_list, start_list_dtype, fanout, with_replacement
-):
-    if isinstance(start_list, dict):
-        start_list = cudf.concat(list(start_list.values()))
-
-    # Uniform sampling fails when the dtype
-    # of the seed dtype is not same as the node dtype
-    start_list = start_list.astype(start_list_dtype)
-    sampled_df = sample_f(
-        sg,
-        start_list=start_list,
-        fanout_vals=[fanout],
-        with_replacement=with_replacement,
-        # FIXME: is_edge_ids=True does not seem to do anything
-        # issue: https://github.com/rapidsai/cugraph/issues/2562
-    )
-    return sampled_df
-
-
-def sample_multiple_sgs(
-    sgs,
-    sample_f,
-    start_list_d,
-    start_list_dtype,
-    edge_dir,
-    fanout,
-    with_replacement,
-):
-    start_list_types = list(start_list_d.keys())
-    output_dfs = []
-    for can_etype, sg in sgs.items():
-        can_etype = _convert_can_etype_s_to_tup(can_etype)
-        if _edge_types_contains_canonical_etype(can_etype, start_list_types, edge_dir):
-            if edge_dir == "in":
-                subset_type = can_etype[2]
-            else:
-                subset_type = can_etype[0]
-
-            output = sample_single_sg(
-                sg,
-                sample_f,
-                start_list_d[subset_type],
-                start_list_dtype,
-                fanout,
-                with_replacement,
-            )
-            output_dfs.append(output)
-
-    if len(output_dfs) == 0:
-        empty_df = cudf.DataFrame({"sources": [], "destinations": [], "indices": []})
-        return empty_df.astype(cp.int32)
-
-    if isinstance(output_dfs[0], dask_cudf.DataFrame):
-        return dask_cudf.concat(output_dfs, ignore_index=True)
-    else:
-        return cudf.concat(output_dfs, ignore_index=True)
-
-
-def _edge_types_contains_canonical_etype(can_etype, edge_types, edge_dir):
-    src_type, _, dst_type = can_etype
-    if edge_dir == "in":
-        return dst_type in edge_types
-    else:
-        return src_type in edge_types
-
-
-def _convert_can_etype_s_to_tup(canonical_etype_s):
-    src_type, etype, dst_type = canonical_etype_s.split(",")
-    src_type = src_type[2:-1]
-    dst_type = dst_type[2:-2]
-    etype = etype[2:-1]
-    return (src_type, etype, dst_type)
-
-
-def get_subgraph_from_edgelist(edge_list, is_mg, reverse_edges=False):
-    if reverse_edges:
-        edge_list = edge_list.rename(columns={src_n: dst_n, dst_n: src_n})
-
-    subgraph = cugraph.MultiGraph(directed=True)
-    if is_mg:
-        # FIXME: Can not switch to renumber = False
-        # For MNMG Algos
-        # Remove when https://github.com/rapidsai/cugraph/issues/2437
-        # lands
-        create_subgraph_f = subgraph.from_dask_cudf_edgelist
-        renumber = True
-    else:
-        # Note: We have to keep renumber = False
-        # to handle cases when the seed_nodes is not present in sugraph
-        create_subgraph_f = subgraph.from_cudf_edgelist
-        renumber = False
-
-    create_subgraph_f(
-        edge_list,
-        source=src_n,
-        destination=dst_n,
-        edge_attr=eid_n,
-        renumber=renumber,
-        # FIXME: renumber=False is not supported for MNMG algos
-        legacy_renum_only=True,
-    )
-
-    return subgraph
-
-
-def _update_feature_map(
-    pg_feature_map, feat_name_obj, contains_vector_features, columns
-):
-    if contains_vector_features:
-        if feat_name_obj is None:
-            raise ValueError(
-                "feature name must be provided when wrapping"
-                + " multiple columns under a single feature name"
-                + " or a feature map"
-            )
-
-        if isinstance(feat_name_obj, str):
-            pg_feature_map[feat_name_obj] = columns
-
-        elif isinstance(feat_name_obj, dict):
-            covered_columns = []
-            for col in feat_name_obj.keys():
-                current_cols = feat_name_obj[col]
-                # Handle strings too
-                if isinstance(current_cols, str):
-                    current_cols = [current_cols]
-                covered_columns = covered_columns + current_cols
-
-            if set(covered_columns) != set(columns):
-                raise ValueError(
-                    f"All the columns {columns} not covered in {covered_columns} "
-                    f"Please check the feature_map {feat_name_obj} provided"
-                )
-
-            for key, cols in feat_name_obj.items():
-                if isinstance(cols, str):
-                    cols = [cols]
-                pg_feature_map[key] = cols
-        else:
-            raise ValueError(f"{feat_name_obj} should be str or dict")
-    else:
-        if feat_name_obj:
-            raise ValueError(
-                f"feat_name {feat_name_obj} is only valid when "
-                "wrapping multiple columns under feature names"
-            )
-        for col in columns:
-            pg_feature_map[col] = [col]
->>>>>>> fbd5f204
+            del self.extracted_reverse_subgraphs_per_type