--- conflicted
+++ resolved
@@ -245,11 +245,7 @@
         start_time_sample_call = time.perf_counter()
 
         # Call uniform neighbor sample
-<<<<<<< HEAD
-        samples, offsets, renumber_map = sample_fn(
-=======
         output = sample_fn(
->>>>>>> 1b6dc5be
             self.__graph,
             **self.__sample_call_args,
             start_list=self.__batches[[self.start_col_name, self.batch_col_name]][
@@ -258,11 +254,7 @@
             with_batch_ids=True,
             with_edge_properties=True,
             return_offsets=True,
-<<<<<<< HEAD
-            renumber=True,
-=======
             renumber=self.__renumber,
->>>>>>> 1b6dc5be
         )
 
         if self.__renumber:
@@ -289,17 +281,6 @@
         # Write batches to parquet
         self.__write(samples, offsets, renumber_map)
         if isinstance(self.__batches, dask_cudf.DataFrame):
-<<<<<<< HEAD
-            wait(
-                [f.release() for f in futures_of(samples)]
-                + [f.release() for f in futures_of(offsets)]
-                + [f.release() for f in futures_of(renumber_map)]
-            )
-
-        del samples
-        del offsets
-        del renumber_map
-=======
             futures = [f.release() for f in futures_of(samples)] + [
                 f.release() for f in futures_of(offsets)
             ]
@@ -311,7 +292,6 @@
         del offsets
         if renumber_map is not None:
             del renumber_map
->>>>>>> 1b6dc5be
 
         end_time_write = time.perf_counter()
         write_runtime = end_time_write - start_time_write
