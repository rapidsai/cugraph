# Copyright (c) 2023-2024, NVIDIA CORPORATION.
# Licensed under the Apache License, Version 2.0 (the "License");
# you may not use this file except in compliance with the License.
# You may obtain a copy of the License at
#
#     http://www.apache.org/licenses/LICENSE-2.0
#
# Unless required by applicable law or agreed to in writing, software
# distributed under the License is distributed on an "AS IS" BASIS,
# WITHOUT WARRANTIES OR CONDITIONS OF ANY KIND, either express or implied.
# See the License for the specific language governing permissions and
# limitations under the License.

import dask_cudf
import cudf
from dask.distributed import wait, default_client
import numpy as np
from pylibcugraph import (
    ResourceHandle,
    replicate_edgelist as pylibcugraph_replicate_edgelist,
)

from cugraph.dask.common.part_utils import (
    get_persisted_df_worker_map,
    persist_dask_df_equal_parts_per_worker,
)

import dask
import cupy as cp
import cugraph.dask.comms.comms as Comms
from typing import Union, Tuple


# FIXME: Convert it to a general-purpose util function
def _convert_to_cudf(cp_arrays: Tuple[cp.ndarray], col_names: list) -> cudf.DataFrame:
    """
    Creates a cudf Dataframe from cupy arrays
    """
    src, dst, wgt, edge_id, edge_type_id, _ = cp_arrays
    gathered_edgelist_df = cudf.DataFrame()
    gathered_edgelist_df[col_names[0]] = src
    gathered_edgelist_df[col_names[1]] = dst
    if wgt is not None:
        gathered_edgelist_df[col_names[2]] = wgt
    if edge_id is not None:
        gathered_edgelist_df[col_names[3]] = edge_id
    if edge_type_id is not None:
        gathered_edgelist_df[col_names[4]] = edge_type_id

    return gathered_edgelist_df


def _call_plc_replicate_edgelist(
    sID: bytes, edgelist_df: cudf.DataFrame, col_names: list
) -> cudf.DataFrame:
    edgelist_df = edgelist_df[0]
    cp_arrays = pylibcugraph_replicate_edgelist(
        resource_handle=ResourceHandle(Comms.get_handle(sID).getHandle()),
        src_array=edgelist_df[col_names[0]],
        dst_array=edgelist_df[col_names[1]],
        weight_array=edgelist_df[col_names[2]] if len(col_names) > 2 else None,
        edge_id_array=edgelist_df[col_names[3]] if len(col_names) > 3 else None,
        edge_type_id_array=edgelist_df[col_names[4]] if len(col_names) > 4 else None,
    )
    return _convert_to_cudf(cp_arrays, col_names)


def _call_plc_replicate_dataframe(sID: bytes, df: cudf.DataFrame) -> cudf.DataFrame:
    df = df[0]
    df_replicated = cudf.DataFrame()
    for col_name in df.columns:
        cp_array = pylibcugraph_replicate_edgelist(
            resource_handle=ResourceHandle(Comms.get_handle(sID).getHandle()),
            src_array=df[col_name]
            if df[col_name].dtype in [np.int32, np.int64]
            else None,
            dst_array=None,
            weight_array=df[col_name]
            if df[col_name].dtype in [np.float32, np.float64]
            else None,
            edge_id_array=None,
            edge_type_id_array=None,
        )
        src, _, wgt, _, _, _ = cp_array
        if src is not None:
            df_replicated[col_name] = src
        elif wgt is not None:
            df_replicated[col_name] = wgt

    return df_replicated


def _call_plc_replicate_series(sID: bytes, series: cudf.Series) -> cudf.Series:
    series = series[0]
    series_replicated = cudf.Series()
    cp_array = pylibcugraph_replicate_edgelist(
        resource_handle=ResourceHandle(Comms.get_handle(sID).getHandle()),
        src_array=series if series.dtype in [np.int32, np.int64] else None,
        dst_array=None,
        weight_array=series if series.dtype in [np.float32, np.float64] else None,
        edge_id_array=None,
        edge_type_id_array=None,
    )
    src, _, wgt, _, _, _ = cp_array
    if src is not None:
        series_replicated = cudf.Series(src)
    elif wgt is not None:
        series_replicated = cudf.Series(wgt)

    return series_replicated


def _mg_call_plc_replicate(
    client: dask.distributed.client.Client,
    sID: bytes,
    dask_object: dict,
    input_type: str,
    col_names: list,
) -> Union[dask_cudf.DataFrame, dask_cudf.Series]:

    if input_type == "dataframe":
        result = [
            client.submit(
                _call_plc_replicate_dataframe,
                sID,
                edata,
                workers=[w],
                allow_other_workers=False,
                pure=False,
            )
            for w, edata in dask_object.items()
        ]
    elif input_type == "dataframe":
        result = [
            client.submit(
                _call_plc_replicate_series,
                sID,
                edata,
                workers=[w],
                allow_other_workers=False,
                pure=False,
            )
            for w, edata in dask_object.items()
        ]
    elif input_type == "edgelist":
        result = [
            client.submit(
                _call_plc_replicate_edgelist,
                sID,
                edata,
                col_names,
                workers=[w],
                allow_other_workers=False,
                pure=False,
            )
            for w, edata in dask_object.items()
        ]

    ddf = dask_cudf.from_delayed(result, verify_meta=False).persist()
    wait(ddf)
    wait([r.release() for r in result])
    return ddf


def replicate_edgelist(
    edgelist_ddf: Union[dask_cudf.DataFrame, cudf.DataFrame] = None,
    source="src",
    destination="dst",
    weight=None,
    edge_id=None,
    edge_type=None,
) -> dask_cudf.DataFrame:
    """
    Replicate edges across all GPUs

    Parameters
    ----------

    edgelist_ddf: cudf.DataFrame or dask_cudf.DataFrame
        A DataFrame that contains edge information.

    source : str or array-like
            source column name or array of column names

    destination : str or array-like
        destination column name or array of column names

    weight : str, optional (default=None)
        Name of the weight column in the input dataframe.

    edge_id : str, optional (default=None)
        Name of the edge id column in the input dataframe.

    edge_type : str, optional (default=None)
        Name of the edge type column in the input dataframe.

    Returns
    -------
    df : dask_cudf.DataFrame
        A distributed dataframe where each partition contains the
        combined edgelist from all GPUs. If a cudf.DataFrame was passed
        as input, the edgelist will be replicated across all the other
        GPUs in the cluster. If as dask_cudf.DataFrame was passed as input,
        each partition will be filled with the edges of all partitions
        in the dask_cudf.DataFrame.

    """

    _client = default_client()

    if isinstance(edgelist_ddf, cudf.DataFrame):
        edgelist_ddf = dask_cudf.from_cudf(
            edgelist_ddf, npartitions=len(Comms.get_workers())
        )
    col_names = [source, destination]

    if weight is not None:
        col_names.append(weight)
    if edge_id is not None:
        col_names.append(edge_id)
    if edge_type is not None:
        col_names.append(edge_type)

    if not (set(col_names).issubset(set(edgelist_ddf.columns))):
        raise ValueError(
            "Invalid column names were provided: valid columns names are "
            f"{edgelist_ddf.columns}"
        )

    edgelist_ddf = persist_dask_df_equal_parts_per_worker(edgelist_ddf, _client)
    edgelist_ddf = get_persisted_df_worker_map(edgelist_ddf, _client)

    ddf = _mg_call_plc_replicate(
        _client,
        Comms.get_session_id(),
        edgelist_ddf,
        "edgelist",
        col_names,
    )

    return ddf


def replicate_cudf_dataframe(cudf_dataframe):
    """
    Replicate dataframe across all GPUs

    Parameters
    ----------

    cudf_dataframe: cudf.DataFrame or dask_cudf.DataFrame

    Returns
    -------
    df : dask_cudf.DataFrame
        A distributed dataframe where each partition contains the
        combined dataframe from all GPUs. If a cudf.DataFrame was passed
        as input, the dataframe will be replicated across all the other
        GPUs in the cluster. If as dask_cudf.DataFrame was passed as input,
        each partition will be filled with the datafame of all partitions
        in the dask_cudf.DataFrame.

    """

    supported_types = [np.int32, np.int64, np.float32, np.float64]
    if not all(dtype in supported_types for dtype in cudf_dataframe.dtypes):
        raise TypeError(
            "The supported types are 'int32', 'int64', 'float32', 'float64'"
        )

    _client = default_client()
    if not isinstance(cudf_dataframe, dask_cudf.DataFrame):
        if isinstance(cudf_dataframe, cudf.DataFrame):
            df = dask_cudf.from_cudf(
                cudf_dataframe, npartitions=len(Comms.get_workers())
            )
        elif not isinstance(cudf_dataframe, dask_cudf.DataFrame):
            raise TypeError(
                "The variable 'cudf_dataframe' must be of type "
                f"'cudf/dask_cudf.dataframe', got type {type(cudf_dataframe)}"
            )
    else:
        df = cudf_dataframe

    df = persist_dask_df_equal_parts_per_worker(df, _client)
    df = get_persisted_df_worker_map(df, _client)

    ddf = _mg_call_plc_replicate(
<<<<<<< HEAD
        _client,
        Comms.get_session_id(),
        df,
        "dataframe",
        cudf_dataframe.columns
=======
        _client, Comms.get_session_id(), df, "dataframe", cudf_dataframe.columns
>>>>>>> 562b5a5b
    )

    return ddf


def replicate_cudf_series(cudf_series):
    """
    Replicate series across all GPUs

    Parameters
    ----------

    cudf_series: cudf.Series or dask_cudf.Series

    Returns
    -------
    series : dask_cudf.Series
        A distributed series where each partition contains the
        combined series from all GPUs. If a cudf.Series was passed
        as input, the Series will be replicated across all the other
        GPUs in the cluster. If as dask_cudf.Series was passed as input,
        each partition will be filled with the series of all partitions
        in the dask_cudf.Series.

    """

    supported_types = [np.int32, np.int64, np.float32, np.float64]
    if cudf_series.dtype not in supported_types:
        raise TypeError(
            "The supported types are 'int32', 'int64', 'float32', 'float64'"
        )

    _client = default_client()

    if not isinstance(cudf_series, dask_cudf.Series):
        if isinstance(cudf_series, cudf.Series):
            series = dask_cudf.from_cudf(
                cudf_series, npartitions=len(Comms.get_workers())
            )
        elif not isinstance(cudf_series, dask_cudf.Series):
            raise TypeError(
                "The variable 'cudf_series' must be of type "
                f"'cudf/dask_cudf.series', got type {type(cudf_series)}"
            )
    else:
        series = cudf_series

    series = persist_dask_df_equal_parts_per_worker(series, _client)
    series = get_persisted_df_worker_map(series, _client)

    series = _mg_call_plc_replicate(
        _client,
        Comms.get_session_id(),
        series,
        "series",
    )

    return series<|MERGE_RESOLUTION|>--- conflicted
+++ resolved
@@ -286,15 +286,7 @@
     df = get_persisted_df_worker_map(df, _client)
 
     ddf = _mg_call_plc_replicate(
-<<<<<<< HEAD
-        _client,
-        Comms.get_session_id(),
-        df,
-        "dataframe",
-        cudf_dataframe.columns
-=======
         _client, Comms.get_session_id(), df, "dataframe", cudf_dataframe.columns
->>>>>>> 562b5a5b
     )
 
     return ddf
