--- conflicted
+++ resolved
@@ -685,16 +685,8 @@
         # FIXME: There  might be a better way to control it
         if client is None:
             return
-<<<<<<< HEAD
-        res = replicate_cudf_dataframe(
-            self.edgelist.edgelist_df
-        )
-
-        self.batch_edgelists = res
-=======
 
         self.batch_edgelists = replicate_cudf_dataframe(self.edgelist.edgelist_df)
->>>>>>> 562b5a5b
 
     def _replicate_adjlist(self):
         client = mg_utils.get_client()
