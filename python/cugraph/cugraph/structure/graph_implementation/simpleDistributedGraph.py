--- conflicted
+++ resolved
@@ -333,11 +333,7 @@
             )
             for w, edata in ddf.items()
         }
-<<<<<<< HEAD
-        # FIXME: Not deleting the copy of the dataframe
-=======
         # FIXME: For now, don't delete the copied dataframe to avoid crash
->>>>>>> 9bb51fe6
         self._plc_graph = {
             w: _client.compute(delayed_task, workers=w, allow_other_workers=False)
             for w, delayed_task in delayed_tasks_d.items()
@@ -1196,9 +1192,5 @@
     if len_df == 0:
         return lst_df[0][col_name]
     output_col = cudf.concat([df[col_name] for df in lst_df], ignore_index=True)
-<<<<<<< HEAD
-    # FIXME: Not deleting the copy of the dataframe
-=======
     # FIXME: For now, don't delete the copied dataframe to avoid crash
->>>>>>> 9bb51fe6
     return output_col