--- conflicted
+++ resolved
@@ -348,21 +348,15 @@
             is_symmetric=not self.properties.directed,
         )
         ddf = ddf.repartition(npartitions=len(workers) * 2)
-<<<<<<< HEAD
-
-        persisted_keys_d = persist_dask_df_equal_parts_per_worker(
-            ddf, _client, return_type="dict"
-        )
-        del ddf
-        
-        # Global view of the numer of arrays because local view can be an issue
-        # for smaller graphs and larger number of GPUs
-        num_arrays = len(sorted(persisted_keys_d.values(), key=len)[-1])
-=======
         ddf_keys = ddf.to_delayed()
         workers = _client.scheduler_info()["workers"].keys()
         ddf_keys_ls = _chunk_lst(ddf_keys, len(workers))
->>>>>>> 5f7d4e53
+
+        # Global view of the numer of arrays because local view can be an issue
+        # for smaller graphs and larger number of GPUs
+        print("ddf_keys_ls = ", ddf_keys_ls)
+        num_arrays = len(sorted(ddf_keys_ls, key=len)[-1])
+        print("num_arrays = ", num_arrays)
 
         delayed_tasks_d = {
             w: delayed(simpleDistributedGraphImpl._make_plc_graph)(
