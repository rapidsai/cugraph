--- conflicted
+++ resolved
@@ -63,11 +63,7 @@
         self.source_columns = None
         self.destination_columns = None
 
-<<<<<<< HEAD
-    def __make_mg_graph(
-=======
     def _make_plc_graph(
->>>>>>> 5bf07fb4
                         sID,
                         edata_x,
                         graph_props,
@@ -175,10 +171,6 @@
         self.source_columns = source
         self.destination_columns = destination
 
-<<<<<<< HEAD
-        self.compute_renumber_edge_list(
-            transposed=False, legacy_renum_only=True
-=======
         # If renumbering is not enabled, this function will only create
         # the edgelist_df and not do any renumbering.
         # C++ renumbering is enabled by default for algorithms that
@@ -186,7 +178,6 @@
         self.compute_renumber_edge_list(
             transposed=store_transposed,
             legacy_renum_only=legacy_renum_only
->>>>>>> 5bf07fb4
         )
 
         self.properties.renumbered = self.renumber_map.implementation.numbered
@@ -196,14 +187,6 @@
         edge_data = get_distributed_data(ddf)
         src_col_name = self.renumber_map.renumbered_src_col_name
         dst_col_name = self.renumber_map.renumbered_dst_col_name
-<<<<<<< HEAD
-        graph_props = GraphProperties(is_multigraph=self.properties.multi_edge)
-
-        self._client = default_client()
-        self._plc_graph = [
-            self._client.submit(
-                simpleDistributedGraphImpl.__make_mg_graph,
-=======
         graph_props = GraphProperties(
             is_multigraph=self.properties.multi_edge,
             is_symmetric=not self.properties.directed
@@ -213,7 +196,6 @@
         self._plc_graph = {
             w: self._client.submit(
                 simpleDistributedGraphImpl._make_plc_graph,
->>>>>>> 5bf07fb4
                 Comms.get_session_id(),
                 edata,
                 graph_props,
@@ -224,11 +206,7 @@
                 workers=[w],
             )
             for w, edata in edge_data.worker_to_parts.items()
-<<<<<<< HEAD
-        ]
-=======
         }
->>>>>>> 5bf07fb4
 
         wait(self._plc_graph)
 
@@ -803,9 +781,5 @@
             return 1
 
     @property
-<<<<<<< HEAD
-    def npartitions(self) -> int:
-=======
     def _npartitions(self) -> int:
->>>>>>> 5bf07fb4
         return len(self._plc_graph)