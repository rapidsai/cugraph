# Copyright (c) 2021-2022, NVIDIA CORPORATION.
# Licensed under the Apache License, Version 2.0 (the "License");
# you may not use this file except in compliance with the License.
# You may obtain a copy of the License at
#
#     http://www.apache.org/licenses/LICENSE-2.0
#
# Unless required by applicable law or agreed to in writing, software
# distributed under the License is distributed on an "AS IS" BASIS,
# WITHOUT WARRANTIES OR CONDITIONS OF ANY KIND, either express or implied.
# See the License for the specific language governing permissions and
# limitations under the License.

import cudf
import numpy as np

import cugraph
from cugraph.utilities.utils import import_optional, MissingModule

pd = import_optional("pandas")

_dataframe_types = [cudf.DataFrame]
if not isinstance(pd, MissingModule):
    _dataframe_types.append(pd.DataFrame)


# FIXME: remove leading EXPERIMENTAL__ when no longer experimental
class EXPERIMENTAL__PropertySelection:
    """
    Instances of this class are returned from the PropertyGraph.select_*()
    methods and can be used by the PropertyGraph.extract_subgraph() method to
    extract a Graph containing vertices and edges with only the selected
    properties.
    """
    def __init__(self,
                 vertex_selection_series=None,
                 edge_selection_series=None):
        self.vertex_selections = vertex_selection_series
        self.edge_selections = edge_selection_series

    def __add__(self, other):
        """
        Add either the vertex_selections, edge_selections, or both to this
        instance from "other" if either are not already set.
        """
        vs = self.vertex_selections
        if vs is None:
            vs = other.vertex_selections
        es = self.edge_selections
        if es is None:
            es = other.edge_selections
        return EXPERIMENTAL__PropertySelection(vs, es)


# FIXME: remove leading EXPERIMENTAL__ when no longer experimental
class EXPERIMENTAL__PropertyGraph:
    """
    Class which stores vertex and edge properties that can be used to construct
    Graphs from individual property selections and used later to annotate graph
    algorithm results with corresponding properties.
    """
    # column name constants used in internal DataFrames
    vertex_col_name = "_VERTEX_"
    src_col_name = "_SRC_"
    dst_col_name = "_DST_"
    type_col_name = "_TYPE_"
    edge_id_col_name = "_EDGE_ID_"
    weight_col_name = "_WEIGHT_"
    _default_type_name = ""

    def __init__(self):
        # The dataframe containing the properties for each vertex.
        # Each vertex occupies a row, and individual properties are maintained
        # in individual columns. The table contains a column for each property
        # of each vertex. If a vertex does not contain a property, it will have
        # a NaN value in that property column. Each vertex will also have a
        # "type_name" that can be assigned by the caller to describe the type
        # of the vertex for a given application domain. If no type_name is
        # provided, the default type_name is "".
        # Example:
        # vertex | type_name | propA | propB | propC
        # ------------------------------------------
        #      3 | "user"    | 22    | NaN   | 11
        #     88 | "service" | NaN   | 3.14  | 21
        #      9 | ""        | NaN   | NaN   | 2
        self.__vertex_prop_dataframe = None

        # The dataframe containing the properties for each edge.
        # The description is identical to the vertex property dataframe, except
        # edges are identified by ordered pairs of vertices (src and dst).
        # Example:
        # src | dst | type_name | propA | propB | propC
        # ---------------------------------------------
        #   3 |  88 | "started" | 22    | NaN   | 11
        #  88 |   9 | "called"  | NaN   | 3.14  | 21
        #   9 |  88 | ""        | NaN   | NaN   | 2
        self.__edge_prop_dataframe = None

        # The var:value dictionaries used during evaluation of filter/query
        # expressions for vertices and edges. These dictionaries contain
        # entries for each column name in their respective dataframes which
        # are mapped to instances of PropertyColumn objects.
        #
        # When filter/query expressions are evaluated, PropertyColumn objects
        # are used in place of DataFrame columns in order to support string
        # comparisons when cuDF DataFrames are used. This approach also allows
        # expressions to contain var names that can be used in expressions that
        # are different than those in the actual internal tables, allowing for
        # the tables to contain additional or different column names than what
        # can be used in expressions.
        #
        # Example: "type_name == 'user' & propC > 10"
        #
        # The above would be evaluated and "type_name" and "propC" would be
        # PropertyColumn instances which support specific operators used in
        # queries.
        self.__vertex_prop_eval_dict = {}
        self.__edge_prop_eval_dict = {}

        # The types used for DataFrames and Series, typically Pandas (for host
        # storage) or cuDF (device storage), but this need not strictly be one
        # of those if the type supports the Pandas-like API. These are used for
        # constructing other DataFrames and Series of the same type, as well as
        # for enforing that both vertex and edge properties are the same type.
        self.__dataframe_type = None
        self.__series_type = None

        # The dtypes for each column in each DataFrame.  This is required since
        # merge operations can often change the dtypes to accommodate NaN
        # values (eg. int64 to float64, since NaN is a float).
        self.__vertex_prop_dtypes = {}
        self.__edge_prop_dtypes = {}

        # Add unique edge IDs to the __edge_prop_dataframe by simply
        # incrementing this counter.
        self.__last_edge_id = None

        # Cached property values
        self.__num_vertices = None
        self.__vertex_type_value_counts = None
        self.__edge_type_value_counts = None

    # PropertyGraph read-only attributes
    @property
    def edges(self):
        if self.__edge_prop_dataframe is not None:
            return self.__edge_prop_dataframe[
                [self.src_col_name, self.dst_col_name]
            ].reset_index()
        return None

    @property
    def vertex_property_names(self):
        if self.__vertex_prop_dataframe is not None:
            props = list(self.__vertex_prop_dataframe.columns)
            props.remove(self.type_col_name)  # should "type" be removed?
            return props
        return []

    @property
    def edge_property_names(self):
        if self.__edge_prop_dataframe is not None:
            props = list(self.__edge_prop_dataframe.columns)
            props.remove(self.src_col_name)
            props.remove(self.dst_col_name)
            props.remove(self.type_col_name)  # should "type" be removed?
            if self.weight_col_name in props:
                props.remove(self.weight_col_name)
            return props
        return []

    @property
    def vertex_types(self):
        """The set of vertex type names"""
        value_counts = self._vertex_type_value_counts
        if value_counts is None:
            names = set()
        elif self.__series_type is cudf.Series:
            names = set(value_counts.index.to_arrow().to_pylist())
        else:
            names = set(value_counts.index)
        default = self._default_type_name
        if default not in names and self.get_num_vertices(default) > 0:
            # include "" from vertices that only exist in edge data
            names.add(default)
        return names

    @property
    def edge_types(self):
        """The set of edge type names"""
        value_counts = self._edge_type_value_counts
        if value_counts is None:
            return set()
        elif self.__series_type is cudf.Series:
            return set(value_counts.index.to_arrow().to_pylist())
        else:
            return set(value_counts.index)

    # PropertyGraph read-only attributes for debugging
    @property
    def _vertex_prop_dataframe(self):
        return self.__vertex_prop_dataframe

    @property
    def _edge_prop_dataframe(self):
        return self.__edge_prop_dataframe

    @property
    def _vertex_type_value_counts(self):
        """A Series of the counts of types in __vertex_prop_dataframe"""
        if self.__vertex_prop_dataframe is None:
            return
        if self.__vertex_type_value_counts is None:
            # Types should all be strings; what should we do if we see NaN?
            self.__vertex_type_value_counts = (
                self.__vertex_prop_dataframe[self.type_col_name]
                .value_counts(sort=False, dropna=False)
            )
        return self.__vertex_type_value_counts

    @property
    def _edge_type_value_counts(self):
        """A Series of the counts of types in __edge_prop_dataframe"""
        if self.__edge_prop_dataframe is None:
            return
        if self.__edge_type_value_counts is None:
            # Types should all be strings; what should we do if we see NaN?
            self.__edge_type_value_counts = (
                self.__edge_prop_dataframe[self.type_col_name]
                .value_counts(sort=False, dropna=False)
            )
        return self.__edge_type_value_counts

    def get_num_vertices(self, type=None, *, include_edge_data=True):
        """Return the number of all vertices or vertices of a given type.

        Parameters
        ----------
        type : string, optional
            If type is None (the default), return the total number of vertices,
            otherwise return the number of vertices of the specified type.
        include_edge_data : bool (default True)
            If True, include vertices that were added in vertex and edge data.
            If False, only include vertices that were added in vertex data.
            Note that vertices that only exist in edge data are assumed to have
            the default type.

        See Also
        --------
        PropertyGraph.get_num_edges
        """
        if type is None:
            if not include_edge_data:
                if self.__vertex_prop_dataframe is None:
                    return 0
                return len(self.__vertex_prop_dataframe)
            if self.__num_vertices is not None:
                return self.__num_vertices
            self.__num_vertices = 0
            vert_sers = self.__get_all_vertices_series()
            if vert_sers:
                if self.__series_type is cudf.Series:
                    self.__num_vertices = cudf.concat(vert_sers).nunique()
                else:
                    self.__num_vertices = pd.concat(vert_sers).nunique()
            return self.__num_vertices
        value_counts = self._vertex_type_value_counts
        if type == self._default_type_name and include_edge_data:
            # The default type, "", can refer to both vertex and edge data
            if self.__vertex_prop_dataframe is None:
                return self.get_num_vertices()
            return (
                self.get_num_vertices()
                - len(self.__vertex_prop_dataframe)
                + (value_counts[type] if type in value_counts else 0)
            )
        if self.__vertex_prop_dataframe is None:
            return 0
        return value_counts[type] if type in value_counts else 0

    def get_num_edges(self, type=None):
        """Return the number of all edges or edges of a given type.

        Parameters
        ----------
        type : string, optional
            If type is None (the default), return the total number of edges,
            otherwise return the number of edges of the specified type.

        See Also
        --------
        PropertyGraph.get_num_vertices
        """
        if type is None:
            if self.__edge_prop_dataframe is not None:
                return len(self.__edge_prop_dataframe)
            else:
                return 0
        if self.__edge_prop_dataframe is None:
            return 0
        value_counts = self._edge_type_value_counts
        return value_counts[type] if type in value_counts else 0

    def get_vertices(self, selection=None):
        """
        Return a Series containing the unique vertex IDs contained in both
        the vertex and edge property data.
        """
        vert_sers = self.__get_all_vertices_series()
        if vert_sers:
            if self.__series_type is cudf.Series:
                return self.__series_type(cudf.concat(vert_sers).unique())
            else:
                return self.__series_type(pd.concat(vert_sers).unique())
        return self.__series_type()

    def vertices_ids(self):
        """
        Alias for get_vertices()
        """
        return self.get_vertices()

    def add_vertex_data(self,
                        dataframe,
                        vertex_col_name,
                        type_name=None,
                        property_columns=None
                        ):
        """
        Add a dataframe describing vertex properties to the PropertyGraph.

        Parameters
        ----------
        dataframe : DataFrame-compatible instance
            A DataFrame instance with a compatible Pandas-like DataFrame
            interface.
        vertex_col_name : string
            The column name that contains the values to be used as vertex IDs.
        type_name : string
            The name to be assigned to the type of property being added. For
            example, if dataframe contains data about users, type_name might be
            "users". If not specified, the type of properties will be added as
            the empty string, "".
        property_columns : list of strings
            List of column names in dataframe to be added as properties. All
            other columns in dataframe will be ignored. If not specified, all
            columns in dataframe are added.

        Returns
        -------
        None

        Examples
        --------
        >>>
        """
        if type(dataframe) not in _dataframe_types:
            raise TypeError("dataframe must be one of the following types: "
                            f"{_dataframe_types}, got: {type(dataframe)}")
        if vertex_col_name not in dataframe.columns:
            raise ValueError(f"{vertex_col_name} is not a column in "
                             f"dataframe: {dataframe.columns}")
        if (type_name is not None) and not isinstance(type_name, str):
            raise TypeError("type_name must be a string, got: "
                            f"{type(type_name)}")
        if type_name is None:
            type_name = self._default_type_name
        if property_columns:
            if type(property_columns) is not list:
                raise TypeError("property_columns must be a list, got: "
                                f"{type(property_columns)}")
            invalid_columns = \
                set(property_columns).difference(dataframe.columns)
            if invalid_columns:
                raise ValueError("property_columns contains column(s) not "
                                 "found in dataframe: "
                                 f"{list(invalid_columns)}")

        # Save the DataFrame and Series types for future instantiations
        if (self.__dataframe_type is None) or (self.__series_type is None):
            self.__dataframe_type = type(dataframe)
            self.__series_type = type(dataframe[dataframe.columns[0]])
        else:
            if type(dataframe) is not self.__dataframe_type:
                raise TypeError(f"dataframe is type {type(dataframe)} but "
                                "the PropertyGraph was already initialized "
                                f"using type {self.__dataframe_type}")

        # Clear the cached values related to the number of vertices since more
        # could be added in this method.
        self.__num_vertices = None
        self.__vertex_type_value_counts = None  # Could update instead

        # Initialize the __vertex_prop_dataframe if necessary using the same
        # type as the incoming dataframe.
        TCN = self.type_col_name
        default_vertex_columns = [self.vertex_col_name, TCN]
        if self.__vertex_prop_dataframe is None:
            self.__vertex_prop_dataframe = \
                self.__dataframe_type(columns=default_vertex_columns)
            # Initialize the new columns to the same dtype as the appropriate
            # column in the incoming dataframe, since the initial merge may not
            # result in the same dtype. (see
            # https://github.com/rapidsai/cudf/issues/9981)
            self.__vertex_prop_dataframe = self.__update_dataframe_dtypes(
                self.__vertex_prop_dataframe,
                {self.vertex_col_name: dataframe[vertex_col_name].dtype})
            self.__vertex_prop_dataframe.set_index(self.vertex_col_name,
                                                   inplace=True)

            # Use categorical dtype for the type column
            if self.__series_type is cudf.Series:
                cat_class = cudf.CategoricalDtype
            else:
                cat_class = pd.CategoricalDtype
            cat_dtype = cat_class([type_name], ordered=False)
            self.__vertex_prop_dataframe[TCN] = (
                self.__vertex_prop_dataframe[TCN].astype(cat_dtype)
            )

        # Ensure that both the predetermined vertex ID column name and vertex
        # type column name are present for proper merging.

        # NOTE: This copies the incoming DataFrame in order to add the new
        # columns. The copied DataFrame is then merged (another copy) and then
        # deleted when out-of-scope.
        tmp_df = dataframe.copy(deep=True)
        tmp_df[self.vertex_col_name] = tmp_df[vertex_col_name]
        # FIXME: handle case of a type_name column already being in tmp_df

        # Add `type_name` to the categorical dtype if necessary
        if type_name in self.__vertex_prop_dataframe.dtypes[TCN].categories:
            # No need to change the categorical dtype
            pass
        elif self.__series_type is cudf.Series:
            # cudf isn't as fast as pandas; does it scan through the data?
            # inplace is supported in cudf, but is deprecated in pandas.
            (
                self.__vertex_prop_dataframe[TCN]
                .cat.add_categories([type_name], inplace=True)
            )
        else:
            # Very fast in pandas
            self.__vertex_prop_dataframe[TCN] = (
                self.__vertex_prop_dataframe[TCN]
                .cat.add_categories([type_name])
            )
        cat_dtype = self.__vertex_prop_dataframe.dtypes[TCN]

        if self.__series_type is cudf.Series:
            # cudf does not yet support initialization with a scalar
            tmp_df[TCN] = cudf.Series(
                np.repeat(type_name, len(tmp_df)),
                dtype=cat_dtype
            )
        else:
            # pandas is oddly slow if dtype is passed to the constructor here
            tmp_df[TCN] = (
                pd.Series(type_name, index=tmp_df.index).astype(cat_dtype)
            )

        if property_columns:
            # all columns
            column_names_to_drop = set(tmp_df.columns)
            # remove the ones to keep
            column_names_to_drop.difference_update(property_columns +
                                                   default_vertex_columns)
        else:
            column_names_to_drop = {vertex_col_name}
        tmp_df.drop(labels=column_names_to_drop, axis=1, inplace=True)

        # Save the original dtypes for each new column so they can be restored
        # prior to constructing subgraphs (since column dtypes may get altered
        # during merge to accommodate NaN values).
        new_col_info = self.__get_new_column_dtypes(
                           tmp_df, self.__vertex_prop_dataframe)
        self.__vertex_prop_dtypes.update(new_col_info)

        # Join on shared columns and the indices
        tmp_df.set_index(self.vertex_col_name, inplace=True)
        cols = (
            self.__vertex_prop_dataframe.columns.intersection(tmp_df.columns)
            .to_list()
        )
        cols.append(self.vertex_col_name)
        self.__vertex_prop_dataframe = \
            self.__vertex_prop_dataframe.merge(tmp_df, on=cols, how="outer")

        # Update the vertex eval dict with the latest column instances
        if self.__series_type is cudf.Series:
            latest = {n: self.__vertex_prop_dataframe[n]
                      for n in self.__vertex_prop_dataframe.columns}
        else:
            latest = self.__vertex_prop_dataframe.to_dict('series')
        self.__vertex_prop_eval_dict.update(latest)
        self.__vertex_prop_eval_dict[self.vertex_col_name] = (
            self.__vertex_prop_dataframe.index
        )

    def get_vertex_data(self, vertex_ids=None, types=None, columns=None):
        """
        Return a dataframe containing vertex properties for only the specified
        vertex_ids, columns, and/or types, or all vertex IDs if not specified.
        """
        if self.__vertex_prop_dataframe is not None:
            if vertex_ids is not None:
                if not isinstance(vertex_ids,
                                  (list, slice, self.__series_type)):
                    vertex_ids = list(vertex_ids)
                df = self.__vertex_prop_dataframe.loc[vertex_ids]
            else:
                df = self.__vertex_prop_dataframe

            if types is not None:
                # FIXME: coerce types to a list-like if not?
                df_mask = df[self.type_col_name].isin(types)
                df = df.loc[df_mask]

            # The "internal" pG.vertex_col_name and pG.type_col_name columns
            # are also included/added since they are assumed to be needed by
            # the caller.
            if columns is not None:
                # FIXME: invalid columns will result in a KeyError, should a
                # check be done here and a more PG-specific error raised?
                df = df[[self.type_col_name] + columns]
            return df.reset_index()

        return None

    def add_edge_data(self,
                      dataframe,
                      vertex_col_names,
                      type_name=None,
                      property_columns=None
                      ):
        """
        Add a dataframe describing edge properties to the PropertyGraph.

        Parameters
        ----------
        dataframe : DataFrame-compatible instance
            A DataFrame instance with a compatible Pandas-like DataFrame
            interface.
        vertex_col_names : list of strings
            The column names that contain the values to be used as the source
            and destination vertex IDs for the edges.
        type_name : string
            The name to be assigned to the type of property being added. For
            example, if dataframe contains data about transactions, type_name
            might be "transactions". If not specified, the type of properties
            will be added as the empty string "".
        property_columns : list of strings
            List of column names in dataframe to be added as properties. All
            other columns in dataframe will be ignored. If not specified, all
            columns in dataframe are added.

        Returns
        -------
        None

        Examples
        --------
        >>>
        """
        if type(dataframe) not in _dataframe_types:
            raise TypeError("dataframe must be one of the following types: "
                            f"{_dataframe_types}, got: {type(dataframe)}")
        if type(vertex_col_names) not in [list, tuple]:
            raise TypeError("vertex_col_names must be a list or tuple, got: "
                            f"{type(vertex_col_names)}")
        invalid_columns = set(vertex_col_names).difference(dataframe.columns)
        if invalid_columns:
            raise ValueError("vertex_col_names contains column(s) not found "
                             f"in dataframe: {list(invalid_columns)}")
        if (type_name is not None) and not isinstance(type_name, str):
            raise TypeError("type_name must be a string, got: "
                            f"{type(type_name)}")
        if type_name is None:
            type_name = self._default_type_name
        if property_columns:
            if type(property_columns) is not list:
                raise TypeError("property_columns must be a list, got: "
                                f"{type(property_columns)}")
            invalid_columns = \
                set(property_columns).difference(dataframe.columns)
            if invalid_columns:
                raise ValueError("property_columns contains column(s) not "
                                 "found in dataframe: "
                                 f"{list(invalid_columns)}")

        # Save the DataFrame and Series types for future instantiations
        if (self.__dataframe_type is None) or (self.__series_type is None):
            self.__dataframe_type = type(dataframe)
            self.__series_type = type(dataframe[dataframe.columns[0]])
        else:
            if type(dataframe) is not self.__dataframe_type:
                raise TypeError(f"dataframe is type {type(dataframe)} but "
                                "the PropertyGraph was already initialized "
                                f"using type {self.__dataframe_type}")

        # Clear the cached value for num_vertices since more could be added in
        # this method. This method cannot affect __node_type_value_counts
        self.__num_vertices = None
        self.__edge_type_value_counts = None  # Could update instead

        TCN = self.type_col_name
        default_edge_columns = [self.src_col_name,
                                self.dst_col_name,
<<<<<<< HEAD
                                self.type_col_name]
=======
                                self.edge_id_col_name,
                                TCN]
>>>>>>> 2df3cefb
        if self.__edge_prop_dataframe is None:
            self.__edge_prop_dataframe = \
                self.__dataframe_type(columns=default_edge_columns)
            # Initialize the new columns to the same dtype as the appropriate
            # column in the incoming dataframe, since the initial merge may not
            # result in the same dtype. (see
            # https://github.com/rapidsai/cudf/issues/9981)
            self.__edge_prop_dataframe = self.__update_dataframe_dtypes(
                self.__edge_prop_dataframe,
                {self.src_col_name: dataframe[vertex_col_names[0]].dtype,
                 self.dst_col_name: dataframe[vertex_col_names[1]].dtype})
            self.__edge_prop_dataframe.index.name = self.edge_id_col_name

            # Use categorical dtype for the type column
            if self.__series_type is cudf.Series:
                cat_class = cudf.CategoricalDtype
            else:
                cat_class = pd.CategoricalDtype
            cat_dtype = cat_class([type_name], ordered=False)
            self.__edge_prop_dataframe[TCN] = (
                self.__edge_prop_dataframe[TCN]
                .astype(cat_dtype)
            )

        # NOTE: This copies the incoming DataFrame in order to add the new
        # columns. The copied DataFrame is then merged (another copy) and then
        # deleted when out-of-scope.
        tmp_df = dataframe.copy(deep=True)
        tmp_df[self.src_col_name] = tmp_df[vertex_col_names[0]]
        tmp_df[self.dst_col_name] = tmp_df[vertex_col_names[1]]

        # Add `type_name` to the categorical dtype if necessary
        if type_name in self.__edge_prop_dataframe.dtypes[TCN].categories:
            # No need to change the categorical dtype
            pass
        elif self.__series_type is cudf.Series:
            # cudf isn't as fast as pandas; does it scan through the data?
            # inplace is supported in cudf, but is deprecated in pandas.
            (
                self.__edge_prop_dataframe[TCN]
                .cat.add_categories([type_name], inplace=True)
            )
        else:
            # Very fast in pandas
            self.__edge_prop_dataframe[TCN] = (
                self.__edge_prop_dataframe[TCN]
                .cat.add_categories([type_name])
            )
        cat_dtype = self.__edge_prop_dataframe.dtypes[TCN]

        if self.__series_type is cudf.Series:
            # cudf does not yet support initialization with a scalar
            tmp_df[TCN] = cudf.Series(
                np.repeat(type_name, len(tmp_df)),
                dtype=cat_dtype
            )
        else:
            # pandas is oddly slow if dtype is passed to the constructor here
            tmp_df[TCN] = (
                pd.Series(type_name, index=tmp_df.index).astype(cat_dtype)
            )

        # Add unique edge IDs to the new rows. This is just a count for each
        # row starting from the last edge ID value, with initial edge ID 0.
        start_eid = (
            0 if self.__last_edge_id is None else self.__last_edge_id
        )
        end_eid = start_eid + len(tmp_df)  # exclusive
        if self.__series_type is cudf.Series:
            index_class = cudf.RangeIndex
        else:
            index_class = pd.RangeIndex
        tmp_df.index = index_class(start_eid, end_eid,
                                   name=self.edge_id_col_name)

        self.__last_edge_id = end_eid

        if property_columns:
            # all columns
            column_names_to_drop = set(tmp_df.columns)
            # remove the ones to keep
            column_names_to_drop.difference_update(property_columns +
                                                   default_edge_columns)
        else:
            column_names_to_drop = {vertex_col_names[0], vertex_col_names[1]}
        tmp_df.drop(labels=column_names_to_drop, axis=1, inplace=True)

        # Save the original dtypes for each new column so they can be restored
        # prior to constructing subgraphs (since column dtypes may get altered
        # during merge to accommodate NaN values).
        new_col_info = self.__get_new_column_dtypes(
            tmp_df, self.__edge_prop_dataframe)
        self.__edge_prop_dtypes.update(new_col_info)

        # Join on shared columns and the indices
        cols = (
            self.__edge_prop_dataframe.columns.intersection(tmp_df.columns)
            .to_list()
        )
        cols.append(self.edge_id_col_name)
        self.__edge_prop_dataframe = \
            self.__edge_prop_dataframe.merge(tmp_df, on=cols, how="outer")

        # Update the edge eval dict with the latest column instances
        if self.__series_type is cudf.Series:
            latest = {n: self.__edge_prop_dataframe[n]
                      for n in self.__edge_prop_dataframe.columns}
        else:
            latest = self.__edge_prop_dataframe.to_dict('series')
        self.__edge_prop_eval_dict.update(latest)
        self.__edge_prop_eval_dict[self.edge_id_col_name] = (
            self.__edge_prop_dataframe.index
        )

    def get_edge_data(self, edge_ids=None, types=None, columns=None):
        """
        Return a dataframe containing edge properties for only the specified
        edge_ids, columns, and/or edge type, or all edge IDs if not specified.
        """
        if self.__edge_prop_dataframe is not None:
            if edge_ids is not None:
                if not isinstance(edge_ids,
                                  (list, slice, self.__series_type)):
                    edge_ids = list(edge_ids)
                df = self.__edge_prop_dataframe.loc[edge_ids]
            else:
                df = self.__edge_prop_dataframe

            if types is not None:
                # FIXME: coerce types to a list-like if not?
                df_mask = df[self.type_col_name].isin(types)
                df = df.loc[df_mask]

            # The "internal" src, dst, edge_id, and type columns are also
            # included/added since they are assumed to be needed by the caller.
            if columns is None:
                # remove the "internal" weight column if one was added
                all_columns = list(self.__edge_prop_dataframe.columns)
                if self.weight_col_name in all_columns:
                    all_columns.remove(self.weight_col_name)
                df = df[all_columns]
            else:
                # FIXME: invalid columns will result in a KeyError, should a
                # check be done here and a more PG-specific error raised?
                df = df[[self.src_col_name, self.dst_col_name,
                         self.type_col_name] + columns]
            return df.reset_index()

        return None

    def select_vertices(self, expr, from_previous_selection=None):
        """
        Evaluate expr and return a PropertySelection object representing the
        vertices that match the expression.

        Parameters
        ----------
        expr : string
            A python expression using property names and operators to select
            specific vertices.
        from_previous_selection : PropertySelection
            A PropertySelection instance returned from a prior call to
            select_vertices() that can be used to select a subset of vertices
            to evaluate the expression against. This allows for a selection of
            the intersection of vertices of multiple types (eg. all vertices
            that are both type A and type B)

        Returns
        -------
        PropertySelection instance to be used for calls to extract_subgraph()
        in order to construct a Graph containing only specific vertices.

        Examples
        --------
        >>>
        """
        # FIXME: check types

        # Check if the expr is to be evaluated in the context of properties
        # from only the previously selected vertices (as opposed to all
        # properties from all vertices)
        if (from_previous_selection is not None) and \
           (from_previous_selection.vertex_selections is not None):
            previously_selected_rows = self.__vertex_prop_dataframe[
                from_previous_selection.vertex_selections]

            rows_to_eval = self.__vertex_prop_dataframe.loc[
                previously_selected_rows.index]

            locals = dict([(n, rows_to_eval[n])
                           for n in rows_to_eval.columns])
            locals[self.vertex_col_name] = rows_to_eval.index
        else:
            locals = self.__vertex_prop_eval_dict

        globals = {}
        selected_col = eval(expr, globals, locals)

        num_rows = len(self.__vertex_prop_dataframe)
        # Ensure the column is the same size as the DataFrame, then replace any
        # NA values with False to represent rows that should not be selected.
        # This ensures the selected column can be applied to the entire
        # __vertex_prop_dataframe to determine which rows to use when creating
        # a Graph from a query.
        if num_rows != len(selected_col):
            selected_col = selected_col.reindex(
                self.__vertex_prop_dataframe.index,
                fill_value=False,
                copy=False)

        return EXPERIMENTAL__PropertySelection(
            vertex_selection_series=selected_col)

    def select_edges(self, expr):
        """
        Evaluate expr and return a PropertySelection object representing the
        edges that match the expression.

        Parameters
        ----------
        expr : string
            A python expression using property names and operators to select
            specific edges.

        Returns
        -------
        PropertySelection instance to be used for calls to extract_subgraph()
        in order to construct a Graph containing only specific edges.

        Examples
        --------
        >>>
        """
        # FIXME: check types
        globals = {}
        locals = self.__edge_prop_eval_dict

        selected_col = eval(expr, globals, locals)
        return EXPERIMENTAL__PropertySelection(
            edge_selection_series=selected_col)

    def extract_subgraph(self,
                         create_using=None,
                         selection=None,
                         edge_weight_property=None,
                         default_edge_weight=None,
                         allow_multi_edges=False,
                         renumber_graph=True,
                         add_edge_data=True
                         ):
        """
        Return a subgraph of the overall PropertyGraph containing vertices
        and edges that match a selection.

        Parameters
        ----------
        create_using : cugraph Graph type or instance, optional
            Creates a Graph to return using the type specified. If an instance
            is specified, the type of the instance is used to construct the
            return Graph, and all relevant attributes set on the instance are
            copied to the return Graph (eg. directed). If not specified the
            returned Graph will be a directed cugraph.Graph instance.
        selection : PropertySelection
            A PropertySelection returned from one or more calls to
            select_vertices() and/or select_edges(), used for creating a Graph
            with only the selected properties. If not speciied the returned
            Graph will have all properties. Note, this could result in a Graph
            with multiple edges, which may not be supported based on the value
            of create_using.
        edge_weight_property : string
            The name of the property whose values will be used as weights on
            the returned Graph. If not specified, the returned Graph will be
            unweighted.
        allow_multi_edges : bool
            If True, multiple edges should be used to create the return Graph,
            otherwise multiple edges will be detected and an exception raised.
        renumber_graph : bool (default is True)
            If True, return a Graph that has been renumbered for use by graph
            algorithms. If False, the returned graph will need to be manually
            renumbered prior to calling graph algos.
        add_edge_data : bool (default is True)
            If True, add meta data about the edges contained in the extracted
            graph which are required for future calls to annotate_dataframe().

        Returns
        -------
        A Graph instance of the same type as create_using containing only the
        vertices and edges resulting from applying the selection to the set of
        vertex and edge property data.

        Examples
        --------
        >>>
        """
        if (selection is not None) and \
           not isinstance(selection, EXPERIMENTAL__PropertySelection):
            raise TypeError("selection must be an instance of "
                            f"PropertySelection, got {type(selection)}")

        # NOTE: the expressions passed in to extract specific edges and
        # vertices assume the original dtypes in the user input have been
        # preserved. However, merge operations on the DataFrames can change
        # dtypes (eg. int64 to float64 in order to add NaN entries). This
        # should not be a problem since the conversions do not change the
        # values.
        if (selection is not None) and \
           (selection.vertex_selections is not None):
            selected_vertex_dataframe = \
                self.__vertex_prop_dataframe[selection.vertex_selections]
        else:
            selected_vertex_dataframe = None

        if (selection is not None) and \
           (selection.edge_selections is not None):
            selected_edge_dataframe = \
                self.__edge_prop_dataframe[selection.edge_selections]
        else:
            selected_edge_dataframe = self.__edge_prop_dataframe

        # FIXME: check that self.__edge_prop_dataframe is set!

        # If vertices were specified, select only the edges that contain the
        # selected verts in both src and dst
        if (selected_vertex_dataframe is not None) and \
<<<<<<< HEAD
           not(selected_vertex_dataframe.empty):
=======
           not selected_vertex_dataframe.empty:
            selected_verts = selected_vertex_dataframe[self.vertex_col_name]
>>>>>>> 2df3cefb
            has_srcs = selected_edge_dataframe[self.src_col_name]\
                .isin(selected_vertex_dataframe.index)
            has_dsts = selected_edge_dataframe[self.dst_col_name]\
                .isin(selected_vertex_dataframe.index)
            edges = selected_edge_dataframe[has_srcs & has_dsts]
            # Alternative to benchmark
            # edges = selected_edge_dataframe.merge(
            #     selected_vertex_dataframe[[]],
            #     left_on=self.src_col_name,
            #     right_index=True,
            # ).merge(
            #     selected_vertex_dataframe[[]],
            #     left_on=self.dst_col_name,
            #     right_index=True,
            # )
        else:
            edges = selected_edge_dataframe

        # The __*_prop_dataframes have likely been merged several times and
        # possibly had their dtypes converted in order to accommodate NaN
        # values. Restore the original dtypes in the resulting edges df prior
        # to creating a Graph.
        edges = self.__update_dataframe_dtypes(edges, self.__edge_prop_dtypes)

        # Default create_using set here instead of function signature to
        # prevent cugraph from running on import. This may help diagnose errors
        if create_using is None:
            create_using = cugraph.Graph(directed=True)

        return self.edge_props_to_graph(
            edges,
            create_using=create_using,
            edge_weight_property=edge_weight_property,
            default_edge_weight=default_edge_weight,
            allow_multi_edges=allow_multi_edges,
            renumber_graph=renumber_graph,
            add_edge_data=add_edge_data)

    def annotate_dataframe(self, df, G, edge_vertex_col_names):
        """
        Add properties to df that represent the vertices and edges in graph G.

        Parameters
        ----------
        df : cudf.DataFrame or pandas.DataFrame
            A DataFrame containing edges identified by edge_vertex_col_names
            which will have properties for those edges added to it.
        G : cugraph.Graph (or subclass of) instance.
            Graph containing the edges specified in df. The Graph instance must
            have been generated from a prior call to extract_subgraph() in
            order to have the edge meta-data used to look up the correct
            properties.
        edge_vertex_col_names : tuple of strings
            The column names in df that represent the source and destination
            vertices, used for identifying edges.

        Returns
        -------
        A copy of df with additional columns corresponding to properties for
        the edge in the row.
        FIXME: also provide the ability to annotate vertex data.

        Examples
        --------
        >>>
        """
        # FIXME: check all args
        (src_col_name, dst_col_name) = edge_vertex_col_names

        df_type = type(df)
        if df_type is not self.__dataframe_type:
            raise TypeError(f"df type {df_type} does not match DataFrame type "
                            f"{self.__dataframe_type} used in PropertyGraph")

        if hasattr(G, "edge_data"):
            edge_info_df = G.edge_data
        else:
            raise AttributeError("Graph G does not have attribute 'edge_data'")

        # Join on shared columns and the indices
        cols = (
            self.__edge_prop_dataframe.columns
            .intersection(edge_info_df.columns)
            .to_list()
        )
        cols.append(self.edge_id_col_name)

        # New result includes only properties from the src/dst edges identified
        # by edge IDs. All other data in df is merged based on src/dst values.
        # NOTE: results from MultiGraph graphs will have to include edge IDs!
        edge_props_df = edge_info_df.merge(self.__edge_prop_dataframe,
                                           on=cols, how="inner")

        # FIXME: also allow edge ID col to be passed in and renamed.
        new_df = df.rename(columns={src_col_name: self.src_col_name,
                                    dst_col_name: self.dst_col_name})
        new_df = new_df.merge(edge_props_df)
        # restore the original src/dst column names
        new_df.rename(columns={self.src_col_name: src_col_name,
                               self.dst_col_name: dst_col_name},
                      inplace=True)

        # restore the original dtypes
        new_df = self.__update_dataframe_dtypes(
            new_df, self.__edge_prop_dtypes
        )
        for col in df.columns:
            new_df[col] = new_df[col].astype(df[col].dtype)

        # FIXME: consider removing internal columns (_EDGE_ID_, etc.) and
        # columns from edge types not included in the edges in df.
        return new_df

    def edge_props_to_graph(self,
                            edge_prop_df,
                            create_using,
                            edge_weight_property=None,
                            default_edge_weight=None,
                            allow_multi_edges=False,
                            renumber_graph=True,
                            add_edge_data=True):
        """
        Create and return a Graph from the edges in edge_prop_df.
        """
        # FIXME: check default_edge_weight is valid
        if edge_weight_property:
            if edge_weight_property not in edge_prop_df.columns:
                raise ValueError("edge_weight_property "
                                 f'"{edge_weight_property}" was not found in '
                                 "edge_prop_df")

            # Ensure a valid edge_weight_property can be used for applying
            # weights to the subgraph, and if a default_edge_weight was
            # specified, apply it to all NAs in the weight column.
            prop_col = edge_prop_df[edge_weight_property]
            if prop_col.count() != prop_col.size:
                if default_edge_weight is None:
                    raise ValueError("edge_weight_property "
                                     f'"{edge_weight_property}" '
                                     "contains NA values in the subgraph and "
                                     "default_edge_weight is not set")
                else:
                    prop_col.fillna(default_edge_weight, inplace=True)
            edge_attr = edge_weight_property

        # If a default_edge_weight was specified but an edge_weight_property
        # was not, a new edge weight column must be added.
        elif default_edge_weight:
            edge_attr = self.weight_col_name
            edge_prop_df[edge_attr] = default_edge_weight
        else:
            edge_attr = None

        # Set up the new Graph to return
        if isinstance(create_using, cugraph.Graph):
            # FIXME: extract more attrs from the create_using instance
            attrs = {"directed": create_using.is_directed()}
            G = type(create_using)(**attrs)
        # FIXME: this allows anything to be instantiated does not check that
        # the type is a valid Graph type.
        elif type(create_using) is type(type):
            G = create_using()
        else:
            raise TypeError("create_using must be a cugraph.Graph "
                            "(or subclass) type or instance, got: "
                            f"{type(create_using)}")

        # Prevent duplicate edges (if not allowed) since applying them to
        # non-MultiGraphs would result in ambiguous edge properties.
        # FIXME: make allow_multi_edges accept "auto" for use with MultiGraph
        if (allow_multi_edges is False) and \
           self.has_duplicate_edges(edge_prop_df):
            if create_using:
                if type(create_using) is type:
                    t = create_using.__name__
                else:
                    t = type(create_using).__name__
                msg = f"'{t}' graph type specified by create_using"
            else:
                msg = "default Graph graph type"
            raise RuntimeError("query resulted in duplicate edges which "
                               f"cannot be represented with the {msg}")

        create_args = {"source": self.src_col_name,
                       "destination": self.dst_col_name,
                       "edge_attr": edge_attr,
                       "renumber": renumber_graph,
                       }
        if type(edge_prop_df) is cudf.DataFrame:
            G.from_cudf_edgelist(edge_prop_df.reset_index(), **create_args)
        else:
            G.from_pandas_edgelist(edge_prop_df.reset_index(), **create_args)

        if add_edge_data:
            # Set the edge_data on the resulting Graph to a DataFrame
            # containing the edges and the edge ID for each. Edge IDs are
            # needed for future calls to annotate_dataframe() in order to
            # associate edges with their properties, since the PG can contain
            # multiple edges between vertrices with different properties.
            # FIXME: also add vertex_data
            G.edge_data = self.__create_property_lookup_table(edge_prop_df)

        return G

    @classmethod
    def has_duplicate_edges(cls, df):
        """
        Return True if df has >1 of the same src, dst pair
        """
        if df.empty:
            return False

        unique_pair_len = len(df[[cls.src_col_name,
                                  cls.dst_col_name]].drop_duplicates(
                                  ignore_index=True))

        # if unique_pairs == len(df)
        # then no duplicate edges
        return unique_pair_len != len(df)

    def __create_property_lookup_table(self, edge_prop_df):
        """
        Returns a DataFrame containing the src vertex, dst vertex, and edge_id
        values from edge_prop_df.
        """
        src = edge_prop_df[self.src_col_name]
        dst = edge_prop_df[self.dst_col_name]
        return self.__dataframe_type({self.src_col_name: src,
                                      self.dst_col_name: dst}).reset_index()

    def __get_all_vertices_series(self):
        """
        Return a list of all Series objects that contain vertices from all
        tables.
        """
        vpd = self.__vertex_prop_dataframe
        epd = self.__edge_prop_dataframe
        vert_sers = []
        if vpd is not None:
            vert_sers.append(vpd.index.to_series())
        if epd is not None:
            vert_sers.append(epd[self.src_col_name])
            vert_sers.append(epd[self.dst_col_name])
        return vert_sers

    @staticmethod
    def __get_new_column_dtypes(from_df, to_df):
        """
        Returns a list containing tuples of (column name, dtype) for each
        column in from_df that is not present in to_df.
        """
        new_cols = set(from_df.columns) - set(to_df.columns)
        return [(col, from_df[col].dtype) for col in new_cols]

    @staticmethod
    def __update_dataframe_dtypes(df, column_dtype_dict):
        """
        Set the dtype for columns in df using the dtypes in column_dtype_dict.
        This also handles converting standard integer dtypes to nullable
        integer dtypes, needed to accommodate NA values in columns.
        """
        update_cols = {}
        for (col, dtype) in column_dtype_dict.items():
            # If the DataFrame is Pandas and the dtype is an integer type,
            # ensure a nullable integer array is used by specifying the correct
            # dtype. The alias for these dtypes is simply a capitalized string
            # (eg. "Int64")
            # https://pandas.pydata.org/pandas-docs/stable/user_guide/missing_data.html#integer-dtypes-and-missing-data
            dtype_str = str(dtype)
            if dtype_str in ["int32", "int64"]:
                dtype_str = dtype_str.title()
            if str(df[col].dtype) != dtype_str:
                # Assigning to df[col] produces a (false?) warning with Pandas,
                # but assigning to df.loc[:,col] does not update the df in
                # cudf, so do one or the other based on type.
                update_cols[col] = df[col].astype(dtype_str)
        if not update_cols:
            return df
        # Use df.assign to avoid assignment into df in case df is a view:
        # https://pandas.pydata.org/pandas-docs/stable/user_guide/indexing.html
        # #returning-a-view-versus-a-copy
        # Note that this requires all column names to be strings.
        return df.assign(**update_cols)<|MERGE_RESOLUTION|>--- conflicted
+++ resolved
@@ -606,12 +606,8 @@
         TCN = self.type_col_name
         default_edge_columns = [self.src_col_name,
                                 self.dst_col_name,
-<<<<<<< HEAD
                                 self.type_col_name]
-=======
-                                self.edge_id_col_name,
-                                TCN]
->>>>>>> 2df3cefb
+
         if self.__edge_prop_dataframe is None:
             self.__edge_prop_dataframe = \
                 self.__dataframe_type(columns=default_edge_columns)
@@ -936,12 +932,7 @@
         # If vertices were specified, select only the edges that contain the
         # selected verts in both src and dst
         if (selected_vertex_dataframe is not None) and \
-<<<<<<< HEAD
            not(selected_vertex_dataframe.empty):
-=======
-           not selected_vertex_dataframe.empty:
-            selected_verts = selected_vertex_dataframe[self.vertex_col_name]
->>>>>>> 2df3cefb
             has_srcs = selected_edge_dataframe[self.src_col_name]\
                 .isin(selected_vertex_dataframe.index)
             has_dsts = selected_edge_dataframe[self.dst_col_name]\
@@ -1069,22 +1060,27 @@
         # FIXME: check default_edge_weight is valid
         if edge_weight_property:
             if edge_weight_property not in edge_prop_df.columns:
-                raise ValueError("edge_weight_property "
-                                 f'"{edge_weight_property}" was not found in '
-                                 "edge_prop_df")
+                if edge_weight_property != self.edge_id_col_name:
+                    raise ValueError("edge_weight_property "
+                                    f'"{edge_weight_property}" was not found in '
+                                    "edge_prop_df")
 
             # Ensure a valid edge_weight_property can be used for applying
             # weights to the subgraph, and if a default_edge_weight was
             # specified, apply it to all NAs in the weight column.
-            prop_col = edge_prop_df[edge_weight_property]
-            if prop_col.count() != prop_col.size:
-                if default_edge_weight is None:
-                    raise ValueError("edge_weight_property "
-                                     f'"{edge_weight_property}" '
-                                     "contains NA values in the subgraph and "
-                                     "default_edge_weight is not set")
-                else:
-                    prop_col.fillna(default_edge_weight, inplace=True)
+            if edge_weight_property == self.edge_id_col_name:
+                prop_col = edge_prop_df.index
+                edge_prop_df[self.edge_id_col_name] = prop_col
+            else:
+                prop_col = edge_prop_df[edge_weight_property]
+                if prop_col.count() != prop_col.size:
+                    if default_edge_weight is None:
+                        raise ValueError("edge_weight_property "
+                                        f'"{edge_weight_property}" '
+                                        "contains NA values in the subgraph and "
+                                        "default_edge_weight is not set")
+                    else:
+                        prop_col.fillna(default_edge_weight, inplace=True)
             edge_attr = edge_weight_property
 
         # If a default_edge_weight was specified but an edge_weight_property
@@ -1181,7 +1177,7 @@
         epd = self.__edge_prop_dataframe
         vert_sers = []
         if vpd is not None:
-            vert_sers.append(vpd.index.to_series())
+            vert_sers.append(cudf.Series(vpd.index, name=self.vertex_col_name))
         if epd is not None:
             vert_sers.append(epd[self.src_col_name])
             vert_sers.append(epd[self.dst_col_name])
