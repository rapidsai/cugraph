# Copyright (c) 2021-2022, NVIDIA CORPORATION.
# Licensed under the Apache License, Version 2.0 (the "License");
# you may not use this file except in compliance with the License.
# You may obtain a copy of the License at
#
#     http://www.apache.org/licenses/LICENSE-2.0
#
# Unless required by applicable law or agreed to in writing, software
# distributed under the License is distributed on an "AS IS" BASIS,
# WITHOUT WARRANTIES OR CONDITIONS OF ANY KIND, either express or implied.
# See the License for the specific language governing permissions and
# limitations under the License.

import cudf

import cugraph
from cugraph.utilities.utils import import_optional, MissingModule

pd = import_optional("pandas")

_dataframe_types = [cudf.DataFrame]
if not isinstance(pd, MissingModule):
    _dataframe_types.append(pd.DataFrame)


class EXPERIMENTAL__PropertySelection:
    """
    Instances of this class are returned from the PropertyGraph.select_*()
    methods and can be used by the PropertyGraph.extract_subgraph() method to
    extrac a Graph containing vertices and edges with only the selected
    properties.
    """
    def __init__(self,
                 vertex_selection_series=None,
                 edge_selection_series=None):
        self.vertex_selections = vertex_selection_series
        self.edge_selections = edge_selection_series

    def __add__(self, other):
        """
        Add either the vertex_selections, edge_selections, or both to this
        instance from "other" if either are not already set.
        """
        vs = self.vertex_selections
        if vs is None:
            vs = other.vertex_selections
        es = self.edge_selections
        if es is None:
            es = other.edge_selections
        return EXPERIMENTAL__PropertySelection(vs, es)


# FIXME: remove leading __ when no longer experimental
class EXPERIMENTAL__PropertyGraph:
    """
    Class which stores vertex and edge properties that can be used to construct
    Graphs from individual property selections and used later to annotate graph
    algorithm results with corresponding properties.
    """
    # column name constants used in internal DataFrames
    vertex_col_name = "_VERTEX_"
    src_col_name = "_SRC_"
    dst_col_name = "_DST_"
    type_col_name = "_TYPE_"
    edge_id_col_name = "_EDGE_ID_"
    vertex_id_col_name = "_VERTEX_ID_"

    def __init__(self):
        # The dataframe containing the properties for each vertex.
        # Each vertex occupies a row, and individual properties are maintained
        # in individual columns. The table contains a column for each property
        # of each vertex. If a vertex does not contain a property, it will have
        # a NaN value in that property column. Each vertex will also have a
        # "type_name" that can be assigned by the caller to describe the type
        # of the vertex for a given application domain. If no type_name is
        # provided, the default type_name is "".
        # Example:
        # vertex | type_name | propA | propB | propC
        # ------------------------------------------
        #      3 | "user"    | 22    | NaN   | 11
        #     88 | "service" | NaN   | 3.14  | 21
        #      9 | ""        | NaN   | NaN   | 2
        self.__vertex_prop_dataframe = None

        # The dataframe containing the properties for each edge.
        # The description is identical to the vertex property dataframe, except
        # edges are identified by ordered pairs of vertices (src and dst).
        # Example:
        # src | dst | type_name | propA | propB | propC
        # ---------------------------------------------
        #   3 |  88 | "started" | 22    | NaN   | 11
        #  88 |   9 | "called"  | NaN   | 3.14  | 21
        #   9 |  88 | ""        | NaN   | NaN   | 2
        self.__edge_prop_dataframe = None

        # The var:value dictionaries used during evaluation of filter/query
        # expressions for vertices and edges. These dictionaries contain
        # entries for each column name in their respective dataframes which
        # are mapped to instances of PropertyColumn objects.
        #
        # When filter/query expressions are evaluated, PropertyColumn objects
        # are used in place of DataFrame columns in order to support string
        # comparisons when cuDF DataFrames are used. This approach also allows
        # expressions to contain var names that can be used in expressions that
        # are different than those in the actual internal tables, allowing for
        # the tables to contain additional or different column names than what
        # can be used in expressions.
        #
        # Example: "type_name == 'user' & propC > 10"
        #
        # The above would be evaluated and "type_name" and "propC" would be
        # PropertyColumn instances which support specific operators used in
        # queries.
        self.__vertex_prop_eval_dict = {}
        self.__edge_prop_eval_dict = {}

        # The types used for DataFrames and Series, typically Pandas (for host
        # storage) or cuDF (device storage), but this need not strictly be one
        # of those if the type supports the Pandas-like API. These are used for
        # constructing other DataFrames and Series of the same type, as well as
        # for enforing that both vertex and edge properties are the same type.
        self.__dataframe_type = None
        self.__series_type = None

        # The dtypes for each column in each DataFrame.  This is required since
        # merge operations can often change the dtypes to accommodate NaN
        # values (eg. int64 to float64, since NaN is a float).
        self.__vertex_prop_dtypes = {}
        self.__edge_prop_dtypes = {}

        # Add unique edge IDs to the __edge_prop_dataframe by simply
        # incrementing this counter.
        self.__last_edge_id = None

        # Cached property values
        self.__num_vertices = None

    # PropertyGraph read-only attributes
<<<<<<< HEAD
    @property
    def num_vertices(self):
        if self.__num_vertices is not None:
            return self.__num_vertices

        self.__num_vertices = 0
        vert_sers = self.__get_all_vertices_series()
        if vert_sers:
            if self.__series_type is cudf.Series:
                self.__num_vertices = cudf.concat(vert_sers).nunique()
            else:
                self.__num_vertices = pd.concat(vert_sers).nunique()

        return self.__num_vertices
=======
    def vertices_ids(self):
        # Create a Series of the appropriate type (cudf.Series, pandas.Series,
        # etc.) based on the type currently in use, then use it to gather all
        # unique vertices.
        vpd = self.__vertex_prop_dataframe
        epd = self.__edge_prop_dataframe
        if (vpd is None) and (epd is None):
            return None

        # Assume __series_type is set if this point reached!
        verts = self.__series_type(name=self.__vertex_col_name)

        if vpd is not None:
            verts = verts.append(vpd[self.__vertex_col_name])
        if epd is not None:
            # pandas.Series.unique() can return an ndarray, which cannot be
            # appended to a Series. Always construct an appropriate series_type
            # from the unique values prior to appending.
            verts = verts.append(
                self.__series_type(epd[self.__src_col_name].unique()))
            verts = verts.append(
                self.__series_type(epd[self.__dst_col_name].unique()))
            verts = verts.unique()
        return verts

    @property
    def num_vertices(self):
        verts = self.vertices_ids()
        if verts is None:
            return 0
        else:
            return len(verts)
>>>>>>> 0e996684

    @property
    def num_edges(self):
        if self.__edge_prop_dataframe is not None:
            return len(self.__edge_prop_dataframe)
        else:
            return 0

    @property
    def edges(self):
        if self.__edge_prop_dataframe is not None:
            return self.__edge_prop_dataframe[[self.src_col_name,
                                               self.dst_col_name]]
        return None

    @property
    def vertex_property_names(self):
        if self.__vertex_prop_dataframe is not None:
            props = list(self.__vertex_prop_dataframe.columns)
            props.remove(self.vertex_col_name)
            props.remove(self.type_col_name)  # should "type" be removed?
            return props
        return []

    @property
    def edge_property_names(self):
        if self.__edge_prop_dataframe is not None:
            props = list(self.__edge_prop_dataframe.columns)
            props.remove(self.src_col_name)
            props.remove(self.dst_col_name)
            props.remove(self.edge_id_col_name)
            props.remove(self.type_col_name)  # should "type" be removed?
            return props
        return []

    # PropertyGraph read-only attributes for debugging
    @property
    def _vertex_prop_dataframe(self):
        return self.__vertex_prop_dataframe

    @property
    def _edge_prop_dataframe(self):
        return self.__edge_prop_dataframe

    def get_vertices(self, selection=None):
        vert_sers = self.__get_all_vertices_series()
        if vert_sers:
            if self.__series_type is cudf.Series:
                return self.__series_type(cudf.concat(vert_sers).unique())
            else:
                return self.__series_type(pd.concat(vert_sers).unique())
        return self.__series_type()

    def add_vertex_data(self,
                        dataframe,
                        vertex_id_column,
                        type_name=None,
                        property_columns=None
                        ):
        """
        Add a dataframe describing vertex properties to the PropertyGraph.

        Parameters
        ----------
        dataframe : DataFrame-compatible instance
            A DataFrame instance with a compatible Pandas-like DataFrame
            interface.
        vertex_id_column : string
            The column name that contains the values to be used as vertex IDs.
        type_name : string
            The name to be assigned to the type of property being added. For
            example, if dataframe contains data about users, type_name might be
            "users". If not specified, the type of properties will be added as
            None or NA
        property_columns : list of strings
            List of column names in dataframe to be added as properties. All
            other columns in dataframe will be ignored. If not specified, all
            columns in dataframe are added.

        Returns
        -------
        None

        Examples
        --------
        >>>
        """
        if type(dataframe) not in _dataframe_types:
            raise TypeError("dataframe must be one of the following types: "
                            f"{_dataframe_types}, got: {type(dataframe)}")
        if vertex_id_column not in dataframe.columns:
            raise ValueError(f"{vertex_id_column} is not a column in "
                             f"dataframe: {dataframe.columns}")
        if (type_name is not None) and not(isinstance(type_name, str)):
            raise TypeError("type_name must be a string, got: "
                            f"{type(type_name)}")
        if property_columns:
            if type(property_columns) is not list:
                raise TypeError("property_columns must be a list, got: "
                                f"{type(property_columns)}")
            invalid_columns = \
                set(property_columns).difference(dataframe.columns)
            if invalid_columns:
                raise ValueError("property_columns contains column(s) not "
                                 "found in dataframe: "
                                 f"{list(invalid_columns)}")

        # Save the DataFrame and Series types for future instantiations
        if (self.__dataframe_type is None) or (self.__series_type is None):
            self.__dataframe_type = type(dataframe)
            self.__series_type = type(dataframe[dataframe.columns[0]])
        else:
            if type(dataframe) is not self.__dataframe_type:
                raise TypeError(f"dataframe is type {type(dataframe)} but "
                                "the PropertyGraph was already initialized "
                                f"using type {self.__dataframe_type}")

        # Clear the cached value for num_vertices since more could be added in
        # this method.
        self.__num_vertices = None

        # Initialize the __vertex_prop_dataframe if necessary using the same
        # type as the incoming dataframe.
        default_vertex_columns = [self.vertex_col_name, self.type_col_name]
        if self.__vertex_prop_dataframe is None:
            self.__vertex_prop_dataframe = \
                self.__dataframe_type(columns=default_vertex_columns)
            # Initialize the new columns to the same dtype as the appropriate
            # column in the incoming dataframe, since the initial merge may not
            # result in the same dtype. (see
            # https://github.com/rapidsai/cudf/issues/9981)
            self.__update_dataframe_dtypes(
                self.__vertex_prop_dataframe,
                {self.vertex_col_name: dataframe[vertex_id_column].dtype})

        # Ensure that both the predetermined vertex ID column name and vertex
        # type column name are present for proper merging.

        # NOTE: This copies the incoming DataFrame in order to add the new
        # columns. The copied DataFrame is then merged (another copy) and then
        # deleted when out-of-scope.
        tmp_df = dataframe.copy(deep=True)
        tmp_df[self.vertex_col_name] = tmp_df[vertex_id_column]
        # FIXME: handle case of a type_name column already being in tmp_df
        tmp_df[self.type_col_name] = type_name

        if property_columns:
            # all columns
            column_names_to_drop = set(tmp_df.columns)
            # remove the ones to keep
            column_names_to_drop.difference_update(property_columns +
                                                   default_vertex_columns)
            tmp_df = tmp_df.drop(labels=column_names_to_drop, axis=1)

        # Save the original dtypes for each new column so they can be restored
        # prior to constructing subgraphs (since column dtypes may get altered
        # during merge to accommodate NaN values).
        new_col_info = self.__get_new_column_dtypes(
                           tmp_df, self.__vertex_prop_dataframe)
        self.__vertex_prop_dtypes.update(new_col_info)

        self.__vertex_prop_dataframe = \
            self.__vertex_prop_dataframe.merge(tmp_df, how="outer")

        # Update the vertex eval dict with the latest column instances
        latest = dict([(n, self.__vertex_prop_dataframe[n])
                       for n in self.__vertex_prop_dataframe.columns])
        self.__vertex_prop_eval_dict.update(latest)

    def add_edge_data(self,
                      dataframe,
                      vertex_id_columns,
                      type_name=None,
                      property_columns=None
                      ):
        """
        Add a dataframe describing edge properties to the PropertyGraph.

        Parameters
        ----------
        dataframe : DataFrame-compatible instance
            A DataFrame instance with a compatible Pandas-like DataFrame
            interface.
        vertex_id_columns : list of strings
            The column names that contain the values to be used as the source
            and destination vertex IDs for the edges.
        type_name : string
            The name to be assigned to the type of property being added. For
            example, if dataframe contains data about transactions, type_name
            might be "transactions". If not specified, the type of properties
            will be added as None or NA
        property_columns : list of strings
            List of column names in dataframe to be added as properties. All
            other columns in dataframe will be ignored. If not specified, all
            columns in dataframe are added.

        Returns
        -------
        None

        Examples
        --------
        >>>
        """
        if type(dataframe) not in _dataframe_types:
            raise TypeError("dataframe must be one of the following types: "
                            f"{_dataframe_types}, got: {type(dataframe)}")
        if type(vertex_id_columns) not in [list, tuple]:
            raise TypeError("vertex_id_columns must be a list or tuple, got: "
                            f"{type(vertex_id_columns)}")
        invalid_columns = set(vertex_id_columns).difference(dataframe.columns)
        if invalid_columns:
            raise ValueError("vertex_id_columns contains column(s) not found "
                             f"in dataframe: {list(invalid_columns)}")
        if (type_name is not None) and not(isinstance(type_name, str)):
            raise TypeError("type_name must be a string, got: "
                            f"{type(type_name)}")
        if property_columns:
            if type(property_columns) is not list:
                raise TypeError("property_columns must be a list, got: "
                                f"{type(property_columns)}")
            invalid_columns = \
                set(property_columns).difference(dataframe.columns)
            if invalid_columns:
                raise ValueError("property_columns contains column(s) not "
                                 "found in dataframe: "
                                 f"{list(invalid_columns)}")

        # Save the DataFrame and Series types for future instantiations
        if (self.__dataframe_type is None) or (self.__series_type is None):
            self.__dataframe_type = type(dataframe)
            self.__series_type = type(dataframe[dataframe.columns[0]])
        else:
            if type(dataframe) is not self.__dataframe_type:
                raise TypeError(f"dataframe is type {type(dataframe)} but "
                                "the PropertyGraph was already initialized "
                                f"using type {self.__dataframe_type}")

        # Clear the cached value for num_vertices since more could be added in
        # this method.
        self.__num_vertices = None

        default_edge_columns = [self.src_col_name,
                                self.dst_col_name,
                                self.edge_id_col_name,
                                self.type_col_name]
        if self.__edge_prop_dataframe is None:
            self.__edge_prop_dataframe = \
                self.__dataframe_type(columns=default_edge_columns)
            # Initialize the new columns to the same dtype as the appropriate
            # column in the incoming dataframe, since the initial merge may not
            # result in the same dtype. (see
            # https://github.com/rapidsai/cudf/issues/9981)
            self.__update_dataframe_dtypes(
                self.__edge_prop_dataframe,
                {self.src_col_name: dataframe[vertex_id_columns[0]].dtype,
                 self.dst_col_name: dataframe[vertex_id_columns[1]].dtype,
                 self.edge_id_col_name: "Int64"})

        # NOTE: This copies the incoming DataFrame in order to add the new
        # columns. The copied DataFrame is then merged (another copy) and then
        # deleted when out-of-scope.
        tmp_df = dataframe.copy(deep=True)
        tmp_df[self.src_col_name] = tmp_df[vertex_id_columns[0]]
        tmp_df[self.dst_col_name] = tmp_df[vertex_id_columns[1]]
        # FIXME: handle case of a type_name column already being in tmp_df
        tmp_df[self.type_col_name] = type_name

        if property_columns:
            # all columns
            column_names_to_drop = set(tmp_df.columns)
            # remove the ones to keep
            column_names_to_drop.difference_update(property_columns +
                                                   default_edge_columns)
            tmp_df = tmp_df.drop(labels=column_names_to_drop, axis=1)

        # Save the original dtypes for each new column so they can be restored
        # prior to constructing subgraphs (since column dtypes may get altered
        # during merge to accommodate NaN values).
        new_col_info = self.__get_new_column_dtypes(
            tmp_df, self.__edge_prop_dataframe)
        self.__edge_prop_dtypes.update(new_col_info)

        self.__edge_prop_dataframe = \
            self.__edge_prop_dataframe.merge(tmp_df, how="outer")

        self.__add_edge_ids()

        # Update the vertex eval dict with the latest column instances
        latest = dict([(n, self.__edge_prop_dataframe[n])
                       for n in self.__edge_prop_dataframe.columns])
        self.__edge_prop_eval_dict.update(latest)

    def select_vertices(self, expr, from_previous_selection=None):
        """
        Evaluate expr and return a PropertySelection object representing the
        vertices that match the expression.

        Parameters
        ----------
        expr : string
            A python expression using property names and operators to select
            specific vertices.
        from_previous_selection : PropertySelection
            A PropertySelection instance returned from a prior call to
            select_vertices() that can be used to select a subset of vertices
            to evaluate the expression against. This allows for a selection of
            the intersection of vertices of multiple types (eg. all vertices
            that are both type A and type B)

        Returns
        -------
        PropertySelection instance to be used for calls to extract_subgraph()
        in order to construct a Graph containing only specific vertices.

        Examples
        --------
        >>>
        """
        # FIXME: check types

        # Check if the expr is to be evaluated in the context of properties
        # from only the previously selected vertices (as opposed to all
        # properties from all vertices)
        if (from_previous_selection is not None) and \
           (from_previous_selection.vertex_selections is not None):
            previously_selected_rows = self.__vertex_prop_dataframe[
                from_previous_selection.vertex_selections]
            verts_from_previously_selected_rows = \
                previously_selected_rows[self.vertex_col_name]
            # get all the rows from the entire __vertex_prop_dataframe that
            # contain those verts
            rows_with_verts = \
                self.__vertex_prop_dataframe[self.vertex_col_name]\
                    .isin(verts_from_previously_selected_rows)
            rows_to_eval = self.__vertex_prop_dataframe[rows_with_verts]
            locals = dict([(n, rows_to_eval[n])
                           for n in rows_to_eval.columns])
        else:
            locals = self.__vertex_prop_eval_dict

        globals = {}
        selected_col = eval(expr, globals, locals)

        num_rows = len(self.__vertex_prop_dataframe)
        # Ensure the column is the same size as the DataFrame, then replace any
        # NA values with False to represent rows that should not be selected.
        # This ensures the selected column can be applied to the entire
        # __vertex_prop_dataframe to determine which rows to use when creating
        # a Graph from a query.
        if num_rows != len(selected_col):
            selected_col = selected_col.reindex(range(num_rows), copy=False)
            selected_col.fillna(False, inplace=True)

        return EXPERIMENTAL__PropertySelection(
            vertex_selection_series=selected_col)

    def select_edges(self, expr):
        """
        Evaluate expr and return a PropertySelection object representing the
        edges that match the expression.

        Parameters
        ----------
        expr : string
            A python expression using property names and operators to select
            specific edges.

        Returns
        -------
        PropertySelection instance to be used for calls to extract_subgraph()
        in order to construct a Graph containing only specific edges.

        Examples
        --------
        >>>
        """
        # FIXME: check types
        globals = {}
        locals = self.__edge_prop_eval_dict

        selected_col = eval(expr, globals, locals)
        return EXPERIMENTAL__PropertySelection(
            edge_selection_series=selected_col)

    def extract_subgraph(self,
                         create_using=cugraph.Graph,
                         selection=None,
                         edge_weight_property=None,
                         default_edge_weight=None,
                         allow_multi_edges=False
                         ):
        """
        Return a subgraph of the overall PropertyGraph containing vertices
        and edges that match a selection.

        Parameters
        ----------
        create_using : cugraph Graph type or instance
            Creates a Graph to return using the type specified. If an instance
            is specified, the type of the instance is used to construct the
            return Graph, and all relevant attributes set on the instance are
            copied to the return Graph (eg. directed). If not specified the
            returned Graph will be a cugraph.Graph instance.
        selection : PropertySelection
            A PropertySelection returned from one or more calls to
            select_vertices() and/or select_edges(), used for creating a Graph
            with only the selected properties. If not speciied the returned
            Graph will have all properties. Note, this could result in a Graph
            with multiple edges, which may not be supported based on the value
            of create_using.
        edge_weight_property : string
            The name of the property whose values will be used as weights on
            the returned Graph. If not specified, the returned Graph will be
            unweighted.
        allow_multi_edges : bool
            If True, multiple edges should be used to create the return Graph,
            otherwise multiple edges will be detected and an exception raised.

        Returns
        -------
        A Graph instance of the same type as create_using containing only the
        vertices and edges resulting from applying the selection to the set of
        vertex and edge property data.

        Examples
        --------
        >>>
        """
        if (selection is not None) and \
           not isinstance(selection, EXPERIMENTAL__PropertySelection):
            raise TypeError("selection must be an instance of "
                            f"PropertySelection, got {type(selection)}")

        # NOTE: the expressions passed in to extract specific edges and
        # vertices assume the original dtypes in the user input have been
        # preserved. However, merge operations on the DataFrames can change
        # dtypes (eg. int64 to float64 in order to add NaN entries). This
        # should not be a problem since the conversions do not change the
        # values.
        if (selection is not None) and \
           (selection.vertex_selections is not None):
            selected_vertex_dataframe = \
                self.__vertex_prop_dataframe[selection.vertex_selections]
        else:
            selected_vertex_dataframe = self.__vertex_prop_dataframe

        if (selection is not None) and \
           (selection.edge_selections is not None):
            selected_edge_dataframe = \
                self.__edge_prop_dataframe[selection.edge_selections]
        else:
            selected_edge_dataframe = self.__edge_prop_dataframe

        # FIXME: check that self.__edge_prop_dataframe is set!

        # If vertices were specified, select only the edges that contain the
        # selected verts in both src and dst
        if (selected_vertex_dataframe is not None) and \
           not(selected_vertex_dataframe.empty):
            selected_verts = selected_vertex_dataframe[self.vertex_col_name]
            has_srcs = selected_edge_dataframe[self.src_col_name]\
                .isin(selected_verts)
            has_dsts = selected_edge_dataframe[self.dst_col_name]\
                .isin(selected_verts)
            edges = selected_edge_dataframe[has_srcs & has_dsts]
        else:
            edges = selected_edge_dataframe

        if edge_weight_property:
            if edge_weight_property not in edges.columns:
                raise ValueError("edge_weight_property "
                                 f'"{edge_weight_property}" was not found in '
                                 "the properties of the subgraph")

            # Ensure a valid edge_weight_property can be used for applying
            # weights to the subgraph, and if a default_edge_weight was
            # specified, apply it to all NAs in the weight column.
            prop_col = edges[edge_weight_property]
            if prop_col.count() != prop_col.size:
                if default_edge_weight is None:
                    raise ValueError("edge_weight_property "
                                     f'"{edge_weight_property}" '
                                     "contains NA values in the subgraph and "
                                     "default_edge_weight is not set")
                else:
                    prop_col.fillna(default_edge_weight, inplace=True)

        # The __*_prop_dataframes have likely been merged several times and
        # possibly had their dtypes converted in order to accommodate NaN
        # values. Restore the original dtypes in the resulting edges df prior
        # to creating a Graph.
        self.__update_dataframe_dtypes(edges, self.__edge_prop_dtypes)

        return self.edge_props_to_graph(
            edges,
            create_using=create_using,
            edge_weight_property=edge_weight_property,
            allow_multi_edges=allow_multi_edges)

    def annotate_dataframe(self, df, G, edge_vertex_id_columns):
        """
        Add properties to df that represent the vertices and edges in graph G.

        Parameters
        ----------
        df : cudf.DataFrame or pandas.DataFrame
            A DataFrame containing edges identified by edge_vertex_id_columns
            which will have properties for those edges added to it.
        G : cugraph.Graph (or subclass of) instance.
            Graph containing the edges specified in df. The Graph instance must
            have been generated from a prior call to extract_subgraph() in
            order to have the edge meta-data used to look up the correct
            properties.
        edge_vertex_id_columns : tuple of strings
            The column names in df that represent the source and destination
            vertices, used for identifying edges.

        Returns
        -------
        A copy of df with additional columns corresponding to properties for
        the edge in the row.
        FIXME: also provide the ability to annotate vertex data.

        Examples
        --------
        >>>
        """
        # FIXME: check all args
        (src_col_name, dst_col_name) = edge_vertex_id_columns

        df_type = type(df)
        if df_type is not self.__dataframe_type:
            raise TypeError(f"df type {df_type} does not match DataFrame type "
                            f"{self.__dataframe_type} used in PropertyGraph")

        if hasattr(G, "edge_data"):
            edge_info_df = G.edge_data
        else:
            raise AttributeError("Graph G does not have attribute 'edge_data'")

        # New result includes only properties from the src/dst edges identified
        # by edge IDs. All other data in df is merged based on src/dst values.
        # NOTE: results from MultiGraph graphs will have to include edge IDs!
        edge_props_df = edge_info_df.merge(self.__edge_prop_dataframe,
                                           how="inner")

        # FIXME: also allow edge ID col to be passed in and renamed.
        new_df = df.rename(columns={src_col_name: self.src_col_name,
                                    dst_col_name: self.dst_col_name})
        new_df = new_df.merge(edge_props_df)
        # restore the original src/dst column names
        new_df.rename(columns={self.src_col_name: src_col_name,
                               self.dst_col_name: dst_col_name},
                      inplace=True)

        # restore the original dtypes
        self.__update_dataframe_dtypes(new_df, self.__edge_prop_dtypes)
        for col in df.columns:
            new_df[col] = new_df[col].astype(df[col].dtype)

        # FIXME: consider removing internal columns (_EDGE_ID_, etc.) and
        # columns from edge types not included in the edges in df.
        return new_df

    def edge_props_to_graph(self,
                            edge_prop_df,
                            create_using,
                            edge_weight_property=None,
                            allow_multi_edges=False):
        """
        Create and return a Graph from the edges in edge_prop_df.
        """
        if edge_weight_property and \
           (edge_weight_property not in edge_prop_df.columns):
            raise ValueError("edge_weight_property "
                             f'"{edge_weight_property}" was not found in '
                             "edge_prop_df")

        # Set up the new Graph to return
        if isinstance(create_using, cugraph.Graph):
            # FIXME: extract more attrs from the create_using instance
            attrs = {"directed": create_using.is_directed()}
            G = type(create_using)(**attrs)
        # FIXME: this allows anything to be instantiated does not check that
        # the type is a valid Graph type.
        elif type(create_using) is type(type):
            G = create_using()
        else:
            raise TypeError("create_using must be a cugraph.Graph "
                            "(or subclass) type or instance, got: "
                            f"{type(create_using)}")

        # Prevent duplicate edges (if not allowed) since applying them to
        # non-MultiGraphs would result in ambiguous edge properties.
        # FIXME: make allow_multi_edges accept "auto" for use with MultiGraph
        if (allow_multi_edges is False) and \
           self.has_duplicate_edges(edge_prop_df):
            if create_using:
                if type(create_using) is type:
                    t = create_using.__name__
                else:
                    t = type(create_using).__name__
                msg = f"'{t}' graph type specified by create_using"
            else:
                msg = "default Graph graph type"
            raise RuntimeError("query resulted in duplicate edges which "
                               f"cannot be represented with the {msg}")

        create_args = {"source": self.src_col_name,
                       "destination": self.dst_col_name,
                       "edge_attr": edge_weight_property,
                       "renumber": True,
                       }
        if type(edge_prop_df) is cudf.DataFrame:
            G.from_cudf_edgelist(edge_prop_df, **create_args)
        else:
            G.from_pandas_edgelist(edge_prop_df, **create_args)

        # Set the edge_data on the resulting Graph to a DataFrame containing
        # the edges and the edge ID for each. Edge IDs are needed for future
        # calls to annotate_dataframe() in order to associate edges with their
        # properties, since the PG can contain multiple edges between vertrices
        # with different properties.
        G.edge_data = self.__create_property_lookup_table(edge_prop_df)
        # FIXME: also add vertex_data

        return G

    @classmethod
    def has_duplicate_edges(cls, df):
        """
        Return True if df has >1 of the same src, dst pair
        """
        # FIXME: this can be very expensive for large DataFrames
        if df.empty:
            return False

        def has_duplicate_dst(df):
            return df[cls.dst_col_name].nunique() != \
                df[cls.dst_col_name].size

        return df.groupby(cls.src_col_name).apply(has_duplicate_dst).any()

    def __create_property_lookup_table(self, edge_prop_df):
        """
        Returns a DataFrame containing the src vertex, dst vertex, and edge_id
        values from edge_prop_df.
        """
        src = edge_prop_df[self.src_col_name]
        dst = edge_prop_df[self.dst_col_name]
        edge_id = edge_prop_df[self.edge_id_col_name]
        return self.__dataframe_type({self.src_col_name: src,
                                      self.dst_col_name: dst,
                                      self.edge_id_col_name: edge_id})

    def __add_edge_ids(self):
        """
        Replace nans with unique edge IDs. Edge IDs are simply numbers
        incremented by 1 for each edge.
        """
        prev_eid = -1 if self.__last_edge_id is None else self.__last_edge_id
        nans = self.__edge_prop_dataframe[self.edge_id_col_name].isna()

        if nans.any():
            indices = nans.index[nans]
            num_indices = len(indices)
            starting_eid = prev_eid + 1
            new_eids = self.__series_type(
                range(starting_eid, starting_eid + num_indices))

            self.__edge_prop_dataframe[self.edge_id_col_name]\
                .iloc[indices] = new_eids

            self.__last_edge_id = starting_eid + num_indices - 1

    def __get_all_vertices_series(self):
        """
        Return a list of all Series objects that contain vertices from all
        tables.
        """
        vpd = self.__vertex_prop_dataframe
        epd = self.__edge_prop_dataframe
        vert_sers = []
        if vpd is not None:
            vert_sers.append(vpd[self.vertex_col_name])
        if epd is not None:
            vert_sers.append(epd[self.src_col_name])
            vert_sers.append(epd[self.dst_col_name])
        return vert_sers

    @staticmethod
    def __get_new_column_dtypes(from_df, to_df):
        """
        Returns a list containing tuples of (column name, dtype) for each
        column in from_df that is not present in to_df.
        """
        new_cols = set(from_df.columns) - set(to_df.columns)
        return [(col, from_df[col].dtype) for col in new_cols]

    @staticmethod
    def __update_dataframe_dtypes(df, column_dtype_dict):
        """
        Set the dtype for columns in df using the dtypes in column_dtype_dict.
        This also handles converting standard integer dtypes to nullable
        integer dtypes, needed to accommodate NA values in columns.
        """
        for (col, dtype) in column_dtype_dict.items():
            # If the DataFrame is Pandas and the dtype is an integer type,
            # ensure a nullable integer array is used by specifying the correct
            # dtype. The alias for these dtypes is simply a capitalized string
            # (eg. "Int64")
            # https://pandas.pydata.org/pandas-docs/stable/user_guide/missing_data.html#integer-dtypes-and-missing-data
            dtype_str = str(dtype)
            if dtype_str in ["int32", "int64"]:
                dtype_str = dtype_str.title()
            if str(df[col].dtype) != dtype_str:
                # Assigning to df[col] produces a (false?) warning with Pandas,
                # but assigning to df.loc[:,col] does not update the df in
                # cudf, so do one or the other based on type.
                if type(df) is cudf.DataFrame:
                    df[col] = df[col].astype(dtype_str)
                else:
                    df.loc[:, col] = df[col].astype(dtype_str)<|MERGE_RESOLUTION|>--- conflicted
+++ resolved
@@ -136,7 +136,6 @@
         self.__num_vertices = None
 
     # PropertyGraph read-only attributes
-<<<<<<< HEAD
     @property
     def num_vertices(self):
         if self.__num_vertices is not None:
@@ -151,40 +150,6 @@
                 self.__num_vertices = pd.concat(vert_sers).nunique()
 
         return self.__num_vertices
-=======
-    def vertices_ids(self):
-        # Create a Series of the appropriate type (cudf.Series, pandas.Series,
-        # etc.) based on the type currently in use, then use it to gather all
-        # unique vertices.
-        vpd = self.__vertex_prop_dataframe
-        epd = self.__edge_prop_dataframe
-        if (vpd is None) and (epd is None):
-            return None
-
-        # Assume __series_type is set if this point reached!
-        verts = self.__series_type(name=self.__vertex_col_name)
-
-        if vpd is not None:
-            verts = verts.append(vpd[self.__vertex_col_name])
-        if epd is not None:
-            # pandas.Series.unique() can return an ndarray, which cannot be
-            # appended to a Series. Always construct an appropriate series_type
-            # from the unique values prior to appending.
-            verts = verts.append(
-                self.__series_type(epd[self.__src_col_name].unique()))
-            verts = verts.append(
-                self.__series_type(epd[self.__dst_col_name].unique()))
-            verts = verts.unique()
-        return verts
-
-    @property
-    def num_vertices(self):
-        verts = self.vertices_ids()
-        if verts is None:
-            return 0
-        else:
-            return len(verts)
->>>>>>> 0e996684
 
     @property
     def num_edges(self):
@@ -230,6 +195,10 @@
         return self.__edge_prop_dataframe
 
     def get_vertices(self, selection=None):
+        """
+        Return a Series containing the unique vertex IDs contained in both
+        the vertex and edge property data.
+        """
         vert_sers = self.__get_all_vertices_series()
         if vert_sers:
             if self.__series_type is cudf.Series:
@@ -237,6 +206,12 @@
             else:
                 return self.__series_type(pd.concat(vert_sers).unique())
         return self.__series_type()
+
+    def vertices_ids(self):
+        """
+        Alias for get_vertices()
+        """
+        return self.get_vertices()
 
     def add_vertex_data(self,
                         dataframe,
