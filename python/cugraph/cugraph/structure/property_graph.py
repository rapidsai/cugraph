--- conflicted
+++ resolved
@@ -408,7 +408,6 @@
                 {self.vertex_col_name: dataframe[vertex_col_name].dtype})
             self.__vertex_prop_dataframe.set_index(self.vertex_col_name,
                                                    inplace=True)
-<<<<<<< HEAD
 
             # Use categorical dtype for the type column
             if self.__series_type is cudf.Series:
@@ -419,8 +418,6 @@
             self.__vertex_prop_dataframe[TCN] = (
                 self.__vertex_prop_dataframe[TCN].astype(cat_dtype)
             )
-=======
->>>>>>> 854e51ab
 
         # Ensure that both the predetermined vertex ID column name and vertex
         # type column name are present for proper merging.
@@ -600,11 +597,7 @@
         TCN = self.type_col_name
         default_edge_columns = [self.src_col_name,
                                 self.dst_col_name,
-<<<<<<< HEAD
                                 TCN]
-=======
-                                self.type_col_name]
->>>>>>> 854e51ab
         if self.__edge_prop_dataframe is None:
             self.__edge_prop_dataframe = \
                 self.__dataframe_type(columns=default_edge_columns)
@@ -617,7 +610,6 @@
                 {self.src_col_name: dataframe[vertex_col_names[0]].dtype,
                  self.dst_col_name: dataframe[vertex_col_names[1]].dtype})
             self.__edge_prop_dataframe.index.name = self.edge_id_col_name
-<<<<<<< HEAD
 
             # Use categorical dtype for the type column
             if self.__series_type is cudf.Series:
@@ -629,8 +621,6 @@
                 self.__edge_prop_dataframe[TCN]
                 .astype(cat_dtype)
             )
-=======
->>>>>>> 854e51ab
 
         # NOTE: This copies the incoming DataFrame in order to add the new
         # columns. The copied DataFrame is then merged (another copy) and then
@@ -922,11 +912,7 @@
         # If vertices were specified, select only the edges that contain the
         # selected verts in both src and dst
         if (selected_vertex_dataframe is not None) and \
-<<<<<<< HEAD
-           not selected_vertex_dataframe.empty:
-=======
            not(selected_vertex_dataframe.empty):
->>>>>>> 854e51ab
             has_srcs = selected_edge_dataframe[self.src_col_name]\
                 .isin(selected_vertex_dataframe.index)
             has_dsts = selected_edge_dataframe[self.dst_col_name]\
@@ -1157,7 +1143,6 @@
             )
         if self.__vertex_prop_dataframe is None:
             return None
-<<<<<<< HEAD
 
         # Use categorical dtype for the type column
         if self.__series_type is cudf.Series:
@@ -1179,12 +1164,6 @@
             self.__vertex_prop_dataframe
             .reset_index()
             .sort_values(by=TCN)
-=======
-        df = (
-            self.__vertex_prop_dataframe
-            .reset_index()
-            .sort_values(by=self.type_col_name)
->>>>>>> 854e51ab
         )
         if self.__edge_prop_dataframe is not None:
             mapper = self.__series_type(
@@ -1221,7 +1200,6 @@
         # TODO: keep track if edges are already numbered correctly.
         if self.__edge_prop_dataframe is None:
             return None
-<<<<<<< HEAD
 
         # Use categorical dtype for the type column
         if self.__series_type is cudf.Series:
@@ -1242,11 +1220,6 @@
         self.__edge_prop_dataframe = (
             self.__edge_prop_dataframe
             .sort_values(by=TCN, ignore_index=True)
-=======
-        self.__edge_prop_dataframe = (
-            self.__edge_prop_dataframe
-            .sort_values(by=self.type_col_name, ignore_index=True)
->>>>>>> 854e51ab
         )
         self.__edge_prop_dataframe.index.name = self.edge_id_col_name
         rv = (
