--- conflicted
+++ resolved
@@ -430,29 +430,9 @@
         # FIXME: handle case of a type_name column already being in tmp_df
 
         # Add `type_name` to the categorical dtype if necessary
-<<<<<<< HEAD
-        if type_name in self.__vertex_prop_dataframe.dtypes[TCN].categories:
-            # No need to change the categorical dtype
-            pass
-        elif self.__series_type is cudf.Series:
-            # cudf isn't as fast as pandas; does it scan through the data?
-            # inplace is supported in cudf, but is deprecated in pandas.
-            (
-                self.__vertex_prop_dataframe[TCN]
-                .cat.add_categories([type_name], inplace=True)
-            )
-        else:
-            # Very fast in pandas
-            self.__vertex_prop_dataframe[TCN] = (
-                self.__vertex_prop_dataframe[TCN]
-                .cat.add_categories([type_name])
-            )
-        cat_dtype = self.__vertex_prop_dataframe.dtypes[TCN]
-=======
         cat_dtype = self.__update_categorical_dtype(
             self.__vertex_prop_dataframe, TCN, type_name
         )
->>>>>>> 5e16b097
 
         if self.__series_type is cudf.Series:
             # cudf does not yet support initialization with a scalar
@@ -616,12 +596,7 @@
         TCN = self.type_col_name
         default_edge_columns = [self.src_col_name,
                                 self.dst_col_name,
-<<<<<<< HEAD
-                                self.type_col_name]
-
-=======
                                 TCN]
->>>>>>> 5e16b097
         if self.__edge_prop_dataframe is None:
             self.__edge_prop_dataframe = \
                 self.__dataframe_type(columns=default_edge_columns)
@@ -654,29 +629,9 @@
         tmp_df[self.dst_col_name] = tmp_df[vertex_col_names[1]]
 
         # Add `type_name` to the categorical dtype if necessary
-<<<<<<< HEAD
-        if type_name in self.__edge_prop_dataframe.dtypes[TCN].categories:
-            # No need to change the categorical dtype
-            pass
-        elif self.__series_type is cudf.Series:
-            # cudf isn't as fast as pandas; does it scan through the data?
-            # inplace is supported in cudf, but is deprecated in pandas.
-            (
-                self.__edge_prop_dataframe[TCN]
-                .cat.add_categories([type_name], inplace=True)
-            )
-        else:
-            # Very fast in pandas
-            self.__edge_prop_dataframe[TCN] = (
-                self.__edge_prop_dataframe[TCN]
-                .cat.add_categories([type_name])
-            )
-        cat_dtype = self.__edge_prop_dataframe.dtypes[TCN]
-=======
         cat_dtype = self.__update_categorical_dtype(
             self.__edge_prop_dataframe, TCN, type_name
         )
->>>>>>> 5e16b097
 
         if self.__series_type is cudf.Series:
             # cudf does not yet support initialization with a scalar
@@ -955,11 +910,7 @@
         # If vertices were specified, select only the edges that contain the
         # selected verts in both src and dst
         if (selected_vertex_dataframe is not None) and \
-<<<<<<< HEAD
-           not(selected_vertex_dataframe.empty):
-=======
            not selected_vertex_dataframe.empty:
->>>>>>> 5e16b097
             has_srcs = selected_edge_dataframe[self.src_col_name]\
                 .isin(selected_vertex_dataframe.index)
             has_dsts = selected_edge_dataframe[self.dst_col_name]\
@@ -1086,13 +1037,6 @@
         """
         # FIXME: check default_edge_weight is valid
         if edge_weight_property:
-<<<<<<< HEAD
-            if edge_weight_property not in edge_prop_df.columns:
-                if edge_weight_property != self.edge_id_col_name:
-                    raise ValueError("edge_weight_property "
-                                    f'"{edge_weight_property}" was not found in '
-                                    "edge_prop_df")
-=======
             if (
                 edge_weight_property not in edge_prop_df.columns
                 and edge_prop_df.index.name != edge_weight_property
@@ -1100,26 +1044,10 @@
                 raise ValueError("edge_weight_property "
                                  f'"{edge_weight_property}" was not found in '
                                  "edge_prop_df")
->>>>>>> 5e16b097
 
             # Ensure a valid edge_weight_property can be used for applying
             # weights to the subgraph, and if a default_edge_weight was
             # specified, apply it to all NAs in the weight column.
-<<<<<<< HEAD
-            if edge_weight_property == self.edge_id_col_name:
-                prop_col = edge_prop_df.index
-                edge_prop_df[self.edge_id_col_name] = prop_col
-            else:
-                prop_col = edge_prop_df[edge_weight_property]
-                if prop_col.count() != prop_col.size:
-                    if default_edge_weight is None:
-                        raise ValueError("edge_weight_property "
-                                        f'"{edge_weight_property}" '
-                                        "contains NA values in the subgraph and "
-                                        "default_edge_weight is not set")
-                    else:
-                        prop_col.fillna(default_edge_weight, inplace=True)
-=======
             if edge_weight_property in edge_prop_df.columns:
                 prop_col = edge_prop_df[edge_weight_property]
             else:
@@ -1132,7 +1060,6 @@
                                      "default_edge_weight is not set")
                 else:
                     prop_col.fillna(default_edge_weight, inplace=True)
->>>>>>> 5e16b097
             edge_attr = edge_weight_property
 
         # If a default_edge_weight was specified but an edge_weight_property
@@ -1300,11 +1227,7 @@
         epd = self.__edge_prop_dataframe
         vert_sers = []
         if vpd is not None:
-<<<<<<< HEAD
-            vert_sers.append(cudf.Series(vpd.index, name=self.vertex_col_name))
-=======
             vert_sers.append(vpd.index.to_series())
->>>>>>> 5e16b097
         if epd is not None:
             vert_sers.append(epd[self.src_col_name])
             vert_sers.append(epd[self.dst_col_name])
