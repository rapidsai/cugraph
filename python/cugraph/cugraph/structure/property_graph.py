# Copyright (c) 2021-2022, NVIDIA CORPORATION.
# Licensed under the Apache License, Version 2.0 (the "License");
# you may not use this file except in compliance with the License.
# You may obtain a copy of the License at
#
#     http://www.apache.org/licenses/LICENSE-2.0
#
# Unless required by applicable law or agreed to in writing, software
# distributed under the License is distributed on an "AS IS" BASIS,
# WITHOUT WARRANTIES OR CONDITIONS OF ANY KIND, either express or implied.
# See the License for the specific language governing permissions and
# limitations under the License.

import cudf
import numpy as np

import cugraph
from cugraph.utilities.utils import import_optional, MissingModule

pd = import_optional("pandas")

_dataframe_types = [cudf.DataFrame]
if not isinstance(pd, MissingModule):
    _dataframe_types.append(pd.DataFrame)


# FIXME: remove leading EXPERIMENTAL__ when no longer experimental
class EXPERIMENTAL__PropertySelection:
    """
    Instances of this class are returned from the PropertyGraph.select_*()
    methods and can be used by the PropertyGraph.extract_subgraph() method to
    extract a Graph containing vertices and edges with only the selected
    properties.
    """

    def __init__(self, vertex_selection_series=None, edge_selection_series=None):
        """
        Create a PropertySelection out of one or two Series objects containing
        booleans representing whether or not a specific row in a PropertyGraph
        internal vertex DataFrame (vertex_selection_series) or
        edge DataFrame (edge_selection_series) is selected.

        Parameters
        ----------
        vertex_selection_series : cudf or pandas series, optional
            Contains booleans representing selected vertices
        edge_selection_series : cudf or pandas series, optional
            Contains booleans representing selected edges
        """
        self.vertex_selections = vertex_selection_series
        self.edge_selections = edge_selection_series

    def __add__(self, other):
        """
        Add either the vertex_selections, edge_selections, or both to this
        instance from "other" if either are not already set.

        Parameters
        ----------
        other : PropertySelection to add

        Returns
        -------
        PropertySelection
            New PropertySelection instance containing the selection
            Series objects from either the current instance if present,
            or instances from "other" only if those instances are not already
            present in the current instance.
        """
        vs = self.vertex_selections
        if vs is None:
            vs = other.vertex_selections
        es = self.edge_selections
        if es is None:
            es = other.edge_selections
        return EXPERIMENTAL__PropertySelection(vs, es)


# FIXME: remove leading EXPERIMENTAL__ when no longer experimental
class EXPERIMENTAL__PropertyGraph:
    """
    Class which stores vertex and edge properties that can be used to construct
    Graphs from individual property selections and used later to annotate graph
    algorithm results with corresponding properties.
    """

    # column name constants used in internal DataFrames
    vertex_col_name = "_VERTEX_"
    """
    Column containing the vertex id.
    """

    src_col_name = "_SRC_"
    """
    Column containing the id of the edge source
    """

    dst_col_name = "_DST_"
    """
    Column containing the id of the edge destination
    """

    type_col_name = "_TYPE_"
    """
    Column containing the type of the edge or vertex
    """

    edge_id_col_name = "_EDGE_ID_"
    """
    Column containing the edge identifier
    """

    weight_col_name = "_WEIGHT_"
    """
    Column containing the edge weight if the graph is weighted.
    """

    _default_type_name = ""

    def __init__(self):
        # The dataframe containing the properties for each vertex.
        # Each vertex occupies a row, and individual properties are maintained
        # in individual columns. The table contains a column for each property
        # of each vertex. If a vertex does not contain a property, it will have
        # a NaN value in that property column. Each vertex will also have a
        # "type_name" that can be assigned by the caller to describe the type
        # of the vertex for a given application domain. If no type_name is
        # provided, the default type_name is "".
        # Example:
        # vertex | type_name | propA | propB | propC
        # ------------------------------------------
        #      3 | "user"    | 22    | NaN   | 11
        #     88 | "service" | NaN   | 3.14  | 21
        #      9 | ""        | NaN   | NaN   | 2
        self.__vertex_prop_dataframe = None

        # The dataframe containing the properties for each edge.
        # The description is identical to the vertex property dataframe, except
        # edges are identified by ordered pairs of vertices (src and dst).
        # Example:
        # src | dst | type_name | propA | propB | propC
        # ---------------------------------------------
        #   3 |  88 | "started" | 22    | NaN   | 11
        #  88 |   9 | "called"  | NaN   | 3.14  | 21
        #   9 |  88 | ""        | NaN   | NaN   | 2
        self.__edge_prop_dataframe = None

        # The var:value dictionaries used during evaluation of filter/query
        # expressions for vertices and edges. These dictionaries contain
        # entries for each column name in their respective dataframes which
        # are mapped to instances of PropertyColumn objects.
        #
        # When filter/query expressions are evaluated, PropertyColumn objects
        # are used in place of DataFrame columns in order to support string
        # comparisons when cuDF DataFrames are used. This approach also allows
        # expressions to contain var names that can be used in expressions that
        # are different than those in the actual internal tables, allowing for
        # the tables to contain additional or different column names than what
        # can be used in expressions.
        #
        # Example: "type_name == 'user' & propC > 10"
        #
        # The above would be evaluated and "type_name" and "propC" would be
        # PropertyColumn instances which support specific operators used in
        # queries.
        self.__vertex_prop_eval_dict = {}
        self.__edge_prop_eval_dict = {}

        # The types used for DataFrames and Series, typically Pandas (for host
        # storage) or cuDF (device storage), but this need not strictly be one
        # of those if the type supports the Pandas-like API. These are used for
        # constructing other DataFrames and Series of the same type, as well as
        # for enforing that both vertex and edge properties are the same type.
        self.__dataframe_type = None
        self.__series_type = None

        # The dtypes for each column in each DataFrame.  This is required since
        # merge operations can often change the dtypes to accommodate NaN
        # values (eg. int64 to float64, since NaN is a float).
        self.__vertex_prop_dtypes = {}
        self.__edge_prop_dtypes = {}

        # Lengths of the properties that are vectors
        self.__vertex_vector_property_lengths = {}
        self.__edge_vector_property_lengths = {}

        # Add unique edge IDs to the __edge_prop_dataframe by simply
        # incrementing this counter. Remains None if user provides edge IDs.
        self.__last_edge_id = None

        # Are edge IDs automatically generated sequentially by PG (True),
        # provided by the user (False), or no edges added yet (None).
        self.__is_edge_id_autogenerated = None

        # Cached property values
        self.__num_vertices = None
        self.__vertex_type_value_counts = None
        self.__edge_type_value_counts = None

    # PropertyGraph read-only attributes
    @property
    def edges(self):
        """
        All the edges in the graph as a DataFrame containing
        sources and destinations. It does not return the edge properties.
        """
        if self.__edge_prop_dataframe is not None:
            return self.__edge_prop_dataframe[
                [self.src_col_name, self.dst_col_name]
            ].reset_index()
        return None

    @property
    def vertex_property_names(self):
        """
        Names of all the vertex properties excluding type.
        """
        if self.__vertex_prop_dataframe is not None:
            props = list(self.__vertex_prop_dataframe.columns)
            props.remove(self.type_col_name)  # should "type" be removed?
            return props
        return []

    @property
    def edge_property_names(self):
        """
        List containing each edge property name in the PropertyGraph instance.
        """
        if self.__edge_prop_dataframe is not None:
            props = list(self.__edge_prop_dataframe.columns)
            props.remove(self.src_col_name)
            props.remove(self.dst_col_name)
            props.remove(self.type_col_name)  # should "type" be removed?
            if self.weight_col_name in props:
                props.remove(self.weight_col_name)
            return props
        return []

    @property
    def vertex_types(self):
        """
        The set of vertex type names
        """
        value_counts = self._vertex_type_value_counts
        if value_counts is None:
            names = set()
        elif self.__series_type is cudf.Series:
            names = set(value_counts.index.to_arrow().to_pylist())
        else:
            names = set(value_counts.index)
        default = self._default_type_name
        if default not in names and self.get_num_vertices(default) > 0:
            # include "" from vertices that only exist in edge data
            names.add(default)
        return names

    @property
    def edge_types(self):
        """
        Series containing the set of edge type names
        """
        value_counts = self._edge_type_value_counts
        if value_counts is None:
            return set()
        elif self.__series_type is cudf.Series:
            return set(value_counts.index.to_arrow().to_pylist())
        else:
            return set(value_counts.index)

    # PropertyGraph read-only attributes for debugging
    @property
    def _vertex_prop_dataframe(self):
        return self.__vertex_prop_dataframe

    @property
    def _edge_prop_dataframe(self):
        """
        Dataframe containing the edge properties.
        """
        return self.__edge_prop_dataframe

    @property
    def _vertex_type_value_counts(self):
        """
        A Series of the counts of types in __vertex_prop_dataframe
        """
        if self.__vertex_prop_dataframe is None:
            return
        if self.__vertex_type_value_counts is None:
            # Types should all be strings; what should we do if we see NaN?
            self.__vertex_type_value_counts = self.__vertex_prop_dataframe[
                self.type_col_name
            ].value_counts(sort=False, dropna=False)
        return self.__vertex_type_value_counts

    @property
    def _edge_type_value_counts(self):
        """
        Series of the counts of types in __edge_prop_dataframe
        """
        if self.__edge_prop_dataframe is None:
            return
        if self.__edge_type_value_counts is None:
            # Types should all be strings; what should we do if we see NaN?
            self.__edge_type_value_counts = self.__edge_prop_dataframe[
                self.type_col_name
            ].value_counts(sort=False, dropna=False)
        return self.__edge_type_value_counts

    def get_num_vertices(self, type=None, *, include_edge_data=True):
        """
        Return the number of all vertices or vertices of a given type.

        Parameters
        ----------
        type : string, optional
            If type is None (the default), return the total number of vertices,
            otherwise return the number of vertices of the specified type.
        include_edge_data : bool (default True)
            If True, include vertices that were added in vertex and edge data.
            If False, only include vertices that were added in vertex data.
            Note that vertices that only exist in edge data are assumed to have
            the default type.

        Returns
        -------
        int
            The number of vertices in the graph constrained by the type parameter.

        See Also
        --------
        PropertyGraph.get_num_edges

        Examples
        --------
        >>> import cugraph
        >>> import cudf
        >>> from cugraph.experimental import PropertyGraph
        >>> df = cudf.DataFrame(columns=["src", "dst", "some_property"],
        ...                     data=[(99, 22, "a"),
        ...                           (98, 34, "b"),
        ...                           (97, 56, "c"),
        ...                           (96, 88, "d"),
        ...                          ])
        >>> pG = PropertyGraph()
        >>> pG.add_edge_data(df, vertex_col_names=("src", "dst"))
        >>> pG.get_num_vertices()
        8
        """
        if type is None:
            if not include_edge_data:
                if self.__vertex_prop_dataframe is None:
                    return 0
                return len(self.__vertex_prop_dataframe)
            if self.__num_vertices is not None:
                return self.__num_vertices
            self.__num_vertices = 0
            vert_sers = self.__get_all_vertices_series()
            if vert_sers:
                if self.__series_type is cudf.Series:
                    self.__num_vertices = cudf.concat(
                        vert_sers, ignore_index=True
                    ).nunique()
                else:
                    self.__num_vertices = pd.concat(
                        vert_sers, ignore_index=True
                    ).nunique()
            return self.__num_vertices

        value_counts = self._vertex_type_value_counts
        if type == self._default_type_name and include_edge_data:
            # The default type, "", can refer to both vertex and edge data
            if self.__vertex_prop_dataframe is None:
                return self.get_num_vertices()
            return (
                self.get_num_vertices()
                - len(self.__vertex_prop_dataframe)
                + (value_counts[type] if type in value_counts else 0)
            )
        if self.__vertex_prop_dataframe is None:
            return 0
        return value_counts[type] if type in value_counts else 0

    def get_num_edges(self, type=None):
        """
        Return the number of all edges or edges of a given type.

        Parameters
        ----------
        type : string, optional
            Edge type or None, if None then all edges are counted

        Returns
        -------
        int
            If type is None (the default), returns the total number of edges,
            otherwise return the number of edges of the specified type.

        See Also
        --------
        PropertyGraph.get_num_vertices

        Examples
        --------
        >>> import cugraph
        >>> import cudf
        >>> from cugraph.experimental import PropertyGraph
        >>> df = cudf.DataFrame(columns=["src", "dst", "some_property"],
        ...                     data=[(99, 22, "a"),
        ...                           (98, 34, "b"),
        ...                           (97, 56, "c"),
        ...                           (96, 88, "d"),
        ...                          ])
        >>> pG = PropertyGraph()
        >>> pG.add_edge_data(df, type_name="etype", vertex_col_names=("src", "dst"))
        >>> pG.get_num_edges()
        4
        """
        if type is None:
            if self.__edge_prop_dataframe is not None:
                return len(self.__edge_prop_dataframe)
            else:
                return 0
        if self.__edge_prop_dataframe is None:
            return 0
        value_counts = self._edge_type_value_counts
        return value_counts[type] if type in value_counts else 0

    def get_vertices(self, selection=None):
        """
        Return a Series containing the unique vertex IDs contained in both
        the vertex and edge property data.
        Selection is not yet supported.

        Parameters
        ----------
        selection : PropertySelection, optional
            A PropertySelection returned from one or more calls to
            select_vertices() and/or select_edges()

        Returns
        -------
        cudf series or pandas series, optional
            Contains vertices that match the selection or all

        Examples
        --------
        >>> import cugraph
        >>> import cudf
        >>> from cugraph.experimental import PropertyGraph
        >>> df = cudf.DataFrame(columns=["src", "dst", "some_property"],
        ...                     data=[(99, 22, "a"),
        ...                           (98, 34, "b"),
        ...                           (97, 56, "c"),
        ...                           (96, 88, "d"),
        ...                          ])
        >>> pG = PropertyGraph()
        >>> pG.add_edge_data(df, type_name="etype", vertex_col_names=("src", "dst"))
        >>> pG.get_vertices()
        0    22
        1    34
        2    56
        3    88
        4    96
        5    97
        6    98
        7    99
        dtype: int64
        """
        vert_sers = self.__get_all_vertices_series()
        if vert_sers:
            if self.__series_type is cudf.Series:
                return self.__series_type(
                    cudf.concat(vert_sers, ignore_index=True).unique()
                )
            else:
                return self.__series_type(
                    pd.concat(vert_sers, ignore_index=True).unique()
                )
        return self.__series_type()

    def vertices_ids(self):
        """
        Alias for get_vertices()

        Returns
        -------
        cudf Series or pandas Series
            Series containing the unique vertex IDs in both the
            vertex and edge property data. Return type is based
            on if the PropertyGraph instance was created/updated
            using cudf or pandas DataFrames.

        See Also
        --------
        PropertyGraph.get_vertices
        """
        return self.get_vertices()

    def add_vertex_data(
        self,
        dataframe,
        vertex_col_name,
        type_name=None,
        property_columns=None,
        vector_properties=None,
        vector_property=None,
    ):
        """
        Add a dataframe describing vertex properties to the PropertyGraph.
        Can contain additional vertices that will not have associatede edges.

        Parameters
        ----------
        dataframe : DataFrame-compatible instance
            A DataFrame instance with a compatible Pandas-like DataFrame
            interface.
        vertex_col_name : string
            The column name that contains the values to be used as vertex IDs.
        type_name : string, optional
            The name to be assigned to the type of property being added. For
            example, if dataframe contains data about users, type_name might be
            "users". If not specified, the type of properties will be added as
            the empty string, "".
        property_columns : list of strings, optional
            List of column names in dataframe to be added as properties. All
            other columns in the dataframe will be ignored. If not specified, all
            columns in dataframe are added.
        vector_properties : dict of string to list of strings, optional
            A dict of vector properties to create from columns in the dataframe.
            Each vector property stores an array for each vertex.
            The dict keys are the new vector property names, and the dict values
            should be Python lists of column names from which to create the vector
            property. Columns used to create vector properties won't be added to
            the property graph by default, but may be included as properties by
            including them in the property_columns argument.
            Use ``PropertyGraph.vertex_vector_property_to_array`` to convert a
            vertex vector property to an array.
        vector_property : string, optional
            If provided, all columns not included in other arguments will be used
            to create a vector property with the given name. This is often used
            for convenience instead of ``vector_properties`` when all input
            properties should be converted to a vector property.

        Returns
        -------
        None

        Examples
        --------
        >>> import cugraph
        >>> import cudf
        >>> from cugraph.experimental import PropertyGraph
        >>> df = cudf.DataFrame(columns=["src", "dst", "some_property"],
        ...                     data=[(99, 22, "a"),
        ...                           (98, 34, "b"),
        ...                           (97, 56, "c"),
        ...                           (96, 88, "d"),
        ...                          ])
        >>> pG = PropertyGraph()
        >>> pG.add_edge_data(df, type_name="etype", vertex_col_names=("src", "dst"))
        >>> vert_df = cudf.DataFrame({"vert_id": [99, 22, 98, 34, 97, 56, 96, 88],
        ...                           "v_prop": [1, 2, 3, 4, 5, 6, 7, 8]})
        >>> pG.add_vertex_data(vert_df, type_name="vtype", vertex_col_name="vert_id")
        >>> pG.get_vertex_data().sort_index(axis=1)
        _TYPE_  _VERTEX_  v_prop
        0  vtype        99       1
        1  vtype        22       2
        2  vtype        98       3
        3  vtype        34       4
        4  vtype        97       5
        5  vtype        56       6
        6  vtype        96       7
        7  vtype        88       8
        """
        if type(dataframe) not in _dataframe_types:
            raise TypeError(
                "dataframe must be one of the following types: "
                f"{_dataframe_types}, got: {type(dataframe)}"
            )
        if vertex_col_name not in dataframe.columns:
            raise ValueError(
                f"{vertex_col_name} is not a column in "
                f"dataframe: {dataframe.columns}"
            )
        if type_name is not None and not isinstance(type_name, str):
            raise TypeError(f"type_name must be a string, got: {type(type_name)}")
        if type_name is None:
            type_name = self._default_type_name
        if property_columns:
            if type(property_columns) is not list:
                raise TypeError(
                    f"property_columns must be a list, got: {type(property_columns)}"
                )
            invalid_columns = set(property_columns).difference(dataframe.columns)
            if invalid_columns:
                raise ValueError(
                    "property_columns contains column(s) not found in dataframe: "
                    f"{list(invalid_columns)}"
                )
            existing_vectors = (
                set(property_columns) & self.__vertex_vector_property_lengths.keys()
            )
            if existing_vectors:
                raise ValueError(
                    "Non-vector property columns cannot be added to existing "
                    f"vector properties: {', '.join(sorted(existing_vectors))}"
                )

        # Save the DataFrame and Series types for future instantiations
        if self.__dataframe_type is None or self.__series_type is None:
            self.__dataframe_type = type(dataframe)
            self.__series_type = type(dataframe[dataframe.columns[0]])
        else:
            if type(dataframe) is not self.__dataframe_type:
                raise TypeError(
                    f"dataframe is type {type(dataframe)} but "
                    "the PropertyGraph was already initialized "
                    f"using type {self.__dataframe_type}"
                )
        TCN = self.type_col_name
        if vector_properties is not None:
            invalid_keys = {self.vertex_col_name, TCN}
            if property_columns:
                invalid_keys.update(property_columns)
            self._check_vector_properties(
                dataframe,
                vector_properties,
                self.__vertex_vector_property_lengths,
                invalid_keys,
            )
        if vector_property is not None:
            invalid_keys = {self.vertex_col_name, TCN, vertex_col_name}
            if property_columns:
                invalid_keys.update(property_columns)
            if vector_properties:
                invalid_keys.update(*vector_properties.values())
            d = {
                vector_property: [
                    col for col in dataframe.columns if col not in invalid_keys
                ]
            }
            invalid_keys.remove(vertex_col_name)
            self._check_vector_properties(
                dataframe,
                d,
                self.__vertex_vector_property_lengths,
                invalid_keys,
            )
            # Update vector_properties, but don't mutate the original
            if vector_properties is not None:
                d.update(vector_properties)
            vector_properties = d

        # Clear the cached values related to the number of vertices since more
        # could be added in this method.
        self.__num_vertices = None
        self.__vertex_type_value_counts = None  # Could update instead

        # Add `type_name` to the TYPE categorical dtype if necessary
        is_first_data = self.__vertex_prop_dataframe is None
        if is_first_data:
            # Initialize the __vertex_prop_dataframe using the same type
            # as the incoming dataframe.
            self.__vertex_prop_dataframe = self.__dataframe_type(
                columns=[self.vertex_col_name, TCN]
            )
            # Initialize the new columns to the same dtype as the appropriate
            # column in the incoming dataframe, since the initial merge may not
            # result in the same dtype. (see
            # https://github.com/rapidsai/cudf/issues/9981)
            self.__vertex_prop_dataframe = self.__update_dataframe_dtypes(
                self.__vertex_prop_dataframe,
                {self.vertex_col_name: dataframe[vertex_col_name].dtype},
            )
            self.__vertex_prop_dataframe.set_index(self.vertex_col_name, inplace=True)

            # Use categorical dtype for the type column
            if self.__series_type is cudf.Series:
                cat_class = cudf.CategoricalDtype
            else:
                cat_class = pd.CategoricalDtype
            cat_dtype = cat_class([type_name], ordered=False)
        else:
            cat_dtype = self.__update_categorical_dtype(
                self.__vertex_prop_dataframe, TCN, type_name
            )

        # NOTE: This copies the incoming DataFrame in order to add the new
        # columns. The copied DataFrame is then merged (another copy) and then
        # deleted when out-of-scope.

        # Ensure that both the predetermined vertex ID column name and vertex
        # type column name are present for proper merging.
        tmp_df = dataframe.copy(deep=True)
        tmp_df[self.vertex_col_name] = tmp_df[vertex_col_name]
        # FIXME: handle case of a type_name column already being in tmp_df

        if self.__series_type is cudf.Series:
            # cudf does not yet support initialization with a scalar
            tmp_df[TCN] = cudf.Series(
                cudf.Series([type_name], dtype=cat_dtype).repeat(len(tmp_df)),
                index=tmp_df.index,
            )
        else:
            # pandas is oddly slow if dtype is passed to the constructor here
            tmp_df[TCN] = pd.Series(type_name, index=tmp_df.index).astype(cat_dtype)

        if property_columns:
            # all columns
            column_names_to_drop = set(tmp_df.columns)
            # remove the ones to keep
            column_names_to_drop.difference_update(
                property_columns + [self.vertex_col_name, TCN]
            )
        else:
            column_names_to_drop = {vertex_col_name}
        if vector_properties:
            # Drop vector property source columns by default
            more_to_drop = set().union(*vector_properties.values())
            if property_columns is not None:
                more_to_drop.difference_update(property_columns)
            column_names_to_drop |= more_to_drop
            column_names_to_drop -= vector_properties.keys()
            self._create_vector_properties(tmp_df, vector_properties)

        tmp_df.drop(labels=column_names_to_drop, axis=1, inplace=True)

        # Save the original dtypes for each new column so they can be restored
        # prior to constructing subgraphs (since column dtypes may get altered
        # during merge to accommodate NaN values).
        if is_first_data:
            new_col_info = tmp_df.dtypes.items()
        else:
            new_col_info = self.__get_new_column_dtypes(
                tmp_df, self.__vertex_prop_dataframe
            )
        self.__vertex_prop_dtypes.update(new_col_info)

        # TODO: allow tmp_df to come in with vertex id already as index
        tmp_df.set_index(self.vertex_col_name, inplace=True)
        tmp_df = self.__update_dataframe_dtypes(tmp_df, self.__vertex_prop_dtypes)

        if is_first_data:
            self.__vertex_prop_dataframe = tmp_df
        else:
            # Join on vertex ids (the index)
            # TODO: can we automagically determine when we to use concat?
            df = self.__vertex_prop_dataframe.join(tmp_df, how="outer", rsuffix="_NEW_")
            cols = self.__vertex_prop_dataframe.columns.intersection(
                tmp_df.columns
            ).to_list()
            rename_cols = {f"{col}_NEW_": col for col in cols}
            new_cols = list(rename_cols)
            sub_df = df[new_cols].rename(columns=rename_cols)
            df.drop(columns=new_cols, inplace=True)
            # This only adds data--it doesn't replace existing data
            df.fillna(sub_df, inplace=True)
            self.__vertex_prop_dataframe = df

        # Update the vertex eval dict with the latest column instances
        if self.__series_type is cudf.Series:
            latest = {
                n: self.__vertex_prop_dataframe[n]
                for n in self.__vertex_prop_dataframe.columns
            }
        else:
            latest = self.__vertex_prop_dataframe.to_dict("series")
        self.__vertex_prop_eval_dict.update(latest)
        self.__vertex_prop_eval_dict[
            self.vertex_col_name
        ] = self.__vertex_prop_dataframe.index

    def get_vertex_data(self, vertex_ids=None, types=None, columns=None):
        """
        Gets a DataFrame containing vertex properties

        Parameters
        ----------
        vertex_ids : one or a collection of integers, optional
            single, list, slice, pandas array, or series of integers which
            are the vertices to include in the returned dataframe
        types : str or collection of str, optional
            types of the vertices to include in the returned data.
            Default is to return all vertex types.
        columns : str or list of str, optional
            property or properties to include in returned data.
            Default includes all properties.

        Returns
        -------
        DataFrame
            containing vertex properties for only the specified
            vertex_ids, columns, and/or types, or all vertex IDs if not specified.

        Examples
        --------
        >>> import cugraph
        >>> import cudf
        >>> from cugraph.experimental import PropertyGraph
        >>> df = cudf.DataFrame(columns=["src", "dst", "some_property"],
        ...                      data=[(99, 22, "a"),
        ...                            (98, 34, "b"),
        ...                            (97, 56, "c"),
        ...                            (96, 88, "d"),
        ...                           ])
        >>> pG = PropertyGraph()
        >>> pG.add_edge_data(df, type_name="etype", vertex_col_names=("src", "dst"))
        >>> vert_df = cudf.DataFrame({"vert_id": [99, 22, 98, 34, 97, 56, 96, 88],
        ...                           "v_prop": [1, 2, 3, 4, 5, 6, 7, 8]})
        >>> pG.add_vertex_data(vert_df, type_name="vtype", vertex_col_name="vert_id")
        >>> pG.get_vertex_data().sort_index(axis=1)
        _TYPE_  _VERTEX_  v_prop
        0  vtype        99       1
        1  vtype        22       2
        2  vtype        98       3
        3  vtype        34       4
        4  vtype        97       5
        5  vtype        56       6
        6  vtype        96       7
        7  vtype        88       8
        """
        if self.__vertex_prop_dataframe is not None:
            df = self.__vertex_prop_dataframe
            if vertex_ids is not None:
                if isinstance(vertex_ids, int):
                    vertex_ids = [vertex_ids]
                elif not isinstance(
                    vertex_ids, (list, slice, np.ndarray, self.__series_type)
                ):
                    vertex_ids = list(vertex_ids)
                df = df.loc[vertex_ids]

            if types is not None:
                if isinstance(types, str):
                    df_mask = df[self.type_col_name] == types
                else:
                    df_mask = df[self.type_col_name].isin(types)
                df = df.loc[df_mask]

            # The "internal" pG.vertex_col_name and pG.type_col_name columns
            # are also included/added since they are assumed to be needed by
            # the caller.
            if columns is not None:
                # FIXME: invalid columns will result in a KeyError, should a
                # check be done here and a more PG-specific error raised?
                df = df[[self.type_col_name] + columns]
            return df.reset_index()
        return None

    def add_edge_data(
        self,
        dataframe,
        vertex_col_names,
        edge_id_col_name=None,
        type_name=None,
        property_columns=None,
        vector_properties=None,
        vector_property=None,
    ):
        """
        Add a dataframe describing edge properties to the PropertyGraph.
        Columns not specified as vertex columns are considered properties.

        Parameters
        ----------
        dataframe : DataFrame-compatible instance
            A DataFrame instance with a compatible Pandas-like DataFrame
            interface.
        vertex_col_names : list of strings
            The column names that contain the values to be used as the source
            and destination vertex IDs for the edges.
        edge_id_col_name : string, optional
            The column name that contains the values to be used as edge IDs.
            If unspecified, edge IDs will be automatically assigned.
            Currently, all edge data must be added with the same method: either
            with automatically generated IDs, or from user-provided edge IDs.
        type_name : string, optional
            The name to be assigned to the type of property being added. For
            example, if dataframe contains data about transactions, type_name
            might be "transactions". If not specified, the type of properties
            will be added as the empty string "".
        property_columns : list of strings, optional
            List of column names in the dataframe to be added as properties. All
            other columns in dataframe will be ignored. If not specified, all
            property columns in the dataframe are added.
        vector_properties : dict of string to list of strings, optional
            A dict of vector properties to create from columns in the dataframe.
            Each vector property stores an array for each edge.
            The dict keys are the new vector property names, and the dict values
            should be Python lists of column names from which to create the vector
            property. Columns used to create vector properties won't be added to
            the property graph by default, but may be included as properties by
            including them in the property_columns argument.
            Use ``PropertyGraph.edge_vector_property_to_array`` to convert an
            edge vector property to an array.
        vector_property : string, optional
            If provided, all columns not included in other arguments will be used
            to create a vector property with the given name. This is often used
            for convenience instead of ``vector_properties`` when all input
            properties should be converted to a vector property.

        Returns
        -------
        None

        Examples
        --------
        >>> import cugraph
        >>> import cudf
        >>> from cugraph.experimental import PropertyGraph
        >>> df = cudf.DataFrame(columns=["src", "dst", "some_property"],
        ...                     data=[(99, 22, "a"),
        ...                           (98, 34, "b"),
        ...                           (97, 56, "c"),
        ...                           (96, 88, "d"),
        ...                          ])
        >>> pG = PropertyGraph()
        >>> pG.add_edge_data(df, vertex_col_names=("src", "dst"))
        >>> pG.get_num_vertices()
        8
        """
        if type(dataframe) not in _dataframe_types:
            raise TypeError(
                "dataframe must be one of the following types: "
                f"{_dataframe_types}, got: {type(dataframe)}"
            )
        if type(vertex_col_names) not in [list, tuple]:
            raise TypeError(
                "vertex_col_names must be a list or tuple, got: "
                f"{type(vertex_col_names)}"
            )
        if edge_id_col_name is not None:
            if not isinstance(edge_id_col_name, str):
                raise TypeError(
                    "edge_id_col_name must be a string, got: "
                    f"{type(edge_id_col_name)}"
                )
            if edge_id_col_name not in dataframe.columns:
                raise ValueError(
                    "edge_id_col_name argument not in columns, "
                    f"got {edge_id_col_name!r}"
                )
        invalid_columns = set(vertex_col_names).difference(dataframe.columns)
        if invalid_columns:
            raise ValueError(
                "vertex_col_names contains column(s) not found "
                f"in dataframe: {list(invalid_columns)}"
            )
        if type_name is not None and not isinstance(type_name, str):
            raise TypeError(f"type_name must be a string, got: {type(type_name)}")
        if type_name is None:
            type_name = self._default_type_name
        if property_columns:
            if type(property_columns) is not list:
                raise TypeError(
                    f"property_columns must be a list, got: {type(property_columns)}"
                )
            invalid_columns = set(property_columns).difference(dataframe.columns)
            if invalid_columns:
                raise ValueError(
                    "property_columns contains column(s) not found in dataframe: "
                    f"{list(invalid_columns)}"
                )
            existing_vectors = (
                set(property_columns) & self.__vertex_vector_property_lengths.keys()
            )
            if existing_vectors:
                raise ValueError(
                    "Non-vector property columns cannot be added to existing "
                    f"vector properties: {', '.join(sorted(existing_vectors))}"
                )

        # Save the DataFrame and Series types for future instantiations
        if self.__dataframe_type is None or self.__series_type is None:
            self.__dataframe_type = type(dataframe)
            self.__series_type = type(dataframe[dataframe.columns[0]])
        else:
            if type(dataframe) is not self.__dataframe_type:
                raise TypeError(
                    f"dataframe is type {type(dataframe)} but "
                    "the PropertyGraph was already initialized "
                    f"using type {self.__dataframe_type}"
                )
        if self.__is_edge_id_autogenerated is False and edge_id_col_name is None:
            raise NotImplementedError(
                "Unable to automatically generate edge IDs. "
                "`edge_id_col_name` must be specified if edge data has been "
                "previously added with edge_id_col_name."
            )
        if self.__is_edge_id_autogenerated is True and edge_id_col_name is not None:
            raise NotImplementedError(
                "Invalid use of `edge_id_col_name`. Edge data has already "
                "been added with automatically generated IDs, so now all "
                "edge data must be added using automatically generated IDs."
            )

        TCN = self.type_col_name
        if vector_properties is not None:
            invalid_keys = {self.src_col_name, self.dst_col_name, TCN}
            if property_columns:
                invalid_keys.update(property_columns)
            self._check_vector_properties(
                dataframe,
                vector_properties,
                self.__edge_vector_property_lengths,
                invalid_keys,
            )
        if vector_property is not None:
            invalid_keys = {
                self.src_col_name,
                self.dst_col_name,
                TCN,
                vertex_col_names[0],
                vertex_col_names[1],
            }
            if property_columns:
                invalid_keys.update(property_columns)
            if vector_properties:
                invalid_keys.update(*vector_properties.values())
            d = {
                vector_property: [
                    col for col in dataframe.columns if col not in invalid_keys
                ]
            }
            invalid_keys.difference_update(vertex_col_names)
            self._check_vector_properties(
                dataframe,
                d,
                self.__edge_vector_property_lengths,
                invalid_keys,
            )
            # Update vector_properties, but don't mutate the original
            if vector_properties is not None:
                d.update(vector_properties)
            vector_properties = d

        # Clear the cached value for num_vertices since more could be added in
        # this method. This method cannot affect __node_type_value_counts
        self.__num_vertices = None
        self.__edge_type_value_counts = None  # Could update instead

        # Add `type_name` to the categorical dtype if necessary
        is_first_data = self.__edge_prop_dataframe is None
        if is_first_data:
            self.__edge_prop_dataframe = self.__dataframe_type(
                columns=[self.src_col_name, self.dst_col_name, TCN]
            )
            # Initialize the new columns to the same dtype as the appropriate
            # column in the incoming dataframe, since the initial merge may not
            # result in the same dtype. (see
            # https://github.com/rapidsai/cudf/issues/9981)
            self.__edge_prop_dataframe = self.__update_dataframe_dtypes(
                self.__edge_prop_dataframe,
                {
                    self.src_col_name: dataframe[vertex_col_names[0]].dtype,
                    self.dst_col_name: dataframe[vertex_col_names[1]].dtype,
                },
            )
            self.__edge_prop_dataframe.index.name = self.edge_id_col_name

            # Use categorical dtype for the type column
            if self.__series_type is cudf.Series:
                cat_class = cudf.CategoricalDtype
            else:
                cat_class = pd.CategoricalDtype
            cat_dtype = cat_class([type_name], ordered=False)
            self.__is_edge_id_autogenerated = edge_id_col_name is None
        else:
            cat_dtype = self.__update_categorical_dtype(
                self.__edge_prop_dataframe, TCN, type_name
            )

        # NOTE: This copies the incoming DataFrame in order to add the new
        # columns. The copied DataFrame is then merged (another copy) and then
        # deleted when out-of-scope.
        tmp_df = dataframe.copy(deep=True)
        tmp_df[self.src_col_name] = tmp_df[vertex_col_names[0]]
        tmp_df[self.dst_col_name] = tmp_df[vertex_col_names[1]]

        if self.__series_type is cudf.Series:
            # cudf does not yet support initialization with a scalar
            tmp_df[TCN] = cudf.Series(
                cudf.Series([type_name], dtype=cat_dtype).repeat(len(tmp_df)),
                index=tmp_df.index,
            )
        else:
            # pandas is oddly slow if dtype is passed to the constructor here
            tmp_df[TCN] = pd.Series(type_name, index=tmp_df.index).astype(cat_dtype)

        # Add unique edge IDs to the new rows. This is just a count for each
        # row starting from the last edge ID value, with initial edge ID 0.
        if edge_id_col_name is None:
            start_eid = 0 if self.__last_edge_id is None else self.__last_edge_id
            end_eid = start_eid + len(tmp_df)  # exclusive
            if self.__series_type is cudf.Series:
                index_class = cudf.RangeIndex
            else:
                index_class = pd.RangeIndex
            tmp_df.index = index_class(start_eid, end_eid, name=self.edge_id_col_name)
            self.__last_edge_id = end_eid
        else:
            tmp_df.set_index(edge_id_col_name, inplace=True)
            tmp_df.index.name = self.edge_id_col_name

        if property_columns:
            # all columns
            column_names_to_drop = set(tmp_df.columns)
            # remove the ones to keep
            column_names_to_drop.difference_update(
                property_columns + [self.src_col_name, self.dst_col_name, TCN]
            )
        else:
            column_names_to_drop = {vertex_col_names[0], vertex_col_names[1]}

        if vector_properties:
            # Drop vector property source columns by default
            more_to_drop = set().union(*vector_properties.values())
            if property_columns is not None:
                more_to_drop.difference_update(property_columns)
            column_names_to_drop |= more_to_drop
            column_names_to_drop -= vector_properties.keys()
            self._create_vector_properties(tmp_df, vector_properties)

        tmp_df.drop(labels=column_names_to_drop, axis=1, inplace=True)

        # Save the original dtypes for each new column so they can be restored
        # prior to constructing subgraphs (since column dtypes may get altered
        # during merge to accommodate NaN values).
        if is_first_data:
            new_col_info = tmp_df.dtypes.items()
        else:
            new_col_info = self.__get_new_column_dtypes(
                tmp_df, self.__edge_prop_dataframe
            )
        self.__edge_prop_dtypes.update(new_col_info)

        # TODO: allow tmp_df to come in with edge id already as index
        tmp_df = self.__update_dataframe_dtypes(tmp_df, self.__edge_prop_dtypes)

        if is_first_data:
            self.__edge_prop_dataframe = tmp_df
        else:
            # Join on edge ids (the index)
            # TODO: can we automagically determine when we to use concat?
            df = self.__edge_prop_dataframe.join(tmp_df, how="outer", rsuffix="_NEW_")
            cols = self.__edge_prop_dataframe.columns.intersection(
                tmp_df.columns
            ).to_list()
            rename_cols = {f"{col}_NEW_": col for col in cols}
            new_cols = list(rename_cols)
            sub_df = df[new_cols].rename(columns=rename_cols)
            df.drop(columns=new_cols, inplace=True)
            # This only adds data--it doesn't replace existing data
            df.fillna(sub_df, inplace=True)
            self.__edge_prop_dataframe = df

        # Update the edge eval dict with the latest column instances
        if self.__series_type is cudf.Series:
            latest = {
                n: self.__edge_prop_dataframe[n]
                for n in self.__edge_prop_dataframe.columns
            }
        else:
            latest = self.__edge_prop_dataframe.to_dict("series")
        self.__edge_prop_eval_dict.update(latest)
        self.__edge_prop_eval_dict[
            self.edge_id_col_name
        ] = self.__edge_prop_dataframe.index

    def get_edge_data(self, edge_ids=None, types=None, columns=None):
        """
        Return a dataframe containing edge properties for only the specified
        edge_ids, columns, and/or edge type, or all edge IDs if not specified.

        Parameters
        ----------
        edge_ids : int or collection of int, optional
            The list of edges to include in the edge data
        types : list, optional
            List of edge types to include in returned dataframe.
            None is the default and will return all edge types.
        columns : which edge columns will be returned, optional
            None is the default and will result in all columns being returned

        Returns
        -------
        Dataframe
            Containing edge ids, type edge source, destination
            and all the columns specified in the columns parameter

        Examples
        --------
        >>> import cudf
        >>> import cugraph
        >>> from cugraph.experimental import PropertyGraph
        >>> df = cudf.DataFrame(columns=["src", "dst", "some_property"],
        ...                     data=[(99, 22, "a"),
        ...                           (98, 34, "b"),
        ...                           (97, 56, "c"),
        ...                           (96, 88, "d"),
        ...                          ])
        >>> pG = PropertyGraph()
        >>> pG.add_edge_data(df, type_name="etype", vertex_col_names=("src", "dst"))
        >>> pG.get_edge_data(types="etype").sort_index(axis=1)
        _DST_  _EDGE_ID_  _SRC_ _TYPE_ some_property
        0     22          0     99  etype             a
        1     34          1     98  etype             b
        2     56          2     97  etype             c
        3     88          3     96  etype             d
        """
        if self.__edge_prop_dataframe is not None:
            df = self.__edge_prop_dataframe
            if edge_ids is not None:
                if isinstance(edge_ids, int):
                    edge_ids = [edge_ids]
                elif not isinstance(
                    edge_ids, (list, slice, np.ndarray, self.__series_type)
                ):
                    edge_ids = list(edge_ids)
                df = df.loc[edge_ids]

            if types is not None:
                if isinstance(types, str):
                    df_mask = df[self.type_col_name] == types
                else:
                    df_mask = df[self.type_col_name].isin(types)
                df = df.loc[df_mask]

            # The "internal" src, dst, edge_id, and type columns are also
            # included/added since they are assumed to be needed by the caller.
            if columns is None:
                # remove the "internal" weight column if one was added
                all_columns = list(self.__edge_prop_dataframe.columns)
                if self.weight_col_name in all_columns:
                    all_columns.remove(self.weight_col_name)
                df = df[all_columns]
            else:
                # FIXME: invalid columns will result in a KeyError, should a
                # check be done here and a more PG-specific error raised?
                df = df[
                    [self.src_col_name, self.dst_col_name, self.type_col_name] + columns
                ]
            return df.reset_index()

        return None

<<<<<<< HEAD
    def fillna(self, val=0, props_to_fill="both"):
        """
        Fills empty property values with the given value, zero by default.
        Can fill vertex properties, edge properties or both (default).
=======
    def fillna_vertices(self, val=0):
        """
        Fills empty vertex property values with the given value, zero by default.
>>>>>>> 5e1baf1c
        Fills in-place.

        Parameters
        ----------
<<<<<<< HEAD
        val : object
            The object that will replace "na". Default = 0
        props_to_fill : 'vertex', 'edge', or 'both' (default)
            Whether to fill vertex properties only, edge properties only,
            or both vertex and edge properties (default).
        """
        if props_to_fill == "vertex" or props_to_fill == "both":
            for prop in self.vertex_property_names:
                self.__vertex_prop_dataframe[prop].fillna(val, inplace=True)
        if props_to_fill == "edge" or props_to_fill == "both":
            for prop in self.edge_property_names:
                self.__edge_prop_dataframe[prop].fillna(val, inplace=True)
=======
        val : object, Series, or dict
            The object that will replace "na". Default = 0.  If a dict or
            Series is passed, the index or keys are the columns to fill
            and the values are the fill value for the corresponding column.
        """
        self.__vertex_prop_dataframe.fillna(val, inplace=True)

    def fillna_edges(self, val=0):
        """
        Fills empty edge property values with the given value, zero by default.
        Fills in-place.

        Parameters
        ----------
        val : object, Series, or dict
            The object that will replace "na". Default = 0.  If a dict or
            Series is passed, the index or keys are the columns to fill
            and the values are the fill value for the corresponding column.
        """

        self.__edge_prop_dataframe.fillna(val, inplace=True)
>>>>>>> 5e1baf1c

    def select_vertices(self, expr, from_previous_selection=None):
        """
        Evaluate expr and return a PropertySelection object representing the
        vertices that match the expression.

        Parameters
        ----------
        expr : string
            A python expression using property names and operators to select
            specific vertices.
        from_previous_selection : PropertySelection, optional
            A PropertySelection instance returned from a prior call to
            select_vertices() that can be used to select a subset of vertices
            to evaluate the expression against. This allows for a selection of
            the intersection of vertices of multiple types (eg. all vertices
            that are both type A and type B)

        Returns
        -------
        PropertySelection
            used for calls to extract_subgraph()
            in order to construct a Graph containing only specific vertices.

        Examples
        --------
        >>> import cugraph
        >>> import cudf
        >>> from cugraph.experimental import PropertyGraph
        >>> df = cudf.DataFrame(columns=["src", "dst", "some_property"],
        ...                     data=[(99, 22, "a"),
        ...                           (98, 34, "b"),
        ...                           (97, 56, "c"),
        ...                           (96, 88, "d"),
        ...                          ])
        >>> pG = PropertyGraph()
        >>> pG.add_edge_data(df, type_name="etype", vertex_col_names=("src", "dst"))
        >>> vert_df = cudf.DataFrame({"vert_id": [99, 22, 98, 34, 97, 56, 96, 88],
        ...                           "v_prop": [1, 2, 3, 4, 5, 6, 7, 8]})
        >>> pG.add_vertex_data(vert_df, type_name="vtype", vertex_col_name="vert_id")
        >>> selection = pG.select_vertices("(_TYPE_ == 'vtype') & (v_prop > 4)")
        >>> G = pG.extract_subgraph(selection=selection)
        >>> print (G.number_of_vertices())
        4
        """
        # FIXME: check types

        # Check if the expr is to be evaluated in the context of properties
        # from only the previously selected vertices (as opposed to all
        # properties from all vertices)
        if (
            from_previous_selection is not None
            and from_previous_selection.vertex_selections is not None
        ):
            previously_selected_rows = self.__vertex_prop_dataframe[
                from_previous_selection.vertex_selections
            ]

            rows_to_eval = self.__vertex_prop_dataframe.loc[
                previously_selected_rows.index
            ]

            locals = dict([(n, rows_to_eval[n]) for n in rows_to_eval.columns])
            locals[self.vertex_col_name] = rows_to_eval.index
        else:
            locals = self.__vertex_prop_eval_dict

        globals = {}
        selected_col = eval(expr, globals, locals)

        num_rows = len(self.__vertex_prop_dataframe)
        # Ensure the column is the same size as the DataFrame, then replace any
        # NA values with False to represent rows that should not be selected.
        # This ensures the selected column can be applied to the entire
        # __vertex_prop_dataframe to determine which rows to use when creating
        # a Graph from a query.
        if num_rows != len(selected_col):
            selected_col = selected_col.reindex(
                self.__vertex_prop_dataframe.index, fill_value=False, copy=False
            )

        return EXPERIMENTAL__PropertySelection(vertex_selection_series=selected_col)

    def select_edges(self, expr):
        """
        Evaluate expr and return a PropertySelection object representing the
        edges that match the expression selection criteria.

        Parameters
        ----------
        expr : string
            A python expression using property names and operators to select
            specific edges.

        Returns
        -------
        PropertySelection
            Can be used for calls to extract_subgraph()
            in order to construct a Graph containing only specific edges.

        Examples
        --------
        >>> import cudf
        >>> import cugraph
        >>> from cugraph.experimental import PropertyGraph
        >>> df = cudf.DataFrame(columns=["src", "dst", "some_property"],
        ...                     data=[(99, 22, "a"),
        ...                           (98, 34, "b"),
        ...                           (97, 56, "c"),
        ...                           (96, 88, "d"),
        ...                          ])
        >>> pG = PropertyGraph()
        >>> pG.add_edge_data(df, type_name="etype", vertex_col_names=("src", "dst"))
        >>> vert_df = cudf.DataFrame({"vert_id": [99, 22, 98, 34, 97, 56, 96, 88],
        ...                           "v_prop": [1, 2, 3, 4, 5, 6, 7, 8]})
        >>> pG.add_vertex_data(vert_df, type_name="vtype", vertex_col_name="vert_id")
        >>> selection = pG.select_edges("(_TYPE_ == 'etype') & (some_property == 'd')")
        >>> G = pG.extract_subgraph(selection=selection,
        ...                         create_using=cugraph.Graph(directed=True),
        ...                         renumber_graph=False)
        >>> print (G.edges())
        src  dst
        0   96   88
        """
        # FIXME: check types
        globals = {}
        locals = self.__edge_prop_eval_dict

        selected_col = eval(expr, globals, locals)
        return EXPERIMENTAL__PropertySelection(edge_selection_series=selected_col)

    def extract_subgraph(
        self,
        create_using=None,
        selection=None,
        edge_weight_property=None,
        default_edge_weight=None,
        check_multi_edges=True,
        renumber_graph=True,
        add_edge_data=True,
    ):
        """
        Return a subgraph of the overall PropertyGraph containing vertices
        and edges that match a selection.

        Parameters
        ----------
        create_using : cugraph Graph type or instance, optional
            Creates a Graph to return using the type specified. If an instance
            is specified, the type of the instance is used to construct the
            return Graph, and all relevant attributes set on the instance are
            copied to the return Graph (eg. directed). If not specified the
            returned Graph will be a directed cugraph.MultiGraph instance.
        selection : PropertySelection, optional
            A PropertySelection returned from one or more calls to
            select_vertices() and/or select_edges(), used for creating a Graph
            with only the selected properties. If not specified the returned
            Graph will have all properties. Note, this could result in a Graph
            with multiple edges, which may not be supported based on the value
            of create_using.
        edge_weight_property : string, optional
            The name of the property whose values will be used as weights on
            the returned Graph. If not specified, the returned Graph will be
            unweighted.
        default_edge_weight : float64, optional
            Value that replaces empty weight property fields
        check_multi_edges : bool (default True)
            When True and create_using argument is given and not a MultiGraph,
            this will perform an expensive check to verify that the edges in
            the edge dataframe do not form a multigraph with duplicate edges.
        renumber_graph : bool (default True)
            If True, return a Graph that has been renumbered for use by graph
            algorithms. If False, the returned graph will need to be manually
            renumbered prior to calling graph algos.
        add_edge_data : bool (default True)
            If True, add meta data about the edges contained in the extracted
            graph which are required for future calls to annotate_dataframe().

        Returns
        -------
        A Graph instance of the same type as create_using containing only the
        vertices and edges resulting from applying the selection to the set of
        vertex and edge property data.

        Examples
        --------
        >>> import cugraph
        >>> from cugraph.experimental import PropertyGraph
        >>> from cugraph.experimental import PropertyGraph
        >>> df = cudf.DataFrame(columns=["src", "dst", "some_property"],
        ...                     data=[(99, 22, "a"),
        ...                           (98, 34, "b"),
        ...                           (97, 56, "c"),
        ...                           (96, 88, "d"),
        ...                          ])
        >>> pG = PropertyGraph()
        >>> pG.add_edge_data(df, type_name="etype", vertex_col_names=("src", "dst"))
        >>> vert_df = cudf.DataFrame({"vert_id": [99, 22, 98, 34, 97, 56, 96, 88],
        ...                           "v_prop": [1, 2, 3, 4, 5, 6, 7, 8]})
        >>> pG.add_vertex_data(vert_df, type_name="vtype", vertex_col_name="vert_id")
        >>> selection = pG.select_edges("(_TYPE_ == 'etype') & (some_property == 'd')")
        >>> G = pG.extract_subgraph(selection=selection,
        ...                         create_using=cugraph.Graph(directed=True),
        ...                         renumber_graph=False)
        >>> print (G.edges())
        src  dst
        0   96   88
        """
        if selection is not None and not isinstance(
            selection, EXPERIMENTAL__PropertySelection
        ):
            raise TypeError(
                "selection must be an instance of "
                f"PropertySelection, got {type(selection)}"
            )

        # NOTE: the expressions passed in to extract specific edges and
        # vertices assume the original dtypes in the user input have been
        # preserved. However, merge operations on the DataFrames can change
        # dtypes (eg. int64 to float64 in order to add NaN entries). This
        # should not be a problem since the conversions do not change the
        # values.
        if selection is not None and selection.vertex_selections is not None:
            selected_vertex_dataframe = self.__vertex_prop_dataframe[
                selection.vertex_selections
            ]
        else:
            selected_vertex_dataframe = None

        if selection is not None and selection.edge_selections is not None:
            selected_edge_dataframe = self.__edge_prop_dataframe[
                selection.edge_selections
            ]
        else:
            selected_edge_dataframe = self.__edge_prop_dataframe

        # FIXME: check that self.__edge_prop_dataframe is set!

        # If vertices were specified, select only the edges that contain the
        # selected verts in both src and dst
        if (
            selected_vertex_dataframe is not None
            and not selected_vertex_dataframe.empty
        ):
            has_srcs = selected_edge_dataframe[self.src_col_name].isin(
                selected_vertex_dataframe.index
            )
            has_dsts = selected_edge_dataframe[self.dst_col_name].isin(
                selected_vertex_dataframe.index
            )
            edges = selected_edge_dataframe[has_srcs & has_dsts]
            # Alternative to benchmark
            # edges = selected_edge_dataframe.merge(
            #     selected_vertex_dataframe[[]],
            #     left_on=self.src_col_name,
            #     right_index=True,
            # ).merge(
            #     selected_vertex_dataframe[[]],
            #     left_on=self.dst_col_name,
            #     right_index=True,
            # )
        else:
            edges = selected_edge_dataframe

        # The __*_prop_dataframes have likely been merged several times and
        # possibly had their dtypes converted in order to accommodate NaN
        # values. Restore the original dtypes in the resulting edges df prior
        # to creating a Graph.
        edges = self.__update_dataframe_dtypes(edges, self.__edge_prop_dtypes)

        # Default create_using set here instead of function signature to
        # prevent cugraph from running on import. This may help diagnose errors
        if create_using is None:
            create_using = cugraph.MultiGraph(directed=True)

        return self.edge_props_to_graph(
            edges,
            create_using=create_using,
            edge_weight_property=edge_weight_property,
            default_edge_weight=default_edge_weight,
            check_multi_edges=check_multi_edges,
            renumber_graph=renumber_graph,
            add_edge_data=add_edge_data,
        )

    def annotate_dataframe(self, df, G, edge_vertex_col_names):
        """
        Add properties to df that represent the vertices and edges in graph G.

        Parameters
        ----------
        df : cudf.DataFrame or pandas.DataFrame
            A DataFrame containing edges identified by edge_vertex_col_names
            which will have properties for those edges added to it.
        G : cugraph.Graph (or subclass of) instance.
            Graph containing the edges specified in df. The Graph instance must
            have been generated from a prior call to extract_subgraph() in
            order to have the edge meta-data used to look up the correct
            properties.
        edge_vertex_col_names : tuple of strings
            The column names in df that represent the source and destination
            vertices, used for identifying edges.

        Returns
        -------
        A copy of df with additional columns corresponding to properties for
        the edge in the row.

        Examples
        --------
        >>> import cudf
        >>> from cugraph.experimental import PropertyGraph
        >>> df = cudf.DataFrame(columns=["src", "dst", "some_property"],
        ...                      data=[(99, 22, "a"),
        ...                            (98, 34, "b"),
        ...                            (97, 56, "c"),
        ...                            (96, 88, "d"),
        ...                           ])
        >>> pG = PropertyGraph()
        >>> pG.add_edge_data(df, type_name="etype", vertex_col_names=("src", "dst"))
        >>> G = pG.extract_subgraph(create_using=cugraph.Graph(directed=True))
        >>> # Represents results of an algorithm run on the graph returning a dataframe
        >>> algo_result = cudf.DataFrame({"from":df.src,
        ...                                "to":df.dst,
        ...                                "result": range(len(df.src))})
        >>> algo_result2 = pG.annotate_dataframe(algo_result,
        ...                                       G,
        ...                                       edge_vertex_col_names=("from", "to"))
        >>> print (algo_result2.sort_index(axis=1))
        _EDGE_ID_ _TYPE_  from  result some_property  to
        0          0  etype    99       0             a  22
        1          1  etype    98       1             b  34
        2          2  etype    97       2             c  56
        3          3  etype    96       3             d  88
        """
        # FIXME: check all args
        # FIXME: also provide the ability to annotate vertex data.
        (src_col_name, dst_col_name) = edge_vertex_col_names

        df_type = type(df)
        if df_type is not self.__dataframe_type:
            raise TypeError(
                f"df type {df_type} does not match DataFrame type "
                f"{self.__dataframe_type} used in PropertyGraph"
            )

        if hasattr(G, "edge_data"):
            edge_info_df = G.edge_data
        else:
            raise AttributeError("Graph G does not have attribute 'edge_data'")

        # Join on shared columns and the indices
        cols = self.__edge_prop_dataframe.columns.intersection(
            edge_info_df.columns
        ).to_list()
        cols.append(self.edge_id_col_name)

        # New result includes only properties from the src/dst edges identified
        # by edge IDs. All other data in df is merged based on src/dst values.
        # NOTE: results from MultiGraph graphs will have to include edge IDs!
        edge_props_df = edge_info_df.merge(
            self.__edge_prop_dataframe, on=cols, how="inner"
        )

        # FIXME: also allow edge ID col to be passed in and renamed.
        new_df = df.rename(
            columns={src_col_name: self.src_col_name, dst_col_name: self.dst_col_name}
        )
        new_df = new_df.merge(edge_props_df)
        # restore the original src/dst column names
        new_df.rename(
            columns={self.src_col_name: src_col_name, self.dst_col_name: dst_col_name},
            inplace=True,
        )

        # restore the original dtypes
        new_df = self.__update_dataframe_dtypes(new_df, self.__edge_prop_dtypes)
        for col in df.columns:
            new_df[col] = new_df[col].astype(df.dtypes[col])

        # FIXME: consider removing internal columns (_EDGE_ID_, etc.) and
        # columns from edge types not included in the edges in df.
        return new_df

    def edge_props_to_graph(
        self,
        edge_prop_df,
        create_using,
        edge_weight_property=None,
        default_edge_weight=None,
        check_multi_edges=True,
        renumber_graph=True,
        add_edge_data=True,
    ):
        """
        Create a Graph from the edges in edge_prop_df.

        Parameters
        ----------
        edge_prop_df : cudf.DataFrame or pandas.DataFrame
            conains the edge data with properties
        create_using : cugraph.Graph (or subclass of) instance.
            Attributes of the graph are passed to the returned graph.
        edge_weight_property : string, optional
            Property used to weight the returned graph.
        default_edge_weight : float64, optional
            Value used to replace NA in the specified weight column
        check_multi_edges : bool, optional (default=True)
            Prevent duplicate edges (if not allowed)
        renumber_graph : bool, optional (default=True)
            If True renumber edge Ids to start at 0, otherwise
            maintain the original ids
        add_edge_data bool, optional(default=True)

        Returns
        -------
        A CuGraph or Networkx Graph
            contains the edges in edge_prop_df

        Examples
        --------
        >>> import cugraph
        >>> import cudf
        >>> from cugraph.experimental import PropertyGraph
        >>> df = cudf.DataFrame(columns=["src", "dst", "some_property"],
        ...                     data=[(99, 22, "a"),
        ...                           (98, 34, "b"),
        ...                           (97, 56, "c"),
        ...                           (96, 88, "d"),
        ...                          ])
        >>> pG = PropertyGraph()
        >>> pG.add_edge_data(df, type_name="etype", vertex_col_names=("src", "dst"))
        >>> G = pG.edge_props_to_graph(pG.edges,
        ...                        create_using=cugraph.Graph(),
        ...                        renumber_graph=False)
        >>> G.edges()
        src  dst
        0   88   96
        1   22   99
        2   56   97
        3   34   98
        """
        # Don't mutate input data, and ensure DataFrame is not a view
        edge_prop_df = edge_prop_df.copy()
        # FIXME: check default_edge_weight is valid
        if edge_weight_property:
            if (
                edge_weight_property not in edge_prop_df.columns
                and edge_prop_df.index.name != edge_weight_property
            ):
                raise ValueError(
                    "edge_weight_property "
                    f'"{edge_weight_property}" was not found in '
                    "edge_prop_df"
                )

            # Ensure a valid edge_weight_property can be used for applying
            # weights to the subgraph, and if a default_edge_weight was
            # specified, apply it to all NAs in the weight column.
            if edge_weight_property in edge_prop_df.columns:
                prop_col = edge_prop_df[edge_weight_property]
            else:
                prop_col = edge_prop_df.index.to_series()
            if prop_col.count() != prop_col.size:
                if default_edge_weight is None:
                    raise ValueError(
                        f'edge_weight_property "{edge_weight_property}" '
                        "contains NA values in the subgraph and "
                        "default_edge_weight is not set"
                    )
                prop_col = prop_col.fillna(default_edge_weight)
                if edge_weight_property in edge_prop_df.columns:
                    edge_prop_df[edge_weight_property] = prop_col
                else:
                    edge_prop_df.index = prop_col
            edge_attr = edge_weight_property

        # If a default_edge_weight was specified but an edge_weight_property
        # was not, a new edge weight column must be added.
        elif default_edge_weight:
            edge_attr = self.weight_col_name
            edge_prop_df[edge_attr] = default_edge_weight
        else:
            edge_attr = None

        # Set up the new Graph to return
        if isinstance(create_using, cugraph.Graph):
            # FIXME: extract more attrs from the create_using instance
            attrs = {"directed": create_using.is_directed()}
            G = type(create_using)(**attrs)
        # FIXME: this allows anything to be instantiated does not check that
        # the type is a valid Graph type.
        elif type(create_using) is type(type):
            G = create_using()
        else:
            raise TypeError(
                "create_using must be a cugraph.Graph "
                "(or subclass) type or instance, got: "
                f"{type(create_using)}"
            )

        # Prevent duplicate edges (if not allowed) since applying them to
        # non-MultiGraphs would result in ambiguous edge properties.
        if (
            check_multi_edges
            and not G.is_multigraph()
            and self.is_multigraph(edge_prop_df)
        ):
            if create_using:
                if type(create_using) is type:
                    t = create_using.__name__
                else:
                    t = type(create_using).__name__
                msg = f"'{t}' graph type specified by create_using"
            else:
                msg = "default Graph graph type"
            raise RuntimeError(
                "query resulted in duplicate edges which "
                f"cannot be represented with the {msg}"
            )

        create_args = {
            "source": self.src_col_name,
            "destination": self.dst_col_name,
            "edge_attr": edge_attr,
            "renumber": renumber_graph,
        }
        if type(edge_prop_df) is cudf.DataFrame:
            G.from_cudf_edgelist(edge_prop_df.reset_index(), **create_args)
        else:
            G.from_pandas_edgelist(edge_prop_df.reset_index(), **create_args)

        if add_edge_data:
            # Set the edge_data on the resulting Graph to a DataFrame
            # containing the edges and the edge ID for each. Edge IDs are
            # needed for future calls to annotate_dataframe() in order to
            # associate edges with their properties, since the PG can contain
            # multiple edges between vertrices with different properties.
            # FIXME: also add vertex_data
            G.edge_data = self.__create_property_lookup_table(edge_prop_df)

        return G

    def renumber_vertices_by_type(self):
        """
        Renumber vertex IDs to be contiguous by type.

        Returns
        -------
        a DataFrame with the start and stop IDs for each vertex type.
        Stop is *inclusive*.

        Examples
        --------
        >>> import cugraph
        >>> import cudf
        >>> import cudf
        >>> from cugraph.experimental import PropertyGraph
        >>> df = cudf.DataFrame(columns=["src", "dst", "some_property"],
        ...                     data=[(99, 22, "a"),
        ...                           (98, 34, "b"),
        ...                           (97, 56, "c"),
        ...                           (96, 88, "d"),
        ...                          ])
        >>> pG = PropertyGraph()
        >>> pG.add_edge_data(df, type_name="etype", vertex_col_names=("src", "dst"))
        >>> vert_df1 = cudf.DataFrame({"vert_id": [99, 22, 98, 34],
        ...                            "v_prop": [1 ,2 ,3, 4]})
        >>> pG.add_vertex_data(vert_df1, type_name="vtype1", vertex_col_name="vert_id")
        >>> vert_df2 = cudf.DataFrame({"vert_id": [97, 56, 96, 88],
        ...                            "v_prop": [ 5, 6, 7, 8]})
        >>> pG.add_vertex_data(vert_df2, type_name="vtype2", vertex_col_name="vert_id")
        >>> pG.renumber_vertices_by_type()
                start  stop
        vtype1      0     3
        vtype2      4     7
        """
        # Check if some vertex IDs exist only in edge data
        TCN = self.type_col_name
        default = self._default_type_name
        if self.__edge_prop_dataframe is not None and self.get_num_vertices(
            default, include_edge_data=True
        ) != self.get_num_vertices(default, include_edge_data=False):
            raise NotImplementedError(
                "Currently unable to renumber vertices when some vertex "
                "IDs only exist in edge data"
            )
        if self.__vertex_prop_dataframe is None:
            return None

        # Use categorical dtype for the type column
        if self.__series_type is cudf.Series:
            cat_class = cudf.CategoricalDtype
        else:
            cat_class = pd.CategoricalDtype

        is_cat = isinstance(self.__vertex_prop_dataframe.dtypes[TCN], cat_class)
        if not is_cat:
            cat_dtype = cat_class([TCN], ordered=False)
            self.__vertex_prop_dataframe[TCN] = self.__vertex_prop_dataframe[
                TCN
            ].astype(cat_dtype)

        df = self.__vertex_prop_dataframe.reset_index().sort_values(by=TCN)
        if self.__edge_prop_dataframe is not None:
            mapper = self.__series_type(df.index, index=df[self.vertex_col_name])
            self.__edge_prop_dataframe[self.src_col_name] = self.__edge_prop_dataframe[
                self.src_col_name
            ].map(mapper)
            self.__edge_prop_dataframe[self.dst_col_name] = self.__edge_prop_dataframe[
                self.dst_col_name
            ].map(mapper)
        df.drop(columns=[self.vertex_col_name], inplace=True)
        df.index.name = self.vertex_col_name
        self.__vertex_prop_dataframe = df
        rv = self._vertex_type_value_counts.sort_index().cumsum().to_frame("stop")
        rv["start"] = rv["stop"].shift(1, fill_value=0)
        rv["stop"] -= 1  # Make inclusive
        return rv[["start", "stop"]]

    def renumber_edges_by_type(self):
        """
        Renumber edge IDs to be contiguous by type.

        Returns
        -------
        DataFrame
            with the start and stop IDs for each edge type. Stop is *inclusive*.

        Examples
        --------
        >>> import cugraph
        >>> import cudf
        >>> from cugraph.experimental import PropertyGraph
        >>> pG = PropertyGraph()
        >>> df = cudf.DataFrame(columns=["src", "dst", "edge_ids" ,"some_property"],
        ...                     data=[(99, 22, 3, "a"),
        ...                           (98, 34, 5, "b"),
        ...                           (97, 56, 7, "c"),
        ...                           (96, 88, 11, "d"),
        ...                          ])
        >>> df2 = cudf.DataFrame(columns=["src", "dst", "edge_ids" ,"some_property"],
        ...                      data=[(95, 24, 2, "a"),
        ...                            (94, 36, 4, "b"),
        ...                            (93, 88, 8, "d"),
        ...                           ])
        >>> pG.add_edge_data(df,
        ...                  type_name="etype1",
        ...                  vertex_col_names=("src", "dst"),
        ...                  edge_id_col_name="edge_ids")
        >>> pG.add_edge_data(df2,
        ...                  type_name="etype2",
        ...                  vertex_col_names=("src", "dst"),
        ...                  edge_id_col_name="edge_ids")
        >>> pG.renumber_edges_by_type()
                start  stop
        etype1      0     3
        etype2      4     6
        """
        TCN = self.type_col_name

        # TODO: keep track if edges are already numbered correctly.
        if self.__edge_prop_dataframe is None:
            return None

        # Use categorical dtype for the type column
        if self.__series_type is cudf.Series:
            cat_class = cudf.CategoricalDtype
        else:
            cat_class = pd.CategoricalDtype

        is_cat = isinstance(self.__edge_prop_dataframe.dtypes[TCN], cat_class)
        if not is_cat:
            cat_dtype = cat_class([TCN], ordered=False)
            self.__edge_prop_dataframe[TCN] = self.__edge_prop_dataframe[TCN].astype(
                cat_dtype
            )

        self.__edge_prop_dataframe = self.__edge_prop_dataframe.sort_values(
            by=TCN, ignore_index=True
        )
        self.__edge_prop_dataframe.index.name = self.edge_id_col_name
        rv = self._edge_type_value_counts.sort_index().cumsum().to_frame("stop")
        rv["start"] = rv["stop"].shift(1, fill_value=0)
        rv["stop"] -= 1  # Make inclusive
        return rv[["start", "stop"]]

<<<<<<< HEAD
=======
    def vertex_vector_property_to_array(
        self, df, col_name, fillvalue=None, *, missing="ignore"
    ):
        """Convert a known vertex vector property in a DataFrame to an array.

        Parameters
        ----------
        df : cudf.DataFrame or pandas.DataFrame
            If cudf.DataFrame, the result will be a cupy.ndarray.
            If pandas.DataFrame, the result will be a numpy.ndarray.
        col_name : str
            The column name in the DataFrame to convert to an array.
            This vector property should have been created by PropertyGraph.
        fillvalue : scalar or list, optional (default None)
            Fill value for rows with missing vector data.  If it is a list,
            it must be the correct size of the vector property.  If fillvalue is None,
            then behavior if missing data is controlled by ``missing`` keyword.
            Leave this as None for better performance if all rows should have data.
        missing : {"ignore", "error"}
            If "ignore", empty or null rows without vector data will be skipped
            when creating the array, so output array shape will be
            [# of non-empty rows] by [size of vector property].
            When "error", RuntimeError will be raised if there are any empty rows.
            Ignored if fillvalue is given.

        Returns
        -------
        cupy.ndarray or numpy.ndarray
        """
        if col_name not in self.__vertex_vector_property_lengths:
            raise ValueError(f"{col_name!r} is not a known vertex vector property")
        length = self.__vertex_vector_property_lengths[col_name]
        return self._get_vector_property(df, col_name, length, fillvalue, missing)

    def edge_vector_property_to_array(
        self, df, col_name, fillvalue=None, *, missing="ignore"
    ):
        """Convert a known edge vector property in a DataFrame to an array.

        Parameters
        ----------
        df : cudf.DataFrame or pandas.DataFrame
            If cudf.DataFrame, the result will be a cupy.ndarray.
            If pandas.DataFrame, the result will be a numpy.ndarray.
        col_name : str
            The column name in the DataFrame to convert to an array.
            This vector property should have been created by PropertyGraph.
        fillvalue : scalar or list, optional (default None)
            Fill value for rows with missing vector data.  If it is a list,
            it must be the correct size of the vector property.  If fillvalue is None,
            then behavior if missing data is controlled by ``missing`` keyword.
            Leave this as None for better performance if all rows should have data.
        missing : {"ignore", "error"}
            If "ignore", empty or null rows without vector data will be skipped
            when creating the array, so output array shape will be
            [# of non-empty rows] by [size of vector property].
            When "error", RuntimeError will be raised if there are any empty rows.
            Ignored if fillvalue is given.

        Returns
        -------
        cupy.ndarray or numpy.ndarray
        """
        if col_name not in self.__edge_vector_property_lengths:
            raise ValueError(f"{col_name!r} is not a known edge vector property")
        length = self.__edge_vector_property_lengths[col_name]
        return self._get_vector_property(df, col_name, length, fillvalue, missing)

    def _check_vector_properties(
        self, df, vector_properties, vector_property_lengths, invalid_keys
    ):
        """Check if vector_properties is valid and update vector_property_lengths"""
        df_cols = set(df.columns)
        for key, columns in vector_properties.items():
            if key in invalid_keys:
                raise ValueError(
                    "Cannot assign new vector property to existing "
                    f"non-vector property: {key}"
                )
            if isinstance(columns, str):
                # If df[columns] is a ListDtype column, should we allow it?
                raise TypeError(
                    f"vector property columns for {key!r} should be a list; "
                    f"got a str ({columns!r})"
                )
            if not df_cols.issuperset(columns):
                missing = ", ".join(set(columns) - df_cols)
                raise ValueError(
                    f"Dataframe does not have columns for vector property {key!r}:"
                    f"{missing}"
                )
            if not columns:
                raise ValueError("Empty vector property columns for {key!r}!")
            if vector_property_lengths.get(key, len(columns)) != len(columns):
                prev_length = vector_property_lengths[key]
                new_length = len(columns)
                raise ValueError(
                    f"Wrong size for vector property {key}; got {new_length}, but "
                    f"this vector property already exists with size {prev_length}"
                )
        for key, columns in vector_properties.items():
            vector_property_lengths[key] = len(columns)

    def _create_vector_properties(self, df, vector_properties):
        # Make each vector contigous and 1-d
        vectors = {}
        for key, columns in vector_properties.items():
            values = df[columns].values
            vectors[key] = [
                np.squeeze(vec, 0)
                for vec in np.split(np.ascontiguousarray(values, like=values), len(df))
            ]
        # Create all vectors before assigning in case column names are reused
        for key, vec in vectors.items():
            df[key] = vec

    def _get_vector_property(self, df, col_name, length, fillvalue, missing):
        if type(df) is not self.__dataframe_type:
            raise TypeError(
                f"Expected type {self.__dataframe_type}; got type {type(df)}"
            )
        if col_name not in df.columns:
            raise ValueError(f"Column name {col_name} is not in the columns of df")
        if missing not in {"error", "ignore"}:
            raise ValueError(
                f'missing keyword must be one of "error" or "ignore"; got {missing!r}'
            )
        if fillvalue is not None:
            try:
                fill = list(fillvalue)
            except Exception:
                fill = [fillvalue] * length
            else:
                if len(fill) != length:
                    raise ValueError(
                        f"Wrong size of list as fill value; got {len(fill)}, "
                        f"expected {length}"
                    )
            s = df[col_name].copy()  # copy b/c we mutate below
        else:
            s = df[col_name]
        if self.__series_type is cudf.Series:
            if df.dtypes[col_name] != "list":
                raise TypeError(
                    "Wrong dtype for vector property; expected 'list', "
                    f"got {df.dtypes[col_name]}"
                )
            if fillvalue is not None:
                s[s.isnull()] = fill
            # This returns a writable view (i.e., no copies!)
            rv = s._data.columns[0].children[-1].values.reshape(-1, length)
        else:
            if df.dtypes[col_name] != object:
                raise TypeError(
                    "Wrong dtype for vector property; expected 'object', "
                    f"got {df.dtypes[col_name]}"
                )
            if fillvalue is not None:
                a = np.empty(1, dtype=object)
                a[0] = np.array(fill)
                s[s.isnull()] = a
            else:
                s = s[s.notnull()]
            rv = np.vstack(s.to_numpy())
        if fillvalue is None and missing == "error" and rv.shape[0] != len(df):
            raise RuntimeError(
                f"Vector property {col_name!r} has empty rows! "
                'Provide a fill value or use `missing="ignore"` to ignore empty rows.'
            )
        return rv

>>>>>>> 5e1baf1c
    def is_multi_gpu(self):
        """
        Return True if this is a multi-gpu graph.  Always returns False for
        PropertyGraph.
        """
        return False

    @classmethod
    def is_multigraph(cls, df):
        """
        Parameters
        ----------
        df : dataframe
            Containing edge data

        Returns
        -------
        bool
            True if df has one or more edges with the same source, destination pair

        Examples
        --------
        >>> import cugraph
        >>> import cudf
        >>> from cugraph.experimental import PropertyGraph
        >>> pG = PropertyGraph()
        >>> df = cudf.DataFrame(columns=["src", "dst", "edge_ids", "some_property"],
        ...                     data=[(99, 22, 3, "a"),
        ...                           (98, 34, 5, "b"),
        ...                           (98, 34, 7, "c"),
        ...                           (96, 88, 11, "d"),
        ...                          ])
        >>> pG.add_edge_data(df, type_name="etype",
        ...                  vertex_col_names=("src", "dst"),
        ...                  edge_id_col_name="edge_ids")
        >>> pG.is_multigraph(pG.get_edge_data())
        True
        """
        return cls._has_duplicates(df, [cls.src_col_name, cls.dst_col_name])

    @classmethod
    def has_duplicate_edges(cls, df, columns=None):
        """
        Return True if df has rows with the same src, dst, type, and columns

        Parameters
        ----------
        df : dataframe
            Containing the edges to test test for duplicates
        columns : list of strings, optional
            List of column names to use when testing for duplicate edges in
            addition to source, destination and type.

        Returns
        -------
        bool
            True if df has multiple rows with the same source, destination and type
            plus columns that are specified.

        Examples
        --------
        >>> import cugraph
        >>> import cudf
        >>> from cugraph.experimental import PropertyGraph
        >>> df = cudf.DataFrame(columns=["src", "dst", "some_property"],
        ...                     data=[(99, 22, "a"),
        ...                           (98, 34, "b"),
        ...                           (97, 56, "c"),
        ...                           (96, 88, "d"),
        ...                          ])
        >>> pG = PropertyGraph()
        >>> pG.add_edge_data(df, type_name="etype", vertex_col_names=("src", "dst"))
        >>> PropertyGraph.has_duplicate_edges(pG.get_edge_data())
        False
        """
        cols = [cls.src_col_name, cls.dst_col_name, cls.type_col_name]
        if columns:
            cols.extend(columns)
        return cls._has_duplicates(df, cols)

    @classmethod
    def _has_duplicates(cls, df, cols):
        """
        Checks for duplicate edges in the dataframe with the
        provided columns being equal as the criteria.
        """
        if df.empty:
            return False
        unique_pair_len = len(df[cols].drop_duplicates(ignore_index=True))
        # if unique_pairs == len(df)
        # then no duplicate edges
        return unique_pair_len != len(df)

    def __create_property_lookup_table(self, edge_prop_df):
        """
        a DataFrame containing the src vertex, dst vertex, and edge_id
        values from edge_prop_df.
        """
        src = edge_prop_df[self.src_col_name]
        dst = edge_prop_df[self.dst_col_name]
        return self.__dataframe_type(
            {self.src_col_name: src, self.dst_col_name: dst}
        ).reset_index()

    def __get_all_vertices_series(self):
        """
        Returns a list of all Series objects that contain vertices from all
        tables.
        """
        vpd = self.__vertex_prop_dataframe
        epd = self.__edge_prop_dataframe
        vert_sers = []
        if vpd is not None:
            vert_sers.append(vpd.index.to_series())
        if epd is not None:
            vert_sers.append(epd[self.src_col_name])
            vert_sers.append(epd[self.dst_col_name])
        return vert_sers

    @staticmethod
    def __get_new_column_dtypes(from_df, to_df):
        """
        Returns a list containing tuples of (column name, dtype) for each
        column in from_df that is not present in to_df.
        """
        new_cols = set(from_df.columns) - set(to_df.columns)
        return [(col, from_df.dtypes[col]) for col in new_cols]

    @staticmethod
    def __update_dataframe_dtypes(df, column_dtype_dict):
        """
        Set the dtype for columns in df using the dtypes in column_dtype_dict.
        This also handles converting standard integer dtypes to nullable
        integer dtypes, needed to accommodate NA values in columns.
        """
        update_cols = {}
        for (col, dtype) in column_dtype_dict.items():
            if col not in df.columns:
                continue
            # If the DataFrame is Pandas and the dtype is an integer type,
            # ensure a nullable integer array is used by specifying the correct
            # dtype. The alias for these dtypes is simply a capitalized string
            # (eg. "Int64")
            # https://pandas.pydata.org/pandas-docs/stable/user_guide/missing_data.html#integer-dtypes-and-missing-data
            dtype_str = str(dtype)
            if dtype_str in ["int32", "int64"]:
                dtype_str = dtype_str.title()
            if str(df.dtypes[col]) != dtype_str:
                # Assigning to df[col] produces a (false?) warning with Pandas,
                # but assigning to df.loc[:,col] does not update the df in
                # cudf, so do one or the other based on type.
                update_cols[col] = df[col].astype(dtype_str)
        if not update_cols:
            return df
        # Use df.assign to avoid assignment into df in case df is a view:
        # https://pandas.pydata.org/pandas-docs/stable/user_guide/indexing.html
        # #returning-a-view-versus-a-copy
        # Note that this requires all column names to be strings.
        return df.assign(**update_cols)

    def __update_categorical_dtype(self, df, column, val):
        """
        Add a new category to a categorical dtype column of a dataframe.
        Returns the new categorical dtype.
        """
        # Add `val` to the categorical dtype if necessary
        if val in df.dtypes[column].categories:
            # No need to change the categorical dtype
            pass
        elif self.__series_type is cudf.Series:
            # cudf isn't as fast as pandas; does it scan through the data?
            # inplace is supported in cudf, but is deprecated in pandas.
            df[column].cat.add_categories([val], inplace=True)
        else:
            # Very fast in pandas
            df[column] = df[column].cat.add_categories([val])
        return df.dtypes[column]<|MERGE_RESOLUTION|>--- conflicted
+++ resolved
@@ -1245,44 +1245,9 @@
 
         return None
 
-<<<<<<< HEAD
-    def fillna(self, val=0, props_to_fill="both"):
-        """
-        Fills empty property values with the given value, zero by default.
-        Can fill vertex properties, edge properties or both (default).
-=======
     def fillna_vertices(self, val=0):
         """
         Fills empty vertex property values with the given value, zero by default.
->>>>>>> 5e1baf1c
-        Fills in-place.
-
-        Parameters
-        ----------
-<<<<<<< HEAD
-        val : object
-            The object that will replace "na". Default = 0
-        props_to_fill : 'vertex', 'edge', or 'both' (default)
-            Whether to fill vertex properties only, edge properties only,
-            or both vertex and edge properties (default).
-        """
-        if props_to_fill == "vertex" or props_to_fill == "both":
-            for prop in self.vertex_property_names:
-                self.__vertex_prop_dataframe[prop].fillna(val, inplace=True)
-        if props_to_fill == "edge" or props_to_fill == "both":
-            for prop in self.edge_property_names:
-                self.__edge_prop_dataframe[prop].fillna(val, inplace=True)
-=======
-        val : object, Series, or dict
-            The object that will replace "na". Default = 0.  If a dict or
-            Series is passed, the index or keys are the columns to fill
-            and the values are the fill value for the corresponding column.
-        """
-        self.__vertex_prop_dataframe.fillna(val, inplace=True)
-
-    def fillna_edges(self, val=0):
-        """
-        Fills empty edge property values with the given value, zero by default.
         Fills in-place.
 
         Parameters
@@ -1292,9 +1257,22 @@
             Series is passed, the index or keys are the columns to fill
             and the values are the fill value for the corresponding column.
         """
+        self.__vertex_prop_dataframe.fillna(val, inplace=True)
+
+    def fillna_edges(self, val=0):
+        """
+        Fills empty edge property values with the given value, zero by default.
+        Fills in-place.
+
+        Parameters
+        ----------
+        val : object, Series, or dict
+            The object that will replace "na". Default = 0.  If a dict or
+            Series is passed, the index or keys are the columns to fill
+            and the values are the fill value for the corresponding column.
+        """
 
         self.__edge_prop_dataframe.fillna(val, inplace=True)
->>>>>>> 5e1baf1c
 
     def select_vertices(self, expr, from_previous_selection=None):
         """
@@ -1982,8 +1960,6 @@
         rv["stop"] -= 1  # Make inclusive
         return rv[["start", "stop"]]
 
-<<<<<<< HEAD
-=======
     def vertex_vector_property_to_array(
         self, df, col_name, fillvalue=None, *, missing="ignore"
     ):
@@ -2155,7 +2131,6 @@
             )
         return rv
 
->>>>>>> 5e1baf1c
     def is_multi_gpu(self):
         """
         Return True if this is a multi-gpu graph.  Always returns False for
