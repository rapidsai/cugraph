# =============================================================================
# Copyright (c) 2022-2023, NVIDIA CORPORATION.
#
# Licensed under the Apache License, Version 2.0 (the "License"); you may not use this file except
# in compliance with the License. You may obtain a copy of the License at
#
# http://www.apache.org/licenses/LICENSE-2.0
#
# Unless required by applicable law or agreed to in writing, software distributed under the License
# is distributed on an "AS IS" BASIS, WITHOUT WARRANTIES OR CONDITIONS OF ANY KIND, either express
# or implied. See the License for the specific language governing permissions and limitations under
# the License.
# =============================================================================

set(cython_sources
    ktruss_subgraph_wrapper.pyx
<<<<<<< HEAD
    spectral_clustering_wrapper.pyx
    subgraph_extraction_wrapper.pyx
=======
    leiden_wrapper.pyx
>>>>>>> 99612d75
)

set(linked_libraries cugraph::cugraph)
rapids_cython_create_modules(
  CXX
  SOURCE_FILES "${cython_sources}"
  LINKED_LIBRARIES "${linked_libraries}" MODULE_PREFIX community_
  ASSOCIATED_TARGETS cugraph
)<|MERGE_RESOLUTION|>--- conflicted
+++ resolved
@@ -14,12 +14,6 @@
 
 set(cython_sources
     ktruss_subgraph_wrapper.pyx
-<<<<<<< HEAD
-    spectral_clustering_wrapper.pyx
-    subgraph_extraction_wrapper.pyx
-=======
-    leiden_wrapper.pyx
->>>>>>> 99612d75
 )
 
 set(linked_libraries cugraph::cugraph)
