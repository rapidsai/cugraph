--- conflicted
+++ resolved
@@ -66,37 +66,6 @@
     )
     warnings.warn(warning_msg, PendingDeprecationWarning)
 
-<<<<<<< HEAD
     result_graph, _ = cugraph.induced_subgraph(G, vertices)
-=======
-    if G.renumbered:
-        if isinstance(vertices, cudf.DataFrame):
-            vertices = G.lookup_internal_vertex_id(vertices, vertices.columns)
-        else:
-            vertices = G.lookup_internal_vertex_id(vertices)
-
-    result_graph = Graph(directed=directed)
-
-    df = subgraph_extraction_wrapper.subgraph(G, vertices)
-    src_names = "src"
-    dst_names = "dst"
-
-    if len(df) == 0:
-        return None
-
-    if G.renumbered:
-        df, src_names = G.unrenumber(df, src_names, get_column_names=True)
-        df, dst_names = G.unrenumber(df, dst_names, get_column_names=True)
-
-    if G.edgelist.weights:
-        result_graph.from_cudf_edgelist(
-            df, source=src_names, destination=dst_names, edge_attr="weight"
-        )
-    else:
-        result_graph.from_cudf_edgelist(df, source=src_names, destination=dst_names)
-
-    if isNx is True:
-        result_graph = cugraph_to_nx(result_graph)
->>>>>>> ee98ceac
 
     return result_graph