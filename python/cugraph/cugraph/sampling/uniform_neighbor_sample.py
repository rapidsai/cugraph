--- conflicted
+++ resolved
@@ -21,36 +21,11 @@
 import cudf
 import cupy as cp
 
-<<<<<<< HEAD
-import warnings
-
-
-# FIXME: Move this function to the utility module so that it can be
-# shared by other algos
-def ensure_valid_dtype(input_graph, start_list):
-    vertex_dtype = input_graph.edgelist.edgelist_df.dtypes[0]
-    if isinstance(start_list, cudf.Series):
-        start_list_dtypes = start_list.dtype
-    else:
-        start_list_dtypes = start_list.dtypes[0]
-
-    if start_list_dtypes != vertex_dtype:
-        warning_msg = (
-            "Uniform_neighbor_sample requires 'start_list' to match the graph's "
-            f"'vertex' type. input graph's vertex type is: {vertex_dtype} and got "
-            f"'start_list' of type: {start_list_dtypes}."
-        )
-        warnings.warn(warning_msg, UserWarning)
-        start_list = start_list.astype(vertex_dtype)
-
-    return start_list
-=======
 from typing import Union, Tuple, Sequence, List
 from typing import TYPE_CHECKING
 
 if TYPE_CHECKING:
     from cugraph import Graph
->>>>>>> 9d6c3b79
 
 
 def uniform_neighbor_sample(
