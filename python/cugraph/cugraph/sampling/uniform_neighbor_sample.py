# Copyright (c) 2022-2023, NVIDIA CORPORATION.
# Licensed under the Apache License, Version 2.0 (the "License");
# you may not use this file except in compliance with the License.
# You may obtain a copy of the License at
#
#     http://www.apache.org/licenses/LICENSE-2.0
#
# Unless required by applicable law or agreed to in writing, software
# distributed under the License is distributed on an "AS IS" BASIS,
# WITHOUT WARRANTIES OR CONDITIONS OF ANY KIND, either express or implied.
# See the License for the specific language governing permissions and
# limitations under the License.

from __future__ import annotations

from pylibcugraph import ResourceHandle
from pylibcugraph import uniform_neighbor_sample as pylibcugraph_uniform_neighbor_sample
from pylibcugraph.utilities.api_tools import deprecated_warning_wrapper

import numpy

import cudf
import cupy as cp
import warnings

from typing import Union, Tuple, Sequence, List
from typing import TYPE_CHECKING

if TYPE_CHECKING:
    from cugraph import Graph


start_col_name = "_START_"
batch_col_name = "_BATCH_"


# FIXME: Move this function to the utility module so that it can be
# shared by other algos
def ensure_valid_dtype(input_graph, start_list):
    vertex_dtype = input_graph.edgelist.edgelist_df.dtypes[0]
    if isinstance(start_list, cudf.Series):
        start_list_dtypes = start_list.dtype
    else:
        start_list_dtypes = start_list.dtypes[0]

    if start_list_dtypes != vertex_dtype:
        warning_msg = (
            "Uniform neighbor sample requires 'start_list' to match the graph's "
            f"'vertex' type. input graph's vertex type is: {vertex_dtype} and got "
            f"'start_list' of type: {start_list_dtypes}."
        )
        warnings.warn(warning_msg, UserWarning)
        start_list = start_list.astype(vertex_dtype)

    return start_list


def _uniform_neighbor_sample_legacy(
    G: Graph,
    start_list: Sequence,
    fanout_vals: List[int],
    with_replacement: bool = True,
    with_edge_properties: bool = False,
    batch_id_list: Sequence = None,
    random_state: int = None,
    return_offsets: bool = False,
    return_hops: bool = True,
) -> Union[cudf.DataFrame, Tuple[cudf.DataFrame, cudf.DataFrame]]:

    warnings.warn(
        "The batch_id_list parameter is deprecated. "
        "Consider passing a DataFrame where the last column "
        "is the batch ids and setting with_batch_ids=True"
    )

    if isinstance(start_list, int):
        start_list = [start_list]

    if isinstance(start_list, list):
        start_list = cudf.Series(
            start_list, dtype=G.edgelist.edgelist_df[G.srcCol].dtype
        )

    if with_edge_properties and batch_id_list is None:
        batch_id_list = cp.zeros(len(start_list), dtype="int32")

    # fanout_vals must be a host array!
    # FIXME: ensure other sequence types (eg. cudf Series) can be handled.
    if isinstance(fanout_vals, list):
        fanout_vals = numpy.asarray(fanout_vals, dtype="int32")
    else:
        raise TypeError("fanout_vals must be a list, " f"got: {type(fanout_vals)}")

    if "weights" in G.edgelist.edgelist_df:
        weight_t = G.edgelist.edgelist_df["weights"].dtype
    else:
        weight_t = "float32"

    start_list = ensure_valid_dtype(G, start_list)

    if G.renumbered is True:
        if isinstance(start_list, cudf.DataFrame):
            start_list = G.lookup_internal_vertex_id(start_list, start_list.columns)
        else:
            start_list = G.lookup_internal_vertex_id(start_list)

    sampling_result = pylibcugraph_uniform_neighbor_sample(
        resource_handle=ResourceHandle(),
        input_graph=G._plc_graph,
        start_list=start_list,
        h_fan_out=fanout_vals,
        with_replacement=with_replacement,
        do_expensive_check=False,
        with_edge_properties=with_edge_properties,
        batch_id_list=batch_id_list,
        return_hops=return_hops,
        random_state=random_state,
    )

    df = cudf.DataFrame()

    if with_edge_properties:
        (
            sources,
            destinations,
            weights,
            edge_ids,
            edge_types,
            batch_ids,
            offsets,
            hop_ids,
        ) = sampling_result

        df["sources"] = sources
        df["destinations"] = destinations
        df["weight"] = weights
        df["edge_id"] = edge_ids
        df["edge_type"] = edge_types
        df["hop_id"] = hop_ids

        if return_offsets:
            offsets_df = cudf.DataFrame(
                {
                    "batch_id": batch_ids,
                    "offsets": offsets[:-1],
                }
            )

        else:
            if len(batch_ids) > 0:
                batch_ids = cudf.Series(batch_ids).repeat(cp.diff(offsets))
                batch_ids.reset_index(drop=True, inplace=True)

            df["batch_id"] = batch_ids

    else:
        sources, destinations, indices = sampling_result

        df["sources"] = sources
        df["destinations"] = destinations

        if indices is None:
            df["indices"] = None
        else:
            df["indices"] = indices
            if weight_t == "int32":
                df["indices"] = indices.astype("int32")
            elif weight_t == "int64":
                df["indices"] = indices.astype("int64")
            else:
                df["indices"] = indices

    if G.renumbered:
        df = G.unrenumber(df, "sources", preserve_order=True)
        df = G.unrenumber(df, "destinations", preserve_order=True)

    if return_offsets:
        return df, offsets_df

    return df


uniform_neighbor_sample_legacy = deprecated_warning_wrapper(
    _uniform_neighbor_sample_legacy
)


def uniform_neighbor_sample(
    G: Graph,
    start_list: Sequence,
    fanout_vals: List[int],
    with_replacement: bool = True,
    with_edge_properties: bool = False,
    batch_id_list: Sequence = None,  # deprecated
    with_batch_ids: bool = False,
    random_state: int = None,
    return_offsets: bool = False,
<<<<<<< HEAD
    unique_sources: bool = False,
    carry_over_sources: bool = False,
    deduplicate_sources: bool = False,
) -> Union[cudf.DataFrame, Tuple[cudf.DataFrame, cudf.DataFrame]]:
    """
        Does neighborhood sampling, which samples nodes from a graph based on the
        current node's neighbors, with a corresponding fanout value at each hop.

        Parameters
        ----------
        G : cugraph.Graph
            cuGraph graph, which contains connectivity information as dask cudf
            edge list dataframe

        start_list : list or cudf.Series (int32)
            a list of starting vertices for sampling

        fanout_vals : list (int32)
            List of branching out (fan-out) degrees per starting vertex for each
            hop level.

        with_replacement: bool, optional (default=True)
            Flag to specify if the random sampling is done with replacement

        with_edge_properties: bool, optional (default=False)
            Flag to specify whether to return edge properties (weight, edge id,
            edge type, batch id, hop id) with the sampled edges.

        batch_id_list: list (int32)
            Deprecated.
            List of batch ids that will be returned with the sampled edges if
            with_edge_properties is set to True.

        with_batch_ids: bool, optional (default=False)
            Flag to specify whether batch ids are present in the start_list
            Assumes they are the last column in the start_list dataframe

        random_state: int, optional
            Random seed to use when making sampling calls.

        return_offsets: bool, optional (default=False)
            Whether to return the sampling results with batch ids
            included as one dataframe, or to instead return two
            dataframes, one with sampling results and one with
            batch ids and their start offsets.

        unique_sources: bool, optional (default=False)
            Whether to ensure that sources do not reappear as sources in
            future hops.

        carry_over_sources: bool, optional (default=False)
            Whether to carry over previous sources into future hops.

        deduplicate_sources: bool, optional (default=False)
            Whether to first deduplicate the list of possible sources
            from the previous destinations before performing next
            hop.

        Returns
        -------
        result : cudf.DataFrame or Tuple[cudf.DataFrame, cudf.DataFrame]
            GPU data frame containing multiple cudf.Series

            If with_edge_properties=False:
=======
    return_hops: bool = True,
    prior_sources_behavior: str = None,
    deduplicate_sources: bool = False,
) -> Union[cudf.DataFrame, Tuple[cudf.DataFrame, cudf.DataFrame]]:
    """
    Does neighborhood sampling, which samples nodes from a graph based on the
    current node's neighbors, with a corresponding fanout value at each hop.

    Parameters
    ----------
    G : cugraph.Graph
        cuGraph graph, which contains connectivity information as dask cudf
        edge list dataframe

    start_list : list or cudf.Series (int32)
        a list of starting vertices for sampling

    fanout_vals : list (int32)
        List of branching out (fan-out) degrees per starting vertex for each
        hop level.

    with_replacement: bool, optional (default=True)
        Flag to specify if the random sampling is done with replacement

    with_edge_properties: bool, optional (default=False)
        Flag to specify whether to return edge properties (weight, edge id,
        edge type, batch id, hop id) with the sampled edges.

    batch_id_list: list (int32)
        Deprecated.
        List of batch ids that will be returned with the sampled edges if
        with_edge_properties is set to True.

    with_batch_ids: bool, optional (default=False)
        Flag to specify whether batch ids are present in the start_list
        Assumes they are the last column in the start_list dataframe

    random_state: int, optional
        Random seed to use when making sampling calls.

    return_offsets: bool, optional (default=False)
        Whether to return the sampling results with batch ids
        included as one dataframe, or to instead return two
        dataframes, one with sampling results and one with
        batch ids and their start offsets.

    return_hops: bool, optional (default=True)
        Whether to return the sampling results with hop ids
        corresponding to the hop where the edge appeared.
        Defaults to True.

    prior_sources_behavior: str, optional (default=None)
        Options are "carryover", and "exclude".
        Default will leave the source list as-is.
        Carryover will carry over sources from previous hops to the
        current hop.
        Exclude will exclude sources from previous hops from reappearing
        as sources in future hops.

    deduplicate_sources: bool, optional (default=False)
        Whether to first deduplicate the list of possible sources
        from the previous destinations before performing next
        hop.

    Returns
    -------
    result : cudf.DataFrame or Tuple[cudf.DataFrame, cudf.DataFrame]
        GPU data frame containing multiple cudf.Series

        If with_edge_properties=False:
            df['sources']: cudf.Series
                Contains the source vertices from the sampling result
            df['destinations']: cudf.Series
                Contains the destination vertices from the sampling result
            df['indices']: cudf.Series
                Contains the indices (edge weights) from the sampling result
                for path reconstruction

        If with_edge_properties=True:
            If return_offsets=False:
                df['sources']: cudf.Series
                    Contains the source vertices from the sampling result
                df['destinations']: cudf.Series
                    Contains the destination vertices from the sampling result
                df['edge_weight']: cudf.Series
                    Contains the edge weights from the sampling result
                df['edge_id']: cudf.Series
                    Contains the edge ids from the sampling result
                df['edge_type']: cudf.Series
                    Contains the edge types from the sampling result
                df['batch_id']: cudf.Series
                    Contains the batch ids from the sampling result
                df['hop_id']: cudf.Series
                    Contains the hop ids from the sampling result

            If return_offsets=True:
>>>>>>> 4535d388
                df['sources']: cudf.Series
                    Contains the source vertices from the sampling result
                df['destinations']: cudf.Series
                    Contains the destination vertices from the sampling result
                df['indices']: cudf.Series
                    Contains the indices (edge weights) from the sampling result
                    for path reconstruction

            If with_edge_properties=True:
                If return_offsets=False:
                    df['sources']: cudf.Series
                        Contains the source vertices from the sampling result
                    df['destinations']: cudf.Series
                        Contains the destination vertices from the sampling result
                    df['edge_weight']: cudf.Series
                        Contains the edge weights from the sampling result
                    df['edge_id']: cudf.Series
                        Contains the edge ids from the sampling result
                    df['edge_type']: cudf.Series
                        Contains the edge types from the sampling result
                    df['batch_id']: cudf.Series
                        Contains the batch ids from the sampling result
                    df['hop_id']: cudf.Series
                        Contains the hop ids from the sampling result

                If return_offsets=True:
                    df['sources']: cudf.Series
                        Contains the source vertices from the sampling result
                    df['destinations']: cudf.Series
                        Contains the destination vertices from the sampling result
                    df['edge_weight']: cudf.Series
                        Contains the edge weights from the sampling result
                    df['edge_id']: cudf.Series
                        Contains the edge ids from the sampling result
                    df['edge_type']: cudf.Series
                        Contains the edge types from the sampling result
                    df['hop_id']: cudf.Series
                        Contains the hop ids from the sampling result

                    offsets_df['batch_id']: cudf.Series
                        Contains the batch ids from the sampling result
                    offsets_df['offsets']: cudf.Series
                        Contains the offsets of each batch in the sampling result
    """

    if batch_id_list is not None:
<<<<<<< HEAD
        if unique_sources or deduplicate_sources or carry_over_sources:
            raise ValueError(
                "unique_sources, deduplicate_sources, and carry_over_sources"
=======
        if prior_sources_behavior or deduplicate_sources:
            raise ValueError(
                "prior_sources_behavior and deduplicate_sources"
>>>>>>> 4535d388
                " are not supported with batch_id_list."
                " Consider using with_batch_ids instead."
            )
        return uniform_neighbor_sample_legacy(
            G,
            start_list,
            fanout_vals,
            with_replacement=with_replacement,
            with_edge_properties=with_edge_properties,
            batch_id_list=batch_id_list,
            random_state=random_state,
            return_offsets=return_offsets,
            return_hops=return_hops,
        )

    if isinstance(start_list, int):
        start_list = [start_list]

    if isinstance(start_list, list):
        start_list = cudf.Series(
            start_list, dtype=G.edgelist.edgelist_df[G.srcCol].dtype
        )

    if with_edge_properties and not with_batch_ids:
        if isinstance(start_list, cudf.Series):
            start_list = start_list.reset_index(drop=True).to_frame()

        start_list[batch_col_name] = cudf.Series(
            cp.zeros(len(start_list), dtype="int32")
        )

    # fanout_vals must be a host array!
    # FIXME: ensure other sequence types (eg. cudf Series) can be handled.
    if isinstance(fanout_vals, list):
        fanout_vals = numpy.asarray(fanout_vals, dtype="int32")
    else:
        raise TypeError("fanout_vals must be a list, " f"got: {type(fanout_vals)}")

    if "weights" in G.edgelist.edgelist_df:
        weight_t = G.edgelist.edgelist_df["weights"].dtype
    else:
        weight_t = "float32"

    start_list = ensure_valid_dtype(G, start_list)

    if isinstance(start_list, cudf.Series):
        start_list = start_list.rename(start_col_name)
        start_list = start_list.to_frame()

        if G.renumbered:
            start_list = G.lookup_internal_vertex_id(start_list, start_col_name)
    else:
        columns = start_list.columns

        if with_batch_ids:
            if G.renumbered:
                start_list = G.lookup_internal_vertex_id(start_list, columns[:-1])
            start_list = start_list.rename(
                columns={columns[0]: start_col_name, columns[-1]: batch_col_name}
            )
        else:
            if G.renumbered:
                start_list = G.lookup_internal_vertex_id(start_list, columns)
            start_list = start_list.rename(columns={columns[0]: start_col_name})

    sampling_result = pylibcugraph_uniform_neighbor_sample(
        resource_handle=ResourceHandle(),
        input_graph=G._plc_graph,
        start_list=start_list[start_col_name],
        batch_id_list=start_list[batch_col_name]
        if batch_col_name in start_list
        else None,
        h_fan_out=fanout_vals,
        with_replacement=with_replacement,
        do_expensive_check=False,
        with_edge_properties=with_edge_properties,
        random_state=random_state,
<<<<<<< HEAD
        unique_sources=unique_sources,
        carry_over_sources=carry_over_sources,
        deduplicate_sources=deduplicate_sources,
=======
        prior_sources_behavior=prior_sources_behavior,
        deduplicate_sources=deduplicate_sources,
        return_hops=return_hops,
>>>>>>> 4535d388
    )

    df = cudf.DataFrame()

    if with_edge_properties:
        (
            sources,
            destinations,
            weights,
            edge_ids,
            edge_types,
            batch_ids,
            offsets,
            hop_ids,
        ) = sampling_result

        df["sources"] = sources
        df["destinations"] = destinations
        df["weight"] = weights
        df["edge_id"] = edge_ids
        df["edge_type"] = edge_types
        df["hop_id"] = hop_ids

        if return_offsets:
            offsets_df = cudf.DataFrame(
                {
                    "batch_id": batch_ids,
                    "offsets": offsets[:-1],
                }
            )

        else:
            if len(batch_ids) > 0:
                batch_ids = cudf.Series(batch_ids).repeat(cp.diff(offsets))
                batch_ids.reset_index(drop=True, inplace=True)

            df["batch_id"] = batch_ids

    else:
        sources, destinations, indices = sampling_result

        df["sources"] = sources
        df["destinations"] = destinations

        if indices is None:
            df["indices"] = None
        else:
            df["indices"] = indices
            if weight_t == "int32":
                df["indices"] = indices.astype("int32")
            elif weight_t == "int64":
                df["indices"] = indices.astype("int64")
            else:
                df["indices"] = indices

    if G.renumbered:
        df = G.unrenumber(df, "sources", preserve_order=True)
        df = G.unrenumber(df, "destinations", preserve_order=True)

    if return_offsets:
        return df, offsets_df

    return df<|MERGE_RESOLUTION|>--- conflicted
+++ resolved
@@ -195,9 +195,8 @@
     with_batch_ids: bool = False,
     random_state: int = None,
     return_offsets: bool = False,
-<<<<<<< HEAD
-    unique_sources: bool = False,
-    carry_over_sources: bool = False,
+    return_hops: bool = True,
+    prior_sources_behavior: str = None,
     deduplicate_sources: bool = False,
 ) -> Union[cudf.DataFrame, Tuple[cudf.DataFrame, cudf.DataFrame]]:
     """
@@ -241,71 +240,6 @@
             included as one dataframe, or to instead return two
             dataframes, one with sampling results and one with
             batch ids and their start offsets.
-
-        unique_sources: bool, optional (default=False)
-            Whether to ensure that sources do not reappear as sources in
-            future hops.
-
-        carry_over_sources: bool, optional (default=False)
-            Whether to carry over previous sources into future hops.
-
-        deduplicate_sources: bool, optional (default=False)
-            Whether to first deduplicate the list of possible sources
-            from the previous destinations before performing next
-            hop.
-
-        Returns
-        -------
-        result : cudf.DataFrame or Tuple[cudf.DataFrame, cudf.DataFrame]
-            GPU data frame containing multiple cudf.Series
-
-            If with_edge_properties=False:
-=======
-    return_hops: bool = True,
-    prior_sources_behavior: str = None,
-    deduplicate_sources: bool = False,
-) -> Union[cudf.DataFrame, Tuple[cudf.DataFrame, cudf.DataFrame]]:
-    """
-    Does neighborhood sampling, which samples nodes from a graph based on the
-    current node's neighbors, with a corresponding fanout value at each hop.
-
-    Parameters
-    ----------
-    G : cugraph.Graph
-        cuGraph graph, which contains connectivity information as dask cudf
-        edge list dataframe
-
-    start_list : list or cudf.Series (int32)
-        a list of starting vertices for sampling
-
-    fanout_vals : list (int32)
-        List of branching out (fan-out) degrees per starting vertex for each
-        hop level.
-
-    with_replacement: bool, optional (default=True)
-        Flag to specify if the random sampling is done with replacement
-
-    with_edge_properties: bool, optional (default=False)
-        Flag to specify whether to return edge properties (weight, edge id,
-        edge type, batch id, hop id) with the sampled edges.
-
-    batch_id_list: list (int32)
-        Deprecated.
-        List of batch ids that will be returned with the sampled edges if
-        with_edge_properties is set to True.
-
-    with_batch_ids: bool, optional (default=False)
-        Flag to specify whether batch ids are present in the start_list
-        Assumes they are the last column in the start_list dataframe
-
-    random_state: int, optional
-        Random seed to use when making sampling calls.
-
-    return_offsets: bool, optional (default=False)
-        Whether to return the sampling results with batch ids
-        included as one dataframe, or to instead return two
-        dataframes, one with sampling results and one with
-        batch ids and their start offsets.
 
     return_hops: bool, optional (default=True)
         Whether to return the sampling results with hop ids
@@ -330,34 +264,20 @@
     result : cudf.DataFrame or Tuple[cudf.DataFrame, cudf.DataFrame]
         GPU data frame containing multiple cudf.Series
 
-        If with_edge_properties=False:
-            df['sources']: cudf.Series
-                Contains the source vertices from the sampling result
-            df['destinations']: cudf.Series
-                Contains the destination vertices from the sampling result
-            df['indices']: cudf.Series
-                Contains the indices (edge weights) from the sampling result
-                for path reconstruction
-
-        If with_edge_properties=True:
-            If return_offsets=False:
-                df['sources']: cudf.Series
-                    Contains the source vertices from the sampling result
-                df['destinations']: cudf.Series
-                    Contains the destination vertices from the sampling result
-                df['edge_weight']: cudf.Series
-                    Contains the edge weights from the sampling result
-                df['edge_id']: cudf.Series
-                    Contains the edge ids from the sampling result
-                df['edge_type']: cudf.Series
-                    Contains the edge types from the sampling result
-                df['batch_id']: cudf.Series
-                    Contains the batch ids from the sampling result
-                df['hop_id']: cudf.Series
-                    Contains the hop ids from the sampling result
-
-            If return_offsets=True:
->>>>>>> 4535d388
+        carry_over_sources: bool, optional (default=False)
+            Whether to carry over previous sources into future hops.
+
+        deduplicate_sources: bool, optional (default=False)
+            Whether to first deduplicate the list of possible sources
+            from the previous destinations before performing next
+            hop.
+
+        Returns
+        -------
+        result : cudf.DataFrame or Tuple[cudf.DataFrame, cudf.DataFrame]
+            GPU data frame containing multiple cudf.Series
+
+            If with_edge_properties=False:
                 df['sources']: cudf.Series
                     Contains the source vertices from the sampling result
                 df['destinations']: cudf.Series
@@ -404,15 +324,9 @@
     """
 
     if batch_id_list is not None:
-<<<<<<< HEAD
-        if unique_sources or deduplicate_sources or carry_over_sources:
-            raise ValueError(
-                "unique_sources, deduplicate_sources, and carry_over_sources"
-=======
         if prior_sources_behavior or deduplicate_sources:
             raise ValueError(
                 "prior_sources_behavior and deduplicate_sources"
->>>>>>> 4535d388
                 " are not supported with batch_id_list."
                 " Consider using with_batch_ids instead."
             )
@@ -490,15 +404,9 @@
         do_expensive_check=False,
         with_edge_properties=with_edge_properties,
         random_state=random_state,
-<<<<<<< HEAD
-        unique_sources=unique_sources,
-        carry_over_sources=carry_over_sources,
-        deduplicate_sources=deduplicate_sources,
-=======
         prior_sources_behavior=prior_sources_behavior,
         deduplicate_sources=deduplicate_sources,
         return_hops=return_hops,
->>>>>>> 4535d388
     )
 
     df = cudf.DataFrame()
