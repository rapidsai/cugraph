# Copyright (c) 2019-2022, NVIDIA CORPORATION.
# Licensed under the Apache License, Version 2.0 (the "License");
# you may not use this file except in compliance with the License.
# You may obtain a copy of the License at
#
#     http://www.apache.org/licenses/LICENSE-2.0
#
# Unless required by applicable law or agreed to in writing, software
# distributed under the License is distributed on an "AS IS" BASIS,
# WITHOUT WARRANTIES OR CONDITIONS OF ANY KIND, either express or implied.
# See the License for the specific language governing permissions and
# limitations under the License.

import gc

import pytest

import cudf
import cugraph
<<<<<<< HEAD
from cugraph.tests import utils
from cugraph.tests.utils import RAPIDS_DATASET_ROOT_DIR_PATH
=======
from cugraph.testing import utils
>>>>>>> 4a6263a8


# Temporarily suppress warnings till networkX fixes deprecation warnings
# (Using or importing the ABCs from 'collections' instead of from
# 'collections.abc' is deprecated, and in 3.8 it will stop working) for
# python 3.7.  Also, this import networkx needs to be relocated in the
# third-party group once this gets fixed.
import warnings

with warnings.catch_warnings():
    warnings.filterwarnings("ignore", category=DeprecationWarning)
    import networkx as nx


# =============================================================================
# Pytest Setup / Teardown - called for each test function
# =============================================================================
def setup_function():
    gc.collect()


def cugraph_call(M, edgevals=False, directed=False):
    G = cugraph.Graph(directed=directed)
    cu_M = cudf.DataFrame()
    cu_M["src"] = cudf.Series(M["0"])
    cu_M["dst"] = cudf.Series(M["1"])
    if edgevals is True:
        cu_M["weights"] = cudf.Series(M["weight"])
        G.from_cudf_edgelist(
            cu_M, source="src", destination="dst", edge_attr="weights"
        )
    else:
        G.from_cudf_edgelist(cu_M, source="src", destination="dst")
    return cugraph.triangles(G)


def networkx_call(M):
    Gnx = nx.from_pandas_edgelist(
        M, source="0", target="1", create_using=nx.Graph()
    )
    dic = nx.triangles(Gnx)
    print(dic)
    count = 0
    for i in dic.keys():
        count += dic[i]
    return count


# FIXME: the default set of datasets includes an asymmetric directed graph
# (email-EU-core.csv), which currently produces different results between
# cugraph and Nx and fails that test. Investigate, resolve, and use
# utils.DATASETS instead.
#
# https://github.com/rapidsai/cugraph/issues/1043
#
# @pytest.mark.parametrize("graph_file", utils.DATASETS)
@pytest.mark.parametrize("graph_file", utils.DATASETS_UNDIRECTED)
def test_triangles(graph_file):

    M = utils.read_csv_for_nx(graph_file)
    cu_count = cugraph_call(M)
    nx_count = networkx_call(M)
    assert cu_count == nx_count


@pytest.mark.parametrize("graph_file", utils.DATASETS_UNDIRECTED)
def test_triangles_edge_vals(graph_file):

    M = utils.read_csv_for_nx(graph_file)
    cu_count = cugraph_call(M, edgevals=True)
    nx_count = networkx_call(M)
    assert cu_count == nx_count


@pytest.mark.parametrize("graph_file", utils.DATASETS_UNDIRECTED)
def test_triangles_nx(graph_file):

    M = utils.read_csv_for_nx(graph_file)
    G = nx.from_pandas_edgelist(
        M, source="0", target="1", create_using=nx.Graph()
    )

    cu_count = cugraph.triangles(G)
    dic = nx.triangles(G)
    nx_count = 0
    for i in dic.keys():
        nx_count += dic[i]

    assert cu_count == nx_count


def test_triangles_directed_graph():
    input_data_path = (RAPIDS_DATASET_ROOT_DIR_PATH /
                       "karate-asymmetric.csv").as_posix()
    M = utils.read_csv_for_nx(input_data_path)
    with pytest.raises(Exception):
        cugraph_call(M, edgevals=True, directed=True)<|MERGE_RESOLUTION|>--- conflicted
+++ resolved
@@ -17,12 +17,7 @@
 
 import cudf
 import cugraph
-<<<<<<< HEAD
-from cugraph.tests import utils
-from cugraph.tests.utils import RAPIDS_DATASET_ROOT_DIR_PATH
-=======
 from cugraph.testing import utils
->>>>>>> 4a6263a8
 
 
 # Temporarily suppress warnings till networkX fixes deprecation warnings
@@ -115,7 +110,7 @@
 
 
 def test_triangles_directed_graph():
-    input_data_path = (RAPIDS_DATASET_ROOT_DIR_PATH /
+    input_data_path = (utils.RAPIDS_DATASET_ROOT_DIR_PATH /
                        "karate-asymmetric.csv").as_posix()
     M = utils.read_csv_for_nx(input_data_path)
     with pytest.raises(Exception):
