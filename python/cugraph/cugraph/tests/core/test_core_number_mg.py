--- conflicted
+++ resolved
@@ -37,21 +37,6 @@
 DATASETS = [karate, dolphins]
 DEGREE_TYPE = ["incoming", "outgoing", "bidirectional"]
 
-<<<<<<< HEAD
-=======
-    input_combo["sg_core_number_results"] = sg_core_number_results
-    input_combo["degree_type"] = degree_type
-
-    # Creating an edgelist from a dask cudf dataframe
-    chunksize = dcg.get_chunksize(input_data_path)
-    ddf = dask_cudf.read_csv(
-        input_data_path,
-        blocksize=chunksize,
-        delimiter=" ",
-        names=["src", "dst", "value"],
-        dtype=["int32", "int32", "float32"],
-    )
->>>>>>> 78227b3a
 
 # =============================================================================
 # Helper Functions
@@ -107,34 +92,9 @@
 
 
 @pytest.mark.mg
-<<<<<<< HEAD
 def test_core_number_invalid_input():
     dg = karate_asymmetric.get_graph(create_using=cugraph.Graph(directed=True))
-=======
-def test_core_number_invalid_input(input_expected_output):
-    input_data_path = (
-        utils.RAPIDS_DATASET_ROOT_DIR_PATH / "karate-asymmetric.csv"
-    ).as_posix()
 
-    chunksize = dcg.get_chunksize(input_data_path)
-    ddf = dask_cudf.read_csv(
-        input_data_path,
-        blocksize=chunksize,
-        delimiter=" ",
-        names=["src", "dst", "value"],
-        dtype=["int32", "int32", "float32"],
-    )
-
-    dg = cugraph.Graph(directed=True)
-    dg.from_dask_cudf_edgelist(
-        ddf,
-        source="src",
-        destination="dst",
-        edge_attr="value",
-        renumber=True,
-    )
-
->>>>>>> 78227b3a
     invalid_degree_type = 3
 
     with pytest.raises(ValueError):
