<<<<<<< HEAD
# Copyright (c) 2024, NVIDIA CORPORATION.
=======
# Copyright (c) 2023-2024, NVIDIA CORPORATION.
>>>>>>> 78227b3a
# Licensed under the Apache License, Version 2.0 (the "License");
# you may not use this file except in compliance with the License.
# You may obtain a copy of the License at
#
#     http://www.apache.org/licenses/LICENSE-2.0
#
# Unless required by applicable law or agreed to in writing, software
# distributed under the License is distributed on an "AS IS" BASIS,
# WITHOUT WARRANTIES OR CONDITIONS OF ANY KIND, either express or implied.
# See the License for the specific language governing permissions and
# limitations under the License.

import gc

import pytest

import cugraph
import cugraph.dask as dcg
from cugraph.datasets import karate, dolphins
from cudf.testing.testing import assert_frame_equal
from cugraph.structure.symmetrize import symmetrize_df


# =============================================================================
# Pytest Setup / Teardown - called for each test function
# =============================================================================


def setup_function():
    gc.collect()


# =============================================================================
# Parameters
# =============================================================================


DATASETS = [karate, dolphins]
CORE_NUMBER = [True, False]
DEGREE_TYPE = ["bidirectional", "outgoing", "incoming"]


# =============================================================================
# Helper Functions
# =============================================================================


def get_sg_results(dataset, core_number, degree_type):
    G = dataset.get_graph(create_using=cugraph.Graph(directed=False))

    if core_number:
        # compute the core_number
        core_number = cugraph.core_number(G, degree_type=degree_type)
    else:
        core_number = None

    sg_k_core_graph = cugraph.k_core(
        G, core_number=core_number, degree_type=degree_type
    )
    res = sg_k_core_graph.view_edge_list()
    # FIXME: The result will come asymetric. Symmetrize the results
    srcCol = sg_k_core_graph.source_columns
    dstCol = sg_k_core_graph.destination_columns
    wgtCol = sg_k_core_graph.weight_column
    res = (
        symmetrize_df(res, srcCol, dstCol, wgtCol)
        .sort_values([srcCol, dstCol])
        .reset_index(drop=True)
    )
<<<<<<< HEAD
    return res, core_number
=======

    input_combo["sg_k_core_results"] = sg_k_core_results

    # Creating an edgelist from a dask cudf dataframe
    chunksize = dcg.get_chunksize(input_data_path)
    ddf = dask_cudf.read_csv(
        input_data_path,
        blocksize=chunksize,
        delimiter=" ",
        names=["src", "dst", "value"],
        dtype=["int32", "int32", "float32"],
    )

    dg = cugraph.Graph(directed=False)
    # FIXME: False when renumbering (C++ and python renumbering)
    dg.from_dask_cudf_edgelist(
        ddf,
        source="src",
        destination="dst",
        edge_attr="value",
        renumber=True,
    )

    input_combo["MGGraph"] = dg

    return input_combo
>>>>>>> 78227b3a


# =============================================================================
# Tests
# =============================================================================


@pytest.mark.mg
@pytest.mark.parametrize("dataset", DATASETS)
@pytest.mark.parametrize("core_number", CORE_NUMBER)
@pytest.mark.parametrize("degree_type", DEGREE_TYPE)
def test_sg_k_core(dask_client, dataset, core_number, degree_type, benchmark):
    # This test is only for benchmark purposes.
    sg_k_core = None
    G = dataset.get_graph(create_using=cugraph.Graph(directed=False))
    if core_number:
        # compute the core_number
        core_number = cugraph.core_number(G, degree_type=degree_type)
    else:
        core_number = None
    sg_k_core = benchmark(
        cugraph.k_core, G, core_number=core_number, degree_type=degree_type
    )
    assert sg_k_core is not None


@pytest.mark.mg
@pytest.mark.parametrize("dataset", DATASETS)
@pytest.mark.parametrize("core_number", CORE_NUMBER)
@pytest.mark.parametrize("degree_type", DEGREE_TYPE)
def test_dask_mg_k_core(dask_client, dataset, core_number, degree_type, benchmark):
    expected_k_core_results, core_number = get_sg_results(
        dataset, core_number, degree_type
    )

    dg = dataset.get_dask_graph(create_using=cugraph.Graph(directed=False))
    k_core_results = benchmark(dcg.k_core, dg, core_number=core_number)
    k_core_results = (
        k_core_results.compute()
        .sort_values(["src", "dst"])
        .reset_index(drop=True)
        .rename(columns={"weights": "weight"})
    )

    assert_frame_equal(
        expected_k_core_results, k_core_results, check_dtype=False, check_like=True
    )


@pytest.mark.mg
def test_dask_mg_k_core_invalid_input(dask_client):
<<<<<<< HEAD
    dataset = DATASETS[0]
    dg = dataset.get_dask_graph(create_using=cugraph.Graph(directed=True))
=======
    input_data_path = datasets[0]
    chunksize = dcg.get_chunksize(input_data_path)
    ddf = dask_cudf.read_csv(
        input_data_path,
        blocksize=chunksize,
        delimiter=" ",
        names=["src", "dst", "value"],
        dtype=["int32", "int32", "float32"],
    )
>>>>>>> 78227b3a

    with pytest.raises(ValueError):
        dcg.k_core(dg)

    dg = dataset.get_dask_graph(create_using=cugraph.Graph(directed=False))

    degree_type = "invalid"
    with pytest.raises(ValueError):
        dcg.k_core(dg, degree_type=degree_type)<|MERGE_RESOLUTION|>--- conflicted
+++ resolved
@@ -1,8 +1,5 @@
-<<<<<<< HEAD
 # Copyright (c) 2024, NVIDIA CORPORATION.
-=======
-# Copyright (c) 2023-2024, NVIDIA CORPORATION.
->>>>>>> 78227b3a
+
 # Licensed under the Apache License, Version 2.0 (the "License");
 # you may not use this file except in compliance with the License.
 # You may obtain a copy of the License at
@@ -72,36 +69,8 @@
         .sort_values([srcCol, dstCol])
         .reset_index(drop=True)
     )
-<<<<<<< HEAD
+
     return res, core_number
-=======
-
-    input_combo["sg_k_core_results"] = sg_k_core_results
-
-    # Creating an edgelist from a dask cudf dataframe
-    chunksize = dcg.get_chunksize(input_data_path)
-    ddf = dask_cudf.read_csv(
-        input_data_path,
-        blocksize=chunksize,
-        delimiter=" ",
-        names=["src", "dst", "value"],
-        dtype=["int32", "int32", "float32"],
-    )
-
-    dg = cugraph.Graph(directed=False)
-    # FIXME: False when renumbering (C++ and python renumbering)
-    dg.from_dask_cudf_edgelist(
-        ddf,
-        source="src",
-        destination="dst",
-        edge_attr="value",
-        renumber=True,
-    )
-
-    input_combo["MGGraph"] = dg
-
-    return input_combo
->>>>>>> 78227b3a
 
 
 # =============================================================================
@@ -153,20 +122,8 @@
 
 @pytest.mark.mg
 def test_dask_mg_k_core_invalid_input(dask_client):
-<<<<<<< HEAD
     dataset = DATASETS[0]
     dg = dataset.get_dask_graph(create_using=cugraph.Graph(directed=True))
-=======
-    input_data_path = datasets[0]
-    chunksize = dcg.get_chunksize(input_data_path)
-    ddf = dask_cudf.read_csv(
-        input_data_path,
-        blocksize=chunksize,
-        delimiter=" ",
-        names=["src", "dst", "value"],
-        dtype=["int32", "int32", "float32"],
-    )
->>>>>>> 78227b3a
 
     with pytest.raises(ValueError):
         dcg.k_core(dg)
