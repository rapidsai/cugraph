# Copyright (c) 2019-2023, NVIDIA CORPORATION.
# Licensed under the Apache License, Version 2.0 (the "License");
# you may not use this file except in compliance with the License.
# You may obtain a copy of the License at
#
#     http://www.apache.org/licenses/LICENSE-2.0
#
# Unless required by applicable law or agreed to in writing, software
# distributed under the License is distributed on an "AS IS" BASIS,
# WITHOUT WARRANTIES OR CONDITIONS OF ANY KIND, either express or implied.
# See the License for the specific language governing permissions and
# limitations under the License.

import gc
import time
from collections import defaultdict
import warnings

import pytest
import cupy as cp
import numpy as np
from cupyx.scipy.sparse import coo_matrix as cp_coo_matrix
from cupyx.scipy.sparse import csr_matrix as cp_csr_matrix
from cupyx.scipy.sparse import csc_matrix as cp_csc_matrix
from scipy.sparse import coo_matrix as sp_coo_matrix
from scipy.sparse import csr_matrix as sp_csr_matrix
from scipy.sparse import csc_matrix as sp_csc_matrix
<<<<<<< HEAD
from cugraph.datasets import DATASETS, STRONGDATASETS
=======
>>>>>>> 15a00f9b
from cugraph.utilities import is_nx_graph_type

import cudf
import cugraph
from cugraph.testing import utils, DATASETS_TESTING
from cugraph.datasets import dolphins, netscience, email_Eu_core


STRONGDATASETS = [dolphins, netscience, email_Eu_core]

# Temporarily suppress warnings till networkX fixes deprecation warnings
# (Using or importing the ABCs from 'collections' instead of from
# 'collections.abc' is deprecated, and in 3.8 it will stop working) for
# python 3.7.  Also, this import networkx needs to be relocated in the
# third-party group once this gets fixed.

with warnings.catch_warnings():
    warnings.filterwarnings("ignore", category=DeprecationWarning)
    import networkx as nx


print("Networkx version : {} ".format(nx.__version__))

# Map of cuGraph input types to the expected output type for cuGraph
# connected_components calls.
cuGraph_input_output_map = {
    cugraph.Graph: cudf.DataFrame,
    nx.Graph: dict,
    nx.DiGraph: dict,
    cp_coo_matrix: tuple,
    cp_csr_matrix: tuple,
    cp_csc_matrix: tuple,
    sp_coo_matrix: tuple,
    sp_csr_matrix: tuple,
    sp_csc_matrix: tuple,
}
cupy_types = [cp_coo_matrix, cp_csr_matrix, cp_csc_matrix]


# =============================================================================
# Pytest Setup / Teardown - called for each test function
# =============================================================================
def setup_function():
    gc.collect()


# =============================================================================
# Helper functions
# =============================================================================
def networkx_weak_call(graph_file):
    G = graph_file.get_graph()
    dataset_path = graph_file.get_path()
    M = utils.read_csv_for_nx(dataset_path)
    Gnx = nx.from_pandas_edgelist(M, source="0", target="1", create_using=nx.DiGraph())

    # Weakly Connected components call:
    t1 = time.time()
    result = nx.weakly_connected_components(Gnx)
    t2 = time.time() - t1
    print("Time : " + str(t2))

    nx_labels = sorted(result)
    nx_n_components = len(nx_labels)
    lst_nx_components = sorted(nx_labels, key=len, reverse=True)

    return (G, dataset_path, nx_labels, nx_n_components, lst_nx_components, "weak")


def networkx_strong_call(graph_file):
    G = graph_file.get_graph(create_using=cugraph.Graph(directed=True))
    dataset_path = graph_file.get_path()
    M = utils.read_csv_for_nx(dataset_path)
    Gnx = nx.from_pandas_edgelist(M, source="0", target="1", create_using=nx.DiGraph())

    t1 = time.time()
    result = nx.strongly_connected_components(Gnx)
    t2 = time.time() - t1
    print("Time : " + str(t2))

    nx_labels = sorted(result)
    nx_n_components = len(nx_labels)
    lst_nx_components = sorted(nx_labels, key=len, reverse=True)

    return (G, dataset_path, nx_labels, nx_n_components, lst_nx_components, "strong")


def cugraph_call(
    gpu_benchmark_callable, cugraph_algo, input_G_or_matrix, directed=None
):
    """
    Test helper that calls cugraph_algo (which is either
    weakly_connected_components() or strongly_connected_components()) on the
    Graph or matrix object input_G_or_matrix, via the gpu_benchmark_callable
    benchmark callable (which may or may not perform benchmarking based on
    command-line options), verify the result type, and return a dictionary for
    comparison.
    """
    # if benchmarking is enabled, this call will be benchmarked (ie. run
    # repeatedly, run time averaged, etc.)
    result = gpu_benchmark_callable(cugraph_algo, input_G_or_matrix, directed)

    # dict of labels to list of vertices with that label
    label_vertex_dict = defaultdict(list)

    # Lookup results differently based on return type, and ensure return type
    # is correctly set based on input type.
    input_type = type(input_G_or_matrix)
    expected_return_type = cuGraph_input_output_map[input_type]

    if expected_return_type is cudf.DataFrame:
        assert type(result) is cudf.DataFrame
        for i in range(len(result)):
            label_vertex_dict[result["labels"][i]].append(result["vertex"][i])

    # NetworkX input results in returning a dictionary mapping vertices to
    # their labels.
    elif expected_return_type is dict:
        assert type(result) is dict
        for (vert, label) in result.items():
            label_vertex_dict[label].append(vert)

    # A CuPy/SciPy input means the return value will be a 2-tuple of:
    #   n_components: int
    #       The number of connected components (number of unique labels).
    #   labels: ndarray
    #       The length-N array of labels of the connected components.
    elif expected_return_type is tuple:
        assert type(result) is tuple
        assert type(result[0]) is int
        if input_type in cupy_types:
            assert type(result[1]) is cp.ndarray
        else:
            assert type(result[1]) is np.ndarray

        unique_labels = set([n.item() for n in result[1]])
        assert len(unique_labels) == result[0]

        # The returned dict used in the tests for checking correctness needs
        # the actual vertex IDs, which are not in the returned data (the
        # CuPy/SciPy connected_components return types cuGraph is converting
        # to does not include them). So, extract the vertices from the input
        # COO, order them to match the returned list of labels (which is just
        # a sort), and include them in the returned dict.
        if input_type in [cp_csr_matrix, cp_csc_matrix, sp_csr_matrix, sp_csc_matrix]:
            coo = input_G_or_matrix.tocoo(copy=False)
        else:
            coo = input_G_or_matrix
        verts = sorted(set([n.item() for n in coo.col] + [n.item() for n in coo.row]))
        num_verts = len(verts)
        num_verts_assigned_labels = len(result[1])
        assert num_verts_assigned_labels == num_verts

        for i in range(num_verts):
            label = result[1][i].item()
            label_vertex_dict[label].append(verts[i])

    else:
        raise RuntimeError(f"unsupported return type: {expected_return_type}")

    return label_vertex_dict


def which_cluster_idx(_cluster, _find_vertex):
    idx = -1
    for i in range(len(_cluster)):
        if _find_vertex in _cluster[i]:
            idx = i
            break
    return idx


def assert_scipy_api_compat(G, dataset_path, api_type):
    """
    Ensure cugraph.scc() and cugraph.connected_components() can be used as
    drop-in replacements for scipy.connected_components():

    scipy.sparse.csgraph.connected_components(csgraph,
                                              directed=True,
                                              connection='weak',
                                              return_labels=True)
    Parameters
    ----------
        csgraph : array_like or sparse matrix
            The N x N matrix representing the compressed sparse graph. The
            input csgraph will be converted to csr format for the calculation.
        directed : bool, optional
            If True (default), then operate on a directed graph: only move from
            point i to point j along paths csgraph[i, j]. If False, then find
            the shortest path on an undirected graph: the algorithm can
            progress from point i to j along csgraph[i, j] or csgraph[j, i].
        connection : str, optional
            [‘weak’|’strong’]. For directed graphs, the type of connection to
            use. Nodes i and j are strongly connected if a path exists both
            from i to j and from j to i. A directed graph is weakly connected
            if replacing all of its directed edges with undirected edges
            produces a connected (undirected) graph. If directed == False, this
            keyword is not referenced.
        return_labels : bool, optional
            If True (default), then return the labels for each of the connected
            components.

    Returns
    -------
        n_components : int
            The number of connected components.
        labels : ndarray
            The length-N array of labels of the connected components.
    """
    api_call = {
        "strong": cugraph.strongly_connected_components,
        "weak": cugraph.weakly_connected_components,
    }[api_type]
    connection = api_type
    wrong_connection = {"strong": "weak", "weak": "strong"}[api_type]

    input_cugraph_graph = G
    input_coo_matrix = utils.create_obj_from_csv(
        dataset_path, cp_coo_matrix, edgevals=True
    )

    # Ensure scipy-only options are rejected for cugraph inputs
    with pytest.raises(TypeError):
        api_call(input_cugraph_graph, directed=False)
    with pytest.raises(TypeError):
        api_call(input_cugraph_graph, return_labels=False)

    # Setting connection to strong for strongly_* and weak for weakly_* is
    # redundant, but valid

    api_call(input_cugraph_graph, connection=connection)

    # Invalid for the API
    with pytest.raises(TypeError):
        (n_components, labels) = api_call(
            input_coo_matrix, directed=False, connection=wrong_connection
        )

    (n_components, labels) = api_call(input_coo_matrix, directed=False)
    (n_components, labels) = api_call(
        input_coo_matrix, directed=False, connection=connection
    )
    n_components = api_call(input_coo_matrix, directed=False, return_labels=False)
    assert type(n_components) is int


# =============================================================================
# Pytest fixtures
# =============================================================================
@pytest.fixture(scope="module", params=DATASETS_TESTING)
def dataset_nxresults_weak(request):
    return networkx_weak_call(request.param)


@pytest.fixture(scope="module", params=[DATASETS_TESTING[0]])
def single_dataset_nxresults_weak(request):
    return networkx_weak_call(request.param)


@pytest.fixture(scope="module", params=STRONGDATASETS)
def dataset_nxresults_strong(request):
    return networkx_strong_call(request.param)


@pytest.fixture(scope="module", params=[STRONGDATASETS[0]])
def single_dataset_nxresults_strong(request):
    return networkx_strong_call(request.param)


# =============================================================================
# Tests
# =============================================================================
@pytest.mark.sg
@pytest.mark.parametrize("cugraph_input_type", utils.CUGRAPH_DIR_INPUT_TYPES)
def test_weak_cc(gpubenchmark, dataset_nxresults_weak, cugraph_input_type):
    (
        G,
        dataset_path,
        netx_labels,
        nx_n_components,
        lst_nx_components,
        api_type,
    ) = dataset_nxresults_weak

    # cuGraph or nx 'input_type' should have this parameter set to None
    directed = None
    if not isinstance(cugraph_input_type, cugraph.Graph):
        input_G_or_matrix = utils.create_obj_from_csv(
            dataset_path, cugraph_input_type, edgevals=True
        )
        if not is_nx_graph_type(cugraph_input_type):
            # directed should be set to False when creating a cuGraph from
            # neither a cuGraph nor nx type
            directed = False
    else:
        input_G_or_matrix = G
    cugraph_labels = cugraph_call(
        gpubenchmark, cugraph.weakly_connected_components, input_G_or_matrix, directed
    )

    # while cugraph returns a component label for each vertex;
    cg_n_components = len(cugraph_labels)

    # Comapre number of components
    assert nx_n_components == cg_n_components

    lst_nx_components_lens = [len(c) for c in lst_nx_components]

    cugraph_vertex_lst = cugraph_labels.values()
    lst_cg_components = sorted(cugraph_vertex_lst, key=len, reverse=True)
    lst_cg_components_lens = [len(c) for c in lst_cg_components]

    # Compare lengths of each component
    assert lst_nx_components_lens == lst_cg_components_lens

    # Compare vertices of largest component
    nx_vertices = sorted(lst_nx_components[0])
    first_vert = nx_vertices[0]

    idx = which_cluster_idx(lst_cg_components, first_vert)
    assert idx != -1, "Check for Nx vertex in cuGraph results failed"

    cg_vertices = sorted(lst_cg_components[idx])

    assert nx_vertices == cg_vertices


@pytest.mark.sg
@pytest.mark.parametrize(
    "cugraph_input_type", utils.NX_DIR_INPUT_TYPES + utils.MATRIX_INPUT_TYPES
)
def test_weak_cc_nonnative_inputs(
    gpubenchmark, single_dataset_nxresults_weak, cugraph_input_type
):
    test_weak_cc(gpubenchmark, single_dataset_nxresults_weak, cugraph_input_type)


@pytest.mark.sg
@pytest.mark.parametrize("cugraph_input_type", utils.CUGRAPH_DIR_INPUT_TYPES)
def test_strong_cc(gpubenchmark, dataset_nxresults_strong, cugraph_input_type):

    # NetX returns a list of components, each component being a
    # collection (set{}) of vertex indices
    (
        G,
        dataset_path,
        netx_labels,
        nx_n_components,
        lst_nx_components,
        api_type,
    ) = dataset_nxresults_strong

    if not isinstance(cugraph_input_type, cugraph.Graph):
        input_G_or_matrix = utils.create_obj_from_csv(
            dataset_path, cugraph_input_type, edgevals=True
        )
    else:
        input_G_or_matrix = G
    cugraph_labels = cugraph_call(
        gpubenchmark, cugraph.strongly_connected_components, input_G_or_matrix
    )

    if isinstance(cugraph_input_type, cugraph.Graph):
        assert isinstance(input_G_or_matrix, type(cugraph_input_type))
    else:
        assert isinstance(input_G_or_matrix, cugraph_input_type)
    # while cugraph returns a component label for each vertex;
    cg_n_components = len(cugraph_labels)

    # Comapre number of components found
    assert nx_n_components == cg_n_components

    lst_nx_components_lens = [len(c) for c in lst_nx_components]

    cugraph_vertex_lst = cugraph_labels.values()
    lst_cg_components = sorted(cugraph_vertex_lst, key=len, reverse=True)
    lst_cg_components_lens = [len(c) for c in lst_cg_components]

    # Compare lengths of each component
    assert lst_nx_components_lens == lst_cg_components_lens

    # Compare vertices of largest component
    # note that there might be more than one largest component
    nx_vertices = sorted(lst_nx_components[0])
    first_vert = nx_vertices[0]

    idx = which_cluster_idx(lst_cg_components, first_vert)
    assert idx != -1, "Check for Nx vertex in cuGraph results failed"

    cg_vertices = sorted(lst_cg_components[idx])
    assert nx_vertices == cg_vertices


@pytest.mark.sg
@pytest.mark.parametrize(
    "cugraph_input_type", utils.NX_DIR_INPUT_TYPES + utils.MATRIX_INPUT_TYPES
)
def test_strong_cc_nonnative_inputs(
    gpubenchmark, single_dataset_nxresults_strong, cugraph_input_type
):
    test_strong_cc(gpubenchmark, single_dataset_nxresults_strong, cugraph_input_type)


@pytest.mark.sg
def test_scipy_api_compat_weak(single_dataset_nxresults_weak):
    (G, dataset_path, _, _, _, api_type) = single_dataset_nxresults_weak
    assert_scipy_api_compat(G, dataset_path, api_type)


@pytest.mark.sg
def test_scipy_api_compat_strong(single_dataset_nxresults_strong):
    (G, dataset_path, _, _, _, api_type) = single_dataset_nxresults_strong
    assert_scipy_api_compat(G, dataset_path, api_type)


@pytest.mark.sg
@pytest.mark.parametrize("connection_type", ["strong", "weak"])
def test_scipy_api_compat(connection_type):
    if connection_type == "strong":
        graph_file = STRONGDATASETS[0]
    else:
        graph_file = DATASETS_TESTING[0]

    input_cugraph_graph = graph_file.get_graph()

    dataset_path = graph_file.get_path()

    input_coo_matrix = utils.create_obj_from_csv(
        dataset_path, cp_coo_matrix, edgevals=True
    )

    # connection is the only API that is accepted with cugraph objs
    retval = cugraph.connected_components(
        input_cugraph_graph, connection=connection_type
    )
    assert type(retval) is cudf.DataFrame

    # Ensure scipy-only options (except connection) are rejected for cugraph
    # inputs
    with pytest.raises(TypeError):
        cugraph.connected_components(input_cugraph_graph, directed=True)
    with pytest.raises(TypeError):
        cugraph.connected_components(input_cugraph_graph, return_labels=False)
    with pytest.raises(TypeError):
        cugraph.connected_components(
            input_cugraph_graph, connection=connection_type, return_labels=False
        )

    # only accept weak or strong
    with pytest.raises(ValueError):
        cugraph.connected_components(input_cugraph_graph, connection="invalid")

    (n_components, labels) = cugraph.connected_components(
        input_coo_matrix, directed=False, connection=connection_type
    )
    # FIXME: connection should default to "weak", need to test that
    (n_components, labels) = cugraph.connected_components(
        input_coo_matrix, directed=False
    )
    n_components = cugraph.connected_components(
        input_coo_matrix, directed=False, return_labels=False
    )
    assert type(n_components) is int<|MERGE_RESOLUTION|>--- conflicted
+++ resolved
@@ -25,10 +25,6 @@
 from scipy.sparse import coo_matrix as sp_coo_matrix
 from scipy.sparse import csr_matrix as sp_csr_matrix
 from scipy.sparse import csc_matrix as sp_csc_matrix
-<<<<<<< HEAD
-from cugraph.datasets import DATASETS, STRONGDATASETS
-=======
->>>>>>> 15a00f9b
 from cugraph.utilities import is_nx_graph_type
 
 import cudf
