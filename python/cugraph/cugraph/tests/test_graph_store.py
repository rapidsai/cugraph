# Copyright (c) 2022, NVIDIA CORPORATION.
# Licensed under the Apache License, Version 2.0 (the "License");
# you may not use this file except in compliance with the License.
# You may obtain a copy of the License at
#
#     http://www.apache.org/licenses/LICENSE-2.0
#
# Unless required by applicable law or agreed to in writing, software
# distributed under the License is distributed on an "AS IS" BASIS,
# WITHOUT WARRANTIES OR CONDITIONS OF ANY KIND, either express or implied.
# See the License for the specific language governing permissions and
# limitations under the License.

from collections import defaultdict
import pytest
import cugraph
from cugraph.testing import utils
from cugraph.experimental import PropertyGraph
import numpy as np
import cudf
import cupy as cp
from cugraph.gnn import CuGraphStore


# Test
@pytest.mark.parametrize("graph_file", utils.DATASETS)
def test_no_graph(graph_file):
    with pytest.raises(TypeError):
        gstore = cugraph.gnn.CuGraphStore()
        gstore.num_edges()


@pytest.mark.parametrize("graph_file", utils.DATASETS)
def test_using_graph(graph_file):
    with pytest.raises(ValueError):

        cu_M = utils.read_csv_file(graph_file)

        g = cugraph.Graph()
        g.from_cudf_edgelist(
            cu_M, source="0", destination="1", edge_attr="2", renumber=True
        )

        cugraph.gnn.CuGraphStore(graph=g)


@pytest.mark.parametrize("graph_file", utils.DATASETS)
def test_using_pgraph(graph_file):
    cu_M = utils.read_csv_file(graph_file)

    g = cugraph.Graph(directed=True)
    g.from_cudf_edgelist(
        cu_M, source="0", destination="1", edge_attr="2", renumber=True
    )

    pG = PropertyGraph()
    pG.add_edge_data(
        cu_M, vertex_col_names=("0", "1"), property_columns=None
    )

    gstore = cugraph.gnn.CuGraphStore(graph=pG)

    assert g.number_of_edges() == pG.get_num_edges()
    assert g.number_of_edges() == gstore.num_edges()
    assert g.number_of_vertices() == pG.get_num_vertices()
    assert g.number_of_vertices() == gstore.num_vertices


@pytest.mark.parametrize("graph_file", utils.DATASETS)
def test_node_data_pg(graph_file):

    cu_M = utils.read_csv_file(graph_file)

    pG = PropertyGraph()
    gstore = cugraph.gnn.CuGraphStore(graph=pG)
    gstore.add_edge_data(
        cu_M, vertex_col_names=("0", "1"), edge_key="feat"
    )
    edata = gstore.edata["feat"]

    assert edata.shape[0] > 0


@pytest.mark.parametrize("graph_file", utils.DATASETS)
def test_egonet(graph_file):

    from cugraph.community.egonet import batched_ego_graphs

    cu_M = utils.read_csv_file(graph_file)

    g = cugraph.Graph(directed=True)
    g.from_cudf_edgelist(cu_M, source="0", destination="1", renumber=True)

    pG = PropertyGraph()
    gstore = cugraph.gnn.CuGraphStore(graph=pG, backend_lib='cupy')
    gstore.add_edge_data(
        cu_M, vertex_col_names=("0", "1"), edge_key="edge_feat"
    )

    nodes = [1, 2]

    ego_edge_list1, seeds_offsets1 = gstore.egonet(nodes, k=1)
    ego_edge_list2, seeds_offsets2 = batched_ego_graphs(g, nodes, radius=1)

    assert ego_edge_list1 == ego_edge_list2
    assert seeds_offsets1 == seeds_offsets2


@pytest.mark.parametrize("graph_file", utils.DATASETS)
def test_workflow(graph_file):
    # from cugraph.community.egonet import batched_ego_graphs

    cu_M = utils.read_csv_file(graph_file)

    g = cugraph.Graph(directed=True)
    g.from_cudf_edgelist(cu_M, source="0", destination="1", renumber=True)

    pg = PropertyGraph()
    gstore = cugraph.gnn.CuGraphStore(graph=pg)
    gstore.add_edge_data(
        cu_M, vertex_col_names=("0", "1"), edge_key="feat"
    )
    nodes = gstore.get_vertex_ids()
    num_nodes = len(nodes)

    assert num_nodes > 0

    sampled_nodes = nodes[:5]

    ego_edge_list, seeds_offsets = gstore.egonet(sampled_nodes, k=1)

    assert len(ego_edge_list) > 0


@pytest.mark.parametrize("graph_file", utils.DATASETS)
def test_sample_neighbors(graph_file):
    cu_M = utils.read_csv_file(graph_file)

    g = cugraph.Graph(directed=True)
    g.from_cudf_edgelist(cu_M, source="0", destination="1", renumber=True)

    pg = PropertyGraph()
    gstore = cugraph.gnn.CuGraphStore(graph=pg)
    gstore.add_edge_data(
        cu_M, edge_key="feat", vertex_col_names=("0", "1")
    )

    nodes = gstore.get_vertex_ids()
    num_nodes = len(nodes)

    assert num_nodes > 0

    sampled_nodes = nodes[:5].to_dlpack()

    parents_cap, children_cap, edge_id_cap = gstore.sample_neighbors(
        sampled_nodes, 2
    )

    parents_list = cudf.from_dlpack(parents_cap)
    assert len(parents_list) > 0


@pytest.mark.skip(reason="Neg one fanout fails see cugraph/issues/2446")
@pytest.mark.parametrize("graph_file", utils.DATASETS)
def test_sample_neighbor_neg_one_fanout(graph_file):
    cu_M = utils.read_csv_file(graph_file)

    g = cugraph.Graph(directed=True)
    g.from_cudf_edgelist(cu_M, source="0", destination="1", renumber=True)

    pg = PropertyGraph()
    gstore = cugraph.gnn.CuGraphStore(graph=pg)
    gstore.add_edge_data(
        cu_M, edge_key="edge_k", vertex_col_names=("0", "1")
    )

    nodes = gstore.get_vertex_ids()
    sampled_nodes = nodes[:5].to_dlpack()
    # -1, default fan_out
    parents_cap, children_cap, edge_id_cap = gstore.sample_neighbors(
        sampled_nodes, -1
    )
    parents_list = cudf.from_dlpack(parents_cap)
    assert len(parents_list) > 0


@pytest.mark.parametrize("graph_file", utils.DATASETS)
def test_n_data(graph_file):
    cu_M = utils.read_csv_file(graph_file)

    g = cugraph.Graph(directed=True)
    g.from_cudf_edgelist(cu_M, source="0", destination="1", renumber=True)

    pg = PropertyGraph()
    gstore = cugraph.gnn.CuGraphStore(graph=pg)

    gstore.add_edge_data(
        cu_M,
        edge_key="feat",
        vertex_col_names=("0", "1"),
    )

    num_nodes = gstore.num_nodes()
    df_feat = cudf.DataFrame()
    df_feat["node_id"] = np.arange(num_nodes)
    df_feat["val0"] = [float(i + 1) for i in range(num_nodes)]
    df_feat["val1"] = [float(i + 2) for i in range(num_nodes)]
    gstore.add_node_data(
        df_feat,
        node_key="node_feat",
        node_col_name="node_id",
    )

    ndata = gstore.ndata["node_feat"]

    assert ndata.shape[0] > 0


@pytest.mark.parametrize("graph_file", utils.DATASETS)
def test_e_data(graph_file):
    cu_M = utils.read_csv_file(graph_file)

    g = cugraph.Graph(directed=True)
    g.from_cudf_edgelist(cu_M, source="0", destination="1", renumber=True)

    pg = PropertyGraph()
    gstore = cugraph.gnn.CuGraphStore(graph=pg)
    gstore.add_edge_data(
        cu_M, vertex_col_names=("0", "1"), edge_key="edge_k"
    )

    edata = gstore.edata["edge_k"]
    assert edata.shape[0] > 0


dataset1 = {
    "merchants": [
        [
            "merchant_id",
            "merchant_locaton",
            "merchant_size",
            "merchant_sales",
            "merchant_num_employees",
        ],
        [
            (11, 78750, 44, 123.2, 12),
            (4, 78757, 112, 234.99, 18),
            (21, 44145, 83, 992.1, 27),
            (16, 47906, 92, 32.43, 5),
            (86, 47906, 192, 2.43, 51),
        ],
    ],
    "users": [
        ["user_id", "user_location", "vertical"],
        [
            (89021, 78757, 0),
            (32431, 78750, 1),
            (89216, 78757, 1),
            (78634, 47906, 0),
        ],
    ],
    "taxpayers": [
        ["payer_id", "amount"],
        [
            (11, 1123.98),
            (4, 3243.7),
            (21, 8932.3),
            (16, 3241.77),
            (86, 789.2),
            (89021, 23.98),
            (78634, 41.77),
        ],
    ],
    "transactions": [
        ["user_id", "merchant_id", "volume", "time", "card_num"],
        [
            (89021, 11, 33.2, 1639084966.5513437, 123456),
            (89216, 4, None, 1639085163.481217, 8832),
            (78634, 16, 72.0, 1639084912.567394, 4321),
            (32431, 4, 103.2, 1639084721.354346, 98124),
        ],
    ],
    "relationships": [
        ["user_id_1", "user_id_2", "relationship_type"],
        [
            (89216, 89021, 9),
            (89216, 32431, 9),
            (32431, 78634, 8),
            (78634, 89216, 8),
        ],
    ],
    "referrals": [
        ["user_id_1", "user_id_2", "merchant_id", "stars"],
        [
            (89216, 78634, 11, 5),
            (89021, 89216, 4, 4),
            (89021, 89216, 21, 3),
            (89021, 89216, 11, 3),
            (89021, 78634, 21, 4),
            (78634, 32431, 11, 4),
        ],
    ],
}


# util to create dataframe
def create_df_from_dataset(col_n, rows):
    data_d = defaultdict(list)
    for row in rows:
        for col_id, col_v in enumerate(row):
            data_d[col_n[col_id]].append(col_v)
    return cudf.DataFrame(data_d)


@pytest.fixture()
def dataset1_CuGraphStore():
    """
    Fixture which returns an instance of a CuGraphStore with vertex and edge
    data added from dataset1, parameterized for different DataFrame types.
    """
    merchant_df = create_df_from_dataset(
        dataset1["merchants"][0], dataset1["merchants"][1]
    )
    user_df = create_df_from_dataset(
        dataset1["users"][0], dataset1["users"][1]
    )
    taxpayers_df = create_df_from_dataset(
        dataset1["taxpayers"][0], dataset1["taxpayers"][1]
    )
    transactions_df = create_df_from_dataset(
        dataset1["transactions"][0], dataset1["transactions"][1]
    )
    relationships_df = create_df_from_dataset(
        dataset1["relationships"][0], dataset1["relationships"][1]
    )
    referrals_df = create_df_from_dataset(
        dataset1["referrals"][0], dataset1["referrals"][1]
    )

    pG = PropertyGraph()
    graph = CuGraphStore(pG, backend_lib='cupy')
    # Vertex and edge data is added as one or more DataFrames; either a Pandas
    # DataFrame to keep data on the CPU, a cuDF DataFrame to keep data on GPU,
    # or a dask_cudf DataFrame to keep data on distributed GPUs.

    # For dataset1: vertices are merchants and users, edges are transactions,
    # relationships, and referrals.

    # property_columns=None (the default) means all columns except
    # vertex_col_name will be used as properties for the vertices/edges.

    graph.add_node_data(
        merchant_df, "merchant_id", "merchant_k", "merchant"
    )
    graph.add_node_data(user_df, "user_id", "user_k", "user")
    graph.add_node_data(
        taxpayers_df, "payer_id", "taxpayers_k", "taxpayers"
    )

    graph.add_edge_data(
        referrals_df,
        ("user_id_1", "user_id_2"),
        "referrals_k",
        "referrals",
    )
    graph.add_edge_data(
        relationships_df,
        ("user_id_1", "user_id_2"),
        "relationships_k",
        "relationships",
    )
    graph.add_edge_data(
        transactions_df,
        ("user_id", "merchant_id"),
        "transactions_k",
        "transactions",
    )

    return graph


def test_num_nodes_gs(dataset1_CuGraphStore):
    assert dataset1_CuGraphStore.num_nodes() == 9


def test_num_edges(dataset1_CuGraphStore):
    assert dataset1_CuGraphStore.num_edges() == 14


def test_get_node_storage_gs(dataset1_CuGraphStore):
    fs = dataset1_CuGraphStore.get_node_storage(
        key="merchant_k", ntype="merchant"
    )
    merchent_gs = fs.fetch([11, 4, 21, 316, 11], device="cuda")
    merchant_df = create_df_from_dataset(
        dataset1["merchants"][0], dataset1["merchants"][1]
    )
    cudf_ar = (
        merchant_df.set_index("merchant_id")
        .loc[[11, 4, 21, 316, 11]]
        .values
    )
    assert cp.allclose(cudf_ar, merchent_gs)


def test_get_edge_storage_gs(dataset1_CuGraphStore):
    fs = dataset1_CuGraphStore.get_edge_storage(
        "relationships_k", "relationships"
    )
    relationship_t = fs.fetch([6, 7, 8], device="cuda")

    relationships_df = create_df_from_dataset(
        dataset1["relationships"][0], dataset1["relationships"][1]
    )
    cudf_ar = relationships_df["relationship_type"].iloc[[0, 1, 2]].values

    assert cp.allclose(cudf_ar, relationship_t)


def test_sampling_gs(dataset1_CuGraphStore):
    node_pack = cp.asarray([4]).toDlpack()
    gs = dataset1_CuGraphStore
    src_cap, _, _ = gs.sample_neighbors(node_pack, fanout=1)
<<<<<<< HEAD
    src_ser = cudf.sfrom_dlpack(src_cap)
    assert len(src_ser) != 0


@pytest.mark.skip(reason="Neg one fanout fails see cugraph/issues/2446")
def test_sampling_dataset_gs_neg_one_fanout(dataset1_CuGraphStore):
    node_pack = cp.asarray([4]).toDlpack()
    gs = dataset1_CuGraphStore
    src_cap, _, _ = gs.sample_neighbors(node_pack, fanout=-1)
=======
>>>>>>> d992b05a
    src_ser = cudf.from_dlpack(src_cap)
    assert len(src_ser) != 0


<<<<<<< HEAD
def test_sampling_gs_out_dir():
    src_ser = cudf.Series([1, 1, 1, 1, 1, 2, 2, 3])
    dst_ser = cudf.Series([2, 3, 4, 5, 6, 3, 4, 7])


=======
>>>>>>> d992b05a
@pytest.mark.skip(reason="Neg one fanout fails see cugraph/issues/2446")
def test_sampling_dataset_gs_neg_one_fanout(dataset1_CuGraphStore):
    node_pack = cp.asarray([4]).toDlpack()
    gs = dataset1_CuGraphStore
    src_cap, _, _ = gs.sample_neighbors(node_pack, fanout=-1)
    src_ser = cudf.from_dlpack(src_cap)
    assert len(src_ser) != 0


def test_sampling_gs_out_dir():
<<<<<<< HEAD
    src_ser = [1, 1, 1, 1, 1, 2, 2, 3]
    dst_ser = [2, 3, 4, 5, 6, 3, 4, 7]
=======
>>>>>>> d992b05a
    src_ser = cudf.Series([1, 1, 1, 1, 1, 2, 2, 3])
    dst_ser = cudf.Series([2, 3, 4, 5, 6, 3, 4, 7])
    df = cudf.DataFrame(
        {"src": src_ser, "dst": dst_ser, "edge_id": np.arange(len(src_ser))}
    )
    pg = PropertyGraph()
    gs = CuGraphStore(pg)
    gs.add_edge_data(df, ["src", "dst"], edge_key="edges")

    # below are obtained from dgl runs on the same graph
    expected_out = {
        1: ([1, 1, 1, 1, 1], [2, 3, 4, 5, 6]),
        2: ([2, 2], [3, 4]),
        3: ([3], [7]),
        4: ([], []),
    }

    for seed in expected_out.keys():
        seed_cap = cudf.Series([seed]).to_dlpack()
        sample_src, sample_dst, sample_eid = gs.sample_neighbors(
            nodes=seed_cap, fanout=9, edge_dir="out"
        )
        if sample_src is None:
            sample_src = cudf.Series([]).astype(np.int64)
            sample_dst = cudf.Series([]).astype(np.int64)
        else:
            sample_src = cudf.from_dlpack(sample_src)
            sample_dst = cudf.from_dlpack(sample_dst)

        output_df = cudf.DataFrame({"src": sample_src, "dst": sample_dst})
        output_df = output_df.sort_values(by=["src", "dst"])
        output_df = output_df.reset_index(drop=True)

        expected_df = cudf.DataFrame(
            {"src": expected_out[seed][0], "dst": expected_out[seed][1]}
        ).astype(np.int64)
        cudf.testing.assert_frame_equal(output_df, expected_df)


def test_sampling_gs_in_dir():
    src_ser = cudf.Series([1, 1, 1, 1, 1, 2, 2, 3])
    dst_ser = cudf.Series([2, 3, 4, 5, 6, 3, 4, 7])
    df = cudf.DataFrame(
        {"src": src_ser, "dst": dst_ser, "edge_id": np.arange(len(src_ser))}
    )
    pg = PropertyGraph()
    gs = CuGraphStore(pg)
    gs.add_edge_data(df, ["src", "dst"], edge_key="edges")

    # below are obtained from dgl runs on the same graph
    expected_in = {1: ([], []),
                   2: ([1], [2]),
                   3: ([1, 2], [3, 3]),
                   4: ([1, 2], [4, 4])}

    for seed in expected_in.keys():
        seed_cap = cudf.Series([seed]).to_dlpack()
        sample_src, sample_dst, sample_eid = gs.sample_neighbors(
            nodes=seed_cap, fanout=9, edge_dir="in"
        )
        if sample_src is None:
            sample_src = cudf.Series([]).astype(np.int64)
            sample_dst = cudf.Series([]).astype(np.int64)
        else:
            sample_src = cudf.from_dlpack(sample_src)
            sample_dst = cudf.from_dlpack(sample_dst)

        output_df = cudf.DataFrame({"src": sample_src, "dst": sample_dst})
        output_df = output_df.sort_values(by=["src", "dst"])
        output_df = output_df.reset_index(drop=True)

        expected_df = cudf.DataFrame(
            {"src": expected_in[seed][0], "dst": expected_in[seed][1]}
        ).astype(np.int64)
<<<<<<< HEAD
        cudf.testing.assert_frame_equal(output_df, expected_df)
 
=======
        cudf.testing.assert_frame_equal(output_df, expected_df)
>>>>>>> d992b05a
<|MERGE_RESOLUTION|>--- conflicted
+++ resolved
@@ -421,30 +421,10 @@
     node_pack = cp.asarray([4]).toDlpack()
     gs = dataset1_CuGraphStore
     src_cap, _, _ = gs.sample_neighbors(node_pack, fanout=1)
-<<<<<<< HEAD
     src_ser = cudf.sfrom_dlpack(src_cap)
     assert len(src_ser) != 0
 
 
-@pytest.mark.skip(reason="Neg one fanout fails see cugraph/issues/2446")
-def test_sampling_dataset_gs_neg_one_fanout(dataset1_CuGraphStore):
-    node_pack = cp.asarray([4]).toDlpack()
-    gs = dataset1_CuGraphStore
-    src_cap, _, _ = gs.sample_neighbors(node_pack, fanout=-1)
-=======
->>>>>>> d992b05a
-    src_ser = cudf.from_dlpack(src_cap)
-    assert len(src_ser) != 0
-
-
-<<<<<<< HEAD
-def test_sampling_gs_out_dir():
-    src_ser = cudf.Series([1, 1, 1, 1, 1, 2, 2, 3])
-    dst_ser = cudf.Series([2, 3, 4, 5, 6, 3, 4, 7])
-
-
-=======
->>>>>>> d992b05a
 @pytest.mark.skip(reason="Neg one fanout fails see cugraph/issues/2446")
 def test_sampling_dataset_gs_neg_one_fanout(dataset1_CuGraphStore):
     node_pack = cp.asarray([4]).toDlpack()
@@ -455,11 +435,6 @@
 
 
 def test_sampling_gs_out_dir():
-<<<<<<< HEAD
-    src_ser = [1, 1, 1, 1, 1, 2, 2, 3]
-    dst_ser = [2, 3, 4, 5, 6, 3, 4, 7]
-=======
->>>>>>> d992b05a
     src_ser = cudf.Series([1, 1, 1, 1, 1, 2, 2, 3])
     dst_ser = cudf.Series([2, 3, 4, 5, 6, 3, 4, 7])
     df = cudf.DataFrame(
@@ -534,9 +509,4 @@
         expected_df = cudf.DataFrame(
             {"src": expected_in[seed][0], "dst": expected_in[seed][1]}
         ).astype(np.int64)
-<<<<<<< HEAD
-        cudf.testing.assert_frame_equal(output_df, expected_df)
- 
-=======
-        cudf.testing.assert_frame_equal(output_df, expected_df)
->>>>>>> d992b05a
+        cudf.testing.assert_frame_equal(output_df, expected_df)