--- conflicted
+++ resolved
@@ -280,20 +280,12 @@
     return cudf.DataFrame(data_d)
 
 
-<<<<<<< HEAD
 @pytest.fixture(scope="module")
 def dataset1_CuGraphStore():
     """
     Fixture which returns an instance of a CuGraphStore with vertex and edge
     data added from dataset1, parameterized for different DataFrame types.
     """
-=======
-# @pytest.fixture()
-# TODO: Creating a fixture seems to hang the pytests
-
-
-def get_dataset1_CuGraphStore():
->>>>>>> 4d020cb8
     merchant_df = create_df_from_dataset(
         dataset1["merchants"][0], dataset1["merchants"][1]
     )
