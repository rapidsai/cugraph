# Copyright (c) 2023, NVIDIA CORPORATION.
# Licensed under the Apache License, Version 2.0 (the "License");
# you may not use this file except in compliance with the License.
# You may obtain a copy of the License at
#
#     http://www.apache.org/licenses/LICENSE-2.0
#
# Unless required by applicable law or agreed to in writing, software
# distributed under the License is distributed on an "AS IS" BASIS,
# WITHOUT WARRANTIES OR CONDITIONS OF ANY KIND, either express or implied.
# See the License for the specific language governing permissions and
# limitations under the License.

import cudf
import cupy
import cugraph
from cugraph.experimental.datasets import karate
from cugraph.experimental.gnn import BulkSampler

import tempfile
import os


def test_bulk_sampler_simple():
    el = karate.get_edgelist().reset_index().rename(columns={"index": "eid"})
    el["eid"] = el["eid"].astype("int32")
    el["etp"] = cupy.int32(0)

    G = cugraph.Graph(directed=True)
    G.from_cudf_edgelist(
        el,
        source="src",
        destination="dst",
        edge_attr=["wgt", "eid", "etp"],
        legacy_renum_only=True,
    )

    tempdir_object = tempfile.TemporaryDirectory()
    bs = BulkSampler(
        batch_size=2,
        output_path=tempdir_object.name,
        graph=G,
        fanout_vals=[2, 2],
        with_replacement=False,
    )

    batches = cudf.DataFrame(
        {
            "start": cudf.Series([0, 5, 10, 15], dtype="int32"),
            "batch": cudf.Series([0, 0, 1, 1], dtype="int32"),
        }
    )

    bs.add_batches(batches, start_col_name="start", batch_col_name="batch")
    bs.flush()

    recovered_samples = cudf.read_parquet(os.path.join(tempdir_object.name, "rank=0"))

    for b in batches["batch"].unique().values_host.tolist():
        assert b in recovered_samples["batch_id"].values_host.tolist()


def test_bulk_sampler_remainder():
    el = karate.get_edgelist().reset_index().rename(columns={"index": "eid"})
    el["eid"] = el["eid"].astype("int32")
    el["etp"] = cupy.int32(0)

    G = cugraph.Graph(directed=True)
    G.from_cudf_edgelist(
        el,
        source="src",
        destination="dst",
        edge_attr=["wgt", "eid", "etp"],
        legacy_renum_only=True,
    )

    tempdir_object = tempfile.TemporaryDirectory()
    bs = BulkSampler(
        batch_size=2,
        output_path=tempdir_object.name,
        graph=G,
        seeds_per_call=7,
        batches_per_partition=2,
        fanout_vals=[2, 2],
        with_replacement=False,
    )

    # Should process batch (0, 1, 2) then (3, 4, 5) then 6

    batches = cudf.DataFrame(
        {
            "start": cudf.Series(
                [0, 1, 2, 3, 4, 5, 6, 7, 8, 9, 10, 11, 12, 13], dtype="int32"
            ),
            "batch": cudf.Series(
                [0, 0, 1, 1, 2, 2, 3, 3, 4, 4, 5, 5, 6, 6], dtype="int32"
            ),
        }
    )

    bs.add_batches(batches, start_col_name="start", batch_col_name="batch")
    bs.flush()

    tld = os.path.join(tempdir_object.name, "rank=0")
    recovered_samples = cudf.read_parquet(tld)
    print(os.listdir(tld))

    for b in batches["batch"].unique().values_host.tolist():
        assert b in recovered_samples["batch_id"].values_host.tolist()

    for x in range(0, 6, 2):
        subdir = f"{x}-{x+1}"
        df = cudf.read_parquet(os.path.join(tld, f"batch={subdir}.parquet"))

        assert x in df.batch_id.values_host.tolist()
        assert (x + 1) in df.batch_id.values_host.tolist()

    assert (
        cudf.read_parquet(os.path.join(tld, "batch=6-6.parquet")).batch_id == 6
<<<<<<< HEAD
    ).all()
=======
    ).all()


def test_bulk_sampler_large_batch_size():
    el = karate.get_edgelist().reset_index().rename(columns={"index": "eid"})
    el["eid"] = el["eid"].astype("int32")
    el["etp"] = cupy.int32(0)

    G = cugraph.Graph(directed=True)
    G.from_cudf_edgelist(
        el,
        source="src",
        destination="dst",
        edge_attr=["wgt", "eid", "etp"],
        legacy_renum_only=True,
    )

    tempdir_object = tempfile.TemporaryDirectory()
    bs = BulkSampler(
        batch_size=5120,
        output_path=tempdir_object.name,
        graph=G,
        fanout_vals=[2, 2],
        with_replacement=False,
    )

    batches = cudf.DataFrame(
        {
            "start": cudf.Series([0, 5, 10, 15], dtype="int32"),
            "batch": cudf.Series([0, 0, 1, 1], dtype="int32"),
        }
    )

    bs.add_batches(batches, start_col_name="start", batch_col_name="batch")
    bs.flush()

    recovered_samples = cudf.read_parquet(os.path.join(tempdir_object.name, "rank=0"))

    for b in batches["batch"].unique().values_host.tolist():
        assert b in recovered_samples["batch_id"].values_host.tolist()
>>>>>>> 2cf487f8
<|MERGE_RESOLUTION|>--- conflicted
+++ resolved
@@ -117,9 +117,6 @@
 
     assert (
         cudf.read_parquet(os.path.join(tld, "batch=6-6.parquet")).batch_id == 6
-<<<<<<< HEAD
-    ).all()
-=======
     ).all()
 
 
@@ -159,5 +156,4 @@
     recovered_samples = cudf.read_parquet(os.path.join(tempdir_object.name, "rank=0"))
 
     for b in batches["batch"].unique().values_host.tolist():
-        assert b in recovered_samples["batch_id"].values_host.tolist()
->>>>>>> 2cf487f8
+        assert b in recovered_samples["batch_id"].values_host.tolist()