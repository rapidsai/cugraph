# Copyright (c) 2022-2023, NVIDIA CORPORATION.
# Licensed under the Apache License, Version 2.0 (the "License");
# you may not use this file except in compliance with the License.
# You may obtain a copy of the License at
#
#     http://www.apache.org/licenses/LICENSE-2.0
#
# Unless required by applicable law or agreed to in writing, software
# distributed under the License is distributed on an "AS IS" BASIS,
# WITHOUT WARRANTIES OR CONDITIONS OF ANY KIND, either express or implied.
# See the License for the specific language governing permissions and
# limitations under the License.

import os
import gc
import sys
import warnings
from pathlib import Path
from tempfile import TemporaryDirectory

import pytest

import cudf
from cugraph.structure import Graph
from cugraph.testing import (
    RAPIDS_DATASET_ROOT_DIR_PATH,
    ALL_DATASETS,
    WEIGHTED_DATASETS,
    SMALL_DATASETS,
    BENCHMARKING_DATASETS,
)
from cugraph import datasets

# Add the sg marker to all tests in this module.
pytestmark = pytest.mark.sg


###############################################################################
# Fixtures

# module fixture - called once for this module
@pytest.fixture(scope="module")
def tmpdir():
    """
    Create a tmp dir for downloads, etc., run a test, then cleanup when the
    test is done.
    """
    tmpd = TemporaryDirectory()
    yield tmpd
    # teardown
    tmpd.cleanup()


# function fixture - called once for each function in this module
@pytest.fixture(scope="function", autouse=True)
def setup(tmpdir):
    """
    Fixture used for individual test setup and teardown. This ensures each
    Dataset object starts with the same state and cleans up when the test is
    done.
    """
    # FIXME: this relies on dataset features (unload) which themselves are
    # being tested in this module.
    for dataset in ALL_DATASETS:
        dataset.unload()
    gc.collect()

    datasets.set_download_dir(tmpdir.name)

    yield

    # teardown
    for dataset in ALL_DATASETS:
        dataset.unload()
    gc.collect()


@pytest.fixture()
def setup_deprecation_warning_tests():
    """
    Fixture used to set warning filters to 'default' and reload
    experimental.datasets module if it has been previously
    imported. Tests that import this fixture are expected to
    import cugraph.experimental.datasets
    """
    warnings.filterwarnings("default")

    if "cugraph.experimental.datasets" in sys.modules:
        del sys.modules["cugraph.experimental.datasets"]

    yield


###############################################################################
# Helpers

# check if there is a row where src == dst
# Should this be renamed to 'has_self_loop'?
def has_loop(df):
    df.rename(columns={df.columns[0]: "src", df.columns[1]: "dst"}, inplace=True)
    res = df.where(df["src"] == df["dst"])

    return res.notnull().values.any()


# check if dataset object is symmetric
def is_symmetric(dataset):
    # undirected graphs are symmetric
    if not dataset.metadata["is_directed"]:
        return True
    else:
        df = dataset.get_edgelist(download=True)
        df_a = df.sort_values("src")
        df_b = df_a[["dst", "src", "wgt"]]
        df_b.rename(columns={"dst": "src", "src": "dst"}, inplace=True)
        # created a df by appending the two
        res = cudf.concat([df_a, df_b])
        # sort/unique
        res = res.drop_duplicates().sort_values("src")

        return len(df_a) == len(res)


###############################################################################
# Tests

# setting download_dir to None effectively re-initialized the default
def test_env_var():
    os.environ["RAPIDS_DATASET_ROOT_DIR"] = "custom_storage_location"
    datasets.set_download_dir(None)

    expected_path = Path("custom_storage_location").absolute()
    assert datasets.get_download_dir() == expected_path

    del os.environ["RAPIDS_DATASET_ROOT_DIR"]


def test_home_dir():
    datasets.set_download_dir(None)
    expected_path = Path.home() / ".cugraph/datasets"

    assert datasets.get_download_dir() == expected_path


def test_set_download_dir():
    tmpd = TemporaryDirectory()
    datasets.set_download_dir(tmpd.name)

    assert datasets.get_download_dir() == Path(tmpd.name).absolute()

    tmpd.cleanup()


@pytest.mark.parametrize("dataset", ALL_DATASETS)
def test_download(dataset):
    E = dataset.get_edgelist(download=True)

    assert E is not None
    assert dataset.get_path().is_file()


@pytest.mark.parametrize("dataset", ALL_DATASETS)
def test_get_edgelist(dataset):
    E = dataset.get_edgelist(download=True)
    assert E is not None


@pytest.mark.parametrize("dataset", ALL_DATASETS)
def test_get_graph(dataset):
    G = dataset.get_graph(download=True)
    assert G is not None


@pytest.mark.parametrize("dataset", ALL_DATASETS)
def test_metadata(dataset):
    M = dataset.metadata

    assert M is not None


@pytest.mark.parametrize("dataset", ALL_DATASETS)
def test_get_path(dataset):
    tmpd = TemporaryDirectory()
    datasets.set_download_dir(tmpd.name)
    dataset.get_edgelist(download=True)

    assert dataset.get_path().is_file()
    tmpd.cleanup()


@pytest.mark.parametrize("dataset", WEIGHTED_DATASETS)
def test_weights(dataset):
    G = dataset.get_graph(download=True)
    assert G.is_weighted()
    G = dataset.get_graph(download=True, ignore_weights=True)
    assert not G.is_weighted()


@pytest.mark.parametrize("dataset", SMALL_DATASETS)
def test_create_using(dataset):
    G = dataset.get_graph(download=True)
    assert not G.is_directed()
    G = dataset.get_graph(download=True, create_using=Graph)
    assert not G.is_directed()
    G = dataset.get_graph(download=True, create_using=Graph(directed=True))
    assert G.is_directed()


def test_ctor_with_datafile():
    from cugraph.datasets import karate

    karate_csv = RAPIDS_DATASET_ROOT_DIR_PATH / "karate.csv"

    # test that only a metadata file or csv can be specified, not both
    with pytest.raises(ValueError):
        datasets.Dataset(metadata_yaml_file="metadata_file", csv_file=karate_csv)

    # ensure at least one arg is provided
    with pytest.raises(ValueError):
        datasets.Dataset()

    # ensure csv file has all other required args (col names and col dtypes)
    with pytest.raises(ValueError):
        datasets.Dataset(csv_file=karate_csv)

    with pytest.raises(ValueError):
        datasets.Dataset(csv_file=karate_csv, csv_col_names=["src", "dst", "wgt"])

    # test with file that DNE
    with pytest.raises(FileNotFoundError):
        datasets.Dataset(
            csv_file="/some/file/that/does/not/exist",
            csv_col_names=["src", "dst", "wgt"],
            csv_col_dtypes=["int32", "int32", "float32"],
        )

    expected_karate_edgelist = karate.get_edgelist(download=True)

    # test with file path as string, ensure download=True does not break
    ds = datasets.Dataset(
        csv_file=karate_csv.as_posix(),
        csv_col_names=["src", "dst", "wgt"],
        csv_col_dtypes=["int32", "int32", "float32"],
    )
    # cudf.testing.testing.assert_frame_equal() would be good to use to
    # compare, but for some reason it seems to be holding a reference to a
    # dataframe and gc.collect() does not free everything
    el = ds.get_edgelist()
    assert len(el) == len(expected_karate_edgelist)
    assert str(ds) == "karate"
    assert ds.get_path() == karate_csv

    # test with file path as Path object
    ds = datasets.Dataset(
        csv_file=karate_csv,
        csv_col_names=["src", "dst", "wgt"],
        csv_col_dtypes=["int32", "int32", "float32"],
    )
    el = ds.get_edgelist()
    assert len(el) == len(expected_karate_edgelist)
    assert str(ds) == "karate"
    assert ds.get_path() == karate_csv


def test_unload():
    email_csv = RAPIDS_DATASET_ROOT_DIR_PATH / "email-Eu-core.csv"

    ds = datasets.Dataset(
        csv_file=email_csv.as_posix(),
        csv_col_names=["src", "dst", "wgt"],
        csv_col_dtypes=["int32", "int32", "float32"],
    )

    # FIXME: another (better?) test would be to check free memory and assert
    # the memory use increases after get_*(), then returns to the pre-get_*()
    # level after unload(). However, that type of test may fail for several
    # reasons (the device being monitored is accidentally also being used by
    # another process, and the use of memory pools to name two). Instead, just
    # test that the internal members get cleared on unload().
    assert ds._edgelist is None

    ds.get_edgelist()
    assert ds._edgelist is not None
    ds.unload()
    assert ds._edgelist is None

    ds.get_graph()
    assert ds._edgelist is not None
    ds.unload()
    assert ds._edgelist is None


@pytest.mark.parametrize("dataset", ALL_DATASETS)
def test_node_and_edge_count(dataset):
    dataset_is_directed = dataset.metadata["is_directed"]
    G = dataset.get_graph(
        download=True, create_using=Graph(directed=dataset_is_directed)
    )

    assert G.number_of_nodes() == dataset.metadata["number_of_nodes"]
    assert G.number_of_edges() == dataset.metadata["number_of_edges"]


@pytest.mark.parametrize("dataset", ALL_DATASETS)
def test_is_directed(dataset):
    dataset_is_directed = dataset.metadata["is_directed"]
    G = dataset.get_graph(
        download=True, create_using=Graph(directed=dataset_is_directed)
    )

    assert G.is_directed() == dataset.metadata["is_directed"]


@pytest.mark.parametrize("dataset", ALL_DATASETS)
def test_has_loop(dataset):
    df = dataset.get_edgelist(download=True)

    assert has_loop(df) == dataset.metadata["has_loop"]


@pytest.mark.parametrize("dataset", ALL_DATASETS)
def test_is_symmetric(dataset):
    assert is_symmetric(dataset) == dataset.metadata["is_symmetric"]


@pytest.mark.parametrize("dataset", ALL_DATASETS)
def test_is_multigraph(dataset):
    G = dataset.get_graph(download=True)

    assert G.is_multigraph() == dataset.metadata["is_multigraph"]


<<<<<<< HEAD
@pytest.mark.parametrize("dataset", BENCHMARKING_DATASETS)
def test_benchmarking_datasets(dataset):
    # The datasets used for benchmarks are in their own tests since downloading them
    # repeatedly would increase testing overhead significantly. Would it be worthwhile
    # to even include each of them? Downloading all 5 of these datasets takes ~90sec,
    # according to notes from get_test_data.sh
    G = dataset.get_graph(download=True)
    df = dataset.get_edgelist()

    assert G.number_of_nodes() == dataset.metadata["number_of_nodes"]
    assert G.number_of_edges() == dataset.metadata["number_of_edges"]

    assert G.is_directed() == dataset.metadata["is_directed"]

    assert has_loop(df) == dataset.metadata["has_loop"]
    assert is_symmetric(dataset) == dataset.metadata["is_symmetric"]
    assert G.is_multigraph() == dataset.metadata["is_multigraph"]
=======
@pytest.mark.parametrize("dataset", ALL_DATASETS)
def test_object_getters(dataset):
    assert dataset.is_directed() == dataset.metadata["is_directed"]
    assert dataset.is_multigraph() == dataset.metadata["is_multigraph"]
    assert dataset.is_symmetric() == dataset.metadata["is_symmetric"]
    assert dataset.number_of_nodes() == dataset.metadata["number_of_nodes"]
    assert dataset.number_of_vertices() == dataset.metadata["number_of_nodes"]
    assert dataset.number_of_edges() == dataset.metadata["number_of_edges"]
>>>>>>> 6779e896


#
# Test experimental for DeprecationWarnings
#
def test_experimental_dataset_import(setup_deprecation_warning_tests):
    with pytest.deprecated_call():
        from cugraph.experimental.datasets import karate

        # unload() is called to pass flake8
        karate.unload()


def test_experimental_method_warnings(setup_deprecation_warning_tests):
    from cugraph.experimental.datasets import (
        load_all,
        set_download_dir,
        get_download_dir,
    )

    warnings.filterwarnings("default")
    tmpd = TemporaryDirectory()

    with pytest.deprecated_call():
        set_download_dir(tmpd.name)
        get_download_dir()
        load_all()

    tmpd.cleanup()<|MERGE_RESOLUTION|>--- conflicted
+++ resolved
@@ -330,7 +330,6 @@
     assert G.is_multigraph() == dataset.metadata["is_multigraph"]
 
 
-<<<<<<< HEAD
 @pytest.mark.parametrize("dataset", BENCHMARKING_DATASETS)
 def test_benchmarking_datasets(dataset):
     # The datasets used for benchmarks are in their own tests since downloading them
@@ -348,7 +347,8 @@
     assert has_loop(df) == dataset.metadata["has_loop"]
     assert is_symmetric(dataset) == dataset.metadata["is_symmetric"]
     assert G.is_multigraph() == dataset.metadata["is_multigraph"]
-=======
+
+
 @pytest.mark.parametrize("dataset", ALL_DATASETS)
 def test_object_getters(dataset):
     assert dataset.is_directed() == dataset.metadata["is_directed"]
@@ -357,7 +357,6 @@
     assert dataset.number_of_nodes() == dataset.metadata["number_of_nodes"]
     assert dataset.number_of_vertices() == dataset.metadata["number_of_nodes"]
     assert dataset.number_of_edges() == dataset.metadata["number_of_edges"]
->>>>>>> 6779e896
 
 
 #
