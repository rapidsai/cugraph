# Copyright (c) 2022-2023, NVIDIA CORPORATION.
# Licensed under the Apache License, Version 2.0 (the "License");
# you may not use this file except in compliance with the License.
# You may obtain a copy of the License at
#
#     http://www.apache.org/licenses/LICENSE-2.0
#
# Unless required by applicable law or agreed to in writing, software
# distributed under the License is distributed on an "AS IS" BASIS,
# WITHOUT WARRANTIES OR CONDITIONS OF ANY KIND, either express or implied.
# See the License for the specific language governing permissions and
# limitations under the License.


import os
from pathlib import Path
from tempfile import TemporaryDirectory
import gc

import pytest

from cugraph.structure import Graph
<<<<<<< HEAD
from cugraph.testing import RAPIDS_DATASET_ROOT_DIR_PATH
from cugraph.datasets import (
=======
from cugraph.testing import (
    RAPIDS_DATASET_ROOT_DIR_PATH,
>>>>>>> 15a00f9b
    ALL_DATASETS,
    DATASETS_WEIGHTS,
    DATASETS_SMALL,
)
from cugraph import datasets

# Add the sg marker to all tests in this module.
pytestmark = pytest.mark.sg


###############################################################################
# Fixtures

# module fixture - called once for this module
@pytest.fixture(scope="module")
def tmpdir():
    """
    Create a tmp dir for downloads, etc., run a test, then cleanup when the
    test is done.
    """
    tmpd = TemporaryDirectory()
    yield tmpd
    # teardown
    tmpd.cleanup()


# function fixture - called once for each function in this module
@pytest.fixture(scope="function", autouse=True)
def setup(tmpdir):
    """
    Fixture used for individual test setup and teardown. This ensures each
    Dataset object starts with the same state and cleans up when the test is
    done.
    """
    # FIXME: this relies on dataset features (unload) which themselves are
    # being tested in this module.
    for dataset in ALL_DATASETS:
        dataset.unload()
    gc.collect()

    datasets.set_download_dir(tmpdir.name)

    yield

    # teardown
    for dataset in ALL_DATASETS:
        dataset.unload()
    gc.collect()


###############################################################################
# Tests

# setting download_dir to None effectively re-initialized the default
def test_env_var():
    os.environ["RAPIDS_DATASET_ROOT_DIR"] = "custom_storage_location"
    datasets.set_download_dir(None)

    expected_path = Path("custom_storage_location").absolute()
    assert datasets.get_download_dir() == expected_path

    del os.environ["RAPIDS_DATASET_ROOT_DIR"]


def test_home_dir():
    datasets.set_download_dir(None)
    expected_path = Path.home() / ".cugraph/datasets"

    assert datasets.get_download_dir() == expected_path


def test_set_download_dir():
    tmpd = TemporaryDirectory()
    datasets.set_download_dir(tmpd.name)

    assert datasets.get_download_dir() == Path(tmpd.name).absolute()

    tmpd.cleanup()


@pytest.mark.parametrize("dataset", ALL_DATASETS)
def test_fetch(dataset):
    E = dataset.get_edgelist(fetch=True)

    assert E is not None
    assert dataset.get_path().is_file()


@pytest.mark.parametrize("dataset", ALL_DATASETS)
def test_get_edgelist(dataset):
    E = dataset.get_edgelist(fetch=True)
    assert E is not None


@pytest.mark.parametrize("dataset", ALL_DATASETS)
def test_get_graph(dataset):
    G = dataset.get_graph(fetch=True)
    assert G is not None


@pytest.mark.parametrize("dataset", ALL_DATASETS)
def test_metadata(dataset):
    M = dataset.metadata

    assert M is not None


@pytest.mark.parametrize("dataset", ALL_DATASETS)
def test_get_path(dataset):
    tmpd = TemporaryDirectory()
    datasets.set_download_dir(tmpd.name)
    dataset.get_edgelist(fetch=True)

    assert dataset.get_path().is_file()
    tmpd.cleanup()


@pytest.mark.parametrize("dataset", DATASETS_WEIGHTS)
def test_weights(dataset):
    G = dataset.get_graph(fetch=True)
    assert G.is_weighted()
    G = dataset.get_graph(fetch=True, ignore_weights=True)
    assert not G.is_weighted()


@pytest.mark.parametrize("dataset", DATASETS_SMALL)
def test_create_using(dataset):
    G = dataset.get_graph(fetch=True)
    assert not G.is_directed()
    G = dataset.get_graph(fetch=True, create_using=Graph)
    assert not G.is_directed()
    G = dataset.get_graph(fetch=True, create_using=Graph(directed=True))
    assert G.is_directed()


def test_ctor_with_datafile():
    from cugraph.datasets import karate

    karate_csv = RAPIDS_DATASET_ROOT_DIR_PATH / "karate.csv"

    # test that only a metadata file or csv can be specified, not both
    with pytest.raises(ValueError):
        datasets.Dataset(metadata_yaml_file="metadata_file", csv_file=karate_csv)

    # ensure at least one arg is provided
    with pytest.raises(ValueError):
        datasets.Dataset()

    # ensure csv file has all other required args (col names and col dtypes)
    with pytest.raises(ValueError):
        datasets.Dataset(csv_file=karate_csv)

    with pytest.raises(ValueError):
        datasets.Dataset(csv_file=karate_csv, csv_col_names=["src", "dst", "wgt"])

    # test with file that DNE
    with pytest.raises(FileNotFoundError):
        datasets.Dataset(
            csv_file="/some/file/that/does/not/exist",
            csv_col_names=["src", "dst", "wgt"],
            csv_col_dtypes=["int32", "int32", "float32"],
        )

    expected_karate_edgelist = karate.get_edgelist(fetch=True)

    # test with file path as string, ensure fetch=True does not break
    ds = datasets.Dataset(
        csv_file=karate_csv.as_posix(),
        csv_col_names=["src", "dst", "wgt"],
        csv_col_dtypes=["int32", "int32", "float32"],
    )
    # cudf.testing.testing.assert_frame_equal() would be good to use to
    # compare, but for some reason it seems to be holding a reference to a
    # dataframe and gc.collect() does not free everything
    el = ds.get_edgelist()
    assert len(el) == len(expected_karate_edgelist)
    assert str(ds) == "karate"
    assert ds.get_path() == karate_csv

    # test with file path as Path object
    ds = datasets.Dataset(
        csv_file=karate_csv,
        csv_col_names=["src", "dst", "wgt"],
        csv_col_dtypes=["int32", "int32", "float32"],
    )
    el = ds.get_edgelist()
    assert len(el) == len(expected_karate_edgelist)
    assert str(ds) == "karate"
    assert ds.get_path() == karate_csv


def test_unload():
    email_csv = RAPIDS_DATASET_ROOT_DIR_PATH / "email-Eu-core.csv"

    ds = datasets.Dataset(
        csv_file=email_csv.as_posix(),
        csv_col_names=["src", "dst", "wgt"],
        csv_col_dtypes=["int32", "int32", "float32"],
    )

    # FIXME: another (better?) test would be to check free memory and assert
    # the memory use increases after get_*(), then returns to the pre-get_*()
    # level after unload(). However, that type of test may fail for several
    # reasons (the device being monitored is accidentally also being used by
    # another process, and the use of memory pools to name two). Instead, just
    # test that the internal members get cleared on unload().
    assert ds._edgelist is None

    ds.get_edgelist()
    assert ds._edgelist is not None
    ds.unload()
    assert ds._edgelist is None

    ds.get_graph()
    assert ds._edgelist is not None
    ds.unload()
    assert ds._edgelist is None


@pytest.mark.parametrize("dataset", ALL_DATASETS)
def test_node_and_edge_count(dataset):
    dataset_is_directed = dataset.metadata["is_directed"]
    G = dataset.get_graph(fetch=True, create_using=Graph(directed=dataset_is_directed))

    # these are the values read directly from .yaml file
    meta_node_count = dataset.metadata["number_of_nodes"]
    meta_edge_count = dataset.metadata["number_of_edges"]

    # value from the cugraph.Graph object
    obj_node_count = G.number_of_nodes()
    obj_edge_count = G.number_of_edges()

    assert obj_node_count == meta_node_count
    assert obj_edge_count == meta_edge_count


@pytest.mark.parametrize("dataset", ALL_DATASETS)
def test_is_directed(dataset):
    dataset_is_directed = dataset.metadata["is_directed"]
    G = dataset.get_graph(fetch=True, create_using=Graph(directed=dataset_is_directed))

    assert G.is_directed() == dataset.metadata["is_directed"]<|MERGE_RESOLUTION|>--- conflicted
+++ resolved
@@ -20,13 +20,8 @@
 import pytest
 
 from cugraph.structure import Graph
-<<<<<<< HEAD
-from cugraph.testing import RAPIDS_DATASET_ROOT_DIR_PATH
-from cugraph.datasets import (
-=======
 from cugraph.testing import (
     RAPIDS_DATASET_ROOT_DIR_PATH,
->>>>>>> 15a00f9b
     ALL_DATASETS,
     DATASETS_WEIGHTS,
     DATASETS_SMALL,
