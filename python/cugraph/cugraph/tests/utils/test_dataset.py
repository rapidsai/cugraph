--- conflicted
+++ resolved
@@ -261,13 +261,9 @@
 @pytest.mark.parametrize("dataset", ALL_DATASETS)
 def test_node_and_edge_count(dataset):
     dataset_is_directed = dataset.metadata["is_directed"]
-<<<<<<< HEAD
     G = dataset.get_graph(
         download=True, create_using=Graph(directed=dataset_is_directed)
     )
-=======
-    G = dataset.get_graph(fetch=True, create_using=Graph(directed=dataset_is_directed))
->>>>>>> 30734f9a
 
     # these are the values read directly from .yaml file
     meta_node_count = dataset.metadata["number_of_nodes"]
@@ -284,13 +280,9 @@
 @pytest.mark.parametrize("dataset", ALL_DATASETS)
 def test_is_directed(dataset):
     dataset_is_directed = dataset.metadata["is_directed"]
-<<<<<<< HEAD
     G = dataset.get_graph(
         download=True, create_using=Graph(directed=dataset_is_directed)
     )
-=======
-    G = dataset.get_graph(fetch=True, create_using=Graph(directed=dataset_is_directed))
->>>>>>> 30734f9a
 
     assert G.is_directed() == dataset.metadata["is_directed"]
 
@@ -302,20 +294,13 @@
     with pytest.deprecated_call():
         from cugraph.experimental.datasets import karate
 
-<<<<<<< HEAD
-=======
         # unload() is called to pass flake8
->>>>>>> 30734f9a
         karate.unload()
 
 
 def test_experimental_method_warnings(setup_deprecation_warning_tests):
     from cugraph.experimental.datasets import (
-<<<<<<< HEAD
         download_all,
-=======
-        load_all,
->>>>>>> 30734f9a
         set_download_dir,
         get_download_dir,
     )
@@ -326,10 +311,6 @@
     with pytest.deprecated_call():
         set_download_dir(tmpd.name)
         get_download_dir()
-<<<<<<< HEAD
         download_all()
-=======
-        load_all()
->>>>>>> 30734f9a
 
     tmpd.cleanup()