# Copyright (c) 2022, NVIDIA CORPORATION.
# Licensed under the Apache License, Version 2.0 (the "License");
# you may not use this file except in compliance with the License.
# You may obtain a copy of the License at
#
#     http://www.apache.org/licenses/LICENSE-2.0
#
# Unless required by applicable law or agreed to in writing, software
# distributed under the License is distributed on an "AS IS" BASIS,
# WITHOUT WARRANTIES OR CONDITIONS OF ANY KIND, either express or implied.
# See the License for the specific language governing permissions and
# limitations under the License.
import gc
import random

import pytest
import cudf
import cupy

import cugraph
from cugraph.testing import utils
from cugraph import uniform_neighbor_sample
<<<<<<< HEAD
=======
from cugraph.experimental.datasets import DATASETS_UNDIRECTED, email_Eu_core, small_tree
import random
>>>>>>> 4278e5c7


# =============================================================================
# Pytest Setup / Teardown - called for each test function
# =============================================================================
def setup_function():
    gc.collect()


# =============================================================================
# Pytest fixtures
# =============================================================================
IS_DIRECTED = [True, False]

datasets = DATASETS_UNDIRECTED + [email_Eu_core]

fixture_params = utils.genFixtureParamsProduct(
    (datasets, "graph_file"),
    (IS_DIRECTED, "directed"),
    ([False, True], "with_replacement"),
    (["int32", "float32"], "indices_type"),
)


@pytest.fixture(scope="module", params=fixture_params)
def input_combo(request):
    """
    Simply return the current combination of params as a dictionary for use in
    tests or other parameterized fixtures.
    """
    parameters = dict(
        zip(
            ("graph_file", "directed", "with_replacement", "indices_type"),
            request.param,
        )
    )

    indices_type = parameters["indices_type"]

    input_data_path = parameters["graph_file"].get_path()
    directed = parameters["directed"]

    df = cudf.read_csv(
        input_data_path,
        delimiter=" ",
        names=["src", "dst", "value"],
        dtype=["int32", "int32", indices_type],
    )

    G = cugraph.Graph(directed=directed)
    G.from_cudf_edgelist(
        df, source="src", destination="dst", edge_attr="value", legacy_renum_only=True
    )

    parameters["Graph"] = G

    # sample k vertices from the cuGraph graph
    k = random.randint(1, 10)
    srcs = G.view_edge_list()["src"]
    dsts = G.view_edge_list()["dst"]

    vertices = cudf.concat([srcs, dsts]).drop_duplicates()

    start_list = vertices.sample(k).astype("int32")

    # Generate a random fanout_vals list of length random(1, k)
    fanout_vals = [random.randint(1, k) for _ in range(random.randint(1, k))]

    # These prints are for debugging purposes since the vertices and
    # the fanout_vals are randomly sampled/chosen
    print("\nstart_list: \n", start_list)
    print("fanout_vals: ", fanout_vals)

    parameters["start_list"] = start_list
    parameters["fanout_vals"] = fanout_vals

    return parameters


@pytest.fixture(scope="module")
def simple_unweighted_input_expected_output(request):
    """
    Fixture for providing the input for a uniform_neighbor_sample test using a
    small/simple unweighted graph and the corresponding expected output.
    """
    test_data = {}

    df = cudf.DataFrame({
        'src': [0, 1, 2, 2, 0, 1, 4, 4],
        'dst': [3, 2, 1, 4, 1, 3, 1, 2]
    })

    G = cugraph.Graph()
    G.from_cudf_edgelist(df, source='src', destination='dst')
    test_data["Graph"] = G
    test_data["start_list"] = cudf.Series([0], dtype="int32")
    test_data["fanout_vals"] = [-1]
    test_data["with_replacement"] = True

    test_data["expected_src"] = [0, 0]
    test_data["expected_dst"] = [3, 1]

    return test_data


# =============================================================================
# Tests
# =============================================================================
def test_uniform_neighbor_sample_simple(input_combo):

    G = input_combo["Graph"]

    #
    # Make sure the old C++ renumbering was skipped because:
    #    1) Pylibcugraph already does renumbering
    #    2) Uniform neighborhood sampling allows int32 weights
    #       which are not supported by the C++ renumbering
    # This should be 'True' only for string vertices and multi columns vertices
    #

    assert G.renumbered is False
    # Retrieve the input dataframe.
    # FIXME: in simpleGraph and simpleDistributedGraph, G.edgelist.edgelist_df
    # should be 'None' if the datasets was never renumbered
    input_df = G.edgelist.edgelist_df

    result_nbr = uniform_neighbor_sample(
        G,
        input_combo["start_list"],
        input_combo["fanout_vals"],
        input_combo["with_replacement"],
    )

    # multi edges are dropped to easily verify that each edge in the
    # results is present in the input dataframe
    result_nbr = result_nbr.drop_duplicates()

    # FIXME: The indices are not included in the comparison because garbage
    # value are intermittently retuned. This observation is observed
    # when passing float weights
    join = result_nbr.merge(
        input_df, left_on=[*result_nbr.columns[:2]], right_on=[*input_df.columns[:2]]
    )

    if len(result_nbr) != len(join):
        join2 = input_df.merge(
            result_nbr,
            how="right",
            left_on=[*input_df.columns],
            right_on=[*result_nbr.columns],
        )
        # The left part of the datasets shows which edge is missing from the
        # right part where the left and right part are respectively the
        # uniform-neighbor-sample results and the input dataframe.
        difference = (
            join2.sort_values([*result_nbr.columns])
            .to_pandas()
            .query("src.isnull()", engine="python")
        )

        invalid_edge = difference[difference.columns[:3]]
        raise Exception(
            f"\nThe edges below from uniform-neighbor-sample "
            f"are invalid\n {invalid_edge}"
        )

    # Ensure the right indices type is returned
    assert result_nbr["indices"].dtype == input_combo["indices_type"]

    sampled_vertex_result = (
        cudf.concat([result_nbr["sources"], result_nbr["destinations"]])
        .drop_duplicates()
        .reset_index(drop=True)
    )

    sampled_vertex_result = sampled_vertex_result.to_pandas()
    start_list = input_combo["start_list"].to_pandas()

    if not set(start_list).issubset(set(sampled_vertex_result)):
        missing_vertex = set(start_list) - set(sampled_vertex_result)
        missing_vertex = list(missing_vertex)
        # compute the out-degree of the missing vertices
        out_degree = G.out_degree(missing_vertex)
        out_degree = out_degree[out_degree.degree != 0]
        # If the missing vertices have outgoing edges, return an error
        if len(out_degree) != 0:
            missing_vertex = out_degree["vertex"].to_pandas().to_list()
            raise Exception(
                f"vertex {missing_vertex} is missing from "
                f"uniform neighbor sampling results"
            )


@pytest.mark.parametrize("directed", IS_DIRECTED)
def test_uniform_neighbor_sample_tree(directed):

    input_data_path = small_tree.get_path()

    df = cudf.read_csv(
        input_data_path,
        delimiter=" ",
        names=["src", "dst", "value"],
        dtype=["int32", "int32", "float32"],
    )

    G = cugraph.Graph(directed=directed)
    G.from_cudf_edgelist(df, "src", "dst", "value", legacy_renum_only=True)

    #
    # Make sure the old C++ renumbering was skipped because:
    #    1) Pylibcugraph already does renumbering
    #    2) Uniform neighborhood sampling allows int32 weights
    #       which are not supported by the C++ renumbering
    # This should be 'True' only for string vertices and multi columns vertices
    #

    assert G.renumbered is False

    # Retrieve the input dataframe.
    # input_df != df if 'directed = False' because df will be symmetrized
    # internally.
    input_df = G.edgelist.edgelist_df

    # TODO: Incomplete, include more testing for tree graph as well as
    # for larger graphs
    start_list = cudf.Series([0, 0], dtype="int32")
    fanout_vals = [4, 1, 3]
    with_replacement = True
    result_nbr = uniform_neighbor_sample(G, start_list, fanout_vals, with_replacement)

    result_nbr = result_nbr.drop_duplicates()

    join = result_nbr.merge(
        input_df, left_on=[*result_nbr.columns[:2]], right_on=[*input_df.columns[:2]]
    )

    assert len(join) == len(result_nbr)
    # Since the validity of results have (probably) been tested at both the C++
    # and C layers, simply test that the python interface and conversions were
    # done correctly.
    assert result_nbr["sources"].dtype == "int32"
    assert result_nbr["destinations"].dtype == "int32"
    assert result_nbr["indices"].dtype == "float32"

    result_nbr_vertices = (
        cudf.concat([result_nbr["sources"], result_nbr["destinations"]])
        .drop_duplicates()
        .reset_index(drop=True)
    )

    assert set(start_list.to_pandas()).issubset(set(result_nbr_vertices.to_pandas()))


<<<<<<< HEAD
def test_uniform_neighbor_sample_unweighted(
        simple_unweighted_input_expected_output):
    test_data = simple_unweighted_input_expected_output

    sampling_results = uniform_neighbor_sample(
        test_data["Graph"],
        test_data["start_list"],
        test_data["fanout_vals"],
        test_data["with_replacement"]
=======
def test_uniform_neighbor_sample_unweighted():
    df = cudf.DataFrame(
        {"src": [0, 1, 2, 2, 0, 1, 4, 4], "dst": [3, 2, 1, 4, 1, 3, 1, 2]}
    )

    G = cugraph.Graph()
    G.from_cudf_edgelist(df, source="src", destination="dst")

    start_list = cudf.Series([0], dtype="int32")
    fanout_vals = [-1]
    with_replacement = True

    sampling_results = uniform_neighbor_sample(
        G, start_list, fanout_vals, with_replacement
>>>>>>> 4278e5c7
    )

    actual_src = sampling_results.sources
    actual_src = actual_src.to_arrow().to_pylist()
    assert sorted(actual_src) == sorted(test_data["expected_src"])

    actual_dst = sampling_results.destinations
    actual_dst = actual_dst.to_arrow().to_pylist()
    assert sorted(actual_dst) == sorted(test_data["expected_dst"])


def test_uniform_neighbor_sample_unweighted_arrays_returned(
        simple_unweighted_input_expected_output):

    """
    Ensure that a tuple of cupy arrays are returned when specified instead of a
    cudf DataFrame.
    """
    test_data = simple_unweighted_input_expected_output

    # Set the flag to return a tuple of cupy arrays
    uniform_neighbor_sample._return_type = "arrays"

    result = uniform_neighbor_sample(
        test_data["Graph"],
        test_data["start_list"],
        test_data["fanout_vals"],
        test_data["with_replacement"]
    )

    # After the call, ensure the flag is reset to allow the default return type
    assert uniform_neighbor_sample._return_type == ""

    assert type(result) is tuple
    assert isinstance(result[0], cupy.ndarray)
    assert isinstance(result[1], cupy.ndarray)
    assert isinstance(result[2], cupy.ndarray)

    actual_src = result[0]
    assert sorted(actual_src) == sorted(test_data["expected_src"])

    actual_dst = result[1]
    assert sorted(actual_dst) == sorted(test_data["expected_dst"])<|MERGE_RESOLUTION|>--- conflicted
+++ resolved
@@ -20,11 +20,7 @@
 import cugraph
 from cugraph.testing import utils
 from cugraph import uniform_neighbor_sample
-<<<<<<< HEAD
-=======
 from cugraph.experimental.datasets import DATASETS_UNDIRECTED, email_Eu_core, small_tree
-import random
->>>>>>> 4278e5c7
 
 
 # =============================================================================
@@ -278,7 +274,6 @@
     assert set(start_list.to_pandas()).issubset(set(result_nbr_vertices.to_pandas()))
 
 
-<<<<<<< HEAD
 def test_uniform_neighbor_sample_unweighted(
         simple_unweighted_input_expected_output):
     test_data = simple_unweighted_input_expected_output
@@ -288,22 +283,6 @@
         test_data["start_list"],
         test_data["fanout_vals"],
         test_data["with_replacement"]
-=======
-def test_uniform_neighbor_sample_unweighted():
-    df = cudf.DataFrame(
-        {"src": [0, 1, 2, 2, 0, 1, 4, 4], "dst": [3, 2, 1, 4, 1, 3, 1, 2]}
-    )
-
-    G = cugraph.Graph()
-    G.from_cudf_edgelist(df, source="src", destination="dst")
-
-    start_list = cudf.Series([0], dtype="int32")
-    fanout_vals = [-1]
-    with_replacement = True
-
-    sampling_results = uniform_neighbor_sample(
-        G, start_list, fanout_vals, with_replacement
->>>>>>> 4278e5c7
     )
 
     actual_src = sampling_results.sources
