# Copyright (c) 2022-2023, NVIDIA CORPORATION.
# Licensed under the Apache License, Version 2.0 (the "License");
# you may not use this file except in compliance with the License.
# You may obtain a copy of the License at
#
#     http://www.apache.org/licenses/LICENSE-2.0
#
# Unless required by applicable law or agreed to in writing, software
# distributed under the License is distributed on an "AS IS" BASIS,
# WITHOUT WARRANTIES OR CONDITIONS OF ANY KIND, either express or implied.
# See the License for the specific language governing permissions and
# limitations under the License.
import gc
import random

import pytest
import cudf
from pylibcugraph.testing.utils import gen_fixture_params_product

import cugraph
from cugraph import uniform_neighbor_sample
from cugraph.experimental.datasets import DATASETS_UNDIRECTED, email_Eu_core, small_tree


# =============================================================================
# Pytest Setup / Teardown - called for each test function
# =============================================================================
def setup_function():
    gc.collect()


# =============================================================================
# Pytest fixtures
# =============================================================================
IS_DIRECTED = [True, False]

datasets = DATASETS_UNDIRECTED + [email_Eu_core]

fixture_params = gen_fixture_params_product(
    (datasets, "graph_file"),
    (IS_DIRECTED, "directed"),
    ([False, True], "with_replacement"),
    (["int32", "float32"], "indices_type"),
)


@pytest.fixture(scope="module", params=fixture_params)
def input_combo(request):
    """
    Simply return the current combination of params as a dictionary for use in
    tests or other parameterized fixtures.
    """
    parameters = dict(
        zip(
            ("graph_file", "directed", "with_replacement", "indices_type"),
            request.param,
        )
    )

    indices_type = parameters["indices_type"]

    input_data_path = parameters["graph_file"].get_path()
    print("data path:", input_data_path)
    directed = parameters["directed"]

    df = cudf.read_csv(
        input_data_path,
        delimiter=" ",
        names=["src", "dst", "value"],
        dtype=["int32", "int32", indices_type],
    )

    G = cugraph.Graph(directed=directed)
    G.from_cudf_edgelist(
        df, source="src", destination="dst", edge_attr="value", legacy_renum_only=True
    )

    parameters["Graph"] = G

    # sample k vertices from the cuGraph graph
    k = random.randint(1, 3)
    srcs = G.view_edge_list()["src"]
    dsts = G.view_edge_list()["dst"]

    vertices = cudf.concat([srcs, dsts]).drop_duplicates()

    start_list = vertices.sample(k).astype("int32")

    # Generate a random fanout_vals list of length random(1, k)
    fanout_vals = [random.randint(1, k) for _ in range(random.randint(1, k))]

    # These prints are for debugging purposes since the vertices and
    # the fanout_vals are randomly sampled/chosen
    print("\nstart_list: \n", start_list)
    print("fanout_vals: ", fanout_vals)

    parameters["start_list"] = start_list
    parameters["fanout_vals"] = fanout_vals

    return parameters


@pytest.fixture(scope="module")
def simple_unweighted_input_expected_output(request):
    """
    Fixture for providing the input for a uniform_neighbor_sample test using a
    small/simple unweighted graph and the corresponding expected output.
    """
    test_data = {}

    df = cudf.DataFrame(
        {"src": [0, 1, 2, 2, 0, 1, 4, 4], "dst": [3, 2, 1, 4, 1, 3, 1, 2]}
    )

    G = cugraph.Graph()
    G.from_cudf_edgelist(df, source="src", destination="dst")
    test_data["Graph"] = G
    test_data["start_list"] = cudf.Series([0], dtype="int32")
    test_data["fanout_vals"] = [-1]
    test_data["with_replacement"] = True

    test_data["expected_src"] = [0, 0]
    test_data["expected_dst"] = [3, 1]

    return test_data


# =============================================================================
# Tests
# =============================================================================
@pytest.mark.cugraph_ops
def test_uniform_neighbor_sample_simple(input_combo):

    G = input_combo["Graph"]

    #
    # Make sure the old C++ renumbering was skipped because:
    #    1) Pylibcugraph already does renumbering
    #    2) Uniform neighborhood sampling allows int32 weights
    #       which are not supported by the C++ renumbering
    # This should be 'True' only for string vertices and multi columns vertices
    #

    assert G.renumbered is False
    # Retrieve the input dataframe.
    # FIXME: in simpleGraph and simpleDistributedGraph, G.edgelist.edgelist_df
    # should be 'None' if the datasets was never renumbered
    input_df = G.edgelist.edgelist_df

    result_nbr = uniform_neighbor_sample(
        G,
        input_combo["start_list"],
        input_combo["fanout_vals"],
        input_combo["with_replacement"],
    )

    print(input_df)
    print(result_nbr)

    # multi edges are dropped to easily verify that each edge in the
    # results is present in the input dataframe
    result_nbr = result_nbr.drop_duplicates()

    # FIXME: The indices are not included in the comparison because garbage
    # value are intermittently retuned. This observation is observed
    # when passing float weights
    join = result_nbr.merge(
        input_df, left_on=[*result_nbr.columns[:2]], right_on=[*input_df.columns[:2]]
    )

    if len(result_nbr) != len(join):
        join2 = input_df.merge(
            result_nbr,
            how="right",
            left_on=[*input_df.columns],
            right_on=[*result_nbr.columns],
        )
        # The left part of the datasets shows which edge is missing from the
        # right part where the left and right part are respectively the
        # uniform-neighbor-sample results and the input dataframe.
        difference = (
            join2.sort_values([*result_nbr.columns])
            .to_pandas()
            .query("src.isnull()", engine="python")
        )

        invalid_edge = difference[difference.columns[:3]]
        raise Exception(
            f"\nThe edges below from uniform-neighbor-sample "
            f"are invalid\n {invalid_edge}"
        )

    # Ensure the right indices type is returned
    assert result_nbr["indices"].dtype == input_combo["indices_type"]

    sampled_vertex_result = (
        cudf.concat([result_nbr["sources"], result_nbr["destinations"]])
        .drop_duplicates()
        .reset_index(drop=True)
    )

    sampled_vertex_result = sampled_vertex_result.to_pandas()
    start_list = input_combo["start_list"].to_pandas()

    if not set(start_list).issubset(set(sampled_vertex_result)):
        missing_vertex = set(start_list) - set(sampled_vertex_result)
        missing_vertex = list(missing_vertex)
        # compute the out-degree of the missing vertices
        out_degree = G.out_degree(missing_vertex)
        out_degree = out_degree[out_degree.degree != 0]
        # If the missing vertices have outgoing edges, return an error
        if len(out_degree) != 0:
            missing_vertex = out_degree["vertex"].to_pandas().to_list()
            raise Exception(
                f"vertex {missing_vertex} is missing from "
                f"uniform neighbor sampling results"
            )


@pytest.mark.cugraph_ops
@pytest.mark.parametrize("directed", IS_DIRECTED)
def test_uniform_neighbor_sample_tree(directed):

    input_data_path = small_tree.get_path()

    df = cudf.read_csv(
        input_data_path,
        delimiter=" ",
        names=["src", "dst", "value"],
        dtype=["int32", "int32", "float32"],
    )

    G = cugraph.Graph(directed=directed)
    G.from_cudf_edgelist(df, "src", "dst", "value", legacy_renum_only=True)

    #
    # Make sure the old C++ renumbering was skipped because:
    #    1) Pylibcugraph already does renumbering
    #    2) Uniform neighborhood sampling allows int32 weights
    #       which are not supported by the C++ renumbering
    # This should be 'True' only for string vertices and multi columns vertices
    #

    assert G.renumbered is False

    # Retrieve the input dataframe.
    # input_df != df if 'directed = False' because df will be symmetrized
    # internally.
    input_df = G.edgelist.edgelist_df

    # TODO: Incomplete, include more testing for tree graph as well as
    # for larger graphs
    start_list = cudf.Series([0, 0], dtype="int32")
    fanout_vals = [4, 1, 3]
    with_replacement = True
    result_nbr = uniform_neighbor_sample(G, start_list, fanout_vals, with_replacement)

    result_nbr = result_nbr.drop_duplicates()

    join = result_nbr.merge(
        input_df, left_on=[*result_nbr.columns[:2]], right_on=[*input_df.columns[:2]]
    )

    assert len(join) == len(result_nbr)
    # Since the validity of results have (probably) been tested at both the C++
    # and C layers, simply test that the python interface and conversions were
    # done correctly.
    assert result_nbr["sources"].dtype == "int32"
    assert result_nbr["destinations"].dtype == "int32"
    assert result_nbr["indices"].dtype == "float32"

    result_nbr_vertices = (
        cudf.concat([result_nbr["sources"], result_nbr["destinations"]])
        .drop_duplicates()
        .reset_index(drop=True)
    )

    assert set(start_list.to_pandas()).issubset(set(result_nbr_vertices.to_pandas()))


@pytest.mark.cugraph_ops
def test_uniform_neighbor_sample_unweighted(simple_unweighted_input_expected_output):
    test_data = simple_unweighted_input_expected_output

    sampling_results = uniform_neighbor_sample(
        test_data["Graph"],
        test_data["start_list"],
        test_data["fanout_vals"],
        test_data["with_replacement"],
    )

    actual_src = sampling_results.sources
    actual_src = actual_src.to_arrow().to_pylist()
    assert sorted(actual_src) == sorted(test_data["expected_src"])

    actual_dst = sampling_results.destinations
    actual_dst = actual_dst.to_arrow().to_pylist()
    assert sorted(actual_dst) == sorted(test_data["expected_dst"])


@pytest.mark.cugraph_ops
def test_uniform_neighbor_sample_edge_properties():
    edgelist_df = cudf.DataFrame(
        {
            "src": cudf.Series([0, 1, 2, 3, 4, 3, 4, 2, 0, 1, 0, 2], dtype="int32"),
            "dst": cudf.Series([1, 2, 4, 2, 3, 4, 1, 1, 2, 3, 4, 4], dtype="int32"),
            "eid": cudf.Series([0, 1, 2, 3, 4, 5, 6, 7, 8, 9, 10, 11], dtype="int32"),
            "etp": cudf.Series([0, 0, 0, 0, 1, 1, 1, 1, 2, 2, 2, 0], dtype="int32"),
            "w": [0.0, 0.1, 0.2, 3, 0.4, 0.5, 0.6, 0.7, 0.8, 0.9, 0.10, 0.11],
        }
    )

    start_df = cudf.DataFrame(
        {
            "seed": cudf.Series([0, 4], dtype="int32"),
            "batch": cudf.Series([0, 1], dtype="int32"),
        }
    )

    G = cugraph.MultiGraph(directed=True)
    G.from_cudf_edgelist(
        edgelist_df,
        source="src",
        destination="dst",
        edge_attr=["w", "eid", "etp"],
        legacy_renum_only=True,
    )

    sampling_results = uniform_neighbor_sample(
        G,
        start_list=start_df["seed"],
        fanout_vals=[2, 2],
        with_replacement=False,
        with_edge_properties=True,
        batch_id_list=start_df["batch"],
    )

    edgelist_df.set_index("eid")
    assert (
        edgelist_df.loc[sampling_results.edge_id]["w"].values_host.tolist()
        == sampling_results["weight"].values_host.tolist()
    )
    assert (
        edgelist_df.loc[sampling_results.edge_id]["etp"].values_host.tolist()
        == sampling_results["edge_type"].values_host.tolist()
    )
    assert (
        edgelist_df.loc[sampling_results.edge_id]["src"].values_host.tolist()
        == sampling_results["sources"].values_host.tolist()
    )
    assert (
        edgelist_df.loc[sampling_results.edge_id]["dst"].values_host.tolist()
        == sampling_results["destinations"].values_host.tolist()
    )

    assert sampling_results["hop_id"].values_host.tolist() == [0] * (2 * 2) + [1] * (
        2 * 2 * 2
    )
    # FIXME test the batch id values once that is fixed in C++


def test_uniform_neighbor_sample_edge_properties_self_loops():
    df = cudf.DataFrame(
        {
            "src": [0, 1, 2],
            "dst": [0, 1, 2],
            "eid": [2, 4, 6],
            "etp": cudf.Series([1, 1, 2], dtype="int32"),
            "w": [0.0, 0.1, 0.2],
        }
    )

    G = cugraph.Graph(directed=True)
    G.from_cudf_edgelist(
        df,
        source="src",
        destination="dst",
        edge_attr=["w", "eid", "etp"],
        legacy_renum_only=True,
    )

    sampling_results = cugraph.uniform_neighbor_sample(
        G,
        start_list=cudf.Series([0, 1, 2]),
        batch_id_list=cudf.Series([1, 1, 1], dtype="int32"),
        fanout_vals=[2, 2],
        with_replacement=False,
        with_edge_properties=True,
<<<<<<< HEAD
=======
        random_state=80,
>>>>>>> 749482c4
    )

    assert sorted(sampling_results.sources.values_host.tolist()) == [0, 0, 1, 1, 2, 2]
    assert sorted(sampling_results.destinations.values_host.tolist()) == [
        0,
        0,
        1,
        1,
        2,
        2,
    ]
    assert sorted(sampling_results.weight.values_host.tolist()) == [
        0.0,
        0.0,
        0.1,
        0.1,
        0.2,
        0.2,
    ]
    assert sorted(sampling_results.edge_id.values_host.tolist()) == [2, 2, 4, 4, 6, 6]
    assert sorted(sampling_results.edge_type.values_host.tolist()) == [1, 1, 1, 1, 2, 2]
    assert sorted(sampling_results.batch_id.values_host.tolist()) == [1, 1, 1, 1, 1, 1]
<<<<<<< HEAD
    assert sorted(sampling_results.hop_id.values_host.tolist()) == [0, 0, 0, 1, 1, 1]
=======
    assert sorted(sampling_results.hop_id.values_host.tolist()) == [0, 0, 0, 1, 1, 1]


def test_uniform_neighbor_sample_empty_start_list():
    df = cudf.DataFrame(
        {
            "src": [0, 1, 2],
            "dst": [0, 1, 2],
            "eid": [2, 4, 6],
            "etp": cudf.Series([1, 1, 2], dtype="int32"),
            "w": [0.0, 0.1, 0.2],
        }
    )

    G = cugraph.Graph(directed=True)
    G.from_cudf_edgelist(
        df,
        source="src",
        destination="dst",
        edge_attr=["w", "eid", "etp"],
        legacy_renum_only=True,
    )

    sampling_results = cugraph.uniform_neighbor_sample(
        G,
        start_list=cudf.Series([], dtype="int64"),
        batch_id_list=cudf.Series([], dtype="int32"),
        fanout_vals=[2, 2],
        with_replacement=False,
        with_edge_properties=True,
        random_state=32,
    )

    assert sampling_results.empty
>>>>>>> 749482c4
<|MERGE_RESOLUTION|>--- conflicted
+++ resolved
@@ -386,10 +386,7 @@
         fanout_vals=[2, 2],
         with_replacement=False,
         with_edge_properties=True,
-<<<<<<< HEAD
-=======
         random_state=80,
->>>>>>> 749482c4
     )
 
     assert sorted(sampling_results.sources.values_host.tolist()) == [0, 0, 1, 1, 2, 2]
@@ -412,9 +409,6 @@
     assert sorted(sampling_results.edge_id.values_host.tolist()) == [2, 2, 4, 4, 6, 6]
     assert sorted(sampling_results.edge_type.values_host.tolist()) == [1, 1, 1, 1, 2, 2]
     assert sorted(sampling_results.batch_id.values_host.tolist()) == [1, 1, 1, 1, 1, 1]
-<<<<<<< HEAD
-    assert sorted(sampling_results.hop_id.values_host.tolist()) == [0, 0, 0, 1, 1, 1]
-=======
     assert sorted(sampling_results.hop_id.values_host.tolist()) == [0, 0, 0, 1, 1, 1]
 
 
@@ -448,5 +442,4 @@
         random_state=32,
     )
 
-    assert sampling_results.empty
->>>>>>> 749482c4
+    assert sampling_results.empty