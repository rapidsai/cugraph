--- conflicted
+++ resolved
@@ -12,16 +12,7 @@
 # limitations under the License.
 
 import pytest
-<<<<<<< HEAD
-import os
-from dask_cuda import LocalCUDACluster
-from dask.distributed import Client
-from cugraph.dask.comms import comms as Comms
-
-import rmm
-=======
 from cugraph.dask.common.mg_utils import start_dask_client, teardown_local_dask_cluster
->>>>>>> 749482c4
 
 # module-wide fixtures
 
@@ -40,23 +31,7 @@
 
 @pytest.fixture(scope="module")
 def dask_client():
-<<<<<<< HEAD
-    n_devices = os.getenv("DASK_NUM_WORKERS", 4)
-    n_devices = int(n_devices)
-
-    visible_devices = ",".join([str(i) for i in range(1, n_devices + 1)])
-
-    cluster = LocalCUDACluster(
-        protocol="ucx", rmm_pool_size="25GB", CUDA_VISIBLE_DEVICES=visible_devices
-    )
-    client = Client(cluster)
-    Comms.initialize(p2p=True)
-    rmm.reinitialize(pool_allocator=True)
-
-    yield client
-=======
     cluster, client = start_dask_client()
     yield client
 
-    teardown_local_dask_cluster(cluster, client)
->>>>>>> 749482c4
+    teardown_local_dask_cluster(cluster, client)