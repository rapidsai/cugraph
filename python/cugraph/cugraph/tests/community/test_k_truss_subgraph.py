# Copyright (c) 2020-2023, NVIDIA CORPORATION.
# Licensed under the Apache License, Version 2.0 (the "License");
# you may not use this file except in compliance with the License.
# You may obtain a copy of the License at
#
#     http://www.apache.org/licenses/LICENSE-2.0
#
# Unless required by applicable law or agreed to in writing, software
# distributed under the License is distributed on an "AS IS" BASIS,
# WITHOUT WARRANTIES OR CONDITIONS OF ANY KIND, either express or implied.
# See the License for the specific language governing permissions and
# limitations under the License.

import gc

import pytest

import numpy as np
from numba import cuda
<<<<<<< HEAD
from cugraph.datasets import DATASETS_KTRUSS, karate_asymmetric
=======

import cugraph
from cugraph.testing import utils
from cugraph.datasets import polbooks, ktruss_polbooks, karate_asymmetric
>>>>>>> 15a00f9b

# Temporarily suppress warnings till networkX fixes deprecation warnings
# (Using or importing the ABCs from 'collections' instead of from
# 'collections.abc' is deprecated, and in 3.8 it will stop working) for
# python 3.7.  Also, this import networkx needs to be relocated in the
# third-party group once this gets fixed.
import warnings

with warnings.catch_warnings():
    warnings.filterwarnings("ignore", category=DeprecationWarning)
    import networkx as nx

print("Networkx version : {} ".format(nx.__version__))

DATASETS_KTRUSS = [(polbooks, ktruss_polbooks)]

# =============================================================================
# Pytest Setup / Teardown - called for each test function
# =============================================================================


def setup_function():
    gc.collect()


# These ground truth files have been created by running the networkx ktruss
# function on reference graphs. Currently networkx ktruss has an error such
# that nx.k_truss(G,k-2) gives the expected result for running ktruss with
# parameter k. This fix (https://github.com/networkx/networkx/pull/3713) is
# currently in networkx master and will hopefully will make it to a release
# soon.
def ktruss_ground_truth(graph_file):
    G = nx.read_edgelist(str(graph_file), nodetype=int, data=(("weights", float),))
    df = nx.to_pandas_edgelist(G)
    return df


def compare_k_truss(k_truss_cugraph, k, ground_truth_file):
    k_truss_nx = ktruss_ground_truth(ground_truth_file)

    edgelist_df = k_truss_cugraph.view_edge_list()
    src = edgelist_df["src"]
    dst = edgelist_df["dst"]
    wgt = edgelist_df["weights"]
    assert len(edgelist_df) == len(k_truss_nx)
    for i in range(len(src)):
        has_edge = (
            (k_truss_nx["source"] == src[i])
            & (k_truss_nx["target"] == dst[i])
            & np.isclose(k_truss_nx["weights"], wgt[i])
        ).any()
        has_opp_edge = (
            (k_truss_nx["source"] == dst[i])
            & (k_truss_nx["target"] == src[i])
            & np.isclose(k_truss_nx["weights"], wgt[i])
        ).any()
        assert has_edge or has_opp_edge
    return True


__cuda_version = cuda.runtime.get_version()
__unsupported_cuda_version = (11, 4)


# FIXME: remove when ktruss is supported on CUDA 11.4
@pytest.mark.sg
def test_unsupported_cuda_version():
    """
    Ensures the proper exception is raised when ktruss is called in an
    unsupported env, and not when called in a supported env.
    """
    k = 5

    graph_file = DATASETS_KTRUSS[0][0]
    G = graph_file.get_graph(fetch=True)
    if __cuda_version == __unsupported_cuda_version:
        with pytest.raises(NotImplementedError):
            cugraph.k_truss(G, k)
    else:
        cugraph.k_truss(G, k)


@pytest.mark.sg
@pytest.mark.skipif(
    (__cuda_version == __unsupported_cuda_version),
    reason="skipping on unsupported CUDA " f"{__unsupported_cuda_version} environment.",
)
@pytest.mark.parametrize("_, nx_ground_truth", utils.DATASETS_KTRUSS)
def test_ktruss_subgraph_Graph(_, nx_ground_truth):

    k = 5
    G = polbooks.get_graph(fetch=True, create_using=cugraph.Graph(directed=False))
    k_subgraph = cugraph.ktruss_subgraph(G, k)

    compare_k_truss(k_subgraph, k, nx_ground_truth)


# FIXME: currently failing due to a FileNotFound error from cugraph build
@pytest.mark.sg
@pytest.mark.skipif(
    (__cuda_version == __unsupported_cuda_version),
    reason="skipping on unsupported CUDA " f"{__unsupported_cuda_version} environment.",
)
@pytest.mark.parametrize("graph_file, nx_ground_truth", DATASETS_KTRUSS)
def test_ktruss_subgraph_Graph_nx(graph_file, nx_ground_truth):

    k = 5
    dataset_path = graph_file.get_path()
    M = utils.read_csv_for_nx(dataset_path, read_weights_in_sp=True)
    G = nx.from_pandas_edgelist(
        M, source="0", target="1", edge_attr="weight", create_using=nx.Graph()
    )
    k_subgraph = cugraph.k_truss(G, k)
    k_truss_nx = nx.k_truss(G, k)

    assert nx.is_isomorphic(k_subgraph, k_truss_nx)


@pytest.mark.sg
@pytest.mark.skipif(
    (__cuda_version == __unsupported_cuda_version),
    reason="skipping on unsupported CUDA " f"{__unsupported_cuda_version} environment.",
)
def test_ktruss_subgraph_directed_Graph():
    k = 5
    edgevals = True
    G = karate_asymmetric.get_graph(
        fetch=True,
        create_using=cugraph.Graph(directed=True),
        ignore_weights=not edgevals,
    )
    with pytest.raises(ValueError):
        cugraph.k_truss(G, k)<|MERGE_RESOLUTION|>--- conflicted
+++ resolved
@@ -17,14 +17,10 @@
 
 import numpy as np
 from numba import cuda
-<<<<<<< HEAD
-from cugraph.datasets import DATASETS_KTRUSS, karate_asymmetric
-=======
 
 import cugraph
 from cugraph.testing import utils
 from cugraph.datasets import polbooks, ktruss_polbooks, karate_asymmetric
->>>>>>> 15a00f9b
 
 # Temporarily suppress warnings till networkX fixes deprecation warnings
 # (Using or importing the ABCs from 'collections' instead of from
