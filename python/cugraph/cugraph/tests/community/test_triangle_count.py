--- conflicted
+++ resolved
@@ -19,15 +19,10 @@
 from pylibcugraph.testing.utils import gen_fixture_params_product
 
 import cugraph
-<<<<<<< HEAD
-from cugraph.testing import utils
-from cugraph.datasets import DATASETS_UNDIRECTED, karate_asymmetric
-=======
 from cugraph.testing import utils, DATASETS_UNDIRECTED
 from cugraph.experimental.datasets import (
     karate_asymmetric,
-)  # using deleted karate variant
->>>>>>> 15a00f9b
+)  # using experimental karate variant
 
 
 # Temporarily suppress warnings till networkX fixes deprecation warnings
