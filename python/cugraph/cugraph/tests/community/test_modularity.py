--- conflicted
+++ resolved
@@ -20,10 +20,6 @@
 import cugraph
 from cugraph.testing import utils, DATASETS_TESTING
 from cugraph.utilities import ensure_cugraph_obj_for_nx
-<<<<<<< HEAD
-from cugraph.datasets import DATASETS
-=======
->>>>>>> 15a00f9b
 
 import networkx as nx
 
