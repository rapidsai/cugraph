# Copyright (c) 2019-2023, NVIDIA CORPORATION.
# Licensed under the Apache License, Version 2.0 (the "License");
# you may not use this file except in compliance with the License.
# You may obtain a copy of the License at
#
#     http://www.apache.org/licenses/LICENSE-2.0
#
# Unless required by applicable law or agreed to in writing, software
# distributed under the License is distributed on an "AS IS" BASIS,
# WITHOUT WARRANTIES OR CONDITIONS OF ANY KIND, either express or implied.
# See the License for the specific language governing permissions and
# limitations under the License.

import gc
import random

import pytest
import networkx as nx
import pandas as pd
import cudf
import cugraph
<<<<<<< HEAD
from cugraph.datasets import DATASETS
=======
from cugraph.testing import DATASETS_TESTING
>>>>>>> 15a00f9b


def cugraph_call(G, partitions):
    df = cugraph.spectralBalancedCutClustering(
        G, partitions, num_eigen_vects=partitions
    )

    score = cugraph.analyzeClustering_edge_cut(G, partitions, df, "vertex", "cluster")
    return set(df["vertex"].to_numpy()), score


def random_call(G, partitions):
    random.seed(0)
    num_verts = G.number_of_vertices()

    score = 0.0
    for repeat in range(20):
        assignment = []
        for i in range(num_verts):
            assignment.append(random.randint(0, partitions - 1))

        assign_cu = cudf.DataFrame(assignment, columns=["cluster"])
        assign_cu["vertex"] = assign_cu.index
        assign_cu = assign_cu.astype("int32")

        score += cugraph.analyzeClustering_edge_cut(G, partitions, assign_cu)

    return set(range(num_verts)), (score / 10.0)


PARTITIONS = [2, 4, 8]


# Test all combinations of default/managed and pooled/non-pooled allocation


@pytest.mark.sg
@pytest.mark.parametrize("graph_file", DATASETS_TESTING)
@pytest.mark.parametrize("partitions", PARTITIONS)
def test_edge_cut_clustering(graph_file, partitions):
    gc.collect()

    # read_weights_in_sp=True => value column dtype is float32
    G_edge = graph_file.get_graph(ignore_weights=True)

    # Get the edge_cut score for partitioning versus random assignment
    cu_vid, cu_score = cugraph_call(G_edge, partitions)
    rand_vid, rand_score = random_call(G_edge, partitions)

    # Assert that the partitioning has better edge_cut than the random
    # assignment
    dataset_name = graph_file.metadata["name"]
    print("graph_file = ", dataset_name, ", partitions = ", partitions)
    print(cu_score, rand_score)
    assert cu_score < rand_score


@pytest.mark.sg
@pytest.mark.parametrize("graph_file", DATASETS_TESTING)
@pytest.mark.parametrize("partitions", PARTITIONS)
def test_edge_cut_clustering_with_edgevals(graph_file, partitions):
    gc.collect()

    G_edge = graph_file.get_graph()

    # read_weights_in_sp=False => value column dtype is float64
    G_edge.edgelist.edgelist_df["weights"] = G_edge.edgelist.edgelist_df[
        "weights"
    ].astype("float64")

    # Get the edge_cut score for partitioning versus random assignment
    cu_vid, cu_score = cugraph_call(G_edge, partitions)
    rand_vid, rand_score = random_call(G_edge, partitions)

    # Assert that the partitioning has better edge_cut than the random
    # assignment
    print(cu_score, rand_score)
    assert cu_score < rand_score


@pytest.mark.sg
@pytest.mark.parametrize("graph_file", [DATASETS_TESTING[2]])
@pytest.mark.parametrize("partitions", PARTITIONS)
def test_edge_cut_clustering_with_edgevals_nx(graph_file, partitions):
    gc.collect()

    # G = cugraph.Graph()
    # read_weights_in_sp=True => value column dtype is float32
    G = graph_file.get_graph()
    NM = G.to_pandas_edgelist().rename(
        columns={"src": "0", "dst": "1", "weights": "weight"}
    )

    G = nx.from_pandas_edgelist(
        NM, create_using=nx.Graph(), source="0", target="1", edge_attr="weight"
    )

    # Get the edge_cut score for partitioning versus random assignment
    df = cugraph.spectralBalancedCutClustering(
        G, partitions, num_eigen_vects=partitions
    )

    pdf = pd.DataFrame.from_dict(df, orient="index").reset_index()
    pdf.columns = ["vertex", "cluster"]
    gdf = cudf.from_pandas(pdf)

    gdf = gdf.astype("int32")

    cu_score = cugraph.analyzeClustering_edge_cut(
        G, partitions, gdf, "vertex", "cluster"
    )

    df = set(gdf["vertex"].to_numpy())

    Gcu = cugraph.utilities.convert_from_nx(G)
    rand_vid, rand_score = random_call(Gcu, partitions)

    # Assert that the partitioning has better edge_cut than the random
    # assignment
    print(cu_score, rand_score)
    assert cu_score < rand_score<|MERGE_RESOLUTION|>--- conflicted
+++ resolved
@@ -19,11 +19,7 @@
 import pandas as pd
 import cudf
 import cugraph
-<<<<<<< HEAD
-from cugraph.datasets import DATASETS
-=======
 from cugraph.testing import DATASETS_TESTING
->>>>>>> 15a00f9b
 
 
 def cugraph_call(G, partitions):
