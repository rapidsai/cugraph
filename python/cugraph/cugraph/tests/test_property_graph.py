--- conflicted
+++ resolved
@@ -1752,23 +1752,12 @@
         if isinstance(df, cudf.DataFrame):
             df = df.to_pandas()
         assert len(df) == stop - start + 1
-<<<<<<< HEAD
-        # print(df["_VERTEX_"].tolist())
-        # print(list(range(start, stop + 1)))
+
         assert df["_VERTEX_"].tolist() == list(range(start, stop + 1))
         if prev_id_column is not None:
             cur = df[prev_id_column].sort_values()
             expected = sorted(x for x, *args in data[key][1])
             assert cur.tolist() == expected
-=======
-        assert (
-            df["_VERTEX_"] == df["_VERTEX_"]._constructor(range(start, stop + 1))
-        ).all()
-        if prev_id_column is not None:
-            cur = df[prev_id_column].sort_values()
-            expected = cur._constructor(sorted(x for x, *args in data[key][1]))
-            assert (cur.values == expected.values).all()
->>>>>>> de76e643
     # Make sure we renumber vertex IDs in edge data too
     df = pG.get_edge_data()
     assert 0 <= df[pG.src_col_name].min() < df[pG.src_col_name].max() < 9
@@ -1809,13 +1798,7 @@
             df = df.to_pandas()
 
         assert len(df) == stop - start + 1
-<<<<<<< HEAD
         assert df[pG.edge_id_col_name].tolist() == list(range(start, stop + 1))
-=======
-        actual = df[pG.edge_id_col_name]
-        expected = actual._constructor(range(start, stop + 1))
-        assert (actual == expected).all()
->>>>>>> de76e643
         if prev_id_column is not None:
             assert prev_id_column in df.columns
 
