--- conflicted
+++ resolved
@@ -1752,12 +1752,7 @@
         if isinstance(df, cudf.DataFrame):
             df = df.to_pandas()
         assert len(df) == stop - start + 1
-<<<<<<< HEAD
-        # print(df["_VERTEX_"].tolist())
-        # print(list(range(start, stop + 1)))
-=======
-
->>>>>>> 0edf263e
+
         assert df["_VERTEX_"].tolist() == list(range(start, stop + 1))
         if prev_id_column is not None:
             cur = df[prev_id_column].sort_values()
