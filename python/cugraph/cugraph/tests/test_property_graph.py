# Copyright (c) 2021-2022, NVIDIA CORPORATION.
# Licensed under the Apache License, Version 2.0 (the "License");
# you may not use this file except in compliance with the License.
# You may obtain a copy of the License at
#
#     http://www.apache.org/licenses/LICENSE-2.0
#
# Unless required by applicable law or agreed to in writing, software
# distributed under the License is distributed on an "AS IS" BASIS,
# WITHOUT WARRANTIES OR CONDITIONS OF ANY KIND, either express or implied.
# See the License for the specific language governing permissions and
# limitations under the License.

import time
import gc

import pytest
import pandas as pd
import numpy as np
import cudf
from cudf.testing import assert_frame_equal, assert_series_equal

# If the rapids-pytest-benchmark plugin is installed, the "gpubenchmark"
# fixture will be available automatically. Check that this fixture is available
# by trying to import rapids_pytest_benchmark, and if that fails, set
# "gpubenchmark" to the standard "benchmark" fixture provided by
# pytest-benchmark.
try:
    import rapids_pytest_benchmark  # noqa: F401
except ImportError:
    import pytest_benchmark
    gpubenchmark = pytest_benchmark.plugin.benchmark

import cugraph
from cugraph.generators import rmat
from cugraph.testing import utils

# =============================================================================
# Test data
# =============================================================================

dataset1 = {
    "merchants": [
        ["merchant_id", "merchant_location", "merchant_size", "merchant_sales",
         "merchant_num_employees", "merchant_name"],
        [(11, 78750, 44, 123.2, 12, "north"),
         (4, 78757, 112, 234.99, 18, "south"),
         (21, 44145, 83, 992.1, 27, "east"),
         (16, 47906, 92, 32.43, 5, "west"),
         (86, 47906, 192, 2.43, 51, "west"),
         ]
     ],
    "users": [
        ["user_id", "user_location", "vertical"],
        [(89021, 78757, 0),
         (32431, 78750, 1),
         (89216, 78757, 1),
         (78634, 47906, 0),
         ]
     ],
    "taxpayers": [
        ["payer_id", "amount"],
        [(11, 1123.98),
         (4, 3243.7),
         (21, 8932.3),
         (16, 3241.77),
         (86, 789.2),
         (89021, 23.98),
         (78634, 41.77),
         ]
    ],
    "transactions": [
        ["user_id", "merchant_id", "volume", "time", "card_num", "card_type"],
        [(89021, 11, 33.2, 1639084966.5513437, 123456, "MC"),
         (89216, 4, None, 1639085163.481217, 8832, "CASH"),
         (78634, 16, 72.0, 1639084912.567394, 4321, "DEBIT"),
         (32431, 4, 103.2, 1639084721.354346, 98124, "V"),
         ]
     ],
    "relationships": [
        ["user_id_1", "user_id_2", "relationship_type"],
        [(89216, 89021, 9),
         (89216, 32431, 9),
         (32431, 78634, 8),
         (78634, 89216, 8),
         ]
     ],
    "referrals": [
        ["user_id_1", "user_id_2", "merchant_id", "stars"],
        [(89216, 78634, 11, 5),
         (89021, 89216, 4, 4),
         (89021, 89216, 21, 3),
         (89021, 89216, 11, 3),
         (89021, 78634, 21, 4),
         (78634, 32431, 11, 4),
         ]
     ],
}

<<<<<<< HEAD

dataset2 = {
    "simple": [
        ["src", "dst", "some_property"],
        [(99, 22, "a"),
         (98, 34, "b"),
         (97, 56, "c"),
         (96, 88, "d"),
         ]
    ],
}
=======
# CSV file contents used for testing various CSV-based use cases
edges_edgeprops_vertexprops_csv = """
src dst edge_attr1 edge_attr2 src_attr1 src_attr2 dst_attr1 dst_attr2
0 1 87 "a" 3.1 "v0" 1.3 "v1"
0 2 88 "b" 3.2 "v0" 1.1 "v2"
2 1 89 "c" 2.3 "v2" 1.9 "v1"
"""

vertexprops_csv = """
vertex attr1 attr2
0 32 dog
1 54 fish
2 87 cat
3 12 snake
4 901 gecko
"""

edgeprops_csv = """
v_src v_dst edge_id
0 1 123
0 2 432
2 1 789
"""

edgeid_edgeprops_csv = """
edge_id attr1 attr2
123 'PUT' 21.32
432 'POST' 21.44
789 'GET' 22.03
"""
>>>>>>> 036a014b

# Placeholder for a directed Graph instance. This is not constructed here in
# order to prevent cuGraph code from running on import, which would prevent
# proper pytest collection if an exception is raised. See setup_function().
DiGraph_inst = None


# =============================================================================
# Pytest Setup / Teardown - called for each test function
# =============================================================================
def setup_function():
    global DiGraph_inst

    gc.collect()
    # Set the global DiGraph_inst. This is used for calls that require a Graph
    # type or instance to be provided for tests that use a directed graph.
    DiGraph_inst = cugraph.Graph(directed=True)  # noqa: F841


# =============================================================================
# Pytest fixtures
# =============================================================================
@pytest.fixture(scope="function", autouse=True)
def raise_on_pandas_warning():
    """Raise when pandas gives SettingWithCopyWarning warning"""
    # Perhaps we should put this in pytest.ini, pyproject.toml, or conftest.py
    import warnings

    filters = list(warnings.filters)
    warnings.filterwarnings(
        "error",
        category=pd.core.common.SettingWithCopyWarning
    )
    yield
    warnings.filters = filters


df_types = [cudf.DataFrame, pd.DataFrame]


def df_type_id(dataframe_type):
    """
    Return a string that describes the dataframe_type, used for test output.
    """
    s = "df_type="
    if dataframe_type == cudf.DataFrame:
        return s+"cudf.DataFrame"
    if dataframe_type == pd.DataFrame:
        return s+"pandas.DataFrame"
    return s+"?"


df_types_fixture_params = utils.genFixtureParamsProduct((df_types, df_type_id))


@pytest.fixture(scope="module", params=df_types_fixture_params)
def dataset1_PropertyGraph(request):
    """
    Fixture which returns an instance of a PropertyGraph with vertex and edge
    data added from dataset1, parameterized for different DataFrame types.
    """
    dataframe_type = request.param[0]
    from cugraph.experimental import PropertyGraph

    (merchants, users, taxpayers,
     transactions, relationships, referrals) = dataset1.values()

    pG = PropertyGraph()

    # Vertex and edge data is added as one or more DataFrames; either a Pandas
    # DataFrame to keep data on the CPU, a cuDF DataFrame to keep data on GPU,
    # or a dask_cudf DataFrame to keep data on distributed GPUs.

    # For dataset1: vertices are merchants and users, edges are transactions,
    # relationships, and referrals.

    # property_columns=None (the default) means all columns except
    # vertex_col_name will be used as properties for the vertices/edges.

    pG.add_vertex_data(dataframe_type(columns=merchants[0],
                                      data=merchants[1]),
                       type_name="merchants",
                       vertex_col_name="merchant_id",
                       property_columns=None)
    pG.add_vertex_data(dataframe_type(columns=users[0],
                                      data=users[1]),
                       type_name="users",
                       vertex_col_name="user_id",
                       property_columns=None)
    # Do not add taxpayers since that may now be considered invalid input (it
    # adds the same vertices under different types, which leads to the same
    # vertex ID appearing in the internal vertex prop table.
    #
    # FIXME: determine if this should be allowed or not then either remove
    # "taxpayers" or uncomment it.
    """
    pG.add_vertex_data(dataframe_type(columns=taxpayers[0],
                                      data=taxpayers[1]),
                       type_name="taxpayers",
                       vertex_col_name="payer_id",
                       property_columns=None)
    """
    pG.add_edge_data(dataframe_type(columns=transactions[0],
                                    data=transactions[1]),
                     type_name="transactions",
                     vertex_col_names=("user_id", "merchant_id"),
                     property_columns=None)
    pG.add_edge_data(dataframe_type(columns=relationships[0],
                                    data=relationships[1]),
                     type_name="relationships",
                     vertex_col_names=("user_id_1", "user_id_2"),
                     property_columns=None)
    pG.add_edge_data(dataframe_type(columns=referrals[0],
                                    data=referrals[1]),
                     type_name="referrals",
                     vertex_col_names=("user_id_1",
                                       "user_id_2"),
                     property_columns=None)

    return (pG, dataset1)


@pytest.fixture(scope="module", params=df_types_fixture_params)
def dataset2_simple_PropertyGraph(request):
    """
    Fixture which returns an instance of a PropertyGraph with only edge
    data added from dataset2, parameterized for different DataFrame types.
    """
    dataframe_type = request.param[0]
    from cugraph.experimental import PropertyGraph

    dataframe_type = cudf.DataFrame
    simple = dataset2["simple"]
    pG = PropertyGraph()
    df = dataframe_type(columns=simple[0], data=simple[1])

    pG.add_edge_data(df, vertex_col_names=("src", "dst"))

    return (pG, simple)


@pytest.fixture(scope="module", params=df_types_fixture_params)
def cyber_PropertyGraph(request):
    """
    Fixture which returns an instance of a PropertyGraph with vertex and edge
    data added from the cyber.csv dataset, parameterized for different
    DataFrame types.
    """
    from cugraph.experimental import PropertyGraph

    dataframe_type = request.param[0]
    cyber_csv = utils.RAPIDS_DATASET_ROOT_DIR_PATH/"cyber.csv"
    source_col_name = "srcip"
    dest_col_name = "dstip"

    if dataframe_type is pd.DataFrame:
        read_csv = pd.read_csv
    else:
        read_csv = cudf.read_csv
    df = read_csv(cyber_csv, delimiter=",",
                  dtype={"idx": "int32",
                         source_col_name: "str",
                         dest_col_name: "str"},
                  header=0)

    pG = PropertyGraph()
    pG.add_edge_data(df, (source_col_name, dest_col_name))

    return pG


@pytest.fixture(scope="module", params=df_types_fixture_params)
def rmat_PropertyGraph():
    """
    Fixture which uses the RMAT generator to generate a cuDF DataFrame
    edgelist, then uses it to add vertex and edge data to a PropertyGraph
    instance, then returns the (PropertyGraph, DataFrame) instances in a tuple.
    """
    from cugraph.experimental import PropertyGraph

    source_col_name = "src"
    dest_col_name = "dst"
    weight_col_name = "weight"
    scale = 20
    edgefactor = 16
    seed = 42
    df = rmat(scale,
              (2**scale)*edgefactor,
              0.57,  # from Graph500
              0.19,  # from Graph500
              0.19,  # from Graph500
              seed,
              clip_and_flip=False,
              scramble_vertex_ids=True,
              create_using=None,  # None == return edgelist
              mg=False
              )
    rng = np.random.default_rng(seed)
    df[weight_col_name] = rng.random(size=len(df))

    pG = PropertyGraph()
    pG.add_edge_data(df, (source_col_name, dest_col_name))

    return (pG, df)


# =============================================================================
# Tests
# =============================================================================
@pytest.mark.parametrize("df_type", df_types, ids=df_type_id)
def test_add_vertex_data(df_type):
    """
    add_vertex_data() on "merchants" table, all properties.
    """
    from cugraph.experimental import PropertyGraph

    merchants = dataset1["merchants"]
    merchants_df = df_type(columns=merchants[0],
                           data=merchants[1])

    pG = PropertyGraph()
    pG.add_vertex_data(merchants_df,
                       type_name="merchants",
                       vertex_col_name="merchant_id",
                       property_columns=None)
    assert pG.get_num_vertices() == 5
    assert pG.get_num_vertices('merchants') == 5
    assert pG.get_num_edges() == 0
    expected_props = set(merchants[0].copy()) - {'merchant_id'}
    assert sorted(pG.vertex_property_names) == sorted(expected_props)


@pytest.mark.parametrize("df_type", df_types, ids=df_type_id)
def test_num_vertices(df_type):
    """
    Ensures get_num_vertices is correct after various additions of data.
    """
    from cugraph.experimental import PropertyGraph

    merchants = dataset1["merchants"]
    merchants_df = df_type(columns=merchants[0],
                           data=merchants[1])

    pG = PropertyGraph()
    assert pG.get_num_vertices() == 0
    assert pG.get_num_vertices('unknown_type') == 0
    assert pG.get_num_edges('unknown_type') == 0
    pG.add_vertex_data(merchants_df,
                       type_name="merchants",
                       vertex_col_name="merchant_id",
                       property_columns=None)

    # Test caching - the second retrieval should always be faster
    st = time.time()
    assert pG.get_num_vertices() == 5
    compute_time = time.time() - st
    assert pG.get_num_edges() == 0

    st = time.time()
    assert pG.get_num_vertices() == 5
    cache_retrieval_time = time.time() - st
    assert cache_retrieval_time < compute_time

    users = dataset1["users"]
    users_df = df_type(columns=users[0], data=users[1])

    pG.add_vertex_data(users_df,
                       type_name="users",
                       vertex_col_name="user_id",
                       property_columns=None)

    assert pG.get_num_vertices() == 9
    assert pG.get_num_vertices('merchants') == 5
    assert pG.get_num_vertices('users') == 4
    assert pG.get_num_edges() == 0

    # The taxpayers table does not add new unique vertices, it only adds
    # properties to vertices already present in the merchants and users
    # tables.
    taxpayers = dataset1["taxpayers"]
    taxpayers_df = df_type(columns=taxpayers[0],
                           data=taxpayers[1])

    pG.add_vertex_data(taxpayers_df,
                       type_name="taxpayers",
                       vertex_col_name="payer_id",
                       property_columns=None)

    assert pG.get_num_vertices() == 9
    assert pG.get_num_vertices('merchants') == 5
    assert pG.get_num_vertices('users') == 4
    assert pG.get_num_vertices('unknown_type') == 0
    assert pG.get_num_edges() == 0


@pytest.mark.parametrize("df_type", df_types, ids=df_type_id)
def test_type_names(df_type):
    from cugraph.experimental import PropertyGraph

    pG = PropertyGraph()
    assert pG.edge_types == set()
    assert pG.vertex_types == set()

    df = df_type({"src": [99, 98, 97],
                  "dst": [22, 34, 56],
                  "some_property": ["a", "b", "c"],
                  })
    pG.add_edge_data(df, vertex_col_names=("src", "dst"))
    assert pG.edge_types == set([""])
    assert pG.vertex_types == set([""])

    df = df_type({"vertex": [98, 97],
                  "some_property": ["a", "b"],
                  })
    pG.add_vertex_data(df, type_name="vtype", vertex_col_name="vertex")
    assert pG.edge_types == set([""])
    assert pG.vertex_types == set(["", "vtype"])

    df = df_type({"src": [199, 98, 197],
                  "dst": [22, 134, 56],
                  "some_property": ["a", "b", "c"],
                  })
    pG.add_edge_data(df, type_name="etype", vertex_col_names=("src", "dst"))
    assert pG.edge_types == set(["", "etype"])
    assert pG.vertex_types == set(["", "vtype"])


@pytest.mark.parametrize("df_type", df_types, ids=df_type_id)
def test_num_vertices_include_edge_data(df_type):
    """
    Ensures get_num_vertices is correct after various additions of data.
    """
    from cugraph.experimental import PropertyGraph

    (merchants, users, taxpayers,
     transactions, relationships, referrals) = dataset1.values()

    pG = PropertyGraph()
    assert pG.get_num_vertices(include_edge_data=False) == 0
    assert pG.get_num_vertices("", include_edge_data=False) == 0

    pG.add_edge_data(df_type(columns=transactions[0],
                             data=transactions[1]),
                     type_name="transactions",
                     vertex_col_names=("user_id", "merchant_id"),
                     property_columns=None)

    assert pG.get_num_vertices(include_edge_data=False) == 0
    assert pG.get_num_vertices("", include_edge_data=False) == 0
    assert pG.get_num_vertices(include_edge_data=True) == 7
    assert pG.get_num_vertices("", include_edge_data=True) == 7
    pG.add_vertex_data(df_type(columns=merchants[0],
                               data=merchants[1]),
                       # type_name="merchants",  # Use default!
                       vertex_col_name="merchant_id",
                       property_columns=None)
    assert pG.get_num_vertices(include_edge_data=False) == 5
    assert pG.get_num_vertices("", include_edge_data=False) == 5
    assert pG.get_num_vertices(include_edge_data=True) == 9
    assert pG.get_num_vertices("", include_edge_data=True) == 9
    pG.add_vertex_data(df_type(columns=users[0],
                               data=users[1]),
                       type_name="users",
                       vertex_col_name="user_id",
                       property_columns=None)
    assert pG.get_num_vertices(include_edge_data=False) == 9
    assert pG.get_num_vertices("", include_edge_data=False) == 5
    assert pG.get_num_vertices("users", include_edge_data=False) == 4
    # All vertices now have vertex data, so this should match
    assert pG.get_num_vertices(include_edge_data=True) == 9
    assert pG.get_num_vertices("", include_edge_data=True) == 5
    assert pG.get_num_vertices("users", include_edge_data=True) == 4


@pytest.mark.parametrize("df_type", df_types, ids=df_type_id)
def test_num_vertices_with_properties(df_type):
    """
    Checks that the num_vertices_with_properties attr is set to the number of
    vertices that have properties, as opposed to just num_vertices which also
    includes all verts in the graph edgelist.
    """
    from cugraph.experimental import PropertyGraph

    pG = PropertyGraph()
    df = df_type({"src": [99, 98, 97],
                  "dst": [22, 34, 56],
                  "some_property": ["a", "b", "c"],
                  })
    pG.add_edge_data(df, vertex_col_names=("src", "dst"))

    assert pG.get_num_vertices() == 6
    assert pG.get_num_vertices(include_edge_data=False) == 0

    df = df_type({"vertex": [98, 97],
                  "some_property": ["a", "b"],
                  })
    pG.add_vertex_data(df, vertex_col_name="vertex")

    assert pG.get_num_vertices() == 6
    assert pG.get_num_vertices(include_edge_data=False) == 2


def test_edges_attr(dataset2_simple_PropertyGraph):
    """
    Ensure the edges attr returns the src, dst, edge_id columns properly.
    """
    (pG, data) = dataset2_simple_PropertyGraph

    # create a DF without the properties (ie. the last column)
    expected_edges = cudf.DataFrame(columns=[pG.src_col_name, pG.dst_col_name],
                                    data=[(i, j) for (i, j, k) in data[1]])
    actual_edges = pG.edges[[pG.src_col_name, pG.dst_col_name]]

    assert_frame_equal(expected_edges.sort_values(by=pG.src_col_name,
                                                  ignore_index=True),
                       actual_edges.sort_values(by=pG.src_col_name,
                                                ignore_index=True))
    edge_ids = pG.edges[pG.edge_id_col_name]
    expected_num_edges = len(data[1])
    assert len(edge_ids) == expected_num_edges
    assert edge_ids.nunique() == expected_num_edges


@pytest.mark.skip(reason="This is failing in 22.10 CI with the following "
                         "error: TypeError: only list-like objects are "
                         "allowed to be passed to isin(), you passed a [int]")
def test_get_vertex_data(dataset1_PropertyGraph):
    """
    Ensure PG.get_vertex_data() returns the correct data based on vertex IDs
    passed in.
    """
    (pG, data) = dataset1_PropertyGraph

    # Ensure the generated vertex IDs are unique
    all_vertex_data = pG.get_vertex_data()
    assert all_vertex_data[pG.vertex_col_name].nunique() == \
        len(all_vertex_data)

    # Test getting a subset of data
    # Use the appropriate series type based on input
    # FIXME: do not use the debug _vertex_prop_dataframe to determine type
    if isinstance(pG._vertex_prop_dataframe, cudf.DataFrame):
        vert_ids = cudf.Series([11, 4, 21])
    else:
        vert_ids = pd.Series([11, 4, 21])

    some_vertex_data = pG.get_vertex_data(vert_ids)
    actual_vertex_ids = some_vertex_data[pG.vertex_col_name]
    if hasattr(actual_vertex_ids, "values_host"):
        actual_vertex_ids = actual_vertex_ids.values_host
    if hasattr(vert_ids, "values_host"):
        vert_ids = vert_ids.values_host
    assert sorted(actual_vertex_ids) == sorted(vert_ids)

    expected_columns = set([pG.vertex_col_name, pG.type_col_name])
    for d in ["merchants", "users"]:
        for name in data[d][0]:
            expected_columns.add(name)
    expected_columns -= {'merchant_id', 'user_id'}
    actual_columns = set(some_vertex_data.columns)
    assert actual_columns == expected_columns

    # Test with specific columns and types
    vert_type = "merchants"
    columns = ["merchant_location", "merchant_size"]

    some_vertex_data = pG.get_vertex_data(types=[vert_type], columns=columns)
    # Ensure the returned df is the right length and includes only the
    # vert/type + specified columns
    standard_vert_columns = [pG.vertex_col_name, pG.type_col_name]
    assert len(some_vertex_data) == len(data[vert_type][1])
    assert (
        sorted(some_vertex_data.columns) ==
        sorted(columns + standard_vert_columns)
    )

    # Test with all params specified
    vert_ids = [11, 4, 21]
    vert_type = "merchants"
    columns = ["merchant_location", "merchant_size"]

    some_vertex_data = pG.get_vertex_data(vertex_ids=vert_ids,
                                          types=[vert_type],
                                          columns=columns)
    # Ensure the returned df is the right length and includes at least the
    # specified columns.
    assert len(some_vertex_data) == len(vert_ids)
    assert set(columns) - set(some_vertex_data.columns) == set()

    # Allow a single vertex type and single vertex id to be passed in
    df1 = pG.get_vertex_data(vertex_ids=[11], types=[vert_type])
    df2 = pG.get_vertex_data(vertex_ids=11, types=vert_type)
    assert len(df1) == 1
    assert df1.shape == df2.shape
    # assert_frame_equal(df1, df2, check_like=True)


@pytest.mark.skip(reason="This is failing in 22.10 CI with the following "
                         "error: TypeError: only list-like objects are "
                         "allowed to be passed to isin(), you passed a [int]")
def test_get_edge_data(dataset1_PropertyGraph):
    """
    Ensure PG.get_edge_data() returns the correct data based on edge IDs passed
    in.
    """
    (pG, data) = dataset1_PropertyGraph

    # Ensure the generated edge IDs are unique
    all_edge_data = pG.get_edge_data()
    assert all_edge_data[pG.edge_id_col_name].nunique() == len(all_edge_data)

    # Test with specific edge IDs
    edge_ids = [4, 5, 6]
    some_edge_data = pG.get_edge_data(edge_ids)
    actual_edge_ids = some_edge_data[pG.edge_id_col_name]
    if hasattr(actual_edge_ids, "values_host"):
        actual_edge_ids = actual_edge_ids.values_host
    assert sorted(actual_edge_ids) == sorted(edge_ids)

    # Create a list of expected column names from the three input tables
    expected_columns = set([pG.src_col_name, pG.dst_col_name,
                            pG.edge_id_col_name, pG.type_col_name])
    for d in ["transactions", "relationships", "referrals"]:
        for name in data[d][0]:
            expected_columns.add(name)
    expected_columns -= {'user_id', 'user_id_1', 'user_id_2'}

    actual_columns = set(some_edge_data.columns)

    assert actual_columns == expected_columns

    # Test with specific columns and types
    edge_type = "transactions"
    columns = ["card_num", "card_type"]

    some_edge_data = pG.get_edge_data(types=[edge_type], columns=columns)
    # Ensure the returned df is the right length and includes only the
    # src/dst/id/type + specified columns
    standard_edge_columns = [pG.src_col_name, pG.dst_col_name,
                             pG.edge_id_col_name, pG.type_col_name]
    assert len(some_edge_data) == len(data[edge_type][1])
    assert (
        sorted(some_edge_data.columns) ==
        sorted(columns + standard_edge_columns)
    )

    # Test with all params specified
    # FIXME: since edge IDs are generated, assume that these are correct based
    # on the intended edges being the first three added.
    edge_ids = [0, 1, 2]
    edge_type = "transactions"
    columns = ["card_num", "card_type"]
    some_edge_data = pG.get_edge_data(edge_ids=edge_ids,
                                      types=[edge_type],
                                      columns=columns)
    # Ensure the returned df is the right length and includes at least the
    # specified columns.
    assert len(some_edge_data) == len(edge_ids)
    assert set(columns) - set(some_edge_data.columns) == set()

    # Allow a single edge type and single edge id to be passed in
    df1 = pG.get_edge_data(edge_ids=[1], types=[edge_type])
    df2 = pG.get_edge_data(edge_ids=1, types=edge_type)
    assert len(df1) == 1
    assert df1.shape == df2.shape
    # assert_frame_equal(df1, df2, check_like=True)


@pytest.mark.parametrize("df_type", df_types, ids=df_type_id)
def test_null_data(df_type):
    """
    test for null data
    """
    from cugraph.experimental import PropertyGraph

    pG = PropertyGraph()

    assert pG.get_num_vertices() == 0
    assert pG.get_num_edges() == 0
    assert sorted(pG.vertex_property_names) == sorted([])


@pytest.mark.parametrize("df_type", df_types, ids=df_type_id)
def test_add_vertex_data_prop_columns(df_type):
    """
    add_vertex_data() on "merchants" table, subset of properties.
    """
    from cugraph.experimental import PropertyGraph

    merchants = dataset1["merchants"]
    merchants_df = df_type(columns=merchants[0],
                           data=merchants[1])
    expected_props = ["merchant_name", "merchant_sales", "merchant_location"]

    pG = PropertyGraph()
    pG.add_vertex_data(merchants_df,
                       type_name="merchants",
                       vertex_col_name="merchant_id",
                       property_columns=expected_props)

    assert pG.get_num_vertices() == 5
    assert pG.get_num_vertices('merchants') == 5
    assert pG.get_num_edges() == 0
    assert sorted(pG.vertex_property_names) == sorted(expected_props)


def test_add_vertex_data_bad_args():
    """
    add_vertex_data() with various bad args, checks that proper exceptions are
    raised.
    """
    from cugraph.experimental import PropertyGraph

    merchants = dataset1["merchants"]
    merchants_df = cudf.DataFrame(columns=merchants[0],
                                  data=merchants[1])

    pG = PropertyGraph()
    with pytest.raises(TypeError):
        pG.add_vertex_data(42,
                           type_name="merchants",
                           vertex_col_name="merchant_id",
                           property_columns=None)
    with pytest.raises(TypeError):
        pG.add_vertex_data(merchants_df,
                           type_name=42,
                           vertex_col_name="merchant_id",
                           property_columns=None)
    with pytest.raises(ValueError):
        pG.add_vertex_data(merchants_df,
                           type_name="merchants",
                           vertex_col_name="bad_column_name",
                           property_columns=None)
    with pytest.raises(ValueError):
        pG.add_vertex_data(merchants_df,
                           type_name="merchants",
                           vertex_col_name="merchant_id",
                           property_columns=["bad_column_name",
                                             "merchant_name"])
    with pytest.raises(TypeError):
        pG.add_vertex_data(merchants_df,
                           type_name="merchants",
                           vertex_col_name="merchant_id",
                           property_columns="merchant_name")


@pytest.mark.parametrize("df_type", df_types, ids=df_type_id)
def test_add_edge_data(df_type):
    """
    add_edge_data() on "transactions" table, all properties.
    """
    from cugraph.experimental import PropertyGraph

    transactions = dataset1["transactions"]
    transactions_df = df_type(columns=transactions[0],
                              data=transactions[1])

    pG = PropertyGraph()
    pG.add_edge_data(transactions_df,
                     type_name="transactions",
                     vertex_col_names=("user_id", "merchant_id"),
                     property_columns=None)

    assert pG.get_num_vertices() == 7
    # 'transactions' is edge type, not vertex type
    assert pG.get_num_vertices('transactions') == 0
    assert pG.get_num_edges() == 4
    assert pG.get_num_edges('transactions') == 4
    # Original SRC and DST columns no longer include "merchant_id", "user_id"
    expected_props = ["volume", "time", "card_num", "card_type"]
    assert sorted(pG.edge_property_names) == sorted(expected_props)


@pytest.mark.parametrize("df_type", df_types, ids=df_type_id)
def test_add_edge_data_prop_columns(df_type):
    """
    add_edge_data() on "transactions" table, subset of properties.
    """
    from cugraph.experimental import PropertyGraph

    transactions = dataset1["transactions"]
    transactions_df = df_type(columns=transactions[0],
                              data=transactions[1])
    expected_props = ["card_num", "card_type"]

    pG = PropertyGraph()
    pG.add_edge_data(transactions_df,
                     type_name="transactions",
                     vertex_col_names=("user_id", "merchant_id"),
                     property_columns=expected_props)

    assert pG.get_num_vertices() == 7
    # 'transactions' is edge type, not vertex type
    assert pG.get_num_vertices('transactions') == 0
    assert pG.get_num_edges() == 4
    assert pG.get_num_edges('transactions') == 4
    assert sorted(pG.edge_property_names) == sorted(expected_props)


def test_add_edge_data_bad_args():
    """
    add_edge_data() with various bad args, checks that proper exceptions are
    raised.
    """
    from cugraph.experimental import PropertyGraph

    transactions = dataset1["transactions"]
    transactions_df = cudf.DataFrame(columns=transactions[0],
                                     data=transactions[1])

    pG = PropertyGraph()
    with pytest.raises(TypeError):
        pG.add_edge_data(42,
                         type_name="transactions",
                         vertex_col_names=("user_id", "merchant_id"),
                         property_columns=None)
    with pytest.raises(TypeError):
        pG.add_edge_data(transactions_df,
                         type_name=42,
                         vertex_col_names=("user_id", "merchant_id"),
                         property_columns=None)
    with pytest.raises(ValueError):
        pG.add_edge_data(transactions_df,
                         type_name="transactions",
                         vertex_col_names=("user_id", "bad_column"),
                         property_columns=None)
    with pytest.raises(ValueError):
        pG.add_edge_data(transactions_df,
                         type_name="transactions",
                         vertex_col_names=("user_id", "merchant_id"),
                         property_columns=["bad_column_name", "time"])
    with pytest.raises(TypeError):
        pG.add_edge_data(transactions_df,
                         type_name="transactions",
                         vertex_col_names=("user_id", "merchant_id"),
                         property_columns="time")


def test_extract_subgraph_vertex_prop_condition_only(dataset1_PropertyGraph):

    (pG, data) = dataset1_PropertyGraph

    # This should result in two users: 78634 and 89216
    selection = pG.select_vertices(
        f"({pG.type_col_name}=='users') "
        "& ((user_location<78750) | ((user_location==78757) & (vertical==1)))")
    G = pG.extract_subgraph(selection=selection,
                            create_using=DiGraph_inst,
                            edge_weight_property="relationship_type",
                            default_edge_weight=99)
    # Should result in two edges, one a "relationship", the other a "referral"
    expected_edgelist = cudf.DataFrame({"src": [89216, 78634],
                                        "dst": [78634, 89216],
                                        "weights": [99, 8]})
    actual_edgelist = G.unrenumber(G.edgelist.edgelist_df, "src",
                                   preserve_order=True)
    actual_edgelist = G.unrenumber(actual_edgelist, "dst",
                                   preserve_order=True)

    assert G.is_directed()
    # check_like=True ignores differences in column/index ordering
    assert_frame_equal(expected_edgelist, actual_edgelist, check_like=True)


def test_extract_subgraph_vertex_edge_prop_condition(dataset1_PropertyGraph):
    from cugraph.experimental import PropertyGraph

    (pG, data) = dataset1_PropertyGraph
    tcn = PropertyGraph.type_col_name

    selection = pG.select_vertices("(user_location==47906) | "
                                   "(user_location==78750)")
    selection += pG.select_edges(f"{tcn}=='referrals'")
    G = pG.extract_subgraph(selection=selection,
                            create_using=DiGraph_inst,
                            edge_weight_property="stars")

    expected_edgelist = cudf.DataFrame({"src": [78634], "dst": [32431],
                                        "weights": [4]})
    actual_edgelist = G.unrenumber(G.edgelist.edgelist_df, "src",
                                   preserve_order=True)
    actual_edgelist = G.unrenumber(actual_edgelist, "dst",
                                   preserve_order=True)

    assert G.is_directed()
    assert_frame_equal(expected_edgelist, actual_edgelist, check_like=True)


def test_extract_subgraph_edge_prop_condition_only(dataset1_PropertyGraph):
    from cugraph.experimental import PropertyGraph

    (pG, data) = dataset1_PropertyGraph
    tcn = PropertyGraph.type_col_name

    selection = pG.select_edges(f"{tcn} =='transactions'")
    G = pG.extract_subgraph(selection=selection,
                            create_using=DiGraph_inst)

    # last item is the DataFrame rows
    transactions = dataset1["transactions"][-1]
    (srcs, dsts) = zip(*[(t[0], t[1]) for t in transactions])
    expected_edgelist = cudf.DataFrame({"src": srcs, "dst": dsts})
    expected_edgelist = expected_edgelist.sort_values(by="src",
                                                      ignore_index=True)

    actual_edgelist = G.unrenumber(G.edgelist.edgelist_df, "src",
                                   preserve_order=True)
    actual_edgelist = G.unrenumber(actual_edgelist, "dst",
                                   preserve_order=True)
    actual_edgelist = actual_edgelist.sort_values(by="src", ignore_index=True)

    assert G.is_directed()
    assert_frame_equal(expected_edgelist, actual_edgelist, check_like=True)


def test_extract_subgraph_unweighted(dataset1_PropertyGraph):
    """
    Ensure a subgraph is unweighted if the edge_weight_property is None.
    """
    from cugraph.experimental import PropertyGraph

    (pG, data) = dataset1_PropertyGraph
    tcn = PropertyGraph.type_col_name

    selection = pG.select_edges(f"{tcn} == 'transactions'")
    G = pG.extract_subgraph(selection=selection,
                            create_using=DiGraph_inst)

    assert G.is_weighted() is False


def test_extract_subgraph_specific_query(dataset1_PropertyGraph):
    """
    Graph of only transactions after time 1639085000 for merchant_id 4 (should
    be a graph of 2 vertices, 1 edge)
    """
    from cugraph.experimental import PropertyGraph

    (pG, data) = dataset1_PropertyGraph
    tcn = PropertyGraph.type_col_name

    # _DST_ below used to be referred to as merchant_id
    selection = pG.select_edges(f"({tcn}=='transactions') & "
                                "(_DST_==4) & "
                                "(time>1639085000)")
    G = pG.extract_subgraph(selection=selection,
                            create_using=DiGraph_inst,
                            edge_weight_property="card_num")

    expected_edgelist = cudf.DataFrame({"src": [89216], "dst": [4],
                                        "weights": [8832]})
    actual_edgelist = G.unrenumber(G.edgelist.edgelist_df, "src",
                                   preserve_order=True)
    actual_edgelist = G.unrenumber(actual_edgelist, "dst",
                                   preserve_order=True)

    assert G.is_directed()
    assert_frame_equal(expected_edgelist, actual_edgelist, check_like=True)


def test_select_vertices_from_previous_selection(dataset1_PropertyGraph):
    """
    Ensures that the intersection of vertices of multiple types (only vertices
    that are both type A and type B) can be selected.
    """
    from cugraph.experimental import PropertyGraph

    (pG, data) = dataset1_PropertyGraph
    tcn = PropertyGraph.type_col_name

    # Select referrals from only users 89216 and 78634 using an intentionally
    # awkward query with separate select calls to test from_previous_selection
    selection = pG.select_vertices(f"{tcn} == 'users'")
    selection = pG.select_vertices(
        "((user_location == 78757) & (vertical == 1)) "
        "| (user_location == 47906)",
        from_previous_selection=selection)
    selection += pG.select_edges(f"{tcn} == 'referrals'")
    G = pG.extract_subgraph(create_using=DiGraph_inst, selection=selection)

    expected_edgelist = cudf.DataFrame({"src": [89216], "dst": [78634]})
    actual_edgelist = G.unrenumber(G.edgelist.edgelist_df, "src",
                                   preserve_order=True)
    actual_edgelist = G.unrenumber(actual_edgelist, "dst",
                                   preserve_order=True)

    assert G.is_directed()
    assert_frame_equal(expected_edgelist, actual_edgelist, check_like=True)


def test_extract_subgraph_graph_without_vert_props():
    """
    Ensure a subgraph can be extracted from a PropertyGraph that does not have
    vertex properties.
    """
    from cugraph.experimental import PropertyGraph

    transactions = dataset1["transactions"]
    relationships = dataset1["relationships"]

    pG = PropertyGraph()

    pG.add_edge_data(cudf.DataFrame(columns=transactions[0],
                                    data=transactions[1]),
                     type_name="transactions",
                     vertex_col_names=("user_id", "merchant_id"),
                     property_columns=None)
    pG.add_edge_data(cudf.DataFrame(columns=relationships[0],
                                    data=relationships[1]),
                     type_name="relationships",
                     vertex_col_names=("user_id_1", "user_id_2"),
                     property_columns=None)

    scn = PropertyGraph.src_col_name
    G = pG.extract_subgraph(selection=pG.select_edges(f"{scn} == 89216"),
                            create_using=DiGraph_inst,
                            edge_weight_property="relationship_type",
                            default_edge_weight=0)

    expected_edgelist = cudf.DataFrame({"src": [89216, 89216, 89216],
                                        "dst": [4, 89021, 32431],
                                        "weights": [0, 9, 9]})
    actual_edgelist = G.unrenumber(G.edgelist.edgelist_df, "src",
                                   preserve_order=True)
    actual_edgelist = G.unrenumber(actual_edgelist, "dst",
                                   preserve_order=True)

    assert G.is_directed()
    assert_frame_equal(expected_edgelist, actual_edgelist, check_like=True)


def test_extract_subgraph_no_edges(dataset1_PropertyGraph):
    """
    Valid query that only matches a single vertex.
    """
    (pG, data) = dataset1_PropertyGraph

    # "merchant_id" column is no longer saved; use as "_VERTEX_"
    with pytest.raises(NameError, match="merchant_id"):
        selection = pG.select_vertices(
            "(_TYPE_=='merchants') & (merchant_id==86)"
        )

    selection = pG.select_vertices("(_TYPE_=='merchants') & (_VERTEX_==86)")
    G = pG.extract_subgraph(selection=selection)
    assert G.is_directed()

    assert len(G.edgelist.edgelist_df) == 0


def test_extract_subgraph_no_query(dataset1_PropertyGraph):
    """
    Call extract with no args, should result in the entire property graph.
    """
    (pG, data) = dataset1_PropertyGraph

    G = pG.extract_subgraph(create_using=DiGraph_inst, allow_multi_edges=True)

    num_edges = \
        len(dataset1["transactions"][-1]) + \
        len(dataset1["relationships"][-1]) + \
        len(dataset1["referrals"][-1])
    # referrals has 3 edges with the same src/dst, so subtract 2 from
    # the total count since this is not creating a multigraph..
    num_edges -= 2
    assert len(G.edgelist.edgelist_df) == num_edges


def test_extract_subgraph_multi_edges(dataset1_PropertyGraph):
    """
    Ensure an exception is thrown if a graph is attempted to be extracted with
    multi edges.
    NOTE: an option to allow multi edges when create_using is
    MultiGraph will be provided in the future.
    """
    from cugraph.experimental import PropertyGraph

    (pG, data) = dataset1_PropertyGraph
    tcn = PropertyGraph.type_col_name

    # referrals has multiple edges
    selection = pG.select_edges(f"{tcn} == 'referrals'")

    # FIXME: use a better exception
    with pytest.raises(RuntimeError):
        pG.extract_subgraph(selection=selection,
                            create_using=DiGraph_inst)


def test_extract_subgraph_bad_args(dataset1_PropertyGraph):
    from cugraph.experimental import PropertyGraph

    (pG, data) = dataset1_PropertyGraph
    tcn = PropertyGraph.type_col_name

    # non-PropertySelection selection
    with pytest.raises(TypeError):
        pG.extract_subgraph(selection=78750,
                            create_using=DiGraph_inst,
                            edge_weight_property="stars",
                            default_edge_weight=1.0)

    selection = pG.select_edges(f"{tcn}=='referrals'")
    # bad create_using type
    with pytest.raises(TypeError):
        pG.extract_subgraph(selection=selection,
                            create_using=pytest,
                            edge_weight_property="stars",
                            default_edge_weight=1.0)
    # invalid column name
    with pytest.raises(ValueError):
        pG.extract_subgraph(selection=selection,
                            edge_weight_property="bad_column",
                            default_edge_weight=1.0)
    # column name has None value for all results in subgraph and
    # default_edge_weight is not set.
    with pytest.raises(ValueError):
        pG.extract_subgraph(selection=selection,
                            edge_weight_property="card_type")


def test_extract_subgraph_default_edge_weight(dataset1_PropertyGraph):
    """
    Ensure the default_edge_weight value is added to edges with missing
    properties used for weights.
    """
    from cugraph.experimental import PropertyGraph

    (pG, data) = dataset1_PropertyGraph
    tcn = PropertyGraph.type_col_name

    selection = pG.select_edges(f"{tcn}=='transactions'")
    G = pG.extract_subgraph(create_using=DiGraph_inst,
                            selection=selection,
                            edge_weight_property="volume",
                            default_edge_weight=99)

    # last item is the DataFrame rows
    transactions = dataset1["transactions"][-1]
    (srcs, dsts, weights) = zip(*[(t[0], t[1], t[2])
                                  for t in transactions])
    # replace None with the expected value (convert to a list to replace)
    weights_list = list(weights)
    weights_list[weights.index(None)] = 99.
    weights = tuple(weights_list)
    expected_edgelist = cudf.DataFrame({"src": srcs, "dst": dsts,
                                        "weights": weights})
    expected_edgelist = expected_edgelist.sort_values(by="src",
                                                      ignore_index=True)

    actual_edgelist = G.unrenumber(G.edgelist.edgelist_df, "src",
                                   preserve_order=True)
    actual_edgelist = G.unrenumber(actual_edgelist, "dst",
                                   preserve_order=True)
    actual_edgelist = actual_edgelist.sort_values(by="src",
                                                  ignore_index=True)

    assert G.is_directed()
    assert_frame_equal(expected_edgelist, actual_edgelist, check_like=True)


def test_extract_subgraph_default_edge_weight_no_property(
        dataset1_PropertyGraph):
    """
    Ensure default_edge_weight can be used to provide an edge value when a
    property for the edge weight is not specified.
    """
    (pG, data) = dataset1_PropertyGraph
    edge_weight = 99.2
    G = pG.extract_subgraph(allow_multi_edges=True,
                            default_edge_weight=edge_weight)
    assert (G.edgelist.edgelist_df["weights"] == edge_weight).all()


def test_extract_subgraph_nonrenumbered_noedgedata():
    """
    Ensure a subgraph can be extracted that is not renumbered and contains no
    edge_data.
    """
    from cugraph.experimental import PropertyGraph
    from cugraph import Graph

    pG = PropertyGraph()
    df = cudf.DataFrame({"src": [99, 98, 97],
                         "dst": [22, 34, 56],
                         "some_property": ["a", "b", "c"],
                         })
    pG.add_edge_data(df, vertex_col_names=("src", "dst"))

    G = pG.extract_subgraph(create_using=Graph(directed=True),
                            renumber_graph=False,
                            add_edge_data=False)

    expected_edgelist = cudf.DataFrame({"src": [99, 98, 97],
                                        "dst": [22, 34, 56],
                                        })
    assert_frame_equal(expected_edgelist.sort_values(by="src",
                                                     ignore_index=True),
                       G.edgelist.edgelist_df.sort_values(by="src",
                                                          ignore_index=True))
    assert hasattr(G, "edge_data") is False


def test_graph_edge_data_added(dataset1_PropertyGraph):
    """
    Ensures the subgraph returned from extract_subgraph() has the edge_data
    attribute added which contains the proper edge IDs.
    """
    from cugraph.experimental import PropertyGraph

    (pG, data) = dataset1_PropertyGraph
    eicn = PropertyGraph.edge_id_col_name

    expected_num_edges = \
        len(dataset1["transactions"][-1]) + \
        len(dataset1["relationships"][-1]) + \
        len(dataset1["referrals"][-1])

    assert pG.get_num_edges() == expected_num_edges
    assert (
        pG.get_num_edges("transactions") == len(dataset1["transactions"][-1])
    )
    assert (
        pG.get_num_edges("relationships") == len(dataset1["relationships"][-1])
    )
    assert pG.get_num_edges("referrals") == len(dataset1["referrals"][-1])
    assert pG.get_num_edges("unknown_type") == 0

    # extract_subgraph() should return a directed Graph object with additional
    # meta-data, which includes edge IDs.
    G = pG.extract_subgraph(create_using=DiGraph_inst, allow_multi_edges=True)

    # G.edge_data should be set to a DataFrame with rows for each graph edge.
    assert len(G.edge_data) == expected_num_edges
    edge_ids = sorted(G.edge_data[eicn].values)

    assert edge_ids[0] == 0
    assert edge_ids[-1] == (expected_num_edges - 1)


def test_annotate_dataframe(dataset1_PropertyGraph):
    """
    FIXME: Add tests for:
    properties list
    properties list with 1 or more bad props
    copy=False
    invalid args raise correct exceptions
    """
    (pG, data) = dataset1_PropertyGraph

    selection = pG.select_edges("(_TYPE_ == 'referrals') & (stars > 3)")
    G = pG.extract_subgraph(selection=selection,
                            create_using=DiGraph_inst)

    df_type = type(pG._edge_prop_dataframe)
    # Create an arbitrary DataFrame meant to represent an algo result,
    # containing vertex IDs present in pG.
    #
    # Drop duplicate edges since actual results from a Graph object would not
    # have them.
    (srcs, dsts, mids, stars) = zip(*(dataset1["referrals"][1]))
    algo_result = df_type({"from": srcs, "to": dsts,
                           "result": range(len(srcs))})
    algo_result.drop_duplicates(subset=["from", "to"],
                                inplace=True, ignore_index=True)

    new_algo_result = pG.annotate_dataframe(
        algo_result, G, edge_vertex_col_names=("from", "to"))
    expected_algo_result = df_type({"from": srcs, "to": dsts,
                                    "result": range(len(srcs)),
                                    "merchant_id": mids,
                                    "stars": stars})
    # The integer dtypes of annotated properties are nullable integer dtypes,
    # so convert for proper comparison.
    expected_algo_result["merchant_id"] = \
        expected_algo_result["merchant_id"].astype("Int64")
    expected_algo_result["stars"] = \
        expected_algo_result["stars"].astype("Int64")

    expected_algo_result.drop_duplicates(subset=["from", "to"],
                                         inplace=True, ignore_index=True)

    if df_type is cudf.DataFrame:
        ase = assert_series_equal
    else:
        ase = pd.testing.assert_series_equal
    # For now, the result will include extra columns from edge types not
    # included in the df being annotated, so just check for known columns.
    for col in ["from", "to", "result", "merchant_id", "stars"]:
        ase(new_algo_result[col], expected_algo_result[col])


def test_different_vertex_edge_input_dataframe_types():
    """
    Ensures that a PropertyGraph initialized with one DataFrame type cannot be
    extended with another.
    """
    df = cudf.DataFrame({"a": [1, 2, 3], "b": [4, 5, 6]})
    pdf = pd.DataFrame({"a": [1, 2, 3], "b": [4, 5, 6]})

    from cugraph.experimental import PropertyGraph

    pG = PropertyGraph()
    pG.add_vertex_data(df, type_name="foo", vertex_col_name="a")
    with pytest.raises(TypeError):
        pG.add_edge_data(pdf, type_name="bar", vertex_col_names=("a", "b"))

    pG = PropertyGraph()
    pG.add_vertex_data(pdf, type_name="foo", vertex_col_name="a")
    with pytest.raises(TypeError):
        pG.add_edge_data(df, type_name="bar", vertex_col_names=("a", "b"))

    # Different order
    pG = PropertyGraph()
    pG.add_edge_data(df, type_name="bar", vertex_col_names=("a", "b"))
    with pytest.raises(TypeError):
        pG.add_vertex_data(pdf, type_name="foo", vertex_col_name="a")

    # Same API call, different types
    pG = PropertyGraph()
    pG.add_vertex_data(df, type_name="foo", vertex_col_name="a")
    with pytest.raises(TypeError):
        pG.add_vertex_data(pdf, type_name="foo", vertex_col_name="a")

    pG = PropertyGraph()
    pG.add_edge_data(df, type_name="bar", vertex_col_names=("a", "b"))
    with pytest.raises(TypeError):
        pG.add_edge_data(pdf, type_name="bar", vertex_col_names=("a", "b"))


def test_get_vertices(dataset1_PropertyGraph):
    """
    Test that get_vertices() returns the correct set of vertices without
    duplicates.
    """
    (pG, data) = dataset1_PropertyGraph

    (merchants, users, taxpayers,
     transactions, relationships, referrals) = dataset1.values()

    expected_vertices = set([t[0] for t in merchants[1]] +
                            [t[0] for t in users[1]] +
                            [t[0] for t in taxpayers[1]])

    assert sorted(pG.get_vertices().values) == sorted(expected_vertices)


def test_get_edges(dataset1_PropertyGraph):
    """
    Test that get_edges() returns the correct set of edges (as src/dst
    columns).
    """
    from cugraph.experimental import PropertyGraph

    (pG, data) = dataset1_PropertyGraph

    (merchants, users, taxpayers,
     transactions, relationships, referrals) = dataset1.values()

    expected_edges = \
        [(src, dst) for (src, dst, _, _, _, _) in transactions[1]] + \
        [(src, dst) for (src, dst, _) in relationships[1]] + \
        [(src, dst) for (src, dst, _, _) in referrals[1]]

    actual_edges = pG.edges

    assert len(expected_edges) == len(actual_edges)
    for i in range(len(expected_edges)):
        src = actual_edges[PropertyGraph.src_col_name].iloc[i]
        dst = actual_edges[PropertyGraph.dst_col_name].iloc[i]
        assert (src, dst) in expected_edges


def test_property_names_attrs(dataset1_PropertyGraph):
    """
    Ensure the correct number of user-visible properties for vertices and edges
    are returned. This should exclude the internal bookkeeping properties.
    """
    (pG, data) = dataset1_PropertyGraph

    # _VERTEX_ columns: "merchant_id", "user_id"
    expected_vert_prop_names = ["merchant_location", "merchant_size",
                                "merchant_sales", "merchant_num_employees",
                                "user_location", "merchant_name", "vertical"]
    # _SRC_ and _DST_ columns: "user_id", "user_id_1", "user_id_2"
    # Note that "merchant_id" is a property in for type "transactions"
    expected_edge_prop_names = ["merchant_id", "volume", "time", "card_num",
                                "card_type", "relationship_type", "stars"]

    # Extracting a subgraph with weights has/had a side-effect of adding a
    # weight column, so call extract_subgraph() to ensure the internal weight
    # column name is not present.
    pG.extract_subgraph(default_edge_weight=1.0, allow_multi_edges=True)

    actual_vert_prop_names = pG.vertex_property_names
    actual_edge_prop_names = pG.edge_property_names

    assert sorted(actual_vert_prop_names) == sorted(expected_vert_prop_names)
    assert sorted(actual_edge_prop_names) == sorted(expected_edge_prop_names)


@pytest.mark.skip(reason="unfinished")
def test_extract_subgraph_with_vertex_ids():
    """
    FIXME: add a PropertyGraph API that makes it easy to support the common use
    case of extracting a subgraph containing only specific vertex IDs. This is
    currently done in the bench_extract_subgraph_for_* tests below, but could
    be made easier for users to do.
    """
    raise NotImplementedError


<<<<<<< HEAD
def test_get_data_empty_graphs():
    """
    Ensures that calls to pG.get_*_data() on an empty pG are handled correctly.
=======
@pytest.mark.skip(reason="unfinished")
def test_single_csv_multi_vertex_edge_attrs():
    """
    Read an edgelist CSV that contains both edge and vertex attr
>>>>>>> 036a014b
    """
    from cugraph.experimental import PropertyGraph

    pG = PropertyGraph()

    assert pG.get_vertex_data() is None
    assert pG.get_vertex_data([0, 1, 2]) is None
    assert pG.get_edge_data() is None
    assert pG.get_edge_data([0, 1, 2]) is None


def test_renumber_vertices_by_type(dataset1_PropertyGraph):
    from cugraph.experimental import PropertyGraph

    (pG, data) = dataset1_PropertyGraph
    df_id_ranges = pG.renumber_vertices_by_type()
    expected = {
        "merchants": [0, 4],  # stop is inclusive
        "users": [5, 8],
    }
    for key, (start, stop) in expected.items():
        assert df_id_ranges.loc[key, "start"] == start
        assert df_id_ranges.loc[key, "stop"] == stop
        df = pG.get_vertex_data(types=[key])
        assert len(df) == stop - start + 1
        assert (df["_VERTEX_"] == list(range(start, stop + 1))).all()

    # Make sure we renumber vertex IDs in edge data too
    df = pG.get_edge_data()
    assert 0 <= df[pG.src_col_name].min() < df[pG.src_col_name].max() < 9
    assert 0 <= df[pG.dst_col_name].min() < df[pG.dst_col_name].max() < 9

    empty_pG = PropertyGraph()
    assert empty_pG.renumber_vertices_by_type() is None

    # Test when vertex IDs only exist in edge data
    df = type(df)({"src": [99998], "dst": [99999]})
    empty_pG.add_edge_data(df, ["src", "dst"])
    with pytest.raises(NotImplementedError, match="only exist in edge"):
        empty_pG.renumber_vertices_by_type()


def test_renumber_edges_by_type(dataset1_PropertyGraph):
    from cugraph.experimental import PropertyGraph

    (pG, data) = dataset1_PropertyGraph
    df_id_ranges = pG.renumber_edges_by_type()
    expected = {
        "referrals": [0, 5],  # stop is inclusive
        "relationships": [6, 9],
        "transactions": [10, 13],
    }
    for key, (start, stop) in expected.items():
        assert df_id_ranges.loc[key, "start"] == start
        assert df_id_ranges.loc[key, "stop"] == stop
        df = pG.get_edge_data(types=[key])
        assert len(df) == stop - start + 1
        assert (df[pG.edge_id_col_name] == list(range(start, stop + 1))).all()

    empty_pG = PropertyGraph()
    assert empty_pG.renumber_edges_by_type() is None


# =============================================================================
# Benchmarks
# =============================================================================
def bench_num_vertices(gpubenchmark, dataset1_PropertyGraph):
    (pG, data) = dataset1_PropertyGraph

    assert gpubenchmark(pG.get_num_vertices) == 9


def bench_get_vertices(gpubenchmark, dataset1_PropertyGraph):
    (pG, data) = dataset1_PropertyGraph

    gpubenchmark(pG.get_vertices)


def bench_extract_subgraph_for_cyber(gpubenchmark, cyber_PropertyGraph):
    from cugraph.experimental import PropertyGraph

    pG = cyber_PropertyGraph
    scn = PropertyGraph.src_col_name
    dcn = PropertyGraph.dst_col_name

    # Create a Graph containing only specific src or dst vertices
    verts = ["10.40.182.3", "10.40.182.255", "59.166.0.9", "59.166.0.8"]
    selected_edges = \
        pG.select_edges(f"{scn}.isin({verts}) | {dcn}.isin({verts})")
    gpubenchmark(pG.extract_subgraph,
                 create_using=cugraph.Graph(directed=True),
                 selection=selected_edges,
                 default_edge_weight=1.0,
                 allow_multi_edges=True)


def bench_extract_subgraph_for_cyber_detect_duplicate_edges(
        gpubenchmark, cyber_PropertyGraph):
    from cugraph.experimental import PropertyGraph

    pG = cyber_PropertyGraph
    scn = PropertyGraph.src_col_name
    dcn = PropertyGraph.dst_col_name

    # Create a Graph containing only specific src or dst vertices
    verts = ["10.40.182.3", "10.40.182.255", "59.166.0.9", "59.166.0.8"]
    selected_edges = \
        pG.select_edges(f"{scn}.isin({verts}) | {dcn}.isin({verts})")

    def func():
        with pytest.raises(RuntimeError):
            pG.extract_subgraph(create_using=cugraph.Graph(directed=True),
                                selection=selected_edges,
                                default_edge_weight=1.0,
                                allow_multi_edges=False)

    gpubenchmark(func)


def bench_extract_subgraph_for_rmat(gpubenchmark, rmat_PropertyGraph):
    from cugraph.experimental import PropertyGraph

    (pG, generated_df) = rmat_PropertyGraph
    scn = PropertyGraph.src_col_name
    dcn = PropertyGraph.dst_col_name

    verts = []
    for i in range(0, 10000, 10):
        verts.append(generated_df["src"].iloc[i])

    selected_edges = \
        pG.select_edges(f"{scn}.isin({verts}) | {dcn}.isin({verts})")
    gpubenchmark(pG.extract_subgraph,
                 create_using=cugraph.Graph(directed=True),
                 selection=selected_edges,
                 default_edge_weight=1.0,
                 allow_multi_edges=True)


# This test runs for *minutes* with the current implementation, and since
# benchmarking can call it multiple times per run, the overall time for this
# test can be ~20 minutes.
@pytest.mark.slow
def bench_extract_subgraph_for_rmat_detect_duplicate_edges(
        gpubenchmark, rmat_PropertyGraph):
    from cugraph.experimental import PropertyGraph

    (pG, generated_df) = rmat_PropertyGraph
    scn = PropertyGraph.src_col_name
    dcn = PropertyGraph.dst_col_name

    verts = []
    for i in range(0, 10000, 10):
        verts.append(generated_df["src"].iloc[i])

    selected_edges = \
        pG.select_edges(f"{scn}.isin({verts}) | {dcn}.isin({verts})")

    def func():
        with pytest.raises(RuntimeError):
            pG.extract_subgraph(create_using=cugraph.Graph(directed=True),
                                selection=selected_edges,
                                default_edge_weight=1.0,
                                allow_multi_edges=False)

    gpubenchmark(func)<|MERGE_RESOLUTION|>--- conflicted
+++ resolved
@@ -97,7 +97,6 @@
      ],
 }
 
-<<<<<<< HEAD
 
 dataset2 = {
     "simple": [
@@ -109,8 +108,10 @@
          ]
     ],
 }
-=======
-# CSV file contents used for testing various CSV-based use cases
+
+
+# CSV file contents used for testing various CSV-based use cases.
+# These are to be used for test_single_csv_multi_vertex_edge_attrs()
 edges_edgeprops_vertexprops_csv = """
 src dst edge_attr1 edge_attr2 src_attr1 src_attr2 dst_attr1 dst_attr2
 0 1 87 "a" 3.1 "v0" 1.3 "v1"
@@ -140,7 +141,7 @@
 432 'POST' 21.44
 789 'GET' 22.03
 """
->>>>>>> 036a014b
+
 
 # Placeholder for a directed Graph instance. This is not constructed here in
 # order to prevent cuGraph code from running on import, which would prevent
@@ -1453,16 +1454,9 @@
     raise NotImplementedError
 
 
-<<<<<<< HEAD
 def test_get_data_empty_graphs():
     """
     Ensures that calls to pG.get_*_data() on an empty pG are handled correctly.
-=======
-@pytest.mark.skip(reason="unfinished")
-def test_single_csv_multi_vertex_edge_attrs():
-    """
-    Read an edgelist CSV that contains both edge and vertex attr
->>>>>>> 036a014b
     """
     from cugraph.experimental import PropertyGraph
 
@@ -1526,6 +1520,14 @@
     assert empty_pG.renumber_edges_by_type() is None
 
 
+@pytest.mark.skip(reason="feature not implemented")
+def test_single_csv_multi_vertex_edge_attrs():
+    """
+    Read an edgelist CSV that contains both edge and vertex attrs
+    """
+    pass
+
+
 # =============================================================================
 # Benchmarks
 # =============================================================================
