# Copyright (c) 2019-2023, NVIDIA CORPORATION.
# Licensed under the Apache License, Version 2.0 (the "License");
# you may not use this file except in compliance with the License.
# You may obtain a copy of the License at
#
#     http://www.apache.org/licenses/LICENSE-2.0
#
# Unless required by applicable law or agreed to in writing, software
# distributed under the License is distributed on an "AS IS" BASIS,
# WITHOUT WARRANTIES OR CONDITIONS OF ANY KIND, either express or implied.
# See the License for the specific language governing permissions and
# limitations under the License.

# This file test the Renumbering features

import gc

import pandas as pd
import pytest
import cudf
from cudf.testing import assert_series_equal

from cugraph.structure.number_map import NumberMap
<<<<<<< HEAD
from cugraph.testing import utils
from cugraph.datasets import DATASETS
=======
from cugraph.testing import utils, DATASETS_TESTING
>>>>>>> 15a00f9b


@pytest.mark.sg
def test_renumber_ips_cols():

    source_list = [
        "192.168.1.1",
        "172.217.5.238",
        "216.228.121.209",
        "192.16.31.23",
    ]
    dest_list = [
        "172.217.5.238",
        "216.228.121.209",
        "192.16.31.23",
        "192.168.1.1",
    ]

    pdf = pd.DataFrame({"source_list": source_list, "dest_list": dest_list})

    gdf = cudf.from_pandas(pdf)

    gdf["source_as_int"] = gdf["source_list"].str.ip2int()
    gdf["dest_as_int"] = gdf["dest_list"].str.ip2int()

    # Brackets are added to the column names to trigger the python renumebring
    renumbered_gdf, renumber_map = NumberMap.renumber(
        gdf, ["source_as_int"], ["dest_as_int"], preserve_order=True
    )

    input_check = renumbered_gdf.merge(gdf, on=["source_list", "dest_list"])

    output_check = renumber_map.from_internal_vertex_id(
        renumbered_gdf,
        renumber_map.renumbered_src_col_name,
        external_column_names=["check_src"],
    )
    output_check = renumber_map.from_internal_vertex_id(
        output_check,
        renumber_map.renumbered_dst_col_name,
        external_column_names=["check_dst"],
    )

    merged = output_check.merge(input_check, on=["source_list", "dest_list"])

    assert_series_equal(merged["check_src"], merged["source_as_int"], check_names=False)
    assert_series_equal(merged["check_dst"], merged["dest_as_int"], check_names=False)


@pytest.mark.sg
def test_renumber_negative_col():
    source_list = [4, 6, 8, -20, 1]
    dest_list = [1, 29, 35, 0, 77]

    df = pd.DataFrame({"source_list": source_list, "dest_list": dest_list})

    gdf = cudf.DataFrame.from_pandas(df[["source_list", "dest_list"]])
    gdf["original_src"] = gdf["source_list"]
    gdf["original_dst"] = gdf["dest_list"]

    # Brackets are added to the column names to trigger the python renumebring
    renumbered_gdf, renumber_map = NumberMap.renumber(
        gdf, ["source_list"], ["dest_list"], preserve_order=True
    )

    input_check = renumbered_gdf.merge(gdf, on=["original_src", "original_dst"])

    output_check = renumber_map.from_internal_vertex_id(
        renumbered_gdf,
        renumber_map.renumbered_src_col_name,
        external_column_names=["check_src"],
    )
    output_check = renumber_map.from_internal_vertex_id(
        output_check,
        renumber_map.renumbered_dst_col_name,
        external_column_names=["check_dst"],
    )

    merged = output_check.merge(input_check, on=["original_src", "original_dst"])

    assert_series_equal(merged["check_src"], merged["original_src"], check_names=False)
    assert_series_equal(merged["check_dst"], merged["original_dst"], check_names=False)


@pytest.mark.sg
@pytest.mark.parametrize("graph_file", DATASETS_TESTING)
def test_renumber_files_col(graph_file):
    gc.collect()
    dataset_path = graph_file.get_path()
    M = utils.read_csv_for_nx(dataset_path)
    sources = cudf.Series(M["0"])
    destinations = cudf.Series(M["1"])

    translate = 1000

    gdf = cudf.DataFrame()
    gdf["src"] = cudf.Series([x + translate for x in sources.values_host])
    gdf["dst"] = cudf.Series([x + translate for x in destinations.values_host])

    exp_src = cudf.Series([x + translate for x in sources.values_host])
    exp_dst = cudf.Series([x + translate for x in destinations.values_host])

    # Brackets are added to the column names to trigger the python renumebring
    renumbered_df, renumber_map = NumberMap.renumber(
        gdf, ["src"], ["dst"], preserve_order=True
    )

    unrenumbered_df = renumber_map.unrenumber(
        renumbered_df, renumber_map.renumbered_src_col_name, preserve_order=True
    )
    unrenumbered_df = renumber_map.unrenumber(
        unrenumbered_df, renumber_map.renumbered_dst_col_name, preserve_order=True
    )

    assert_series_equal(
        exp_src,
        unrenumbered_df[renumber_map.renumbered_src_col_name],
        check_names=False,
    )
    assert_series_equal(
        exp_dst,
        unrenumbered_df[renumber_map.renumbered_dst_col_name],
        check_names=False,
    )


@pytest.mark.sg
@pytest.mark.parametrize("graph_file", DATASETS_TESTING)
def test_renumber_files_multi_col(graph_file):
    gc.collect()
    dataset_path = graph_file.get_path()
    M = utils.read_csv_for_nx(dataset_path)
    sources = cudf.Series(M["0"])
    destinations = cudf.Series(M["1"])

    translate = 1000

    gdf = cudf.DataFrame()
    gdf["src_old"] = sources
    gdf["dst_old"] = destinations
    gdf["src"] = sources + translate
    gdf["dst"] = destinations + translate

    # Brackets are added to the column names to trigger the python renumebring
    renumbered_df, renumber_map = NumberMap.renumber(
        gdf, ["src", "src_old"], ["dst", "dst_old"], preserve_order=True
    )

    unrenumbered_df = renumber_map.unrenumber(
        renumbered_df, renumber_map.renumbered_src_col_name, preserve_order=True
    )
    unrenumbered_df = renumber_map.unrenumber(
        unrenumbered_df, renumber_map.renumbered_dst_col_name, preserve_order=True
    )

    src = renumber_map.renumbered_src_col_name
    dst = renumber_map.renumbered_dst_col_name
    assert_series_equal(gdf["src"], unrenumbered_df[f"0_{src}"], check_names=False)
    assert_series_equal(gdf["src_old"], unrenumbered_df[f"1_{src}"], check_names=False)
    assert_series_equal(gdf["dst"], unrenumbered_df[f"0_{dst}"], check_names=False)
    assert_series_equal(gdf["dst_old"], unrenumbered_df[f"1_{dst}"], check_names=False)


@pytest.mark.sg
def test_renumber_common_col_names():
    """
    Ensure that commonly-used column names in the input do not conflict with
    names used internally by NumberMap.
    """
    # test multi-column ("legacy" renumbering code path)
    gdf = cudf.DataFrame(
        {
            "src": [0, 1, 2],
            "dst": [1, 2, 3],
            "weights": [0.1, 0.2, 0.3],
            "col_a": [8, 1, 82],
            "col_b": [1, 82, 3],
            "col_c": [9, 7, 2],
            "col_d": [1, 2, 3],
        }
    )

    renumbered_df, renumber_map = NumberMap.renumber(
        gdf, ["col_a", "col_b"], ["col_c", "col_d"]
    )

    assert renumber_map.renumbered_src_col_name != "src"
    assert renumber_map.renumbered_dst_col_name != "dst"
    assert renumber_map.renumbered_src_col_name in renumbered_df.columns
    assert renumber_map.renumbered_dst_col_name in renumbered_df.columns

    # test experimental renumbering code path
    gdf = cudf.DataFrame(
        {
            "src": [0, 1, 2],
            "dst": [1, 2, 3],
            "weights": [0.1, 0.2, 0.3],
            "col_a": [0, 1, 2],
            "col_b": [1, 2, 3],
        }
    )

    renumbered_df, renumber_map = NumberMap.renumber(gdf, "col_a", "col_b")

    assert renumber_map.renumbered_src_col_name != "src"
    assert renumber_map.renumbered_dst_col_name != "dst"
    assert renumber_map.renumbered_src_col_name in renumbered_df.columns
    assert renumber_map.renumbered_dst_col_name in renumbered_df.columns


@pytest.mark.sg
def test_renumber_unrenumber_non_default_vert_names():
    """
    Test that renumbering a dataframe with generated src/dst column names can
    be used for unrenumbering results.
    """
    input_gdf = cudf.DataFrame(
        {
            "dst": [1, 2, 3],
            "weights": [0.1, 0.2, 0.3],
            "col_a": [99, 199, 2],
            "col_b": [199, 2, 32],
        }
    )

    # Brackets are added to the column names to trigger the python renumebring
    renumbered_df, number_map = NumberMap.renumber(input_gdf, ["col_a"], ["col_b"])

    some_result_gdf = cudf.DataFrame({"vertex": [0, 1, 2, 3]})
    expected_values = [99, 199, 2, 32]

    some_result_gdf = number_map.unrenumber(some_result_gdf, "vertex")

    assert sorted(expected_values) == sorted(
        some_result_gdf["vertex"].to_arrow().to_pylist()
    )<|MERGE_RESOLUTION|>--- conflicted
+++ resolved
@@ -21,12 +21,7 @@
 from cudf.testing import assert_series_equal
 
 from cugraph.structure.number_map import NumberMap
-<<<<<<< HEAD
-from cugraph.testing import utils
-from cugraph.datasets import DATASETS
-=======
 from cugraph.testing import utils, DATASETS_TESTING
->>>>>>> 15a00f9b
 
 
 @pytest.mark.sg
