# Copyright (c) 2019-2023, NVIDIA CORPORATION.
# Licensed under the Apache License, Version 2.0 (the "License");
# you may not use this file except in compliance with the License.
# You may obtain a copy of the License at
#
#     http://www.apache.org/licenses/LICENSE-2.0
#
# Unless required by applicable law or agreed to in writing, software
# distributed under the License is distributed on an "AS IS" BASIS,
# WITHOUT WARRANTIES OR CONDITIONS OF ANY KIND, either express or implied.
# See the License for the specific language governing permissions and
# limitations under the License.

import gc

import pytest

import pandas as pd
import cudf
import cugraph
<<<<<<< HEAD
from cugraph.datasets import DATASETS
=======
from cugraph.testing import DATASETS_TESTING
>>>>>>> 15a00f9b


@pytest.mark.sg
def test_version():
    gc.collect()
    cugraph.__version__


def compare(src1, dst1, val1, src2, dst2, val2):
    #
    #  We will do comparison computations by using dataframe
    #  merge functions (essentially doing fast joins).  We
    #  start by making two data frames
    #
    df1 = cudf.DataFrame()
    df1["src1"] = src1
    df1["dst1"] = dst1
    if val1 is not None:
        df1["val1"] = val1

    df2 = cudf.DataFrame()
    df2["src2"] = src2
    df2["dst2"] = dst2
    if val2 is not None:
        df2["val2"] = val2

    #
    #  Check to see if all pairs in the original data frame
    #  still exist in the new data frame.  If we join (merge)
    #  the data frames where (src1[i]=src2[i]) and (dst1[i]=dst2[i])
    #  then we should get exactly the same number of entries in
    #  the data frame if we did not lose any data.
    #
    join = df1.merge(df2, left_on=["src1", "dst1"], right_on=["src2", "dst2"])

    if len(df1) != len(join):
        join2 = df1.merge(
            df2, how="left", left_on=["src1", "dst1"], right_on=["src2", "dst2"]
        )
        pd.set_option("display.max_rows", 500)
        print("df1 = \n", df1.sort_values(["src1", "dst1"]))
        print("df2 = \n", df2.sort_values(["src2", "dst2"]))
        print(
            "join2 = \n",
            join2.sort_values(["src1", "dst1"])
            .to_pandas()
            .query("src2.isnull()", engine="python"),
        )

    assert len(df1) == len(join)

    if val1 is not None:
        #
        #  Check the values.  In this join, if val1 and val2 are
        #  the same then we are good.  If they are different then
        #  we need to check if the value is selected from the opposite
        #  direction, so we'll merge with the edges reversed and
        #  check to make sure that the values all match
        #
        diffs = join.query("val1 != val2")
        diffs_check = diffs.merge(
            df1, left_on=["src1", "dst1"], right_on=["dst1", "src1"]
        )
        query = diffs_check.query("val1_y != val2")
        if len(query) > 0:
            print("differences: ")
            print(query)
            assert 0 == len(query)

    #
    #  Now check the symmetrized edges are present.  If the original
    #  data contains (u,v) we want to make sure that (v,u) is present
    #  in the new data frame.
    #
    #  We can accomplish this by doing the join (merge) where
    #  (src1[i] = dst2[i]) and (dst1[i] = src2[i]), and verifying
    #  that we get exactly the same number of entries in the data frame.
    #
    join = df1.merge(df2, left_on=["src1", "dst1"], right_on=["dst2", "src2"])
    assert len(df1) == len(join)

    if val1 is not None:
        #
        #  Check the values.  In this join, if val1 and val2 are
        #  the same then we are good.  If they are different then
        #  we need to check if the value is selected from the opposite
        #  direction, so we'll merge with the edges reversed and
        #  check to make sure that the values all match
        #
        diffs = join.query("val1 != val2")
        diffs_check = diffs.merge(
            df1, left_on=["src2", "dst2"], right_on=["src1", "dst1"]
        )
        query = diffs_check.query("val1_y != val2")
        if len(query) > 0:
            print("differences: ")
            print(query)
            assert 0 == len(query)

    #
    #  Finally, let's check (in both directions) backwards.
    #  We want to make sure that no edges were created in
    #  the symmetrize logic that didn't already exist in one
    #  direction or the other.  This is a bit more complicated.
    #
    #  The complication here is that the original data could,
    #  for some edge (u,v) ALREADY contain the edge (v,u).  The
    #  symmetrized graph will not duplicate any edges, so the edge
    #  (u,v) will only be present once.  So we can't simply check
    #  counts of df2 joined with df1.
    #
    #  join1 will contain the join (merge) of df2 to df1 in the
    #        forward direction
    #  join2 will contain the join (merge) of df2 to df1 in the
    #        reverse direction
    #
    #  Finally, we'll do an outer join of join1 and join2, which
    #  will combine any (u,v)/(v,u) pairs that might exist into
    #  a joined row while keeping any (u,v) pairs that don't exist
    #  in both data frames as single rows.  This gives us a data frame
    #  with the same number of rows as the symmetrized data.
    #
    join1 = df2.merge(df1, left_on=["src2", "dst2"], right_on=["src1", "dst1"])
    join2 = df2.merge(df1, left_on=["src2", "dst2"], right_on=["dst1", "src1"])
    joinM = join1.merge(join2, how="outer", on=["src2", "dst2"])

    assert len(df2) == len(joinM)

    #
    #  Note, we don't need to check the reverse values... we checked
    #  them in both directions earlier.
    #


@pytest.mark.sg
@pytest.mark.skip("debugging")
@pytest.mark.parametrize("graph_file", DATASETS_TESTING)
def test_symmetrize_unweighted(graph_file):
    gc.collect()

    cu_M = graph_file.get_edgelist()
    sym_sources, sym_destinations = cugraph.symmetrize(cu_M["src"], cu_M["dst"])

    #
    #  Check to see if all pairs in sources/destinations exist in
    #  both directions
    #
    compare(
        cu_M["src"],
        cu_M["dst"],
        None,
        sym_sources,
        sym_destinations,
        None,
    )


@pytest.mark.sg
@pytest.mark.skip("debugging")
@pytest.mark.parametrize("graph_file", DATASETS_TESTING)
def test_symmetrize_weighted(graph_file):
    gc.collect()
    cu_M = graph_file.get_edgelist()

    sym_src, sym_dst, sym_w = cugraph.symmetrize(cu_M["src"], cu_M["dst"], cu_M["wgt"])

    compare(cu_M["src"], cu_M["dst"], cu_M["wgt"], sym_src, sym_dst, sym_w)<|MERGE_RESOLUTION|>--- conflicted
+++ resolved
@@ -18,11 +18,7 @@
 import pandas as pd
 import cudf
 import cugraph
-<<<<<<< HEAD
-from cugraph.datasets import DATASETS
-=======
 from cugraph.testing import DATASETS_TESTING
->>>>>>> 15a00f9b
 
 
 @pytest.mark.sg
