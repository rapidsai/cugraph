--- conflicted
+++ resolved
@@ -24,12 +24,7 @@
 from cugraph.dask.common.mg_utils import is_single_gpu
 
 import cugraph.dask as dcg
-<<<<<<< HEAD
-from cugraph.datasets import cyber
-from cugraph.datasets import netscience
-=======
-from cugraph.experimental.datasets import cyber, netscience
->>>>>>> 15a00f9b
+from cugraph.datasets import cyber, netscience
 
 # If the rapids-pytest-benchmark plugin is installed, the "gpubenchmark"
 # fixture will be available automatically. Check that this fixture is available
