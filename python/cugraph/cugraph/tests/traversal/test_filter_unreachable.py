# Copyright (c) 2019-2023, NVIDIA CORPORATION.
# Licensed under the Apache License, Version 2.0 (the "License");
# you may not use this file except in compliance with the License.
# You may obtain a copy of the License at
#
#     http://www.apache.org/licenses/LICENSE-2.0
#
# Unless required by applicable law or agreed to in writing, software
# distributed under the License is distributed on an "AS IS" BASIS,
# WITHOUT WARRANTIES OR CONDITIONS OF ANY KIND, either express or implied.
# See the License for the specific language governing permissions and
# limitations under the License.

import gc
import time
import pytest
import numpy as np

import cugraph
<<<<<<< HEAD
from cugraph.datasets import DATASETS
=======
from cugraph.testing import DATASETS_TESTING
>>>>>>> 15a00f9b

# Temporarily suppress warnings till networkX fixes deprecation warnings
# (Using or importing the ABCs from 'collections' instead of from
# 'collections.abc' is deprecated, and in 3.8 it will stop working) for
# python 3.7.  Also, this import networkx needs to be relocated in the
# third-party group once this gets fixed.
import warnings


# =============================================================================
# Pytest Setup / Teardown - called for each test function
# =============================================================================
def setup_function():
    gc.collect()


with warnings.catch_warnings():
    warnings.filterwarnings("ignore", category=DeprecationWarning)
    import networkx as nx


print("Networkx version : {} ".format(nx.__version__))

SOURCES = [1]


@pytest.mark.sg
@pytest.mark.parametrize("graph_file", DATASETS_TESTING)
@pytest.mark.parametrize("source", SOURCES)
def test_filter_unreachable(graph_file, source):
    G = graph_file.get_graph(create_using=cugraph.Graph(directed=True))
    cu_M = G.view_edge_list()

    print("sources size = " + str(len(cu_M)))
    print("destinations size = " + str(len(cu_M)))

    print("cugraph Solving... ")
    t1 = time.time()

    df = cugraph.sssp(G, source)

    t2 = time.time() - t1
    print("Time : " + str(t2))

    reachable_df = cugraph.filter_unreachable(df)

    if np.issubdtype(df["distance"].dtype, np.integer):
        inf = np.iinfo(reachable_df["distance"].dtype).max
        assert len(reachable_df.query("distance == @inf")) == 0
    elif np.issubdtype(df["distance"].dtype, np.inexact):
        inf = np.finfo(reachable_df["distance"].dtype).max  # noqa: F841
        assert len(reachable_df.query("distance == @inf")) == 0

    assert len(reachable_df) != 0<|MERGE_RESOLUTION|>--- conflicted
+++ resolved
@@ -17,11 +17,7 @@
 import numpy as np
 
 import cugraph
-<<<<<<< HEAD
-from cugraph.datasets import DATASETS
-=======
 from cugraph.testing import DATASETS_TESTING
->>>>>>> 15a00f9b
 
 # Temporarily suppress warnings till networkX fixes deprecation warnings
 # (Using or importing the ABCs from 'collections' instead of from
