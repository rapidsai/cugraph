# Copyright (c) 2019-2023, NVIDIA CORPORATION.
# Licensed under the Apache License, Version 2.0 (the "License");
# you may not use this file except in compliance with the License.
# You may obtain a copy of the License at
#
#     http://www.apache.org/licenses/LICENSE-2.0
#
# Unless required by applicable law or agreed to in writing, software
# distributed under the License is distributed on an "AS IS" BASIS,
# WITHOUT WARRANTIES OR CONDITIONS OF ANY KIND, either express or implied.
# See the License for the specific language governing permissions and
# limitations under the License.

import sys
from tempfile import NamedTemporaryFile
import math

<<<<<<< HEAD
import numpy as np
import cudf
from cupyx.scipy.sparse import coo_matrix as cupy_coo_matrix
import cupy

from cugraph.testing import get_resultset
=======
>>>>>>> b6de2676
import pytest
import networkx as nx

import cudf
import cupy
import cugraph
from cupyx.scipy.sparse import coo_matrix as cupy_coo_matrix


CONNECTED_GRAPH = """1,5,3
1,4,1
1,2,1
1,6,2
1,7,2
4,5,1
2,3,1
7,6,2
"""

DISCONNECTED_GRAPH = CONNECTED_GRAPH + "8,9,4"


paths_test_data = {
    "nx.shortest_path_length_1_1": 0,
    # "cu.shortest_path_length_1_1": 0.0,
    "nx.shortest_path_length_1_5": 2.0,
    # "cu.shortest_path_length_1_5": 2.0,
    "nx.shortest_path_length_1_3": 2.0,
    # "cu.shortest_path_length_1_3": 2.0,
    "nx.shortest_path_length_1_6": 2.0,
    # "cu.shortest_path_length_1_6": 2.0,
    "cu.shortest_path_length_nx_-1_1": ValueError,
    "cu.shortest_path_length_nx_1_10": ValueError,
    "cu.shortest_path_length_nx_0_42": ValueError,
    "cu.shortest_path_length_nx_1_8": 3.4028235e38,
}


@pytest.fixture
def graphs(request):
    with NamedTemporaryFile(mode="w+", suffix=".csv") as graph_tf:
        graph_tf.writelines(request.param)
        graph_tf.seek(0)

        cudf_df = cudf.read_csv(
            graph_tf.name,
            names=["src", "dst", "data"],
            delimiter=",",
            dtype=["int32", "int32", "float64"],
        )
        cugraph_G = cugraph.Graph()
        cugraph_G.from_cudf_edgelist(
            cudf_df, source="src", destination="dst", edge_attr="data"
        )

        # construct cupy coo_matrix graph
        i = []
        j = []
        weights = []
        for index in range(cudf_df.shape[0]):
            vertex1 = cudf_df.iloc[index]["src"]
            vertex2 = cudf_df.iloc[index]["dst"]
            weight = cudf_df.iloc[index]["data"]
            i += [vertex1, vertex2]
            j += [vertex2, vertex1]
            weights += [weight, weight]
        i = cupy.array(i)
        j = cupy.array(j)
        weights = cupy.array(weights)
        largest_vertex = max(cupy.amax(i), cupy.amax(j))
        cupy_df = cupy_coo_matrix(
            (weights, (i, j)), shape=(largest_vertex + 1, largest_vertex + 1)
        )

        yield cugraph_G, cupy_df


@pytest.mark.sg
@pytest.mark.parametrize("graphs", [CONNECTED_GRAPH], indirect=True)
def test_connected_graph_shortest_path_length(graphs):
    cugraph_G, cupy_df = graphs

    path_1_to_1_length = cugraph.shortest_path_length(cugraph_G, 1, 1)
    assert path_1_to_1_length == 0.0
    assert path_1_to_1_length == paths_test_data["nx.shortest_path_length_1_1"]
    # assert path_1_to_1_length == paths_test_data["cu.shortest_path_length_1_1"]
    assert path_1_to_1_length == cugraph.shortest_path_length(cupy_df, 1, 1)

    path_1_to_5_length = cugraph.shortest_path_length(cugraph_G, 1, 5)
    assert path_1_to_5_length == 2.0
    assert path_1_to_5_length == paths_test_data["nx.shortest_path_length_1_5"]
    # assert path_1_to_5_length == paths_test_data["cu.shortest_path_length_1_5"]
    assert path_1_to_5_length == cugraph.shortest_path_length(cupy_df, 1, 5)

    path_1_to_3_length = cugraph.shortest_path_length(cugraph_G, 1, 3)
    assert path_1_to_3_length == 2.0
    assert path_1_to_3_length == paths_test_data["nx.shortest_path_length_1_3"]
    # assert path_1_to_3_length == paths_test_data["cu.shortest_path_length_1_3"]
    assert path_1_to_3_length == cugraph.shortest_path_length(cupy_df, 1, 3)

    path_1_to_6_length = cugraph.shortest_path_length(cugraph_G, 1, 6)
    assert path_1_to_6_length == 2.0
    assert path_1_to_6_length == paths_test_data["nx.shortest_path_length_1_6"]
    # assert path_1_to_6_length == paths_test_data["cu.shortest_path_length_1_6"]
    assert path_1_to_6_length == cugraph.shortest_path_length(cupy_df, 1, 6)


@pytest.mark.sg
@pytest.mark.parametrize("graphs", [CONNECTED_GRAPH], indirect=True)
def test_shortest_path_length_invalid_source(graphs):
    cugraph_G, cupy_df = graphs

    with pytest.raises(ValueError):
        cugraph.shortest_path_length(cugraph_G, -1, 1)

    result = paths_test_data["cu.shortest_path_length_nx_-1_1"]
    if callable(result):
        with pytest.raises(ValueError):
            raise result()

    with pytest.raises(ValueError):
        cugraph.shortest_path_length(cupy_df, -1, 1)


@pytest.mark.sg
@pytest.mark.parametrize("graphs", [DISCONNECTED_GRAPH], indirect=True)
def test_shortest_path_length_invalid_target(graphs):
    cugraph_G, cupy_df = graphs

    with pytest.raises(ValueError):
        cugraph.shortest_path_length(cugraph_G, 1, 10)

    result = paths_test_data["cu.shortest_path_length_nx_1_10"]
    if callable(result):
        with pytest.raises(ValueError):
            raise result()

    with pytest.raises(ValueError):
        cugraph.shortest_path_length(cupy_df, 1, 10)


@pytest.mark.sg
@pytest.mark.parametrize("graphs", [CONNECTED_GRAPH], indirect=True)
def test_shortest_path_length_invalid_vertexes(graphs):
    cugraph_G, cupy_df = graphs

    with pytest.raises(ValueError):
        cugraph.shortest_path_length(cugraph_G, 0, 42)

    result = paths_test_data["cu.shortest_path_length_nx_0_42"]
    if callable(result):
        with pytest.raises(ValueError):
            raise result()

    with pytest.raises(ValueError):
        cugraph.shortest_path_length(cupy_df, 0, 42)


@pytest.mark.sg
@pytest.mark.parametrize("graphs", [DISCONNECTED_GRAPH], indirect=True)
def test_shortest_path_length_no_path(graphs):
    cugraph_G, cupy_df = graphs

    # FIXME: In case there is no path between two vertices, the
    # result can be either the max of float32 or float64
    max_float_32 = (2 - math.pow(2, -23)) * math.pow(2, 127)

    path_1_to_8 = cugraph.shortest_path_length(cugraph_G, 1, 8)
    assert path_1_to_8 == sys.float_info.max

    nx_path_1_to_8 = paths_test_data["cu.shortest_path_length_nx_1_8"]
    nx_path_1_to_8 = np.float32(nx_path_1_to_8)
    assert nx_path_1_to_8 in [
        max_float_32,
        path_1_to_8,
    ]
    assert path_1_to_8 == cugraph.shortest_path_length(cupy_df, 1, 8)


@pytest.mark.sg
@pytest.mark.parametrize("graphs", [DISCONNECTED_GRAPH], indirect=True)
def test_shortest_path_length_no_target(graphs):
    cugraph_G, cupy_df = graphs

    cugraph_path_1_to_all = cugraph.shortest_path_length(cugraph_G, 1)
    nx_path_1_to_all = get_resultset(
        category="traversal",
        algo="shortest_path_length",
        graph_dataset="DISCONNECTED",
        graph_directed=str(True),
        source="1",
        weight="weight",
    )
    cupy_path_1_to_all = cugraph.shortest_path_length(cupy_df, 1)

    # Cast networkx graph on cugraph vertex column type from str to int.
    # SSSP preserves vertex type, convert for comparison
    assert cugraph_path_1_to_all == cupy_path_1_to_all

    # results for vertex 8 and 9 are not returned
    assert cugraph_path_1_to_all.shape[0] == len(nx_path_1_to_all) + 2
    for index in range(cugraph_path_1_to_all.shape[0]):

        vertex = cugraph_path_1_to_all["vertex"][index].item()
        distance = cugraph_path_1_to_all["distance"][index].item()

        # verify cugraph against networkx
        if vertex in {8, 9}:
            # Networkx does not return distances for these vertexes.
            assert distance == sys.float_info.max
        else:
            assert (
                distance
                == nx_path_1_to_all.loc[
                    nx_path_1_to_all.vertex == vertex
                ].distance.iloc[0]
            )<|MERGE_RESOLUTION|>--- conflicted
+++ resolved
@@ -15,17 +15,10 @@
 from tempfile import NamedTemporaryFile
 import math
 
-<<<<<<< HEAD
 import numpy as np
-import cudf
-from cupyx.scipy.sparse import coo_matrix as cupy_coo_matrix
-import cupy
 
 from cugraph.testing import get_resultset
-=======
->>>>>>> b6de2676
 import pytest
-import networkx as nx
 
 import cudf
 import cupy
