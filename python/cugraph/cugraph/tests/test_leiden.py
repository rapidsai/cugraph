# Copyright (c) 2019-2022, NVIDIA CORPORATION.
# Licensed under the Apache License, Version 2.0 (the "License");
# you may not use this file except in compliance with the License.
# You may obtain a copy of the License at
#
#     http://www.apache.org/licenses/LICENSE-2.0
#
# Unless required by applicable law or agreed to in writing, software
# distributed under the License is distributed on an "AS IS" BASIS,
# WITHOUT WARRANTIES OR CONDITIONS OF ANY KIND, either express or implied.
# See the License for the specific language governing permissions and
# limitations under the License.

import gc
import time

import pytest

import networkx as nx
import cugraph
<<<<<<< HEAD
from cugraph.tests import utils
from cugraph.tests.utils import RAPIDS_DATASET_ROOT_DIR_PATH
=======
from cugraph.testing import utils
>>>>>>> 4a6263a8

# Temporarily suppress warnings till networkX fixes deprecation warnings
# (Using or importing the ABCs from 'collections' instead of from
# 'collections.abc' is deprecated, and in 3.8 it will stop working) for
# python 3.7.  Also, these import community and import networkx need to be
# relocated in the third-party group once this gets fixed.
import warnings

with warnings.catch_warnings():
    warnings.filterwarnings("ignore", category=DeprecationWarning)


# =============================================================================
# Pytest Setup / Teardown - called for each test function
# =============================================================================
def setup_function():
    gc.collect()


def cugraph_leiden(G):

    # cugraph Louvain Call
    t1 = time.time()
    parts, mod = cugraph.leiden(G)
    t2 = time.time() - t1
    print("Cugraph Leiden Time : " + str(t2))

    return parts, mod


def cugraph_louvain(G):

    # cugraph Louvain Call
    t1 = time.time()
    parts, mod = cugraph.louvain(G)
    t2 = time.time() - t1
    print("Cugraph Louvain Time : " + str(t2))

    return parts, mod


@pytest.mark.parametrize("graph_file", utils.DATASETS)
def test_leiden(graph_file):
    edgevals = True

    cu_M = utils.read_csv_file(graph_file)

    G = cugraph.Graph()
    if edgevals:
        G.from_cudf_edgelist(cu_M, source="0", destination="1", edge_attr="2")
    else:
        G.from_cudf_edgelist(cu_M, source="0", destination="1")

    leiden_parts, leiden_mod = cugraph_leiden(G)
    louvain_parts, louvain_mod = cugraph_louvain(G)

    # Calculating modularity scores for comparison
    assert leiden_mod >= (0.99 * louvain_mod)


@pytest.mark.parametrize("graph_file", utils.DATASETS)
def test_leiden_nx(graph_file):
    edgevals = True

    NM = utils.read_csv_for_nx(graph_file)

    if edgevals:
        G = nx.from_pandas_edgelist(
            NM, create_using=nx.Graph(), source="0", target="1"
        )
    else:
        G = nx.from_pandas_edgelist(
            NM, create_using=nx.Graph(), source="0", target="1", edge_attr="2"
        )

    leiden_parts, leiden_mod = cugraph_leiden(G)
    louvain_parts, louvain_mod = cugraph_louvain(G)

    # Calculating modularity scores for comparison
    assert leiden_mod >= (0.99 * louvain_mod)


def test_leiden_directed_graph():
    input_data_path = (RAPIDS_DATASET_ROOT_DIR_PATH /
                       "karate-asymmetric.csv").as_posix()

    edgevals = True
    cu_M = utils.read_csv_file(input_data_path)
    G = cugraph.Graph(directed=True)
    if edgevals:
        G.from_cudf_edgelist(cu_M, source="0", destination="1", edge_attr="2")
    else:
        G.from_cudf_edgelist(cu_M, source="0", destination="1")

    with pytest.raises(Exception):
        parts, mod = cugraph_leiden(G)<|MERGE_RESOLUTION|>--- conflicted
+++ resolved
@@ -18,12 +18,7 @@
 
 import networkx as nx
 import cugraph
-<<<<<<< HEAD
-from cugraph.tests import utils
-from cugraph.tests.utils import RAPIDS_DATASET_ROOT_DIR_PATH
-=======
 from cugraph.testing import utils
->>>>>>> 4a6263a8
 
 # Temporarily suppress warnings till networkX fixes deprecation warnings
 # (Using or importing the ABCs from 'collections' instead of from
@@ -107,7 +102,7 @@
 
 
 def test_leiden_directed_graph():
-    input_data_path = (RAPIDS_DATASET_ROOT_DIR_PATH /
+    input_data_path = (utils.RAPIDS_DATASET_ROOT_DIR_PATH /
                        "karate-asymmetric.csv").as_posix()
 
     edgevals = True
