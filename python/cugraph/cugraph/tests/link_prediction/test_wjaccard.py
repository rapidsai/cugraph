# Copyright (c) 2019-2023, NVIDIA CORPORATION.
# Licensed under the Apache License, Version 2.0 (the "License");
# you may not use this file except in compliance with the License.
# You may obtain a copy of the License at
#
#     http://www.apache.org/licenses/LICENSE-2.0
#
# Unless required by applicable law or agreed to in writing, software
# distributed under the License is distributed on an "AS IS" BASIS,
# WITHOUT WARRANTIES OR CONDITIONS OF ANY KIND, either express or implied.
# See the License for the specific language governing permissions and
# limitations under the License.

import gc

import numpy as np
import pytest

import cudf
from cudf.testing import assert_series_equal

import cugraph
<<<<<<< HEAD
from cugraph.testing import utils
from cugraph.datasets import DATASETS_UNDIRECTED
=======
from cugraph.testing import utils, DATASETS_UNDIRECTED
>>>>>>> 15a00f9b


# Temporarily suppress warnings till networkX fixes deprecation warnings
# (Using or importing the ABCs from 'collections' instead of from
# 'collections.abc' is deprecated, and in 3.8 it will stop working) for
# python 3.7.  Also, this import networkx needs to be relocated in the
# third-party group once this gets fixed.
import warnings

with warnings.catch_warnings():
    warnings.filterwarnings("ignore", category=DeprecationWarning)
    import networkx as nx

print("Networkx version : {} ".format(nx.__version__))


# =============================================================================
# Pytest Setup / Teardown - called for each test function
# =============================================================================
def setup_function():
    gc.collect()


def cugraph_call(benchmark_callable, graph_file):
    # Device data
    cu_M = graph_file.get_edgelist()
    weight_arr = cudf.Series(
        np.ones(max(cu_M["src"].max(), cu_M["dst"].max()) + 1, dtype=np.float32)
    )
    weights = cudf.DataFrame()
    weights["vertex"] = np.arange(len(weight_arr), dtype=np.int32)
    weights["weight"] = weight_arr

    G = graph_file.get_graph(ignore_weights=True)

    # cugraph Jaccard Call
    df = benchmark_callable(cugraph.jaccard_w, G, weights)

    df = df.sort_values(["first", "second"]).reset_index(drop=True)

    return df["jaccard_coeff"]


def networkx_call(M, benchmark_callable=None):

    sources = M["0"]
    destinations = M["1"]
    edges = []
    for i in range(len(sources)):
        edges.append((sources[i], destinations[i]))
        edges.append((destinations[i], sources[i]))
    edges = list(dict.fromkeys(edges))
    edges = sorted(edges)
    # in NVGRAPH tests we read as CSR and feed as CSC, so here we doing this
    # explicitly
    print("Format conversion ... ")

    # NetworkX graph
    Gnx = nx.from_pandas_edgelist(M, source="0", target="1", create_using=nx.Graph())
    # Networkx Jaccard Call
    print("Solving... ")
    if benchmark_callable is not None:
        preds = benchmark_callable(nx.jaccard_coefficient, Gnx, edges)
    else:
        preds = nx.jaccard_coefficient(Gnx, edges)

    coeff = []
    for u, v, p in preds:
        coeff.append(p)
    return coeff


# =============================================================================
# Pytest Fixtures
# =============================================================================
@pytest.fixture(scope="module", params=DATASETS_UNDIRECTED)
def read_csv(request):
    """
    Read csv file for both networkx and cugraph
    """
    graph_file = request.param
    dataset_path = graph_file.get_path()
    M = utils.read_csv_for_nx(dataset_path)

    return M, graph_file


@pytest.mark.sg
def test_wjaccard(gpubenchmark, read_csv):

    M, graph_file = read_csv

    cu_coeff = cugraph_call(gpubenchmark, graph_file)
    nx_coeff = networkx_call(M)
    for i in range(len(cu_coeff)):
        diff = abs(nx_coeff[i] - cu_coeff[i])
        assert diff < 1.0e-6


@pytest.mark.sg
def test_nx_wjaccard_time(gpubenchmark, read_csv):

    M, _ = read_csv
    networkx_call(M, gpubenchmark)


@pytest.mark.sg
def test_wjaccard_multi_column_weights(gpubenchmark, read_csv):

    M, graph_file = read_csv

    cu_coeff = cugraph_call(gpubenchmark, graph_file)
    nx_coeff = networkx_call(M)
    for i in range(len(cu_coeff)):
        diff = abs(nx_coeff[i] - cu_coeff[i])
        assert diff < 1.0e-6


@pytest.mark.sg
def test_wjaccard_multi_column(read_csv):

    M, _ = read_csv

    cu_M = cudf.DataFrame()
    cu_M["src_0"] = cudf.Series(M["0"])
    cu_M["dst_0"] = cudf.Series(M["1"])
    cu_M["src_1"] = cu_M["src_0"] + 1000
    cu_M["dst_1"] = cu_M["dst_0"] + 1000
    G1 = cugraph.Graph()
    G1.from_cudf_edgelist(
        cu_M, source=["src_0", "src_1"], destination=["dst_0", "dst_1"]
    )

    G2 = cugraph.Graph()
    G2.from_cudf_edgelist(cu_M, source="src_0", destination="dst_0")

    vertex_pair = cu_M[["src_0", "src_1", "dst_0", "dst_1"]]
    vertex_pair = vertex_pair[:5]

    weight_arr = cudf.Series(np.ones(G2.number_of_vertices(), dtype=np.float32))
    weights = cudf.DataFrame()
    weights["vertex"] = G2.nodes()
    weights["vertex_"] = weights["vertex"] + 1000
    weights["weight"] = weight_arr

    df_res = cugraph.jaccard_w(G1, weights, vertex_pair)

    weights = weights[["vertex", "weight"]]
    df_exp = cugraph.jaccard_w(G2, weights, vertex_pair[["src_0", "dst_0"]])

    # Calculating mismatch
    actual = df_res.sort_values("0_first").reset_index()
    expected = df_exp.sort_values("first").reset_index()
    assert_series_equal(actual["jaccard_coeff"], expected["jaccard_coeff"])<|MERGE_RESOLUTION|>--- conflicted
+++ resolved
@@ -20,12 +20,7 @@
 from cudf.testing import assert_series_equal
 
 import cugraph
-<<<<<<< HEAD
-from cugraph.testing import utils
-from cugraph.datasets import DATASETS_UNDIRECTED
-=======
 from cugraph.testing import utils, DATASETS_UNDIRECTED
->>>>>>> 15a00f9b
 
 
 # Temporarily suppress warnings till networkX fixes deprecation warnings
