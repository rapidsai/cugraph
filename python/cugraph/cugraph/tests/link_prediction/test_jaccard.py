--- conflicted
+++ resolved
@@ -14,17 +14,12 @@
 import gc
 
 import pytest
+import networkx as nx
+
 import cudf
-import networkx as nx
-
 import cugraph
-<<<<<<< HEAD
 from cugraph.datasets import netscience
 from cugraph.testing import utils, UNDIRECTED_DATASETS
-=======
-from cugraph.testing import utils, DATASETS_UNDIRECTED
-from cugraph.experimental import jaccard_coefficient as exp_jaccard_coefficient
->>>>>>> 66584441
 from cugraph.experimental import jaccard as exp_jaccard
 from cudf.testing import assert_series_equal, assert_frame_equal
 from cugraph.experimental import jaccard_coefficient as exp_jaccard_coefficient
@@ -135,7 +130,7 @@
 # =============================================================================
 # Pytest Fixtures
 # =============================================================================
-@pytest.fixture(scope="module", params=DATASETS_UNDIRECTED)
+@pytest.fixture(scope="module", params=UNDIRECTED_DATASETS)
 def read_csv(request):
     """
     Read csv file for both networkx and cugraph
@@ -313,7 +308,7 @@
 
 @pytest.mark.sg
 def test_weighted_exp_jaccard():
-    karate = DATASETS_UNDIRECTED[0]
+    karate = UNDIRECTED_DATASETS[0]
     G = karate.get_graph()
     with pytest.raises(ValueError):
         exp_jaccard(G)
@@ -326,7 +321,7 @@
 
 @pytest.mark.sg
 def test_invalid_datasets_jaccard():
-    karate = DATASETS_UNDIRECTED[0]
+    karate = UNDIRECTED_DATASETS[0]
     df = karate.get_edgelist()
     df = df.add(1)
     G = cugraph.Graph(directed=False)
