# Copyright (c) 2019-2023, NVIDIA CORPORATION.
# Licensed under the Apache License, Version 2.0 (the "License");
# you may not use this file except in compliance with the License.
# You may obtain a copy of the License at
#
#     http://www.apache.org/licenses/LICENSE-2.0
#
# Unless required by applicable law or agreed to in writing, software
# distributed under the License is distributed on an "AS IS" BASIS,
# WITHOUT WARRANTIES OR CONDITIONS OF ANY KIND, either express or implied.
# See the License for the specific language governing permissions and
# limitations under the License.

import gc

import pytest
import scipy
import numpy as np

import cudf
import cugraph
<<<<<<< HEAD
=======
from cudf.testing import assert_series_equal
>>>>>>> 0ed5a7f9
from cugraph.testing import utils, UNDIRECTED_DATASETS


# =============================================================================
# Pytest Setup / Teardown - called for each test function
# =============================================================================
def setup_function():
    gc.collect()


def cugraph_call(benchmark_callable, graph_file, pairs):
    # Device data
    cu_M = graph_file.get_edgelist()
    weights_arr = cudf.Series(
        np.ones(max(cu_M["src"].max(), cu_M["dst"].max()) + 1, dtype=np.float32)
    )
    weights = cudf.DataFrame()
    weights["vertex"] = np.arange(len(weights_arr), dtype=np.int32)
    weights["weight"] = weights_arr

    G = graph_file.get_graph(create_using=cugraph.Graph(directed=True))

    # cugraph Overlap Call
    df = benchmark_callable(cugraph.overlap_w, G, weights, pairs)

    df = df.sort_values(by=["first", "second"])
    return df["overlap_coeff"].to_numpy()


def intersection(a, b, M):
    count = 0
    a_idx = M.indptr[a]
    b_idx = M.indptr[b]

    while (a_idx < M.indptr[a + 1]) and (b_idx < M.indptr[b + 1]):
        a_vertex = M.indices[a_idx]
        b_vertex = M.indices[b_idx]

        if a_vertex == b_vertex:
            count += 1
            a_idx += 1
            b_idx += 1
        elif a_vertex < b_vertex:
            a_idx += 1
        else:
            b_idx += 1

    return count


def degree(a, M):
    return M.indptr[a + 1] - M.indptr[a]


def overlap(a, b, M):
    b_sum = degree(b, M)
    if b_sum == 0:
        return float("NaN")

    i = intersection(a, b, M)
    a_sum = degree(a, M)
    total = min(a_sum, b_sum)
    return i / total


def cpu_call(M, first, second):
    result = []
    for i in range(len(first)):
        result.append(overlap(first[i], second[i], M))
    return result


@pytest.mark.sg
@pytest.mark.parametrize("graph_file", UNDIRECTED_DATASETS)
def test_woverlap(gpubenchmark, graph_file):
    dataset_path = graph_file.get_path()
    Mnx = utils.read_csv_for_nx(dataset_path)
    N = max(max(Mnx["0"]), max(Mnx["1"])) + 1
    M = scipy.sparse.csr_matrix((Mnx.weight, (Mnx["0"], Mnx["1"])), shape=(N, N))

    G = graph_file.get_graph(ignore_weights=True)
    pairs = (
        G.get_two_hop_neighbors()
        .sort_values(["first", "second"])
        .reset_index(drop=True)
    )

    cu_coeff = cugraph_call(gpubenchmark, graph_file, pairs)
    cpu_coeff = cpu_call(M, pairs["first"], pairs["second"])
    assert len(cu_coeff) == len(cpu_coeff)
    for i in range(len(cu_coeff)):
        if np.isnan(cpu_coeff[i]):
            assert np.isnan(cu_coeff[i])
        elif np.isnan(cu_coeff[i]):
            assert cpu_coeff[i] == cu_coeff[i]
        else:
            diff = abs(cpu_coeff[i] - cu_coeff[i])
            assert diff < 1.0e-6


@pytest.mark.sg
@pytest.mark.parametrize("graph_file", UNDIRECTED_DATASETS)
def test_woverlap_multi_column(graph_file):
    dataset_path = graph_file.get_path()
    M = utils.read_csv_for_nx(dataset_path)

    cu_M = cudf.DataFrame()
    cu_M["src_0"] = cudf.Series(M["0"])
    cu_M["dst_0"] = cudf.Series(M["1"])
    cu_M["src_1"] = cu_M["src_0"] + 1000
    cu_M["dst_1"] = cu_M["dst_0"] + 1000
    G1 = cugraph.Graph()
    G1.from_cudf_edgelist(
        cu_M, source=["src_0", "src_1"], destination=["dst_0", "dst_1"]
    )

    G2 = cugraph.Graph()
    G2.from_cudf_edgelist(cu_M, source="src_0", destination="dst_0")

    vertex_pair = cu_M[["src_0", "src_1", "dst_0", "dst_1"]]
    vertex_pair = vertex_pair[:5]

    weight_arr = cudf.Series(np.ones(G2.number_of_vertices(), dtype=np.float32))

    weights = cudf.DataFrame()
    weights["vertex"] = G2.nodes()
    weights["vertex_"] = weights["vertex"] + 1000
    weights["weight"] = weight_arr

    df_res = cugraph.overlap_w(G1, weights, vertex_pair)

    weights = weights[["vertex", "weight"]]
    df_exp = cugraph.overlap_w(G2, weights, vertex_pair[["src_0", "dst_0"]])

    # Calculating mismatch
    actual = df_res.sort_values("0_first").reset_index()
    expected = df_exp.sort_values("first").reset_index()
    assert_series_equal(actual["overlap_coeff"], expected["overlap_coeff"])


@pytest.mark.sg
def test_invalid_datasets_overlap_w():
    karate = UNDIRECTED_DATASETS[0]
    df = karate.get_edgelist()
    df = df.add(1)
    G = cugraph.Graph(directed=False)
    G.from_cudf_edgelist(df, source="src", destination="dst")
    with pytest.raises(ValueError):
        cugraph.overlap_w(G, None)<|MERGE_RESOLUTION|>--- conflicted
+++ resolved
@@ -19,10 +19,7 @@
 
 import cudf
 import cugraph
-<<<<<<< HEAD
-=======
 from cudf.testing import assert_series_equal
->>>>>>> 0ed5a7f9
 from cugraph.testing import utils, UNDIRECTED_DATASETS
 
 
