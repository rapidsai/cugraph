--- conflicted
+++ resolved
@@ -19,12 +19,8 @@
 
 import cudf
 import cugraph
-<<<<<<< HEAD
 from cudf.testing import assert_series_equal
 from cugraph.testing import utils, UNDIRECTED_DATASETS
-=======
-from cugraph.testing import utils, DATASETS_UNDIRECTED
->>>>>>> 66584441
 
 
 # =============================================================================
@@ -97,7 +93,7 @@
 
 
 @pytest.mark.sg
-@pytest.mark.parametrize("graph_file", DATASETS_UNDIRECTED)
+@pytest.mark.parametrize("graph_file", UNDIRECTED_DATASETS)
 def test_woverlap(gpubenchmark, graph_file):
     dataset_path = graph_file.get_path()
     Mnx = utils.read_csv_for_nx(dataset_path)
@@ -125,7 +121,7 @@
 
 
 @pytest.mark.sg
-@pytest.mark.parametrize("graph_file", DATASETS_UNDIRECTED)
+@pytest.mark.parametrize("graph_file", UNDIRECTED_DATASETS)
 def test_woverlap_multi_column(graph_file):
     dataset_path = graph_file.get_path()
     M = utils.read_csv_for_nx(dataset_path)
@@ -166,7 +162,7 @@
 
 @pytest.mark.sg
 def test_invalid_datasets_overlap_w():
-    karate = DATASETS_UNDIRECTED[0]
+    karate = UNDIRECTED_DATASETS[0]
     df = karate.get_edgelist()
     df = df.add(1)
     G = cugraph.Graph(directed=False)
