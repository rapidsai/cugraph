# Copyright (c) 2021-2023, NVIDIA CORPORATION.
# Licensed under the Apache License, Version 2.0 (the "License");
# you may not use this file except in compliance with the License.
# You may obtain a copy of the License at
#
#     http://www.apache.org/licenses/LICENSE-2.0
#
# Unless required by applicable law or agreed to in writing, software
# distributed under the License is distributed on an "AS IS" BASIS,
# WITHOUT WARRANTIES OR CONDITIONS OF ANY KIND, either express or implied.
# See the License for the specific language governing permissions and
# limitations under the License.

import gc
import pytest

import cudf
from cudf.testing import assert_series_equal, assert_frame_equal

import cugraph
from cugraph.testing import utils, DATASETS_UNDIRECTED
from cugraph.experimental import sorensen as exp_sorensen
<<<<<<< HEAD
from cugraph.datasets import DATASETS_UNDIRECTED, netscience
=======
from cugraph.experimental.datasets import netscience
>>>>>>> 15a00f9b

# Temporarily suppress warnings till networkX fixes deprecation warnings
# (Using or importing the ABCs from 'collections' instead of from
# 'collections.abc' is deprecated, and in 3.8 it will stop working) for
# python 3.7.  Also, this import networkx needs to be relocated in the
# third-party group once this gets fixed.
import warnings

with warnings.catch_warnings():
    warnings.filterwarnings("ignore", category=DeprecationWarning)
    import networkx as nx


print("Networkx version : {} ".format(nx.__version__))


# =============================================================================
# Pytest Setup / Teardown - called for each test function
# =============================================================================
def setup_function():
    gc.collect()


# =============================================================================
# Helper functions
# =============================================================================
def compare_sorensen_two_hop(G, Gnx, edgevals=False):
    """
    Compute both cugraph and nx sorensen after extracting the two hop neighbors
    from G and compare both results
    """
    pairs = (
        G.get_two_hop_neighbors()
        .sort_values(["first", "second"])
        .reset_index(drop=True)
    )
    nx_pairs = []
    nx_pairs = list(pairs.to_records(index=False))
    preds = nx.jaccard_coefficient(Gnx, nx_pairs)
    nx_coeff = []
    for u, v, p in preds:
        # FIXME: Use known correct values of Sorensen for few graphs,
        # hardcode it and compare to Cugraph Sorensen to get a more robust test

        # Conversion from Networkx Jaccard to Sorensen
        # No networkX equivalent
        nx_coeff.append((2 * p) / (1 + p))
    df = cugraph.sorensen(G, pairs)
    df = df.sort_values(by=["first", "second"]).reset_index(drop=True)
    if not edgevals:
        # experimental sorensen currently only supports unweighted graphs
        df_exp = exp_sorensen(G, pairs)
        df_exp = df_exp.sort_values(by=["first", "second"]).reset_index(drop=True)
        assert_frame_equal(df, df_exp, check_dtype=False, check_like=True)
    assert len(nx_coeff) == len(df)
    for i in range(len(df)):
        diff = abs(nx_coeff[i] - df["sorensen_coeff"].iloc[i])
        assert diff < 1.0e-6


def cugraph_call(benchmark_callable, graph_file, edgevals=False, input_df=None):
    G = cugraph.Graph()
    G = graph_file.get_graph(ignore_weights=not edgevals)

    # If no vertex_pair is passed as input, 'cugraph.sorensen' will
    # compute the 'sorensen_similarity' with the two_hop_neighbor of the
    # entire graph while nx compute with the one_hop_neighbor. For better
    # comparaison, get the one_hop_neighbor of the entire graph for 'cugraph.sorensen'
    # and pass it as vertex_pair
    vertex_pair = input_df.rename(columns={"0": "first", "1": "second"})
    vertex_pair = vertex_pair[["first", "second"]]

    # cugraph Sorensen Call
    df = benchmark_callable(cugraph.sorensen, G, vertex_pair=vertex_pair)

    df = df.sort_values(["first", "second"]).reset_index(drop=True)

    return (
        df["first"].to_numpy(),
        df["second"].to_numpy(),
        df["sorensen_coeff"].to_numpy(),
    )


def networkx_call(M, benchmark_callable=None):

    sources = M["0"]
    destinations = M["1"]
    edges = []
    for i in range(len(M)):
        edges.append((sources[i], destinations[i]))
        edges.append((destinations[i], sources[i]))
    edges = list(dict.fromkeys(edges))
    edges = sorted(edges)
    # in NVGRAPH tests we read as CSR and feed as CSC, so here we doing this
    # explicitly
    print("Format conversion ... ")

    Gnx = nx.from_pandas_edgelist(
        M, source="0", target="1", edge_attr="weight", create_using=nx.Graph()
    )

    # Networkx Jaccard Call
    print("Solving... ")
    if benchmark_callable is not None:
        preds = benchmark_callable(nx.jaccard_coefficient, Gnx, edges)
    else:
        preds = nx.jaccard_coefficient(Gnx, edges)

    src = []
    dst = []
    coeff = []
    for u, v, p in preds:
        src.append(u)
        dst.append(v)
        # Conversion from Networkx Jaccard to Sorensen
        # No networkX equivalent
        coeff.append((2 * p) / (1 + p))
    return src, dst, coeff


# =============================================================================
# Pytest Fixtures
# =============================================================================
@pytest.fixture(scope="module", params=DATASETS_UNDIRECTED)
def read_csv(request):
    """
    Read csv file for both networkx and cugraph
    """
    graph_file = request.param
    dataset_path = graph_file.get_path()
    M = utils.read_csv_for_nx(dataset_path)
    M_cu = utils.read_csv_file(dataset_path)

    return M_cu, M, graph_file


@pytest.mark.sg
def test_sorensen(gpubenchmark, read_csv):

    M_cu, M, graph_file = read_csv
    cu_src, cu_dst, cu_coeff = cugraph_call(gpubenchmark, graph_file, input_df=M_cu)
    nx_src, nx_dst, nx_coeff = networkx_call(M)

    # Calculating mismatch
    err = 0
    tol = 1.0e-06

    assert len(cu_coeff) == len(nx_coeff)
    for i in range(len(cu_coeff)):
        if abs(cu_coeff[i] - nx_coeff[i]) > tol * 1.1:
            err += 1

    print("Mismatches:  %d" % err)
    assert err == 0


@pytest.mark.sg
def test_nx_sorensen_time(gpubenchmark, read_csv):

    _, M, _ = read_csv
    nx_src, nx_dst, nx_coeff = networkx_call(M, gpubenchmark)


@pytest.mark.sg
@pytest.mark.parametrize("graph_file", [netscience])
def test_sorensen_edgevals(gpubenchmark, graph_file):
    dataset_path = netscience.get_path()
    M = utils.read_csv_for_nx(dataset_path)
    M_cu = utils.read_csv_file(dataset_path)
    cu_src, cu_dst, cu_coeff = cugraph_call(
        gpubenchmark, netscience, edgevals=True, input_df=M_cu
    )
    nx_src, nx_dst, nx_coeff = networkx_call(M)

    # Calculating mismatch
    err = 0
    tol = 1.0e-06

    assert len(cu_coeff) == len(nx_coeff)
    for i in range(len(cu_coeff)):
        if abs(cu_coeff[i] - nx_coeff[i]) > tol * 1.1:
            err += 1

    print("Mismatches:  %d" % err)
    assert err == 0


@pytest.mark.sg
def test_sorensen_two_hop(read_csv):

    _, M, graph_file = read_csv

    Gnx = nx.from_pandas_edgelist(M, source="0", target="1", create_using=nx.Graph())
    G = graph_file.get_graph(ignore_weights=True)

    compare_sorensen_two_hop(G, Gnx)


@pytest.mark.sg
def test_sorensen_two_hop_edge_vals(read_csv):

    _, M, graph_file = read_csv

    Gnx = nx.from_pandas_edgelist(
        M, source="0", target="1", edge_attr="weight", create_using=nx.Graph()
    )

    G = graph_file.get_graph()

    compare_sorensen_two_hop(G, Gnx, edgevals=True)


@pytest.mark.sg
def test_sorensen_multi_column(read_csv):

    _, M, _ = read_csv

    cu_M = cudf.DataFrame()
    cu_M["src_0"] = cudf.Series(M["0"])
    cu_M["dst_0"] = cudf.Series(M["1"])
    cu_M["src_1"] = cu_M["src_0"] + 1000
    cu_M["dst_1"] = cu_M["dst_0"] + 1000
    G1 = cugraph.Graph()
    G1.from_cudf_edgelist(
        cu_M, source=["src_0", "src_1"], destination=["dst_0", "dst_1"]
    )

    vertex_pair = cu_M[["src_0", "src_1", "dst_0", "dst_1"]]
    vertex_pair = vertex_pair[:5]

    df_res = cugraph.sorensen(G1, vertex_pair)
    df_plc_exp = exp_sorensen(G1, vertex_pair)

    df_plc_exp = df_plc_exp.rename(
        columns={
            "0_src": "0_source",
            "0_dst": "0_destination",
            "1_src": "1_source",
            "1_dst": "1_destination",
        }
    )
    sorensen_res = df_res["sorensen_coeff"].sort_values().reset_index(drop=True)
    sorensen_plc_exp = df_plc_exp["sorensen_coeff"].sort_values().reset_index(drop=True)
    assert_series_equal(sorensen_res, sorensen_plc_exp)

    G2 = cugraph.Graph()
    G2.from_cudf_edgelist(cu_M, source="src_0", destination="dst_0")
    df_exp = cugraph.sorensen(G2, vertex_pair[["src_0", "dst_0"]])

    # Calculating mismatch
    actual = df_res.sort_values("0_first").reset_index()
    expected = df_exp.sort_values("first").reset_index()
    assert_series_equal(actual["sorensen_coeff"], expected["sorensen_coeff"])


@pytest.mark.sg
def test_weighted_exp_sorensen():
    karate = DATASETS_UNDIRECTED[0]
    G = karate.get_graph()
    with pytest.raises(ValueError):
        exp_sorensen(G)

    G = karate.get_graph(ignore_weights=True)
    use_weight = True
    with pytest.raises(ValueError):
        exp_sorensen(G, use_weight=use_weight)<|MERGE_RESOLUTION|>--- conflicted
+++ resolved
@@ -20,11 +20,7 @@
 import cugraph
 from cugraph.testing import utils, DATASETS_UNDIRECTED
 from cugraph.experimental import sorensen as exp_sorensen
-<<<<<<< HEAD
-from cugraph.datasets import DATASETS_UNDIRECTED, netscience
-=======
-from cugraph.experimental.datasets import netscience
->>>>>>> 15a00f9b
+from cugraph.datasets import netscience
 
 # Temporarily suppress warnings till networkX fixes deprecation warnings
 # (Using or importing the ABCs from 'collections' instead of from
