# Copyright (c) 2019-2023, NVIDIA CORPORATION.:
# Licensed under the Apache License, Version 2.0 (the "License");
# you may not use this file except in compliance with the License.
# You may obtain a copy of the License at
#
#     http://www.apache.org/licenses/LICENSE-2.0
#
# Unless required by applicable law or agreed to in writing, software
# distributed under the License is distributed on an "AS IS" BASIS,
# WITHOUT WARRANTIES OR CONDITIONS OF ANY KIND, either express or implied.
# See the License for the specific language governing permissions and
# limitations under the License.

import gc

import pytest

import cugraph
<<<<<<< HEAD
from cugraph.testing import utils
from cugraph.datasets import DATASETS_SMALL, DATASETS_UNRENUMBERED
=======
from cugraph.datasets import karate_disjoint
from cugraph.testing import utils, DATASETS_SMALL
>>>>>>> 15a00f9b
import random
import numpy as np
import cupy
import cudf

# Temporarily suppress warnings till networkX fixes deprecation warnings
# (Using or importing the ABCs from 'collections' instead of from
# 'collections.abc' is deprecated, and in 3.8 it will stop working) for
# python 3.7.  Also, this import networkx needs to be relocated in the
# third-party group once this gets fixed.
import warnings

with warnings.catch_warnings():
    warnings.filterwarnings("ignore", category=DeprecationWarning)
    import networkx as nx

# NOTE: Endpoint parameter is not currently being tested, there could be a test
#       to verify that python raise an error if it is used
# =============================================================================
# Parameters
# =============================================================================
DIRECTED_GRAPH_OPTIONS = [False, True]
WEIGHTED_GRAPH_OPTIONS = [False, True]
NORMALIZED_OPTIONS = [False, True]
DEFAULT_EPSILON = 0.0001

SUBSET_SIZE_OPTIONS = [4, None]
SUBSET_SEED_OPTIONS = [42]

# NOTE: The following is not really being exploited in the tests as the
# datasets that are used are too small to compare, but it ensures that both
# path are actually sane
RESULT_DTYPE_OPTIONS = [np.float32, np.float64]


# =============================================================================
# Pytest Setup / Teardown - called for each test function
# =============================================================================
def setup_function():
    gc.collect()


# =============================================================================
# Comparison functions
# =============================================================================
def calc_edge_betweenness_centrality(
    graph_file,
    directed=True,
    k=None,
    normalized=False,
    weight=None,
    seed=None,
    result_dtype=np.float64,
    use_k_full=False,
    multi_gpu_batch=False,
    edgevals=False,
):
    """Generate both cugraph and networkx edge betweenness centrality

    Parameters
    ----------
    graph_file : string
        Path to COO Graph representation in .csv format

    k : int or None, optional, default=None
        int:  Number of sources  to sample  from
        None: All sources are used to compute

    directed : bool, optional, default=True

    normalized : bool
        True: Normalize Betweenness Centrality scores
        False: Scores are left unnormalized

    weight : cudf.DataFrame:
        Not supported as of 06/2020

    seed : int or None, optional, default=None
        Seed for random sampling  of the starting point

    result_dtype :  numpy.dtype
        Expected type of the result, either np.float32 or np.float64

    use_k_full : bool
        When True, if k is None replaces k by the number of sources of the
        Graph

    multi_gpu_batch: bool
        When True, enable mg batch after constructing the graph

    edgevals: bool
        When True, enable tests with weighted graph, should be ignored
        during computation.

    Returns
    -------

    sorted_df : cudf.DataFrame
        Contains 'src', 'dst', 'cu_bc' and 'ref_bc' columns,  where 'cu_bc'
        and 'ref_bc' are the two betweenness centrality scores to compare.
        The dataframe is expected to be sorted based on 'src' then 'dst',
        so that we can use cupy.isclose to compare the scores.
    """
    G = None
    Gnx = None
    dataset_path = graph_file.get_path()
    Gnx = utils.generate_nx_graph_from_file(
        dataset_path, directed=directed, edgevals=edgevals
    )

    G = graph_file.get_graph(
        create_using=cugraph.Graph(directed=directed), ignore_weights=not edgevals
    )

    assert G is not None and Gnx is not None
    if multi_gpu_batch:
        G.enable_batch()

    if k is not None and seed is not None:
        calc_func = _calc_bc_subset
    elif k is not None:
        calc_func = _calc_bc_subset_fixed
    else:  # We processed to a comparison using every sources
        if use_k_full:
            k = Gnx.number_of_nodes()
        calc_func = _calc_bc_full
    sorted_df = calc_func(
        G,
        Gnx,
        k=k,
        normalized=normalized,
        weight=weight,
        seed=seed,
        result_dtype=result_dtype,
    )

    return sorted_df


def _calc_bc_subset(G, Gnx, normalized, weight, k, seed, result_dtype):
    # NOTE: Networkx API does not allow passing a list of vertices
    # And the sampling is operated on Gnx.nodes() directly
    # We first mimic acquisition of the nodes to compare with same sources
    random.seed(seed)  # It will be called again in nx's call
    sources = random.sample(list(Gnx.nodes()), k)

    # NOTE: Since we sampled the Networkx graph, the sources are already
    # external ids, so we don't need to translate to external ids for
    # cugraph

    df = cugraph.edge_betweenness_centrality(
        G,
        k=sources,
        normalized=normalized,
        weight=weight,
        result_dtype=result_dtype,
    )

    nx_bc_dict = nx.edge_betweenness_centrality(
        Gnx, k=k, normalized=normalized, weight=weight, seed=seed
    )

    nx_df = generate_nx_result(nx_bc_dict, type(Gnx) is nx.DiGraph).rename(
        columns={"betweenness_centrality": "ref_bc"}, copy=False
    )

    merged_df = (
        df.merge(nx_df, on=["src", "dst"])
        .rename(columns={"betweenness_centrality": "cu_bc"}, copy=False)
        .reset_index(drop=True)
    )

    return merged_df


def _calc_bc_subset_fixed(G, Gnx, normalized, weight, k, seed, result_dtype):
    assert isinstance(k, int), (
        "This test is meant for verifying coherence " "when k is given as an int"
    )
    # In the fixed set we compare cu_bc against itself as we random.seed(seed)
    # on the same seed and then sample on the number of vertices themselves
    if seed is None:
        seed = 123  # random.seed(None) uses time, but we want same sources
    random.seed(seed)  # It will be called again in cugraph's call
    sources = random.sample(range(G.number_of_vertices()), k)

    if G.renumbered:
        sources_df = cudf.DataFrame({"src": sources})
        sources = G.unrenumber(sources_df, "src")["src"].to_pandas().tolist()

    # The first call is going to proceed to the random sampling in the same
    # fashion as the lines above
    df = cugraph.edge_betweenness_centrality(
        G,
        k=k,
        normalized=normalized,
        weight=weight,
        seed=seed,
        result_dtype=result_dtype,
    ).rename(columns={"betweenness_centrality": "cu_bc"}, copy=False)

    # The second call is going to process source that were already sampled
    # We set seed to None as k : int, seed : not none should not be normal
    # behavior
    df2 = (
        cugraph.edge_betweenness_centrality(
            G,
            k=sources,
            normalized=normalized,
            weight=weight,
            seed=None,
            result_dtype=result_dtype,
        )
        .rename(columns={"betweenness_centrality": "ref_bc"}, copy=False)
        .reset_index(drop=True)
    )

    merged_df = df.merge(df2, on=["src", "dst"]).reset_index(drop=True)

    return merged_df


def _calc_bc_full(G, Gnx, normalized, weight, k, seed, result_dtype):
    df = cugraph.edge_betweenness_centrality(
        G,
        k=k,
        normalized=normalized,
        weight=weight,
        seed=seed,
        result_dtype=result_dtype,
    )

    assert (
        df["betweenness_centrality"].dtype == result_dtype
    ), "'betweenness_centrality' column has not the expected type"

    nx_bc_dict = nx.edge_betweenness_centrality(
        Gnx, k=k, normalized=normalized, seed=seed, weight=weight
    )

    nx_df = generate_nx_result(nx_bc_dict, type(Gnx) is nx.DiGraph).rename(
        columns={"betweenness_centrality": "ref_bc"}, copy=False
    )

    merged_df = (
        df.merge(nx_df, on=["src", "dst"])
        .rename(columns={"betweenness_centrality": "cu_bc"}, copy=False)
        .reset_index(drop=True)
    )

    return merged_df


# =============================================================================
def compare_scores(sorted_df, first_key, second_key, epsilon=DEFAULT_EPSILON):
    errors = sorted_df[
        ~cupy.isclose(sorted_df[first_key], sorted_df[second_key], rtol=epsilon)
    ]
    num_errors = len(errors)
    if num_errors > 0:
        print(errors)
    assert (
        num_errors == 0
    ), "Mismatch were found when comparing '{}' and '{}' (rtol = {})".format(
        first_key, second_key, epsilon
    )


def generate_nx_result(nx_res_dict, directed):
    df = generate_dataframe_from_nx_dict(nx_res_dict)
    if not directed:
        df = generate_upper_triangle(df)
    sorted_nx_dataframe = df.sort_values(["src", "dst"])
    sorted_nx_dataframe_new_index = sorted_nx_dataframe.reset_index(drop=True)
    return sorted_nx_dataframe_new_index


def generate_dataframe_from_nx_dict(nx_dict):
    nx_edges, nx_bc = zip(*sorted(nx_dict.items()))
    nx_src, nx_dst = zip(*nx_edges)
    df = cudf.DataFrame({"src": nx_src, "dst": nx_dst, "betweenness_centrality": nx_bc})
    return df


def generate_upper_triangle(dataframe):
    lower_triangle = dataframe["src"] >= dataframe["dst"]
    dataframe[["src", "dst"]][lower_triangle] = dataframe[["dst", "src"]][
        lower_triangle
    ]
    return dataframe


@pytest.mark.sg
@pytest.mark.parametrize("graph_file", DATASETS_SMALL)
@pytest.mark.parametrize("directed", DIRECTED_GRAPH_OPTIONS)
@pytest.mark.parametrize("subset_size", SUBSET_SIZE_OPTIONS)
@pytest.mark.parametrize("normalized", NORMALIZED_OPTIONS)
@pytest.mark.parametrize("weight", [None])
@pytest.mark.parametrize("subset_seed", SUBSET_SEED_OPTIONS)
@pytest.mark.parametrize("result_dtype", RESULT_DTYPE_OPTIONS)
@pytest.mark.parametrize("edgevals", WEIGHTED_GRAPH_OPTIONS)
def test_edge_betweenness_centrality(
    graph_file,
    directed,
    subset_size,
    normalized,
    weight,
    subset_seed,
    result_dtype,
    edgevals,
):
    sorted_df = calc_edge_betweenness_centrality(
        graph_file,
        directed=directed,
        normalized=normalized,
        k=subset_size,
        weight=weight,
        seed=subset_seed,
        result_dtype=result_dtype,
        edgevals=edgevals,
    )
    compare_scores(sorted_df, first_key="cu_bc", second_key="ref_bc")


@pytest.mark.sg
@pytest.mark.parametrize("graph_file", DATASETS_SMALL)
@pytest.mark.parametrize("directed", DIRECTED_GRAPH_OPTIONS)
@pytest.mark.parametrize("subset_size", [None])
@pytest.mark.parametrize("normalized", NORMALIZED_OPTIONS)
@pytest.mark.parametrize("weight", [None])
@pytest.mark.parametrize("subset_seed", SUBSET_SEED_OPTIONS)
@pytest.mark.parametrize("result_dtype", RESULT_DTYPE_OPTIONS)
@pytest.mark.parametrize("use_k_full", [True])
@pytest.mark.parametrize("edgevals", WEIGHTED_GRAPH_OPTIONS)
@pytest.mark.skip(reason="Skipping large tests")
def test_edge_betweenness_centrality_k_full(
    graph_file,
    directed,
    subset_size,
    normalized,
    weight,
    subset_seed,
    result_dtype,
    use_k_full,
    edgevals,
):
    """Tests full edge betweenness centrality by using k = G.number_of_vertices()
    instead of k=None, checks that k scales properly"""
    sorted_df = calc_edge_betweenness_centrality(
        graph_file,
        directed=directed,
        normalized=normalized,
        k=subset_size,
        weight=weight,
        seed=subset_seed,
        result_dtype=result_dtype,
        use_k_full=use_k_full,
        edgevals=edgevals,
    )
    compare_scores(sorted_df, first_key="cu_bc", second_key="ref_bc")


# NOTE: This test should only be execute on unrenumbered datasets
#       the function operating the comparison inside is first proceeding
#       to a random sampling over the number of vertices (thus direct offsets)
#       in the graph structure instead of actual vertices identifiers
@pytest.mark.sg
@pytest.mark.parametrize("graph_file", [karate_disjoint])
@pytest.mark.parametrize("directed", DIRECTED_GRAPH_OPTIONS)
@pytest.mark.parametrize("subset_size", SUBSET_SIZE_OPTIONS)
@pytest.mark.parametrize("normalized", NORMALIZED_OPTIONS)
@pytest.mark.parametrize("weight", [None])
@pytest.mark.parametrize("subset_seed", [None])
@pytest.mark.parametrize("result_dtype", RESULT_DTYPE_OPTIONS)
@pytest.mark.parametrize("edgevals", WEIGHTED_GRAPH_OPTIONS)
@pytest.mark.skip(reason="Skipping large tests")
def test_edge_betweenness_centrality_fixed_sample(
    graph_file,
    directed,
    subset_size,
    normalized,
    weight,
    subset_seed,
    result_dtype,
    edgevals,
):
    """Test Edge Betweenness Centrality using a subset

    Only k sources are considered for an approximate Betweenness Centrality
    """
    sorted_df = calc_edge_betweenness_centrality(
        graph_file,
        directed=directed,
        k=subset_size,
        normalized=normalized,
        weight=weight,
        seed=subset_seed,
        result_dtype=result_dtype,
        edgevals=edgevals,
    )
    compare_scores(sorted_df, first_key="cu_bc", second_key="ref_bc")


@pytest.mark.sg
@pytest.mark.parametrize("graph_file", DATASETS_SMALL)
@pytest.mark.parametrize("directed", DIRECTED_GRAPH_OPTIONS)
@pytest.mark.parametrize("subset_size", SUBSET_SIZE_OPTIONS)
@pytest.mark.parametrize("normalized", NORMALIZED_OPTIONS)
@pytest.mark.parametrize("weight", [[]])
@pytest.mark.parametrize("subset_seed", SUBSET_SEED_OPTIONS)
@pytest.mark.parametrize("result_dtype", RESULT_DTYPE_OPTIONS)
@pytest.mark.parametrize("edgevals", WEIGHTED_GRAPH_OPTIONS)
@pytest.mark.skip(reason="Skipping large tests")
def test_edge_betweenness_centrality_weight_except(
    graph_file,
    directed,
    subset_size,
    normalized,
    weight,
    subset_seed,
    result_dtype,
    edgevals,
):
    """Test calls edge_betweeness_centrality with weight parameter

    As of 05/28/2020, weight is not supported and should raise
    a NotImplementedError
    """
    with pytest.raises(NotImplementedError):
        sorted_df = calc_edge_betweenness_centrality(
            graph_file,
            directed=directed,
            k=subset_size,
            normalized=normalized,
            weight=weight,
            seed=subset_seed,
            result_dtype=result_dtype,
            edgevals=edgevals,
        )
        compare_scores(sorted_df, first_key="cu_bc", second_key="ref_bc")


@pytest.mark.sg
@pytest.mark.parametrize("graph_file", DATASETS_SMALL)
@pytest.mark.parametrize("directed", DIRECTED_GRAPH_OPTIONS)
@pytest.mark.parametrize("normalized", NORMALIZED_OPTIONS)
@pytest.mark.parametrize("subset_size", SUBSET_SIZE_OPTIONS)
@pytest.mark.parametrize("weight", [None])
@pytest.mark.parametrize("subset_seed", SUBSET_SEED_OPTIONS)
@pytest.mark.parametrize("result_dtype", [str])
@pytest.mark.parametrize("edgevals", WEIGHTED_GRAPH_OPTIONS)
def test_edge_betweenness_invalid_dtype(
    graph_file,
    directed,
    subset_size,
    normalized,
    weight,
    subset_seed,
    result_dtype,
    edgevals,
):
    """Test calls edge_betwenness_centrality an invalid type"""

    with pytest.raises(TypeError):
        sorted_df = calc_edge_betweenness_centrality(
            graph_file,
            directed=directed,
            k=subset_size,
            normalized=normalized,
            weight=weight,
            seed=subset_seed,
            result_dtype=result_dtype,
            edgevals=edgevals,
        )
        compare_scores(sorted_df, first_key="cu_bc", second_key="ref_bc")


@pytest.mark.sg
@pytest.mark.parametrize("graph_file", DATASETS_SMALL)
@pytest.mark.parametrize("directed", DIRECTED_GRAPH_OPTIONS)
@pytest.mark.parametrize("edgevals", WEIGHTED_GRAPH_OPTIONS)
def test_edge_betweenness_centrality_nx(graph_file, directed, edgevals):
    dataset_path = graph_file.get_path()
    Gnx = utils.generate_nx_graph_from_file(dataset_path, directed, edgevals)
    assert nx.is_directed(Gnx) == directed

    nx_bc = nx.edge_betweenness_centrality(Gnx)
    cu_bc = cugraph.edge_betweenness_centrality(Gnx)

    # Calculating mismatch
    networkx_bc = sorted(nx_bc.items(), key=lambda x: x[0])
    cugraph_bc = sorted(cu_bc.items(), key=lambda x: x[0])
    err = 0

    assert len(networkx_bc) == len(cugraph_bc)
    for i in range(len(cugraph_bc)):
        if (
            abs(cugraph_bc[i][1] - networkx_bc[i][1]) > 0.01
            and cugraph_bc[i][0] == networkx_bc[i][0]
        ):
            err = err + 1
            print(f"{cugraph_bc[i][1]} and {cugraph_bc[i][1]}")
    print("Mismatches:", err)
    assert err < (0.01 * len(cugraph_bc))<|MERGE_RESOLUTION|>--- conflicted
+++ resolved
@@ -16,13 +16,8 @@
 import pytest
 
 import cugraph
-<<<<<<< HEAD
-from cugraph.testing import utils
-from cugraph.datasets import DATASETS_SMALL, DATASETS_UNRENUMBERED
-=======
 from cugraph.datasets import karate_disjoint
 from cugraph.testing import utils, DATASETS_SMALL
->>>>>>> 15a00f9b
 import random
 import numpy as np
 import cupy
