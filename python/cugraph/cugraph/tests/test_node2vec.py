# Copyright (c) 2022, NVIDIA CORPORATION.
# Licensed under the Apache License, Version 2.0 (the "License");
# you may not use this file except in compliance with the License.
# You may obtain a copy of the License at
#
#     http://www.apache.org/licenses/LICENSE-2.0
#
# Unless required by applicable law or agreed to in writing, software
# distributed under the License is distributed on an "AS IS" BASIS,
# WITHOUT WARRANTIES OR CONDITIONS OF ANY KIND, either express or implied.
# See the License for the specific language governing permissions and
# limitations under the License.

import gc
import random

import pytest

from cugraph.tests import utils
import cugraph
import cudf


# =============================================================================
# Parameters
# =============================================================================
<<<<<<< HEAD
DIRECTED_GRAPH_OPTIONS = [pytest.param(d, id=f"directed={d}")
                          for d in [False, True]]
COMPRESSED = [pytest.param(d, id=f"compressed={d}")
              for d in [False, True]]
=======
DIRECTED_GRAPH_OPTIONS = [False, True]
COMPRESSED = [False, True]
>>>>>>> 45e4c48c
LINE = utils.RAPIDS_DATASET_ROOT_DIR_PATH/"small_line.csv"
KARATE = utils.RAPIDS_DATASET_ROOT_DIR_PATH/"karate.csv"


# =============================================================================
# Pytest Setup / Teardown - called for each test function
# =============================================================================
def setup_function():
    gc.collect()


def _get_param_args(param_name, param_values):
    """
    Returns a tuple of (<param_name>, <pytest.param list>) which can be applied
    as the args to pytest.mark.parametrize(). The pytest.param list also
    contains param id string formed from teh param name and values.
    """
    return (param_name,
            [pytest.param(v, id=f"{param_name}={v}") for v in param_values])


def calc_node2vec(G,
                  start_vertices,
                  max_depth,
                  compress_result,
                  p=1.0,
                  q=1.0):
    """
    Compute node2vec for each nodes in 'start_vertices'

    Parameters
    ----------
    G : cuGraph.Graph or networkx.Graph

    start_vertices : int or list or cudf.Series

    max_depth : int

    compress_result : bool

    p : float

    q : float
    """
    assert G is not None

    vertex_paths, edge_weights, vertex_path_sizes = cugraph.node2vec(
        G, start_vertices, max_depth, compress_result, p, q)
    return (vertex_paths, edge_weights, vertex_path_sizes), start_vertices


@pytest.mark.parametrize(*_get_param_args("graph_file", [KARATE]))
def test_node2vec_invalid(
    graph_file
):
    G = utils.generate_cugraph_graph_from_file(graph_file, directed=True,
                                               edgevals=True)
    k = random.randint(1, 10)
    start_vertices = random.sample(range(G.number_of_vertices()), k)
    compress = True
    max_depth = 1
    p = 1
    q = 1
    invalid_max_depths = [None, -1, "1", 4.5]
    invalid_pqs = [None, -1, "1"]

    # Tests for invalid max_depth
    for bad_depth in invalid_max_depths:
        with pytest.raises(ValueError):
            df, seeds = calc_node2vec(G, start_vertices, max_depth=bad_depth,
                                      compress_result=compress, p=p, q=q)
    # Tests for invalid p
    for bad_p in invalid_pqs:
        with pytest.raises(ValueError):
            df, seeds = calc_node2vec(G, start_vertices, max_depth=max_depth,
                                      compress_result=compress, p=bad_p, q=q)
    # Tests for invalid q
    for bad_q in invalid_pqs:
        with pytest.raises(ValueError):
            df, seeds = calc_node2vec(G, start_vertices, max_depth=max_depth,
                                      compress_result=compress, p=p, q=bad_q)


# Remove once bug is resolved
@pytest.mark.parametrize(*_get_param_args("graph_file", [LINE]))
@pytest.mark.parametrize(*_get_param_args("directed", DIRECTED_GRAPH_OPTIONS))
def test_node2vec_line(graph_file, directed):
    G = utils.generate_cugraph_graph_from_file(graph_file, directed=directed,
                                               edgevals=True)
    max_depth = 3
    start_vertices = [0, 3, 6]
    df, seeds = calc_node2vec(
        G,
        start_vertices,
        max_depth,
        compress_result=True,
        p=0.8,
        q=0.5
    )


@pytest.mark.parametrize(*_get_param_args("graph_file", utils.DATASETS_SMALL))
@pytest.mark.parametrize(*_get_param_args("directed", DIRECTED_GRAPH_OPTIONS))
@pytest.mark.parametrize(*_get_param_args("compress", COMPRESSED))
def test_node2vec_new(
    graph_file,
    directed,
    compress,
):
    cu_M = utils.read_csv_file(graph_file)

    G = cugraph.Graph(directed=directed)

    G.from_cudf_edgelist(cu_M, source="0", destination="1", edge_attr="2",
                         renumber=False)
    num_verts = G.number_of_vertices()
    k = random.randint(6, 12)
    start_vertices = random.sample(range(num_verts), k)
    max_depth = 5
    df, seeds = calc_node2vec(
        G,
        start_vertices,
        max_depth,
        compress_result=compress,
        p=0.8,
        q=0.5
    )
    vertex_paths, edge_weights, vertex_path_sizes = df

    if compress:
        # Paths are coalesced, meaning vertex_path_sizes is nonempty. It's
        # necessary to use in order to track starts of paths
        assert vertex_paths.size == vertex_path_sizes.sum()
        if directed:
            # directed graphs may be coalesced at any point
            assert vertex_paths.size - k == edge_weights.size
            # This part is for checking to make sure each of the edges
            # in all of the paths are valid and are accurate
            idx = 0
            for path_idx in range(vertex_path_sizes.size):
                for j in range(vertex_path_sizes[path_idx] - 1):
                    weight = edge_weights[idx]
                    u = vertex_paths[idx + path_idx]
                    v = vertex_paths[idx + path_idx + 1]
                    edge_found = G.has_edge(u, v)
                    if not edge_found:
                        raise ValueError("Edge {},{} not found".format(u, v))
                    expr = "(src == {} and dst == {})".format(u, v)
                    edge_query = G.edgelist.edgelist_df.query(expr)
                    if edge_query.empty:
                        raise ValueError("edge_query didn't find:({},{}),{}".
                                         format(u, v, num_verts))
                    else:
                        if edge_query["weights"].values[0] != weight:
                            raise ValueError("edge_query weight incorrect")
                    idx += 1

        else:
            # undirected graphs should never be coalesced
            assert vertex_paths.size == max_depth * k
            assert edge_weights.size == (max_depth - 1) * k
            # This part is for checking to make sure each of the edges
            # in all of the paths are valid and are accurate
            for path_idx in range(k):
                for idx in range(max_depth - 1):
                    weight = edge_weights[path_idx * (max_depth - 1) + idx]
                    u = vertex_paths[path_idx * max_depth + idx]
                    v = vertex_paths[path_idx * max_depth + idx + 1]
                    # Walk not found in edgelist
                    edge_found = G.has_edge(u, v)
                    if not edge_found:
                        raise ValueError("Edge {},{} not found".format(u, v))
                    # Corresponding weight to edge is not correct
                    expr = "(src == {} and dst == {})".format(u, v)
                    edge_query = G.edgelist.edgelist_df.query(expr)
                    if edge_query.empty:
                        raise ValueError("edge_query didn't find:({},{}),{}".
                                         format(u, v, num_verts))
                    else:
                        if edge_query["weights"].values[0] != weight:
                            raise ValueError("edge_query weight incorrect")
    else:
        # Paths are padded, meaning a formula can be used to track starts of
        # paths. Check that output sizes are as expected
        assert vertex_paths.size == max_depth * k
        assert edge_weights.size == (max_depth - 1) * k
        assert vertex_path_sizes.size == 0
        if directed:
            blanks = vertex_paths.isna()
        # This part is for checking to make sure each of the edges
        # in all of the paths are valid and are accurate
        for i in range(k):
            path_at_end, j = False, 0
            weight_idx = 0
            while not path_at_end:
                src_idx = i * max_depth + j
                dst_idx = i * max_depth + j + 1
                if directed:
                    invalid_src = blanks[src_idx] or (src_idx >= num_verts)
                    invalid_dst = blanks[dst_idx] or (dst_idx >= num_verts)
                    if invalid_src or invalid_dst:
                        break
                weight = edge_weights[weight_idx]
                u = vertex_paths[src_idx]
                v = vertex_paths[dst_idx]
                # Walk not found in edgelist
                edge_found = G.has_edge(u, v)
                if not edge_found:
                    raise ValueError("Edge {},{} not found".format(u, v))
                # Corresponding weight to edge is not correct
                expr = "(src == {} and dst == {})".format(u, v)
                edge_query = G.edgelist.edgelist_df.query(expr)
                if edge_query.empty:
                    raise ValueError("edge_query didn't find:({},{}),{}".
                                     format(u, v, num_verts))
                else:
                    if edge_query["weights"].values[0] != weight:
                        raise ValueError("edge_query weight incorrect")

                # Only increment if the current indices are valid
                j += 1
                weight_idx += 1
                if j >= max_depth - 1:
                    path_at_end = True
            # Check that path sizes matches up correctly with paths
            # FIXME: For some unknown reason, the start of each path is
            # 2x the intended index when the path is padded. So if each
            # path has 4 walks / 5 vertices visited, path 2 starts at index
            # 10 instead of index 5, the below commented test works
            # if i * max_depth * 2 < vertex_paths.size and \
            #   vertex_paths[i * max_depth * 2] != seeds[i]:
            # if vertex_paths[i * max_depth] != seeds[i]:
            #    raise ValueError("vertex_path start did not match seed \
            #                     vertex:{}".format(vertex_paths.values))


@pytest.mark.parametrize(*_get_param_args("graph_file", [LINE]))
@pytest.mark.parametrize(*_get_param_args("renumber", COMPRESSED))
def test_node2vec_renumber_cudf(
    graph_file,
    renumber
):
    cu_M = cudf.read_csv(graph_file, delimiter=' ',
                         dtype=['int32', 'int32', 'float32'], header=None)
    G = cugraph.Graph(directed=True)
    G.from_cudf_edgelist(cu_M, source="0", destination="1", edge_attr="2",
                         renumber=renumber)

    # if graph_file == KARATE:
    #     start_vertices = [12, 28, 20, 23]
    # else:
    start_vertices = [8, 0, 7, 1, 6, 2]
    num_seeds = 4
    max_depth = 4
    df, seeds = calc_node2vec(
        G,
        start_vertices,
        max_depth,
        compress_result=False,
        p=0.8,
        q=0.5
    )
    vertex_paths, edge_weights, vertex_path_sizes = df

    for i in range(num_seeds):
        if vertex_paths[i * max_depth] != seeds[i]:
            raise ValueError("vertex_path {} start did not match seed \
                             vertex".format(vertex_paths.values))<|MERGE_RESOLUTION|>--- conflicted
+++ resolved
@@ -24,15 +24,8 @@
 # =============================================================================
 # Parameters
 # =============================================================================
-<<<<<<< HEAD
-DIRECTED_GRAPH_OPTIONS = [pytest.param(d, id=f"directed={d}")
-                          for d in [False, True]]
-COMPRESSED = [pytest.param(d, id=f"compressed={d}")
-              for d in [False, True]]
-=======
 DIRECTED_GRAPH_OPTIONS = [False, True]
 COMPRESSED = [False, True]
->>>>>>> 45e4c48c
 LINE = utils.RAPIDS_DATASET_ROOT_DIR_PATH/"small_line.csv"
 KARATE = utils.RAPIDS_DATASET_ROOT_DIR_PATH/"karate.csv"
 
@@ -270,7 +263,7 @@
 
 
 @pytest.mark.parametrize(*_get_param_args("graph_file", [LINE]))
-@pytest.mark.parametrize(*_get_param_args("renumber", COMPRESSED))
+@pytest.mark.parametrize(*_get_param_args("renumber", [True, False]))
 def test_node2vec_renumber_cudf(
     graph_file,
     renumber
