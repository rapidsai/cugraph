--- conflicted
+++ resolved
@@ -744,11 +744,7 @@
 
 
 @pytest.mark.mg
-<<<<<<< HEAD
-def test_uniform_neighbor_sample_unique_sources_basic(dask_client):
-=======
 def test_uniform_neighbor_sample_exclude_sources_basic(dask_client):
->>>>>>> 4535d388
     df = dask_cudf.from_cudf(
         cudf.DataFrame(
             {
@@ -777,11 +773,7 @@
             with_edge_properties=True,
             with_batch_ids=True,
             random_state=62,
-<<<<<<< HEAD
-            unique_sources=True,
-=======
             prior_sources_behavior="exclude",
->>>>>>> 4535d388
         )
         .sort_values(by="hop_id")
         .compute()
@@ -808,21 +800,13 @@
 
 
 @pytest.mark.mg
-<<<<<<< HEAD
-def test_uniform_neighbor_sample_unique_sources_email_eu_core(dask_client):
-=======
 def test_uniform_neighbor_sample_exclude_sources_email_eu_core(dask_client):
->>>>>>> 4535d388
     el = dask_cudf.from_cudf(email_Eu_core.get_edgelist(), npartitions=8)
 
     G = cugraph.Graph(directed=True)
     G.from_dask_cudf_edgelist(el, source="src", destination="dst")
 
-<<<<<<< HEAD
-    seeds = el.src.sample(frac=0.001).unique().sample(frac=1)
-=======
     seeds = G.select_random_vertices(62, int(0.001 * len(el)))
->>>>>>> 4535d388
 
     sampling_results = cugraph.dask.uniform_neighbor_sample(
         G,
@@ -831,11 +815,7 @@
         with_replacement=False,
         with_edge_properties=True,
         with_batch_ids=False,
-<<<<<<< HEAD
-        unique_sources=True,
-=======
         prior_sources_behavior="exclude",
->>>>>>> 4535d388
     ).compute()
 
     for hop in range(5):
@@ -882,11 +862,7 @@
             with_edge_properties=True,
             with_batch_ids=True,
             random_state=62,
-<<<<<<< HEAD
-            carry_over_sources=True,
-=======
             prior_sources_behavior="carryover",
->>>>>>> 4535d388
         )
         .sort_values(by="hop_id")[["sources", "destinations", "hop_id"]]
         .compute()
@@ -924,11 +900,7 @@
     G = cugraph.Graph(directed=True)
     G.from_dask_cudf_edgelist(el, source="src", destination="dst")
 
-<<<<<<< HEAD
-    seeds = el.src.sample(frac=0.001).unique().sample(frac=1)
-=======
     seeds = G.select_random_vertices(62, int(0.001 * len(el)))
->>>>>>> 4535d388
 
     sampling_results = cugraph.dask.uniform_neighbor_sample(
         G,
@@ -937,11 +909,7 @@
         with_replacement=False,
         with_edge_properties=True,
         with_batch_ids=False,
-<<<<<<< HEAD
-        carry_over_sources=True,
-=======
         prior_sources_behavior="carryover",
->>>>>>> 4535d388
     ).compute()
 
     for hop in range(4):
@@ -967,11 +935,7 @@
     G = cugraph.Graph(directed=True)
     G.from_dask_cudf_edgelist(el, source="src", destination="dst")
 
-<<<<<<< HEAD
-    seeds = el.src.sample(frac=0.001).unique().sample(frac=1)
-=======
     seeds = G.select_random_vertices(62, int(0.001 * len(el)))
->>>>>>> 4535d388
 
     sampling_results = cugraph.dask.uniform_neighbor_sample(
         G,
