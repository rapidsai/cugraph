--- conflicted
+++ resolved
@@ -22,12 +22,10 @@
 
 # from cugraph.dask.common.mg_utils import is_single_gpu
 import cugraph.dask as dcg
-<<<<<<< HEAD
-from cugraph.datasets import DATASETS_SMALL, karate_asymmetric
-=======
-from cugraph.datasets import karate_asymmetric
+from cugraph.experimental.datasets import (
+    karate_asymmetric,
+)  # using experimental karate variant
 from cugraph.testing import DATASETS_SMALL
->>>>>>> 15a00f9b
 
 
 # =============================================================================
