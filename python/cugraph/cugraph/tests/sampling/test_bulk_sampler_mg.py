# Copyright (c) 2023, NVIDIA CORPORATION.
# Licensed under the Apache License, Version 2.0 (the "License");
# you may not use this file except in compliance with the License.
# You may obtain a copy of the License at
#
#     http://www.apache.org/licenses/LICENSE-2.0
#
# Unless required by applicable law or agreed to in writing, software
# distributed under the License is distributed on an "AS IS" BASIS,
# WITHOUT WARRANTIES OR CONDITIONS OF ANY KIND, either express or implied.
# See the License for the specific language governing permissions and
# limitations under the License.

import tempfile

import pytest

import cudf
import cupy
import cugraph
import dask_cudf
from cugraph.datasets import karate
from cugraph.experimental import BulkSampler
from cugraph.utilities.utils import create_directory_with_overwrite

<<<<<<< HEAD
=======
import os
import shutil

>>>>>>> 66584441

@pytest.mark.mg
def test_bulk_sampler_simple(dask_client, scratch_dir):
    el = karate.get_edgelist().reset_index().rename(columns={"index": "eid"})
    el["eid"] = el["eid"].astype("int32")
    el["etp"] = cupy.int32(0)

    G = cugraph.Graph(directed=True)
    G.from_dask_cudf_edgelist(
        dask_cudf.from_cudf(el, npartitions=2),
        source="src",
        destination="dst",
        edge_attr=["wgt", "eid", "etp"],
    )

    samples_path = os.path.join(scratch_dir, "mg_test_bulk_sampler_simple")
    create_directory_with_overwrite(samples_path)

    bs = BulkSampler(
        batch_size=2,
        output_path=samples_path,
        graph=G,
        fanout_vals=[2, 2],
        with_replacement=False,
    )

    batches = dask_cudf.from_cudf(
        cudf.DataFrame(
            {
                "start": cudf.Series([0, 5, 10, 15], dtype="int32"),
                "batch": cudf.Series([0, 0, 1, 1], dtype="int32"),
            }
        ),
        npartitions=2,
    )

    bs.add_batches(batches, start_col_name="start", batch_col_name="batch")
    bs.flush()

    recovered_samples = cudf.read_parquet(samples_path)

    for b in batches["batch"].unique().compute().values_host.tolist():
        assert b in recovered_samples["batch_id"].values_host.tolist()

    shutil.rmtree(samples_path)


@pytest.mark.mg
def test_bulk_sampler_mg_graph_sg_input(dask_client, scratch_dir):
    el = karate.get_edgelist().reset_index().rename(columns={"index": "eid"})
    el["eid"] = el["eid"].astype("int32")
    el["etp"] = cupy.int32(0)

    G = cugraph.Graph(directed=True)
    G.from_dask_cudf_edgelist(
        dask_cudf.from_cudf(el, npartitions=2),
        source="src",
        destination="dst",
        edge_attr=["wgt", "eid", "etp"],
    )

    samples_path = os.path.join(scratch_dir, "mg_test_bulk_sampler_mg_graph_sg_input")
    create_directory_with_overwrite(samples_path)

    bs = BulkSampler(
        batch_size=2,
        output_path=samples_path,
        graph=G,
        fanout_vals=[2, 2],
        with_replacement=False,
    )

    batches = cudf.DataFrame(
        {
            "start": cudf.Series([0, 5, 10, 15], dtype="int32"),
            "batch": cudf.Series([0, 0, 1, 1], dtype="int32"),
        }
    )

    bs.add_batches(batches, start_col_name="start", batch_col_name="batch")
    bs.flush()

    recovered_samples = cudf.read_parquet(samples_path)

    for b in batches["batch"].unique().values_host.tolist():
        assert b in recovered_samples["batch_id"].values_host.tolist()

    shutil.rmtree(samples_path)<|MERGE_RESOLUTION|>--- conflicted
+++ resolved
@@ -11,7 +11,8 @@
 # See the License for the specific language governing permissions and
 # limitations under the License.
 
-import tempfile
+import os
+import shutil
 
 import pytest
 
@@ -23,12 +24,6 @@
 from cugraph.experimental import BulkSampler
 from cugraph.utilities.utils import create_directory_with_overwrite
 
-<<<<<<< HEAD
-=======
-import os
-import shutil
-
->>>>>>> 66584441
 
 @pytest.mark.mg
 def test_bulk_sampler_simple(dask_client, scratch_dir):
