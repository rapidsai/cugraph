--- conflicted
+++ resolved
@@ -12,19 +12,12 @@
 # limitations under the License.
 
 import os
-import tempfile
+import shutil
 
 import pytest
 
 import cudf
 import dask_cudf
-<<<<<<< HEAD
-=======
-
-import os
-import shutil
-
->>>>>>> 66584441
 from cugraph.gnn.data_loading.bulk_sampler_io import write_samples
 from cugraph.utilities.utils import create_directory_with_overwrite
 
