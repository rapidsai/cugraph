# Copyright (c) 2021-2023, NVIDIA CORPORATION.
# Licensed under the Apache License, Version 2.0 (the "License");
# you may not use this file except in compliance with the License.
# You may obtain a copy of the License at
#
#     http://www.apache.org/licenses/LICENSE-2.0
#
# Unless required by applicable law or agreed to in writing, software
# distributed under the License is distributed on an "AS IS" BASIS,
# WITHOUT WARRANTIES OR CONDITIONS OF ANY KIND, either express or implied.
# See the License for the specific language governing permissions and
# limitations under the License.

import gc
import pytest

import cudf
import cugraph
<<<<<<< HEAD
from cugraph.testing import utils
from cugraph.datasets import DATASETS
=======
from cugraph.testing import utils, DATASETS_TESTING  # using old karate variants
>>>>>>> 15a00f9b

# Temporarily suppress warnings till networkX fixes deprecation warnings
# (Using or importing the ABCs from 'collections' instead of from
# 'collections.abc' is deprecated, and in 3.8 it will stop working) for
# python 3.7.  Also, this import networkx needs to be relocated in the
# third-party group once this gets fixed.
import warnings

with warnings.catch_warnings():
    warnings.filterwarnings("ignore", category=DeprecationWarning)
    import networkx as nx

print("Networkx version : {} ".format(nx.__version__))

SEEDS = [0, 5, 13]
RADIUS = [1, 2, 3]


@pytest.mark.sg
@pytest.mark.parametrize("graph_file", DATASETS_TESTING)
@pytest.mark.parametrize("seed", SEEDS)
@pytest.mark.parametrize("radius", RADIUS)
def test_ego_graph_nx(graph_file, seed, radius):
    gc.collect()

    # Nx
    dataset_path = graph_file.get_path()
    df = utils.read_csv_for_nx(dataset_path, read_weights_in_sp=True)
    Gnx = nx.from_pandas_edgelist(
        df, create_using=nx.Graph(), source="0", target="1", edge_attr="weight"
    )
    ego_nx = nx.ego_graph(Gnx, seed, radius=radius)

    # cugraph
    ego_cugraph = cugraph.ego_graph(Gnx, seed, radius=radius)

    assert nx.is_isomorphic(ego_nx, ego_cugraph)


@pytest.mark.sg
@pytest.mark.parametrize("graph_file", DATASETS_TESTING)
@pytest.mark.parametrize("seeds", [[0, 5, 13]])
@pytest.mark.parametrize("radius", [1, 2, 3])
def test_batched_ego_graphs(graph_file, seeds, radius):
    gc.collect()

    # Nx
    dataset_path = graph_file.get_path()
    df = utils.read_csv_for_nx(dataset_path, read_weights_in_sp=True)
    Gnx = nx.from_pandas_edgelist(
        df, create_using=nx.Graph(), source="0", target="1", edge_attr="weight"
    )

    # cugraph
    df, offsets = cugraph.batched_ego_graphs(Gnx, seeds, radius=radius)
    for i in range(len(seeds)):
        ego_nx = nx.ego_graph(Gnx, seeds[i], radius=radius)
        ego_df = df[offsets[i] : offsets[i + 1]]
        ego_cugraph = nx.from_pandas_edgelist(
            ego_df, source="src", target="dst", edge_attr="weight"
        )
    assert nx.is_isomorphic(ego_nx, ego_cugraph)


@pytest.mark.sg
@pytest.mark.parametrize("graph_file", DATASETS_TESTING)
@pytest.mark.parametrize("seed", SEEDS)
@pytest.mark.parametrize("radius", RADIUS)
def test_multi_column_ego_graph(graph_file, seed, radius):
    gc.collect()

    dataset_path = graph_file.get_path()
    df = utils.read_csv_file(dataset_path, read_weights_in_sp=True)
    df.rename(columns={"0": "src_0", "1": "dst_0"}, inplace=True)
    df["src_1"] = df["src_0"] + 1000
    df["dst_1"] = df["dst_0"] + 1000

    G1 = cugraph.Graph()
    G1.from_cudf_edgelist(
        df, source=["src_0", "src_1"], destination=["dst_0", "dst_1"], edge_attr="2"
    )

    seed_df = cudf.DataFrame()
    seed_df["v_0"] = [seed]
    seed_df["v_1"] = [seed + 1000]

    ego_cugraph_res = cugraph.ego_graph(G1, seed_df, radius=radius)

    G2 = cugraph.Graph()
    G2.from_cudf_edgelist(df, source="src_0", destination="dst_0", edge_attr="2")
    ego_cugraph_exp = cugraph.ego_graph(G2, seed, radius=radius)

    # FIXME: Replace with multi-column view_edge_list()
    edgelist_df = ego_cugraph_res.edgelist.edgelist_df
    edgelist_df_res = ego_cugraph_res.unrenumber(edgelist_df, "src")
    edgelist_df_res = ego_cugraph_res.unrenumber(edgelist_df_res, "dst")
    for i in range(len(edgelist_df_res)):
        assert ego_cugraph_exp.has_edge(
            edgelist_df_res["0_src"].iloc[i], edgelist_df_res["0_dst"].iloc[i]
        )<|MERGE_RESOLUTION|>--- conflicted
+++ resolved
@@ -16,12 +16,7 @@
 
 import cudf
 import cugraph
-<<<<<<< HEAD
-from cugraph.testing import utils
-from cugraph.datasets import DATASETS
-=======
-from cugraph.testing import utils, DATASETS_TESTING  # using old karate variants
->>>>>>> 15a00f9b
+from cugraph.testing import utils, DATASETS_TESTING
 
 # Temporarily suppress warnings till networkX fixes deprecation warnings
 # (Using or importing the ABCs from 'collections' instead of from
