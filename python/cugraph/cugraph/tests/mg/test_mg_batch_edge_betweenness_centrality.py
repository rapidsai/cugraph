# Copyright (c) 2019-2022, NVIDIA CORPORATION.
# Licensed under the Apache License, Version 2.0 (the "License");
# you may not use this file except in compliance with the License.
# You may obtain a copy of the License at
#
#     http://www.apache.org/licenses/LICENSE-2.0
#
# Unless required by applicable law or agreed to in writing, software
# distributed under the License is distributed on an "AS IS" BASIS,
# WITHOUT WARRANTIES OR CONDITIONS OF ANY KIND, either express or implied.
# See the License for the specific language governing permissions and
# limitations under the License.

import gc

import pytest
import numpy as np

from cugraph.dask.common.mg_utils import is_single_gpu

from cugraph.experimental.datasets import karate

# Get parameters from standard betwenness_centrality_test
# As tests directory is not a module, we need to add it to the path
# FIXME: Test must be reworked to import from 'cugraph.testing' instead of
# importing from other tests
<<<<<<< HEAD
=======
sys.path.insert(0, ".")
>>>>>>> ed39ddb5
from test_edge_betweenness_centrality import (  # noqa: E402
    DIRECTED_GRAPH_OPTIONS,
    NORMALIZED_OPTIONS,
    DEFAULT_EPSILON,
    SUBSET_SIZE_OPTIONS,
    SUBSET_SEED_OPTIONS,
)

from test_edge_betweenness_centrality import (  # noqa: E402
    calc_edge_betweenness_centrality,
    compare_scores,
)

# =============================================================================
# Parameters
# =============================================================================
DATASETS = [karate]

# FIXME: The "preset_gpu_count" from 21.08 and below are not supported and have
# been removed
RESULT_DTYPE_OPTIONS = [np.float64]


# =============================================================================
# Pytest Setup / Teardown - called for each test function
# =============================================================================
def setup_function():
    gc.collect()


<<<<<<< HEAD
@pytest.mark.skipif(
    is_single_gpu(), reason="skipping MG testing on Single GPU system"
)
@pytest.mark.parametrize("graph_file", DATASETS,
                         ids=[f"dataset={d.get_path().stem}"
                              for d in DATASETS])
=======
@pytest.mark.skipif(is_single_gpu(), reason="skipping MG testing on Single GPU system")
@pytest.mark.parametrize("graph_file", DATASETS, ids=[f"dataset={d}" for d in DATASETS])
>>>>>>> ed39ddb5
@pytest.mark.parametrize("directed", DIRECTED_GRAPH_OPTIONS)
@pytest.mark.parametrize("subset_size", SUBSET_SIZE_OPTIONS)
@pytest.mark.parametrize("normalized", NORMALIZED_OPTIONS)
@pytest.mark.parametrize("weight", [None])
@pytest.mark.parametrize("subset_seed", SUBSET_SEED_OPTIONS)
@pytest.mark.parametrize("result_dtype", RESULT_DTYPE_OPTIONS)
def test_mg_edge_betweenness_centrality(
    graph_file,
    directed,
    subset_size,
    normalized,
    weight,
    subset_seed,
    result_dtype,
    dask_client,
):
    sorted_df = calc_edge_betweenness_centrality(
        graph_file,
        directed=directed,
        normalized=normalized,
        k=subset_size,
        weight=weight,
        seed=subset_seed,
        result_dtype=result_dtype,
        multi_gpu_batch=True,
    )
    compare_scores(
        sorted_df,
        first_key="cu_bc",
        second_key="ref_bc",
        epsilon=DEFAULT_EPSILON,
    )<|MERGE_RESOLUTION|>--- conflicted
+++ resolved
@@ -24,10 +24,6 @@
 # As tests directory is not a module, we need to add it to the path
 # FIXME: Test must be reworked to import from 'cugraph.testing' instead of
 # importing from other tests
-<<<<<<< HEAD
-=======
-sys.path.insert(0, ".")
->>>>>>> ed39ddb5
 from test_edge_betweenness_centrality import (  # noqa: E402
     DIRECTED_GRAPH_OPTIONS,
     NORMALIZED_OPTIONS,
@@ -58,17 +54,12 @@
     gc.collect()
 
 
-<<<<<<< HEAD
 @pytest.mark.skipif(
     is_single_gpu(), reason="skipping MG testing on Single GPU system"
 )
 @pytest.mark.parametrize("graph_file", DATASETS,
                          ids=[f"dataset={d.get_path().stem}"
                               for d in DATASETS])
-=======
-@pytest.mark.skipif(is_single_gpu(), reason="skipping MG testing on Single GPU system")
-@pytest.mark.parametrize("graph_file", DATASETS, ids=[f"dataset={d}" for d in DATASETS])
->>>>>>> ed39ddb5
 @pytest.mark.parametrize("directed", DIRECTED_GRAPH_OPTIONS)
 @pytest.mark.parametrize("subset_size", SUBSET_SIZE_OPTIONS)
 @pytest.mark.parametrize("normalized", NORMALIZED_OPTIONS)
