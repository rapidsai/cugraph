# Copyright (c) 2021-2022, NVIDIA CORPORATION.
# Licensed under the Apache License, Version 2.0 (the "License");
# you may not use this file except in compliance with the License.
# You may obtain a copy of the License at
#
#     http://www.apache.org/licenses/LICENSE-2.0
#
# Unless required by applicable law or agreed to in writing, software
# distributed under the License is distributed on an "AS IS" BASIS,
# WITHOUT WARRANTIES OR CONDITIONS OF ANY KIND, either express or implied.
# See the License for the specific language governing permissions and
# limitations under the License.

import gc

import dask_cudf
import pytest
import pandas as pd
import cudf
import cupy as cp
import numpy as np
from cudf.testing import assert_frame_equal, assert_series_equal
<<<<<<< HEAD
from pylibcugraph.testing.utils import gen_fixture_params_product
=======
from cupy.testing import assert_array_equal
>>>>>>> 2ff9d1ed

import cugraph.dask as dcg
from cugraph.experimental.datasets import cyber
from cugraph.experimental.datasets import netscience

# If the rapids-pytest-benchmark plugin is installed, the "gpubenchmark"
# fixture will be available automatically. Check that this fixture is available
# by trying to import rapids_pytest_benchmark, and if that fails, set
# "gpubenchmark" to the standard "benchmark" fixture provided by
# pytest-benchmark.
try:
    import rapids_pytest_benchmark  # noqa: F401
except ImportError:
    import pytest_benchmark

    gpubenchmark = pytest_benchmark.plugin.benchmark

import cugraph


def type_is_categorical(pG):
    return (
        pG._vertex_prop_dataframe is None
        or pG._vertex_prop_dataframe.dtypes[pG.type_col_name] == "category"
    ) and (
        pG._edge_prop_dataframe is None
        or pG._edge_prop_dataframe.dtypes[pG.type_col_name] == "category"
    )


# =============================================================================
# Test data
# =============================================================================

dataset1 = {
    "merchants": [
        [
            "merchant_id",
            "merchant_location",
            "merchant_size",
            "merchant_sales",
            "merchant_num_employees",
            "merchant_name",
        ],
        [
            (11, 78750, 44, 123.2, 12, "north"),
            (4, 78757, 112, 234.99, 18, "south"),
            (21, 44145, 83, 992.1, 27, "east"),
            (16, 47906, 92, 32.43, 5, "west"),
            (86, 47906, 192, 2.43, 51, "west"),
        ],
    ],
    "users": [
        ["user_id", "user_location", "vertical"],
        [
            (89021, 78757, 0),
            (32431, 78750, 1),
            (89216, 78757, 1),
            (78634, 47906, 0),
        ],
    ],
    "transactions": [
        ["user_id", "merchant_id", "volume", "time", "card_num", "card_type"],
        [
            (89021, 11, 33.2, 1639084966.5513437, 123456, "MC"),
            (89216, 4, None, 1639085163.481217, 8832, "CASH"),
            (78634, 16, 72.0, 1639084912.567394, 4321, "DEBIT"),
            (32431, 4, 103.2, 1639084721.354346, 98124, "V"),
        ],
    ],
    "relationships": [
        ["user_id_1", "user_id_2", "relationship_type"],
        [
            (89216, 89021, 9),
            (89216, 32431, 9),
            (32431, 78634, 8),
            (78634, 89216, 8),
        ],
    ],
    "referrals": [
        ["user_id_1", "user_id_2", "merchant_id", "stars"],
        [
            (89216, 78634, 11, 5),
            (89021, 89216, 4, 4),
            (89021, 89216, 21, 3),
            (89021, 89216, 11, 3),
            (89021, 78634, 21, 4),
            (78634, 32431, 11, 4),
        ],
    ],
}


dataset2 = {
    "simple": [
        ["src", "dst", "some_property"],
        [
            (99, 22, "a"),
            (98, 34, "b"),
            (97, 56, "c"),
            (96, 88, "d"),
        ],
    ],
}

# Placeholder for a directed Graph instance. This is not constructed here in
# order to prevent cuGraph code from running on import, which would prevent
# proper pytest collection if an exception is raised. See setup_function().
DiGraph_inst = None


# =============================================================================
# Pytest Setup / Teardown - called for each test function
# =============================================================================
def setup_function():
    global DiGraph_inst

    gc.collect()
    # Set the global DiGraph_inst. This is used for calls that require a Graph
    # type or instance to be provided for tests that use a directed graph.
    DiGraph_inst = cugraph.Graph(directed=True)


# =============================================================================
# Pytest fixtures
# =============================================================================
df_types = [cudf.DataFrame]


def df_type_id(dataframe_type):
    """
    Return a string that describes the dataframe_type, used for test output.
    """
    s = "df_type="
    if dataframe_type == cudf.DataFrame:
        return s + "cudf.DataFrame"
    if dataframe_type == pd.DataFrame:
        return s + "pandas.DataFrame"
    if dataframe_type == dask_cudf.core.DataFrame:
        return s + "dask_cudf.core.DataFrame"
    return s + "?"


df_types_fixture_params = gen_fixture_params_product((df_types, df_type_id))


@pytest.fixture(scope="module", params=df_types_fixture_params)
def net_PropertyGraph(request):
    """
    Fixture which returns an instance of a PropertyGraph with vertex and edge
    data added from the netscience.csv dataset, parameterized for different
    DataFrame types.
    """
    from cugraph.experimental import PropertyGraph

    dataframe_type = request.param[0]
    netscience_csv = netscience.get_path()
    source_col_name = "src"
    dest_col_name = "dst"

    if dataframe_type is pd.DataFrame:
        read_csv = pd.read_csv
    else:
        read_csv = cudf.read_csv
    df = read_csv(
        netscience_csv,
        delimiter=" ",
        names=["src", "dst", "value"],
        dtype=["int32", "int32", "float32"],
    )

    pG = PropertyGraph()
    pG.add_edge_data(df, (source_col_name, dest_col_name))

    return pG


@pytest.fixture(scope="module", params=df_types_fixture_params)
def dataset1_PropertyGraph(request):
    """
    Fixture which returns an instance of a PropertyGraph with vertex and edge
    data added from dataset1, parameterized for different DataFrame types.
    """
    dataframe_type = request.param[0]
    from cugraph.experimental import PropertyGraph

    (merchants, users, transactions, relationships, referrals) = dataset1.values()

    pG = PropertyGraph()

    # Vertex and edge data is added as one or more DataFrames; either a Pandas
    # DataFrame to keep data on the CPU, a cuDF DataFrame to keep data on GPU,
    # or a dask_cudf DataFrame to keep data on distributed GPUs.

    # For dataset1: vertices are merchants and users, edges are transactions,
    # relationships, and referrals.

    # property_columns=None (the default) means all columns except
    # vertex_col_name will be used as properties for the vertices/edges.

    pG.add_vertex_data(
        dataframe_type(columns=merchants[0], data=merchants[1]),
        type_name="merchants",
        vertex_col_name="merchant_id",
        property_columns=None,
    )
    pG.add_vertex_data(
        dataframe_type(columns=users[0], data=users[1]),
        type_name="users",
        vertex_col_name="user_id",
        property_columns=None,
    )

    pG.add_edge_data(
        dataframe_type(columns=transactions[0], data=transactions[1]),
        type_name="transactions",
        vertex_col_names=("user_id", "merchant_id"),
        property_columns=None,
    )
    pG.add_edge_data(
        dataframe_type(columns=relationships[0], data=relationships[1]),
        type_name="relationships",
        vertex_col_names=("user_id_1", "user_id_2"),
        property_columns=None,
    )
    pG.add_edge_data(
        dataframe_type(columns=referrals[0], data=referrals[1]),
        type_name="referrals",
        vertex_col_names=("user_id_1", "user_id_2"),
        property_columns=None,
    )
    assert type_is_categorical(pG)
    return (pG, dataset1)


@pytest.fixture(scope="module")
def dataset1_MGPropertyGraph(dask_client):
    """
    Fixture which returns an instance of a PropertyGraph with vertex and edge
    data added from dataset1, parameterized for different DataFrame types.
    """
    dataframe_type = cudf.DataFrame
    (merchants, users, transactions, relationships, referrals) = dataset1.values()
    from cugraph.experimental import MGPropertyGraph

    mpG = MGPropertyGraph()

    # Vertex and edge data is added as one or more DataFrames; either a Pandas
    # DataFrame to keep data on the CPU, a cuDF DataFrame to keep data on GPU,
    # or a dask_cudf DataFrame to keep data on distributed GPUs.

    # For dataset1: vertices are merchants and users, edges are transactions,
    # relationships, and referrals.

    # property_columns=None (the default) means all columns except
    # vertex_col_name will be used as properties for the vertices/edges.

    sg_df = dataframe_type(columns=merchants[0], data=merchants[1])
    mg_df = dask_cudf.from_cudf(sg_df, npartitions=2)
    mpG.add_vertex_data(
        mg_df,
        type_name="merchants",
        vertex_col_name="merchant_id",
        property_columns=None,
    )

    sg_df = dataframe_type(columns=users[0], data=users[1])
    mg_df = dask_cudf.from_cudf(sg_df, npartitions=2)
    mpG.add_vertex_data(
        mg_df, type_name="users", vertex_col_name="user_id", property_columns=None
    )

    sg_df = dataframe_type(columns=transactions[0], data=transactions[1])
    mg_df = dask_cudf.from_cudf(sg_df, npartitions=2)
    mpG.add_edge_data(
        mg_df,
        type_name="transactions",
        vertex_col_names=("user_id", "merchant_id"),
        property_columns=None,
    )

    sg_df = dataframe_type(columns=relationships[0], data=relationships[1])
    mg_df = dask_cudf.from_cudf(sg_df, npartitions=2)
    mpG.add_edge_data(
        mg_df,
        type_name="relationships",
        vertex_col_names=("user_id_1", "user_id_2"),
        property_columns=None,
    )

    sg_df = dataframe_type(columns=referrals[0], data=referrals[1])
    mg_df = dask_cudf.from_cudf(sg_df, npartitions=2)
    mpG.add_edge_data(
        mg_df,
        type_name="referrals",
        vertex_col_names=("user_id_1", "user_id_2"),
        property_columns=None,
    )

    assert type_is_categorical(mpG)
    return (mpG, dataset1)


@pytest.fixture(scope="module")
def dataset2_simple_MGPropertyGraph(dask_client):
    from cugraph.experimental import MGPropertyGraph

    dataframe_type = cudf.DataFrame
    simple = dataset2["simple"]
    mpG = MGPropertyGraph()

    sg_df = dataframe_type(columns=simple[0], data=simple[1])
    mgdf = dask_cudf.from_cudf(sg_df, npartitions=2)

    mpG.add_edge_data(mgdf, vertex_col_names=("src", "dst"))

    assert type_is_categorical(mpG)
    return (mpG, simple)


@pytest.fixture(scope="module")
def dataset2_MGPropertyGraph(dask_client):
    from cugraph.experimental import MGPropertyGraph

    dataframe_type = cudf.DataFrame
    simple = dataset2["simple"]
    mpG = MGPropertyGraph()

    sg_df = dataframe_type(columns=simple[0], data=simple[1])
    mgdf = dask_cudf.from_cudf(sg_df, npartitions=2)

    mpG.add_edge_data(mgdf, vertex_col_names=("src", "dst"))

    assert type_is_categorical(mpG)
    return (mpG, simple)


@pytest.fixture(scope="module", params=df_types_fixture_params)
def net_MGPropertyGraph(dask_client):
    """
    Fixture which returns an instance of a PropertyGraph with vertex and edge
    data added from the netscience.csv dataset, parameterized for different
    DataFrame types.
    """
    from cugraph.experimental import MGPropertyGraph

    input_data_path = str(netscience.get_path())
    print(f"dataset={input_data_path}")
    chunksize = dcg.get_chunksize(input_data_path)
    ddf = dask_cudf.read_csv(
        input_data_path,
        chunksize=chunksize,
        delimiter=" ",
        names=["src", "dst", "value"],
        dtype=["int32", "int32", "float32"],
    )

    dpG = MGPropertyGraph()
    dpG.add_edge_data(ddf, ("src", "dst"))
    assert type_is_categorical(dpG)
    return dpG


@pytest.mark.skip(reason="Skipping tests because it is a work in progress")
def test_extract_subgraph_no_query(net_MGPropertyGraph, net_PropertyGraph):
    """
    Call extract with no args, should result in the entire property graph.
    """
    dpG = net_MGPropertyGraph
    pG = net_PropertyGraph
    assert pG.get_num_edges() == dpG.get_num_edges()
    assert pG.get_num_vertices() == dpG.get_num_vertices()
    # tests that the edges are the same in the sg and mg property graph
    sg_df = pG.edges.sort_values(by=["_SRC_", "_DST_"]).reset_index(drop=True)
    mg_df = dpG.edges.compute().sort_values(by=["_SRC_", "_DST_"])
    mg_df = mg_df.reset_index(drop=True)
    assert sg_df.equals(mg_df)
    subgraph = pG.extract_subgraph()
    dask_subgraph = dpG.extract_subgraph()
    sg_subgraph_df = subgraph.edge_data.sort_values(by=list(subgraph.edge_data.columns))
    sg_subgraph_df = sg_subgraph_df.reset_index(drop=True)
    mg_subgraph_df = dask_subgraph.edge_data.compute()
    mg_subgraph_df = mg_subgraph_df.sort_values(by=list(mg_subgraph_df.columns))
    mg_subgraph_df = mg_subgraph_df.reset_index(drop=True)
    assert sg_subgraph_df[["_SRC_", "_DST_"]].equals(mg_subgraph_df[["_SRC_", "_DST_"]])
    assert sg_subgraph_df.dtypes["_TYPE_"] == "category"
    assert mg_subgraph_df.dtypes["_TYPE_"] == "category"


@pytest.mark.skip(reason="Skipping tests because it is a work in progress")
def test_adding_fixture(dataset1_PropertyGraph, dataset1_MGPropertyGraph):
    (sgpG, _) = dataset1_PropertyGraph
    (mgPG, _) = dataset1_MGPropertyGraph
    subgraph = sgpG.extract_subgraph()
    dask_subgraph = mgPG.extract_subgraph()
    sg_subgraph_df = subgraph.edge_data.sort_values(by=list(subgraph.edge_data.columns))
    sg_subgraph_df = sg_subgraph_df.reset_index(drop=True)
    mg_subgraph_df = dask_subgraph.edge_data.compute()
    mg_subgraph_df = mg_subgraph_df.sort_values(by=list(mg_subgraph_df.columns))
    mg_subgraph_df = mg_subgraph_df.reset_index(drop=True)
    assert sg_subgraph_df[["_SRC_", "_DST_"]].equals(mg_subgraph_df[["_SRC_", "_DST_"]])
    assert sg_subgraph_df.dtypes["_TYPE_"] == "category"
    assert mg_subgraph_df.dtypes["_TYPE_"] == "category"


@pytest.mark.skip(reason="Skipping tests because it is a work in progress")
def test_frame_data(dataset1_PropertyGraph, dataset1_MGPropertyGraph):
    (sgpG, _) = dataset1_PropertyGraph
    (mgpG, _) = dataset1_MGPropertyGraph

    edge_sort_col = ["_SRC_", "_DST_", "_TYPE_"]
    vert_sort_col = ["_VERTEX_", "_TYPE_"]
    # vertex_prop_dataframe
    sg_vp_df = sgpG._vertex_prop_dataframe.sort_values(by=vert_sort_col).reset_index(
        drop=True
    )
    mg_vp_df = (
        mgpG._vertex_prop_dataframe.compute()
        .sort_values(by=vert_sort_col)
        .reset_index(drop=True)
    )
    assert sg_vp_df["_VERTEX_"].equals(mg_vp_df["_VERTEX_"])

    # get_edge_prop_dataframe
    sg_ep_df = sgpG._edge_prop_dataframe.sort_values(by=edge_sort_col).reset_index(
        drop=True
    )
    mg_ep_df = (
        mgpG._edge_prop_dataframe.compute()
        .sort_values(by=edge_sort_col)
        .reset_index(drop=True)
    )
    assert sg_ep_df["_SRC_"].equals(mg_ep_df["_SRC_"])
    assert sg_ep_df.dtypes["_TYPE_"] == "category"
    assert mg_ep_df.dtypes["_TYPE_"] == "category"


def test_add_edge_data_with_ids(dask_client):
    """
    add_edge_data() on "transactions" table, all properties.
    """
    from cugraph.experimental import MGPropertyGraph

    transactions = dataset1["transactions"]
    transactions_df = cudf.DataFrame(columns=transactions[0], data=transactions[1])
    transactions_df["edge_id"] = list(range(10, 10 + len(transactions_df)))
    transactions_df = dask_cudf.from_cudf(transactions_df, npartitions=2)

    pG = MGPropertyGraph()
    pG.add_edge_data(
        transactions_df,
        type_name="transactions",
        edge_id_col_name="edge_id",
        vertex_col_names=("user_id", "merchant_id"),
        property_columns=None,
    )

    assert pG.get_num_vertices() == 7
    # 'transactions' is edge type, not vertex type
    assert pG.get_num_vertices("transactions") == 0
    assert pG.get_num_edges() == 4
    assert pG.get_num_edges("transactions") == 4
    # Original SRC and DST columns no longer include "merchant_id", "user_id"
    expected_props = ["volume", "time", "card_num", "card_type"]
    assert sorted(pG.edge_property_names) == sorted(expected_props)

    relationships = dataset1["relationships"]
    relationships_df = cudf.DataFrame(columns=relationships[0], data=relationships[1])

    # user-provided, then auto-gen (not allowed)
    with pytest.raises(NotImplementedError):
        pG.add_edge_data(
            dask_cudf.from_cudf(relationships_df, npartitions=2),
            type_name="relationships",
            vertex_col_names=("user_id_1", "user_id_2"),
            property_columns=None,
        )

    relationships_df["edge_id"] = list(range(30, 30 + len(relationships_df)))
    relationships_df = dask_cudf.from_cudf(relationships_df, npartitions=2)

    pG.add_edge_data(
        relationships_df,
        type_name="relationships",
        edge_id_col_name="edge_id",
        vertex_col_names=("user_id_1", "user_id_2"),
        property_columns=None,
    )

    df = pG.get_edge_data(types="transactions").compute()
    assert_series_equal(
        df[pG.edge_id_col_name].sort_values().reset_index(drop=True),
        transactions_df["edge_id"].compute(),
        check_names=False,
    )
    df = pG.get_edge_data(types="relationships").compute()
    assert_series_equal(
        df[pG.edge_id_col_name].sort_values().reset_index(drop=True),
        relationships_df["edge_id"].compute(),
        check_names=False,
    )

    # auto-gen, then user-provided (not allowed)
    pG = MGPropertyGraph()
    pG.add_edge_data(
        transactions_df,
        type_name="transactions",
        vertex_col_names=("user_id", "merchant_id"),
        property_columns=None,
    )
    with pytest.raises(NotImplementedError):
        pG.add_edge_data(
            relationships_df,
            type_name="relationships",
            edge_id_col_name="edge_id",
            vertex_col_names=("user_id_1", "user_id_2"),
            property_columns=None,
        )


def test_property_names_attrs(dataset1_MGPropertyGraph):
    """
    Ensure the correct number of user-visible properties for vertices and edges
    are returned. This should exclude the internal bookkeeping properties.
    """
    (pG, data) = dataset1_MGPropertyGraph

    # _VERTEX_ columns: "merchant_id", "user_id"
    expected_vert_prop_names = [
        "merchant_location",
        "merchant_size",
        "merchant_sales",
        "merchant_num_employees",
        "user_location",
        "merchant_name",
        "vertical",
    ]
    # _SRC_ and _DST_ columns: "user_id", "user_id_1", "user_id_2"
    # Note that "merchant_id" is a property in for type "transactions"
    expected_edge_prop_names = [
        "merchant_id",
        "volume",
        "time",
        "card_num",
        "card_type",
        "relationship_type",
        "stars",
    ]

    # Extracting a subgraph with weights has/had a side-effect of adding a
    # weight column, so call extract_subgraph() to ensure the internal weight
    # column name is not present.
    pG.extract_subgraph(default_edge_weight=1.0)

    actual_vert_prop_names = pG.vertex_property_names
    actual_edge_prop_names = pG.edge_property_names

    assert sorted(actual_vert_prop_names) == sorted(expected_vert_prop_names)
    assert sorted(actual_edge_prop_names) == sorted(expected_edge_prop_names)


def test_extract_subgraph_nonrenumbered_noedgedata(dataset2_simple_MGPropertyGraph):
    """
    Ensure a subgraph can be extracted that contains no edge_data.  Also ensure
    renumber cannot be False since that is currently not allowed for MG.
    """
    from cugraph import Graph

    (pG, data) = dataset2_simple_MGPropertyGraph

    # renumber=False is currently not allowed for MG.
    with pytest.raises(ValueError):
        G = pG.extract_subgraph(
            create_using=Graph(directed=True), renumber_graph=False, add_edge_data=False
        )

    G = pG.extract_subgraph(create_using=Graph(directed=True), add_edge_data=False)

    actual_edgelist = G.edgelist.edgelist_df.compute()

    src_col_name = pG.src_col_name
    dst_col_name = pG.dst_col_name

    # create a DF without the properties (ie. the last column)
    expected_edgelist = cudf.DataFrame(
        columns=[src_col_name, dst_col_name], data=[(i, j) for (i, j, k) in data[1]]
    )

    assert_frame_equal(
        expected_edgelist.sort_values(by=src_col_name, ignore_index=True),
        actual_edgelist.sort_values(by=src_col_name, ignore_index=True),
    )
    assert hasattr(G, "edge_data") is False


def test_num_vertices_with_properties(dataset2_simple_MGPropertyGraph):
    """
    Checks that the num_vertices_with_properties attr is set to the number of
    vertices that have properties, as opposed to just num_vertices which also
    includes all verts in the graph edgelist.
    """
    (pG, data) = dataset2_simple_MGPropertyGraph

    # assume no repeated vertices
    assert pG.get_num_vertices() == len(data[1]) * 2
    assert pG.get_num_vertices(include_edge_data=False) == 0

    df = cudf.DataFrame(
        {
            "vertex": [98, 97],
            "some_property": ["a", "b"],
        }
    )
    mgdf = dask_cudf.from_cudf(df, npartitions=2)
    pG.add_vertex_data(mgdf, vertex_col_name="vertex")

    # assume no repeated vertices
    assert pG.get_num_vertices() == len(data[1]) * 2
    assert pG.get_num_vertices(include_edge_data=False) == 2
    assert type_is_categorical(pG)


def test_edges_attr(dataset2_simple_MGPropertyGraph):
    """
    Ensure the edges attr returns the src, dst, edge_id columns properly.
    """
    (pG, data) = dataset2_simple_MGPropertyGraph

    # create a DF without the properties (ie. the last column)
    expected_edges = cudf.DataFrame(
        columns=[pG.src_col_name, pG.dst_col_name],
        data=[(i, j) for (i, j, k) in data[1]],
    )
    actual_edges = pG.edges[[pG.src_col_name, pG.dst_col_name]].compute()

    assert_frame_equal(
        expected_edges.sort_values(by=pG.src_col_name, ignore_index=True),
        actual_edges.sort_values(by=pG.src_col_name, ignore_index=True),
    )
    edge_ids = pG.edges[pG.edge_id_col_name].compute()
    expected_num_edges = len(data[1])
    assert len(edge_ids) == expected_num_edges
    assert edge_ids.nunique() == expected_num_edges


def test_get_vertex_data(dataset1_MGPropertyGraph):
    """
    Ensure PG.get_vertex_data() returns the correct data based on vertex IDs
    passed in.
    """
    (pG, data) = dataset1_MGPropertyGraph

    # Ensure the generated vertex IDs are unique
    all_vertex_data = pG.get_vertex_data()
    assert all_vertex_data[pG.vertex_col_name].nunique().compute() == len(
        all_vertex_data
    )

    # Test with specific columns and types
    vert_type = "merchants"
    columns = ["merchant_location", "merchant_size"]

    some_vertex_data = pG.get_vertex_data(types=[vert_type], columns=columns)
    # Ensure the returned df is the right length and includes only the
    # vert/type + specified columns
    standard_vert_columns = [pG.vertex_col_name, pG.type_col_name]
    assert len(some_vertex_data) == len(data[vert_type][1])
    assert sorted(some_vertex_data.columns) == sorted(columns + standard_vert_columns)
    assert some_vertex_data.dtypes["_TYPE_"] == "category"

    # Test with all params specified
    vert_ids = [11, 4, 21]
    vert_type = "merchants"
    columns = ["merchant_location", "merchant_size"]

    some_vertex_data = pG.get_vertex_data(
        vertex_ids=vert_ids, types=[vert_type], columns=columns
    )
    # Ensure the returned df is the right length and includes at least the
    # specified columns.
    assert len(some_vertex_data) == len(vert_ids)
    assert set(columns) - set(some_vertex_data.columns) == set()
    assert some_vertex_data.dtypes["_TYPE_"] == "category"

    # Allow a single vertex type and single vertex id to be passed in
    df1 = pG.get_vertex_data(vertex_ids=[11], types=[vert_type]).compute()
    df2 = pG.get_vertex_data(vertex_ids=11, types=vert_type).compute()
    assert len(df1) == 1
    assert df1.shape == df2.shape
    assert_frame_equal(df1, df2, check_like=True)


def test_get_vertex_data_repeated(dask_client):
    from cugraph.experimental import MGPropertyGraph

    df = cudf.DataFrame({"vertex": [2, 3, 4, 1], "feat": [0, 1, 2, 3]})
    df = dask_cudf.from_cudf(df, npartitions=2)
    pG = MGPropertyGraph()
    pG.add_vertex_data(df, "vertex")
    df1 = pG.get_vertex_data(vertex_ids=[2, 1, 3, 1], columns=["feat"])
    df1 = df1.compute()
    expected = cudf.DataFrame(
        {
            pG.vertex_col_name: [2, 1, 3, 1],
            pG.type_col_name: ["", "", "", ""],
            "feat": [0, 3, 1, 3],
        }
    )
    df1[pG.type_col_name] = df1[pG.type_col_name].astype(str)  # Undo category
    assert_frame_equal(df1, expected)


def test_get_edge_data(dataset1_MGPropertyGraph):
    """
    Ensure PG.get_edge_data() returns the correct data based on edge IDs passed
    in.
    """
    (pG, data) = dataset1_MGPropertyGraph

    # Ensure the generated edge IDs are unique
    all_edge_data = pG.get_edge_data()
    assert all_edge_data[pG.edge_id_col_name].nunique().compute() == len(all_edge_data)

    # Test with specific edge IDs
    edge_ids = [4, 5, 6]
    some_edge_data = pG.get_edge_data(edge_ids)
    actual_edge_ids = some_edge_data[pG.edge_id_col_name].compute()
    if hasattr(actual_edge_ids, "values_host"):
        actual_edge_ids = actual_edge_ids.values_host
    assert sorted(actual_edge_ids) == sorted(edge_ids)
    assert some_edge_data.dtypes["_TYPE_"] == "category"

    # Create a list of expected column names from the three input tables
    expected_columns = set(
        [pG.src_col_name, pG.dst_col_name, pG.edge_id_col_name, pG.type_col_name]
    )
    for d in ["transactions", "relationships", "referrals"]:
        for name in data[d][0]:
            expected_columns.add(name)
    expected_columns -= {"user_id", "user_id_1", "user_id_2"}

    actual_columns = set(some_edge_data.columns)

    assert actual_columns == expected_columns

    # Test with specific columns and types
    edge_type = "transactions"
    columns = ["card_num", "card_type"]

    some_edge_data = pG.get_edge_data(types=[edge_type], columns=columns)
    # Ensure the returned df is the right length and includes only the
    # src/dst/id/type + specified columns
    standard_edge_columns = [
        pG.src_col_name,
        pG.dst_col_name,
        pG.edge_id_col_name,
        pG.type_col_name,
    ]
    assert len(some_edge_data) == len(data[edge_type][1])
    assert sorted(some_edge_data.columns) == sorted(columns + standard_edge_columns)
    assert some_edge_data.dtypes["_TYPE_"] == "category"

    # Test with all params specified
    # FIXME: since edge IDs are generated, assume that these are correct based
    # on the intended edges being the first three added.
    edge_ids = [0, 1, 2]
    edge_type = "transactions"
    columns = ["card_num", "card_type"]
    some_edge_data = pG.get_edge_data(
        edge_ids=edge_ids, types=[edge_type], columns=columns
    )
    # Ensure the returned df is the right length and includes at least the
    # specified columns.
    assert len(some_edge_data) == len(edge_ids)
    assert set(columns) - set(some_edge_data.columns) == set()
    assert some_edge_data.dtypes["_TYPE_"] == "category"

    # Allow a single edge type and single edge id to be passed in
    df1 = pG.get_edge_data(edge_ids=[1], types=[edge_type]).compute()
    df2 = pG.get_edge_data(edge_ids=1, types=edge_type).compute()
    assert len(df1) == 1
    assert df1.shape == df2.shape
    assert_frame_equal(df1, df2, check_like=True)


def test_get_edge_data_repeated(dask_client):
    from cugraph.experimental import MGPropertyGraph

    df = cudf.DataFrame(
        {"src": [1, 1, 1, 2], "dst": [2, 3, 4, 1], "edge_feat": [0, 1, 2, 3]}
    )
    df = dask_cudf.from_cudf(df, npartitions=2)
    pG = MGPropertyGraph()
    pG.add_edge_data(df, vertex_col_names=["src", "dst"])
    df1 = pG.get_edge_data(edge_ids=[2, 1, 3, 1], columns=["edge_feat"])
    df1 = df1.compute()
    expected = cudf.DataFrame(
        {
            pG.edge_id_col_name: [2, 1, 3, 1],
            pG.src_col_name: [1, 1, 2, 1],
            pG.dst_col_name: [4, 3, 1, 3],
            pG.type_col_name: ["", "", "", ""],
            "edge_feat": [2, 1, 3, 1],
        }
    )
    df1[pG.type_col_name] = df1[pG.type_col_name].astype(str)  # Undo category

    # Order and indices don't matter
    df1 = df1.sort_values(df1.columns).reset_index(drop=True)
    expected = expected.sort_values(df1.columns).reset_index(drop=True)
    assert_frame_equal(df1, expected)


def test_get_data_empty_graphs(dask_client):
    """
    Ensures that calls to pG.get_*_data() on an empty pG are handled correctly.
    """
    from cugraph.experimental import MGPropertyGraph

    pG = MGPropertyGraph()

    assert pG.get_vertex_data() is None
    assert pG.get_vertex_data([0, 1, 2]) is None
    assert pG.get_edge_data() is None
    assert pG.get_edge_data([0, 1, 2]) is None


def test_renumber_vertices_by_type(dataset1_MGPropertyGraph):
    from cugraph.experimental import MGPropertyGraph

    (pG, data) = dataset1_MGPropertyGraph
    df_id_ranges = pG.renumber_vertices_by_type()
    expected = {
        "merchants": [0, 4],  # stop is inclusive
        "users": [5, 8],
    }
    for key, (start, stop) in expected.items():
        assert df_id_ranges.loc[key, "start"] == start
        assert df_id_ranges.loc[key, "stop"] == stop
        df = pG.get_vertex_data(types=[key]).compute()
        assert len(df) == stop - start + 1
        assert (df["_VERTEX_"] == list(range(start, stop + 1))).all()

    # Make sure we renumber vertex IDs in edge data too
    df = pG.get_edge_data().compute()
    assert 0 <= df[pG.src_col_name].min() < df[pG.src_col_name].max() < 9
    assert 0 <= df[pG.dst_col_name].min() < df[pG.dst_col_name].max() < 9

    empty_pG = MGPropertyGraph()
    assert empty_pG.renumber_vertices_by_type() is None

    # Test when vertex IDs only exist in edge data
    df = cudf.DataFrame({"src": [99998], "dst": [99999]})
    df = dask_cudf.from_cudf(df, npartitions=1)
    empty_pG.add_edge_data(df, ["src", "dst"])
    with pytest.raises(NotImplementedError, match="only exist in edge"):
        empty_pG.renumber_vertices_by_type()


def test_renumber_edges_by_type(dataset1_MGPropertyGraph):
    from cugraph.experimental import MGPropertyGraph

    (pG, data) = dataset1_MGPropertyGraph
    df_id_ranges = pG.renumber_edges_by_type()
    expected = {
        "referrals": [0, 5],  # stop is inclusive
        "relationships": [6, 9],
        "transactions": [10, 13],
    }
    for key, (start, stop) in expected.items():
        assert df_id_ranges.loc[key, "start"] == start
        assert df_id_ranges.loc[key, "stop"] == stop
        df = pG.get_edge_data(types=[key]).compute()
        assert len(df) == stop - start + 1
        assert (df[pG.edge_id_col_name] == list(range(start, stop + 1))).all()

    empty_pG = MGPropertyGraph()
    assert empty_pG.renumber_edges_by_type() is None


def test_add_data_noncontiguous(dask_client):
    from cugraph.experimental import MGPropertyGraph

    df = cudf.DataFrame(
        {
            "src": [0, 0, 1, 2, 2, 3, 3, 1, 2, 4],
            "dst": [1, 2, 4, 3, 3, 1, 2, 4, 4, 3],
            "edge_type": [
                "pig",
                "dog",
                "cat",
                "pig",
                "cat",
                "pig",
                "dog",
                "pig",
                "cat",
                "dog",
            ],
        }
    )
    counts = df["edge_type"].value_counts()
    df = dask_cudf.from_cudf(df, npartitions=2)

    pG = MGPropertyGraph()
    for edge_type in ["cat", "dog", "pig"]:
        pG.add_edge_data(
            df[df.edge_type == edge_type],
            vertex_col_names=["src", "dst"],
            type_name=edge_type,
        )
    for edge_type in ["cat", "dog", "pig"]:
        cur_df = pG.get_edge_data(types=edge_type).compute()
        assert len(cur_df) == counts[edge_type]
        assert_series_equal(
            cur_df[pG.type_col_name].astype(str),
            cur_df["edge_type"],
            check_names=False,
        )

    df["vertex"] = (
        100 * df["src"]
        + df["dst"]
        + df["edge_type"].map({"pig": 0, "dog": 10, "cat": 20})
    )
    pG = MGPropertyGraph()
    for edge_type in ["cat", "dog", "pig"]:
        pG.add_vertex_data(
            df[df.edge_type == edge_type], vertex_col_name="vertex", type_name=edge_type
        )
    for edge_type in ["cat", "dog", "pig"]:
        cur_df = pG.get_vertex_data(types=edge_type).compute()
        assert len(cur_df) == counts[edge_type]
        assert_series_equal(
            cur_df[pG.type_col_name].astype(str),
            cur_df["edge_type"],
            check_names=False,
        )


def test_vertex_vector_property(dask_client):
    from cugraph.experimental import MGPropertyGraph

    (merchants, users, transactions, relationships, referrals) = dataset1.values()

    pG = MGPropertyGraph()
    m_df = cudf.DataFrame(columns=merchants[0], data=merchants[1])
    merchants_df = dask_cudf.from_cudf(m_df, npartitions=2)
    with pytest.raises(ValueError):
        # Column doesn't exist
        pG.add_vertex_data(
            merchants_df,
            type_name="merchants",
            vertex_col_name="merchant_id",
            vector_properties={"vec1": ["merchant_location", "BAD_NAME"]},
        )
    with pytest.raises(ValueError):
        # Using reserved name
        pG.add_vertex_data(
            merchants_df,
            type_name="merchants",
            vertex_col_name="merchant_id",
            vector_properties={
                pG.type_col_name: ["merchant_location", "merchant_size"]
            },
        )
    with pytest.raises(TypeError):
        # String value invalid
        pG.add_vertex_data(
            merchants_df,
            type_name="merchants",
            vertex_col_name="merchant_id",
            vector_properties={"vec1": "merchant_location"},
        )
    with pytest.raises(ValueError):
        # Length-0 vector not allowed
        pG.add_vertex_data(
            merchants_df,
            type_name="merchants",
            vertex_col_name="merchant_id",
            vector_properties={"vec1": []},
        )
    pG.add_vertex_data(
        merchants_df,
        type_name="merchants",
        vertex_col_name="merchant_id",
        vector_properties={
            "vec1": ["merchant_location", "merchant_size", "merchant_num_employees"]
        },
    )
    df = pG.get_vertex_data()
    expected_columns = {
        pG.vertex_col_name,
        pG.type_col_name,
        "merchant_sales",
        "merchant_name",
        "vec1",
    }
    assert set(df.columns) == expected_columns
    expected = m_df[
        ["merchant_location", "merchant_size", "merchant_num_employees"]
    ].values
    expected = expected[np.lexsort(expected.T)]  # may be jumbled, so sort

    vec1 = pG.vertex_vector_property_to_array(df, "vec1").compute()
    vec1 = vec1[np.lexsort(vec1.T)]  # may be jumbled, so sort
    assert_array_equal(expected, vec1)
    vec1 = pG.vertex_vector_property_to_array(df, "vec1", missing="error").compute()
    vec1 = vec1[np.lexsort(vec1.T)]  # may be jumbled, so sort
    assert_array_equal(expected, vec1)
    with pytest.raises(ValueError):
        pG.vertex_vector_property_to_array(df, "BAD_NAME")

    u_df = cudf.DataFrame(columns=users[0], data=users[1])
    users_df = dask_cudf.from_cudf(u_df, npartitions=2)
    with pytest.raises(ValueError):
        # Length doesn't match existing vector
        pG.add_vertex_data(
            users_df,
            type_name="users",
            vertex_col_name="user_id",
            property_columns=["vertical"],
            vector_properties={"vec1": ["user_location", "vertical"]},
        )
    with pytest.raises(ValueError):
        # Can't assign property to existing vector column
        pG.add_vertex_data(
            users_df.assign(vec1=users_df["user_id"]),
            type_name="users",
            vertex_col_name="user_id",
            property_columns=["vec1"],
        )

    pG.add_vertex_data(
        users_df,
        type_name="users",
        vertex_col_name="user_id",
        property_columns=["vertical"],
        vector_properties={"vec2": ["user_location", "vertical"]},
    )
    expected_columns.update({"vec2", "vertical"})
    df = pG.get_vertex_data()
    assert set(df.columns) == expected_columns
    vec1 = pG.vertex_vector_property_to_array(df, "vec1").compute()
    vec1 = vec1[np.lexsort(vec1.T)]  # may be jumbled, so sort
    assert_array_equal(expected, vec1)
    with pytest.raises(RuntimeError):
        pG.vertex_vector_property_to_array(df, "vec1", missing="error").compute()

    pGusers = MGPropertyGraph()
    pGusers.add_vertex_data(
        users_df,
        type_name="users",
        vertex_col_name="user_id",
        vector_property="vec3",
    )
    vec2 = pG.vertex_vector_property_to_array(df, "vec2").compute()
    vec2 = vec2[np.lexsort(vec2.T)]  # may be jumbled, so sort
    df2 = pGusers.get_vertex_data()
    assert set(df2.columns) == {pG.vertex_col_name, pG.type_col_name, "vec3"}
    vec3 = pGusers.vertex_vector_property_to_array(df2, "vec3").compute()
    vec3 = vec3[np.lexsort(vec3.T)]  # may be jumbled, so sort
    assert_array_equal(vec2, vec3)

    vec1filled = pG.vertex_vector_property_to_array(
        df, "vec1", 0, missing="error"
    ).compute()
    vec1filled = vec1filled[np.lexsort(vec1filled.T)]  # may be jumbled, so sort
    expectedfilled = np.concatenate([cp.zeros((4, 3), int), expected])
    assert_array_equal(expectedfilled, vec1filled)

    vec1filled = pG.vertex_vector_property_to_array(df, "vec1", [0, 0, 0]).compute()
    vec1filled = vec1filled[np.lexsort(vec1filled.T)]  # may be jumbled, so sort
    assert_array_equal(expectedfilled, vec1filled)

    with pytest.raises(ValueError, match="expected 3"):
        pG.vertex_vector_property_to_array(df, "vec1", [0, 0]).compute()

    vec2 = pG.vertex_vector_property_to_array(df, "vec2").compute()
    vec2 = vec2[np.lexsort(vec2.T)]  # may be jumbled, so sort
    expected = u_df[["user_location", "vertical"]].values
    expected = expected[np.lexsort(expected.T)]  # may be jumbled, so sort
    assert_array_equal(expected, vec2)
    with pytest.raises(TypeError):
        # Column is wrong type to be a vector
        pG.vertex_vector_property_to_array(
            df.rename(columns={"vec1": "vertical", "vertical": "vec1"}), "vec1"
        )
    with pytest.raises(ValueError):
        # Vector column doesn't exist in dataframe
        pG.vertex_vector_property_to_array(df.rename(columns={"vec1": "moved"}), "vec1")
    with pytest.raises(TypeError):
        # Bad type
        pG.vertex_vector_property_to_array(42, "vec1")


def test_edge_vector_property(dask_client):
    from cugraph.experimental import MGPropertyGraph

    df1 = cudf.DataFrame(
        {
            "src": [0, 1],
            "dst": [1, 2],
            "feat_0": [1, 2],
            "feat_1": [10, 20],
            "feat_2": [10, 20],
        }
    )
    dd1 = dask_cudf.from_cudf(df1, npartitions=2)
    df2 = cudf.DataFrame(
        {
            "src": [2, 3],
            "dst": [1, 2],
            "feat_0": [0.5, 0.2],
            "feat_1": [1.5, 1.2],
        }
    )
    dd2 = dask_cudf.from_cudf(df2, npartitions=2)
    pG = MGPropertyGraph()
    pG.add_edge_data(
        dd1, ("src", "dst"), vector_properties={"vec1": ["feat_0", "feat_1", "feat_2"]}
    )
    df = pG.get_edge_data()
    expected_columns = {
        pG.edge_id_col_name,
        pG.src_col_name,
        pG.dst_col_name,
        pG.type_col_name,
        "vec1",
    }
    assert set(df.columns) == expected_columns
    expected = df1[["feat_0", "feat_1", "feat_2"]].values
    expected = expected[np.lexsort(expected.T)]  # may be jumbled, so sort

    pGalt = MGPropertyGraph()
    pGalt.add_edge_data(dd1, ("src", "dst"), vector_property="vec1")
    dfalt = pG.get_edge_data()

    for cur_pG, cur_df in [(pG, df), (pGalt, dfalt)]:
        vec1 = cur_pG.edge_vector_property_to_array(cur_df, "vec1").compute()
        vec1 = vec1[np.lexsort(vec1.T)]  # may be jumbled, so sort
        assert_array_equal(vec1, expected)
        vec1 = cur_pG.edge_vector_property_to_array(
            cur_df, "vec1", missing="error"
        ).compute()
        vec1 = vec1[np.lexsort(vec1.T)]  # may be jumbled, so sort
        assert_array_equal(vec1, expected)

    pG.add_edge_data(
        dd2, ("src", "dst"), vector_properties={"vec2": ["feat_0", "feat_1"]}
    )
    df = pG.get_edge_data()
    expected_columns.add("vec2")
    assert set(df.columns) == expected_columns
    expected = df2[["feat_0", "feat_1"]].values
    expected = expected[np.lexsort(expected.T)]  # may be jumbled, so sort
    vec2 = pG.edge_vector_property_to_array(df, "vec2").compute()
    vec2 = vec2[np.lexsort(vec2.T)]  # may be jumbled, so sort
    assert_array_equal(vec2, expected)
    with pytest.raises(RuntimeError):
        pG.edge_vector_property_to_array(df, "vec2", missing="error").compute()


def test_fillna_vertices():
    from cugraph.experimental import MGPropertyGraph

    df_edgelist = dask_cudf.from_cudf(
        cudf.DataFrame(
            {
                "src": [0, 7, 2, 0, 1, 3, 1, 4, 5, 6],
                "dst": [1, 1, 1, 3, 2, 1, 6, 5, 6, 7],
                "val": [1, None, 2, None, 3, None, 4, None, 5, None],
            }
        ),
        npartitions=2,
    )

    df_props = dask_cudf.from_cudf(
        cudf.DataFrame(
            {
                "id": [0, 1, 2, 3, 4, 5, 6, 7],
                "a": [0, 1, None, 2, None, 4, 1, 8],
                "b": [None, 1, None, 2, None, 3, 8, 9],
            }
        ),
        npartitions=2,
    )

    pG = MGPropertyGraph()
    pG.add_edge_data(df_edgelist, vertex_col_names=["src", "dst"])
    pG.add_vertex_data(df_props, vertex_col_name="id")

    pG.fillna_vertices({"a": 2, "b": 3})

    assert not pG.get_vertex_data(columns=["a", "b"]).compute().isna().any().any()
    assert pG.get_edge_data(columns=["val"]).compute().isna().any().any()

    expected_values_prop_a = [
        0,
        1,
        2,
        2,
        2,
        4,
        1,
        8,
    ]
    assert pG.get_vertex_data(columns=["a"])["a"].compute().values_host.tolist() == (
        expected_values_prop_a
    )

    expected_values_prop_b = [
        3,
        1,
        3,
        2,
        3,
        3,
        8,
        9,
    ]
    assert pG.get_vertex_data(columns=["b"])["b"].compute().values_host.tolist() == (
        expected_values_prop_b
    )


def test_fillna_edges():
    from cugraph.experimental import MGPropertyGraph

    df_edgelist = dask_cudf.from_cudf(
        cudf.DataFrame(
            {
                "src": [0, 7, 2, 0, 1, 3, 1, 4, 5, 6],
                "dst": [1, 1, 1, 3, 2, 1, 6, 5, 6, 7],
                "val": [1, None, 2, None, 3, None, 4, None, 5, None],
            }
        ),
        npartitions=2,
    )

    df_props = dask_cudf.from_cudf(
        cudf.DataFrame(
            {
                "id": [0, 1, 2, 3, 4, 5, 6, 7],
                "a": [0, 1, None, 2, None, 4, 1, 8],
                "b": [None, 1, None, 2, None, 3, 8, 9],
            }
        ),
        npartitions=2,
    )

    pG = MGPropertyGraph()
    pG.add_edge_data(df_edgelist, vertex_col_names=["src", "dst"])
    pG.add_vertex_data(df_props, vertex_col_name="id")

    pG.fillna_edges(2)

    assert not pG.get_edge_data(columns=["val"]).compute().isna().any().any()
    assert pG.get_vertex_data(columns=["a", "b"]).compute().isna().any().any()

    expected_values_prop_val = [
        1,
        2,
        2,
        2,
        3,
        2,
        4,
        2,
        5,
        2,
    ]
    assert pG.get_edge_data(columns=["val"])["val"].compute().values_host.tolist() == (
        expected_values_prop_val
    )


# =============================================================================
# Benchmarks
# =============================================================================


@pytest.mark.slow
@pytest.mark.parametrize("N", [1, 3, 10, 30])
def bench_add_edges_cyber(gpubenchmark, dask_client, N):
    from cugraph.experimental import MGPropertyGraph

    # Partition the dataframe to add in chunks
    cyber_df = cyber.get_edgelist()
    chunk = (len(cyber_df) + N - 1) // N
    dfs = [
        dask_cudf.from_cudf(cyber_df.iloc[i * chunk : (i + 1) * chunk], npartitions=2)
        for i in range(N)
    ]

    def func():
        mpG = MGPropertyGraph()
        for df in dfs:
            mpG.add_edge_data(df, ("srcip", "dstip"))
        df = mpG.get_edge_data().compute()
        assert len(df) == len(cyber_df)

    gpubenchmark(func)<|MERGE_RESOLUTION|>--- conflicted
+++ resolved
@@ -20,11 +20,8 @@
 import cupy as cp
 import numpy as np
 from cudf.testing import assert_frame_equal, assert_series_equal
-<<<<<<< HEAD
+from cupy.testing import assert_array_equal
 from pylibcugraph.testing.utils import gen_fixture_params_product
-=======
-from cupy.testing import assert_array_equal
->>>>>>> 2ff9d1ed
 
 import cugraph.dask as dcg
 from cugraph.experimental.datasets import cyber
