--- conflicted
+++ resolved
@@ -409,11 +409,7 @@
     Ensure the correct number of user-visible properties for vertices and edges
     are returned. This should exclude the internal bookkeeping properties.
     """
-<<<<<<< HEAD
     (pG, data) = dataset1_MGPropertyGraph
-=======
-    pG = dataset1_MGPropertyGraph
->>>>>>> d6b4cc59
 
     expected_vert_prop_names = ["merchant_id", "merchant_location",
                                 "merchant_size", "merchant_sales",
@@ -435,30 +431,21 @@
     assert sorted(actual_edge_prop_names) == sorted(expected_edge_prop_names)
 
 
-<<<<<<< HEAD
 def test_extract_subgraph_nonrenumbered_noedgedata(
         dataset2_simple_MGPropertyGraph):
-=======
-def test_extract_subgraph_nonrenumbered_noedgedata(dataset2_MGPropertyGraph):
->>>>>>> d6b4cc59
     """
     Ensure a subgraph can be extracted that is not renumbered and contains no
     edge_data.
     """
     from cugraph import Graph
 
-<<<<<<< HEAD
     (pG, data) = dataset2_simple_MGPropertyGraph
-=======
-    (pG, data) = dataset2_MGPropertyGraph
->>>>>>> d6b4cc59
     G = pG.extract_subgraph(create_using=Graph(directed=True),
                             renumber_graph=False,
                             add_edge_data=False)
 
     actual_edgelist = G.edgelist.edgelist_df.compute()
 
-<<<<<<< HEAD
     src_col_name = pG.src_col_name
     dst_col_name = pG.dst_col_name
 
@@ -469,35 +456,17 @@
     assert_frame_equal(expected_edgelist.sort_values(by=src_col_name,
                                                      ignore_index=True),
                        actual_edgelist.sort_values(by=src_col_name,
-=======
-    # create a DF without the properties (ie. the last column)
-    expected_edgelist = cudf.DataFrame(columns=[pG.src_col_name,
-                                                pG.dst_col_name],
-                                       data=[(i, j) for (i, j, k) in data[1]])
-
-    assert_frame_equal(expected_edgelist.sort_values(by=pG.src_col_name,
-                                                     ignore_index=True),
-                       actual_edgelist.sort_values(by=pG.src_col_name,
->>>>>>> d6b4cc59
                                                    ignore_index=True))
     assert hasattr(G, "edge_data") is False
 
 
-<<<<<<< HEAD
 def test_num_vertices_with_properties(dataset2_simple_MGPropertyGraph):
-=======
-def test_num_vertices_with_properties(dataset2_MGPropertyGraph):
->>>>>>> d6b4cc59
     """
     Checks that the num_vertices_with_properties attr is set to the number of
     vertices that have properties, as opposed to just num_vertices which also
     includes all verts in the graph edgelist.
     """
-<<<<<<< HEAD
     (pG, data) = dataset2_simple_MGPropertyGraph
-=======
-    (pG, data) = dataset2_MGPropertyGraph
->>>>>>> d6b4cc59
 
     assert pG.num_vertices == len(data[1]) * 2  # assume no repeated vertices
     assert pG.num_vertices_with_properties == 0
@@ -512,19 +481,11 @@
     assert pG.num_vertices_with_properties == 2
 
 
-<<<<<<< HEAD
 def test_edges_attr(dataset2_simple_MGPropertyGraph):
     """
     Ensure the edges attr returns the src, dst, edge_id columns properly.
     """
     (pG, data) = dataset2_simple_MGPropertyGraph
-=======
-def test_edges_attr(dataset2_MGPropertyGraph):
-    """
-    Ensure the edges attr returns the src, dst, edge_id columns properly.
-    """
-    (pG, data) = dataset2_MGPropertyGraph
->>>>>>> d6b4cc59
 
     # create a DF without the properties (ie. the last column)
     expected_edges = cudf.DataFrame(columns=[pG.src_col_name, pG.dst_col_name],
@@ -538,7 +499,6 @@
     edge_ids = pG.edges[pG.edge_id_col_name].compute()
     expected_num_edges = len(data[1])
     assert len(edge_ids) == expected_num_edges
-<<<<<<< HEAD
     assert edge_ids.nunique() == expected_num_edges
 
 
@@ -595,7 +555,4 @@
 
     actual_columns = set(some_edge_data.columns)
 
-    assert actual_columns == expected_columns
-=======
-    assert edge_ids.nunique() == expected_num_edges
->>>>>>> d6b4cc59
+    assert actual_columns == expected_columns