# Copyright (c) 2020-2021, NVIDIA CORPORATION.
# Licensed under the Apache License, Version 2.0 (the "License");
# you may not use this file except in compliance with the License.
# You may obtain a copy of the License at
#
#     http://www.apache.org/licenses/LICENSE-2.0
#
# Unless required by applicable law or agreed to in writing, software
# distributed under the License is distributed on an "AS IS" BASIS,
# WITHOUT WARRANTIES OR CONDITIONS OF ANY KIND, either express or implied.
# See the License for the specific language governing permissions and
# limitations under the License.

import cugraph.dask as dcg
import gc
import pytest
import cugraph
import dask_cudf
import cudf
from cugraph.dask.common.mg_utils import is_single_gpu
from cugraph.tests.utils import RAPIDS_DATASET_ROOT_DIR_PATH


@pytest.mark.skipif(
    is_single_gpu(), reason="skipping MG testing on Single GPU system"
)
def test_dask_bfs(dask_client):
    gc.collect()

<<<<<<< HEAD
    # FIXME: update this to allow dataset to be parameterized and have dataset
    # part of test param id (see other tests)
    input_data_path = r"../datasets/karate.csv"
=======
    input_data_path = (RAPIDS_DATASET_ROOT_DIR_PATH /
                       "netscience.csv").as_posix()
>>>>>>> 4d4e5714
    print(f"dataset={input_data_path}")
    chunksize = dcg.get_chunksize(input_data_path)

    ddf = dask_cudf.read_csv(
        input_data_path,
        chunksize=chunksize,
        delimiter=" ",
        names=["src", "dst", "value"],
        dtype=["int32", "int32", "float32"],
    )

    def modify_dataset(df):
        temp_df = cudf.DataFrame()
        temp_df['src'] = df['src']+1000
        temp_df['dst'] = df['dst']+1000
        temp_df['value'] = df['value']
        return cudf.concat([df, temp_df])

    meta = ddf._meta
    ddf = ddf.map_partitions(modify_dataset, meta=meta)

    df = cudf.read_csv(
        input_data_path,
        delimiter=" ",
        names=["src", "dst", "value"],
        dtype=["int32", "int32", "float32"],
    )

    df = modify_dataset(df)

    g = cugraph.DiGraph()
    g.from_cudf_edgelist(df, "src", "dst")

    dg = cugraph.DiGraph()
    dg.from_dask_cudf_edgelist(ddf, "src", "dst")

    expected_dist = cugraph.bfs(g, [0, 1000])
    result_dist = dcg.bfs(dg, [0, 1000])
    result_dist = result_dist.compute()

    compare_dist = expected_dist.merge(
        result_dist, on="vertex", suffixes=["_local", "_dask"]
    )

    err = 0

    for i in range(len(compare_dist)):
        if (
            compare_dist["distance_local"].iloc[i]
            != compare_dist["distance_dask"].iloc[i]
        ):
            err = err + 1
    assert err == 0


@pytest.mark.skipif(
    is_single_gpu(), reason="skipping MG testing on Single GPU system"
)
def test_dask_bfs_multi_column_depthlimit(dask_client):
    gc.collect()

    input_data_path = (RAPIDS_DATASET_ROOT_DIR_PATH /
                       "netscience.csv").as_posix()
    print(f"dataset={input_data_path}")
    chunksize = dcg.get_chunksize(input_data_path)

    ddf = dask_cudf.read_csv(
        input_data_path,
        chunksize=chunksize,
        delimiter=" ",
        names=["src_a", "dst_a", "value"],
        dtype=["int32", "int32", "float32"],
    )
    ddf['src_b'] = ddf['src_a'] + 1000
    ddf['dst_b'] = ddf['dst_a'] + 1000

    df = cudf.read_csv(
        input_data_path,
        delimiter=" ",
        names=["src_a", "dst_a", "value"],
        dtype=["int32", "int32", "float32"],
    )
    df['src_b'] = df['src_a'] + 1000
    df['dst_b'] = df['dst_a'] + 1000

    g = cugraph.DiGraph()
    g.from_cudf_edgelist(df, ["src_a", "src_b"], ["dst_a", "dst_b"])

    dg = cugraph.DiGraph()
    dg.from_dask_cudf_edgelist(ddf, ["src_a", "src_b"], ["dst_a", "dst_b"])

    start = cudf.DataFrame()
    start['a'] = [0]
    start['b'] = [1000]

    depth_limit = 18
    expected_dist = cugraph.bfs(g, start, depth_limit=depth_limit)
    result_dist = dcg.bfs(dg, start, depth_limit=depth_limit)
    result_dist = result_dist.compute()

    compare_dist = expected_dist.merge(
        result_dist, on=["0_vertex", "1_vertex"], suffixes=["_local", "_dask"]
    )

    err = 0
    for i in range(len(compare_dist)):
        if (
            compare_dist["distance_local"].iloc[i] <= depth_limit and
            compare_dist["distance_dask"].iloc[i] <= depth_limit and
            compare_dist["distance_local"].iloc[i]
            != compare_dist["distance_dask"].iloc[i]
        ):
            err = err + 1
    assert err == 0<|MERGE_RESOLUTION|>--- conflicted
+++ resolved
@@ -27,14 +27,9 @@
 def test_dask_bfs(dask_client):
     gc.collect()
 
-<<<<<<< HEAD
-    # FIXME: update this to allow dataset to be parameterized and have dataset
-    # part of test param id (see other tests)
-    input_data_path = r"../datasets/karate.csv"
-=======
     input_data_path = (RAPIDS_DATASET_ROOT_DIR_PATH /
                        "netscience.csv").as_posix()
->>>>>>> 4d4e5714
+
     print(f"dataset={input_data_path}")
     chunksize = dcg.get_chunksize(input_data_path)
 
