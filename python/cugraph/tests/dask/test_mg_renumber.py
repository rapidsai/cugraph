--- conflicted
+++ resolved
@@ -26,22 +26,8 @@
 import cudf
 from cugraph.tests import utils
 from cugraph.structure.number_map import NumberMap
-<<<<<<< HEAD
 from cugraph.dask.common.mg_utils import is_single_gpu
 from cugraph.tests.utils import RAPIDS_DATASET_ROOT_DIR_PATH
-=======
-from cugraph.dask.common.mg_utils import (is_single_gpu,
-                                          setup_local_dask_cluster,
-                                          teardown_local_dask_cluster,
-                                          get_visible_devices)
-
-
-@pytest.fixture(scope="module")
-def client_connection():
-    (cluster, client) = setup_local_dask_cluster(p2p=True)
-    yield client
-    teardown_local_dask_cluster(cluster, client)
->>>>>>> f3f67e86
 
 
 @pytest.mark.skipif(
@@ -66,7 +52,7 @@
     gdf["dst"] = destinations + translate
 
     ddf = dask.dataframe.from_pandas(
-        gdf, npartitions=len(get_visible_devices()))
+        gdf, npartitions=len(dask_client.scheduler_info()['workers']))
 
     # preserve_order is not supported for MG
     renumbered_df, renumber_map = NumberMap.renumber(ddf,
@@ -115,7 +101,7 @@
     gdf["weight"] = gdf.index.astype(np.float)
 
     ddf = dask.dataframe.from_pandas(
-        gdf, npartitions=len(get_visible_devices()))
+        gdf, npartitions=len(dask_client.scheduler_info()['workers']))
 
     ren2, num2 = NumberMap.renumber(
         ddf, ["src", "src_old"], ["dst", "dst_old"]
