# Copyright (c) 2019, NVIDIA CORPORATION.
# Licensed under the Apache License, Version 2.0 (the "License");
# you may not use this file except in compliance with the License.
# You may obtain a copy of the License at
#
#     http://www.apache.org/licenses/LICENSE-2.0
#
# Unless required by applicable law or agreed to in writing, software
# distributed under the License is distributed on an "AS IS" BASIS,
# WITHOUT WARRANTIES OR CONDITIONS OF ANY KIND, either express or implied.
# See the License for the specific language governing permissions and
# limitations under the License.

import gc
from itertools import product

import numpy as np
import pandas as pd
import pytest

import scipy
import cudf
import cugraph
from cugraph.tests import utils
import rmm
'''
import socket
import struct
'''

# Temporarily suppress warnings till networkX fixes deprecation warnings
# (Using or importing the ABCs from 'collections' instead of from
# 'collections.abc' is deprecated, and in 3.8 it will stop working) for
# python 3.7.  Also, this import networkx needs to be relocated in the
# third-party group once this gets fixed.
import warnings
with warnings.catch_warnings():
    warnings.filterwarnings("ignore", category=DeprecationWarning)
    import networkx as nx


def compare_series(series_1, series_2):
    if (len(series_1) != len(series_2)):
        print("Series do not match in length")
        return 0
    for i in range(len(series_1)):
        if(series_1[i] != series_2[i]):
            print("Series[" + str(i) + "] does not match, " + str(series_1[i])
                  + ", " + str(series_2[i]))
            return 0
    return True


def compare_offsets(offset0, offset1):
    if not (len(offset0) <= len(offset1)):
        print("Mismatched length: " + str(len(offset0)) + " != "
              + str(len(offset1)))
        return False
    for i in range(len(offset0)):
        if offset0[i] != offset1[i]:
            print("Series[" + str(i) + "]: " + str(offset0[i]) + " != "
                  + str(offset1[i]))
            return False
    return True


# This function returns True if two graphs are identical (bijection between the
# vertices in one graph to the vertices in the other graph is identity AND two
# graphs are automorphic; no permutations of vertices are allowed).
def compare_graphs(nx_graph, cu_graph):
    edgelist_df = cu_graph.view_edge_list()

    df = cudf.DataFrame()
    df['source'] = edgelist_df['src']
    df['target'] = edgelist_df['dst']
    if len(edgelist_df.columns) > 2:
        df['weight'] = edgelist_df['weights']
        cu_to_nx_graph = nx.from_pandas_edgelist(df.to_pandas(),
                                                 source='source',
                                                 target='target',
                                                 edge_attr=['weight'],
                                                 create_using=nx.DiGraph())
    else:
        cu_to_nx_graph = nx.from_pandas_edgelist(df.to_pandas(),
                                                 create_using=nx.DiGraph())

    # first compare nodes

    ds0 = pd.Series(nx_graph.nodes)
    ds1 = pd.Series(cu_to_nx_graph.nodes)

    if not ds0.equals(ds1):
        return False

    # second compare edges

    diff = nx.difference(nx_graph, cu_to_nx_graph)

    if diff.number_of_edges() > 0:
        return False

    diff = nx.difference(cu_to_nx_graph, nx_graph)
    if diff.number_of_edges() > 0:
        return False

    if len(edgelist_df.columns) > 2:
        df0 = cudf.from_pandas(nx.to_pandas_edgelist(nx_graph))
        df0 = df0.sort_values(by=['source', 'target'])
        df1 = df.sort_values(by=['source', 'target'])
        if not df0['weight'].equals(df1['weight']):
            return False

    return True


def find_two_paths(df, M):
    for i in range(len(df)):
        start = df['first'][i]
        end = df['second'][i]
        foundPath = False
        for idx in range(M.indptr[start], M.indptr[start + 1]):
            mid = M.indices[idx]
            for innerIdx in range(M.indptr[mid], M.indptr[mid + 1]):
                if M.indices[innerIdx] == end:
                    foundPath = True
                    break
            if foundPath:
                break
        if not foundPath:
            print("No path found between " + str(start) +
                  " and " + str(end))
        assert foundPath


def has_pair(first_arr, second_arr, first, second):
    for i in range(len(first_arr)):
        firstMatch = first_arr[i] == first
        secondMatch = second_arr[i] == second
        if firstMatch and secondMatch:
            return True
    return False


def check_all_two_hops(df, M):
    num_verts = len(M.indptr) - 1
    first_arr = df['first'].to_array()
    second_arr = df['second'].to_array()
    for start in range(num_verts):
        for idx in range(M.indptr[start], M.indptr[start + 1]):
            mid = M.indices[idx]
            for innerIdx in range(M.indptr[mid], M.indptr[mid + 1]):
                end = M.indices[innerIdx]
                if start != end:
                    assert has_pair(first_arr, second_arr, start, end)


def test_version():
    gc.collect()
    cugraph.__version__


DATASETS = ['../datasets/karate.csv',
            '../datasets/dolphins.csv',
            '../datasets/netscience.csv']


'''@pytest.mark.parametrize('graph_file', DATASETS)
def test_read_csv_for_nx(graph_file):

    Mnew = utils.read_csv_for_nx(graph_file, read_weights_in_sp=False)
    if Mnew is None:
        raise TypeError('Could not read the input graph')
    if Mnew.shape[0] != Mnew.shape[1]:
        raise TypeError('Shape is not square')

    Mold = mmread(graph_file.replace('.csv', '.mtx')).asfptype()

    minnew = Mnew.data.min()
    minold = Mold.data.min()
    epsilon = min(minnew, minold) / 1000.0

    mdiff = abs(Mold - Mnew)
    mdiff.data[mdiff.data < epsilon] = 0
    mdiff.eliminate_zeros()

    assert Mold.nnz == Mnew.nnz
    assert Mold.shape == Mnew.shape
    assert mdiff.nnz == 0
'''


# Test all combinations of default/managed and pooled/non-pooled allocation
@pytest.mark.parametrize('managed, pool',
                         list(product([False, True], [False, True])))
@pytest.mark.parametrize('graph_file', DATASETS)
def test_add_edge_list_to_adj_list(managed, pool, graph_file):
    gc.collect()

    rmm.reinitialize(
        managed_memory=managed,
        pool_allocator=pool,
        initial_pool_size=2 << 27
    )

    assert(rmm.is_initialized())

    cu_M = utils.read_csv_file(graph_file)

    M = utils.read_csv_for_nx(graph_file)
    N = max(max(M['0']), max(M['1'])) + 1
    M = scipy.sparse.csr_matrix((M.weight, (M['0'], M['1'])),
                                shape=(N, N))
    offsets_exp = M.indptr
    indices_exp = M.indices

    # cugraph add_egde_list to_adj_list call
    G = cugraph.DiGraph()
    G.from_cudf_edgelist(cu_M, source='0', destination='1', renumber=False)
    offsets_cu, indices_cu, values_cu = G.view_adj_list()
    assert compare_offsets(offsets_cu, offsets_exp)
    assert compare_series(indices_cu, indices_exp)
<<<<<<< HEAD
    assert values_cu is None


# Test all combinations of default/managed and pooled/non-pooled allocation
@pytest.mark.parametrize('managed, pool',
                         list(product([False, True], [False, True])))
@pytest.mark.parametrize('graph_file', DATASETS)
def test_add_adj_list_to_edge_list(managed, pool, graph_file):
    gc.collect()

    rmm.reinitialize(
        managed_memory=managed,
        pool_allocator=pool,
        initial_pool_size=2 << 27
    )

    assert(rmm.is_initialized())

    Mnx = utils.read_csv_for_nx(graph_file)
    N = max(max(Mnx['0']), max(Mnx['1'])) + 1
    Mcsr = scipy.sparse.csr_matrix((Mnx.weight, (Mnx['0'], Mnx['1'])),
                                   shape=(N, N))

    offsets = cudf.Series(Mcsr.indptr)
    indices = cudf.Series(Mcsr.indices)

    Mcoo = Mcsr.tocoo()
    sources_exp = cudf.Series(Mcoo.row)
    destinations_exp = cudf.Series(Mcoo.col)

    # cugraph add_adj_list to_edge_list call
    G = cugraph.DiGraph()
    G.from_cudf_adjlist(offsets, indices, None)
    edgelist = G.view_edge_list()
    sources_cu = np.array(edgelist['src'])
    destinations_cu = np.array(edgelist['dst'])
    assert compare_series(sources_cu, sources_exp)
    assert compare_series(destinations_cu, destinations_exp)


# Test all combinations of default/managed and pooled/non-pooled allocation
'''@pytest.mark.parametrize('managed, pool',
                         list(product([False, True], [False, True])))
@pytest.mark.parametrize('graph_file', DATASETS)
def test_transpose_from_adj_list(managed, pool, graph_file):
    gc.collect()

    rmm.reinitialize(
        managed_memory=managed,
        pool_allocator=pool,
        initial_pool_size=2 << 27
    )

    assert(rmm.is_initialized())

    M = utils.read_csv_for_nx(graph_file).tocsr()
    offsets = cudf.Series(M.indptr)
    indices = cudf.Series(M.indices)
    G = cugraph.DiGraph()
    G.add_adj_list(offsets, indices, None)
    G.add_transposed_adj_list()
    Mt = M.transpose().tocsr()
    toff, tind, tval = G.view_transposed_adj_list()
    assert compare_series(tind, Mt.indices)
    assert compare_offsets(toff, Mt.indptr)
    assert tval is None
'''


# Test all combinations of default/managed and pooled/non-pooled allocation
@pytest.mark.parametrize('managed, pool',
                         list(product([False, True], [False, True])))
@pytest.mark.parametrize('graph_file', DATASETS)
def test_view_edge_list_from_adj_list(managed, pool, graph_file):
    gc.collect()

    rmm.reinitialize(
        managed_memory=managed,
        pool_allocator=pool,
        initial_pool_size=2 << 27
    )

    assert(rmm.is_initialized())

    Mnx = utils.read_csv_for_nx(graph_file)
    N = max(max(Mnx['0']), max(Mnx['1'])) + 1
    Mcsr = scipy.sparse.csr_matrix((Mnx.weight, (Mnx['0'], Mnx['1'])),
                                   shape=(N, N))

    offsets = cudf.Series(Mcsr.indptr)
    indices = cudf.Series(Mcsr.indices)
    G = cugraph.DiGraph()
    G.from_cudf_adjlist(offsets, indices, None)
    edgelist_df = G.view_edge_list()
    Mcoo = Mcsr.tocoo()
    src1 = Mcoo.row
    dst1 = Mcoo.col
    assert compare_series(src1, edgelist_df['src'])
    assert compare_series(dst1, edgelist_df['dst'])


# Test all combinations of default/managed and pooled/non-pooled allocation
@pytest.mark.parametrize('managed, pool',
                         list(product([False, True], [False, True])))
@pytest.mark.parametrize('graph_file', DATASETS)
def test_delete_edge_list_delete_adj_list(managed, pool, graph_file):
    gc.collect()

    rmm.reinitialize(
        managed_memory=managed,
        pool_allocator=pool,
        initial_pool_size=2 << 27
    )

    assert(rmm.is_initialized())

    Mnx = utils.read_csv_for_nx(graph_file)
    df = cudf.DataFrame()
    df['src'] = cudf.Series(Mnx['0'])
    df['dst'] = cudf.Series(Mnx['1'])

    N = max(max(Mnx['0']), max(Mnx['1'])) + 1
    Mcsr = scipy.sparse.csr_matrix((Mnx.weight, (Mnx['0'], Mnx['1'])),
                                   shape=(N, N))
    offsets = cudf.Series(Mcsr.indptr)
    indices = cudf.Series(Mcsr.indices)

    # cugraph delete_adj_list delete_edge_list call
    G = cugraph.DiGraph()
    G.from_cudf_edgelist(df, source='src', destination='dst')
    G.delete_edge_list()
    with pytest.raises(Exception):
        G.view_adj_list()

    G.from_cudf_adjlist(offsets, indices, None)
    G.delete_adj_list()
    with pytest.raises(Exception):
        G.view_edge_list()


# Test all combinations of default/managed and pooled/non-pooled allocation
@pytest.mark.parametrize('managed, pool',
                         list(product([False, True], [False, True])))
@pytest.mark.parametrize('graph_file', DATASETS)
def test_add_edge_or_adj_list_after_add_edge_or_adj_list(
        managed, pool, graph_file):
    gc.collect()

    rmm.reinitialize(
        managed_memory=managed,
        pool_allocator=pool,
        initial_pool_size=2 << 27
    )

    assert(rmm.is_initialized())

    Mnx = utils.read_csv_for_nx(graph_file)
    df = cudf.DataFrame()
    df['src'] = cudf.Series(Mnx['0'])
    df['dst'] = cudf.Series(Mnx['1'])

    N = max(max(Mnx['0']), max(Mnx['1'])) + 1
    Mcsr = scipy.sparse.csr_matrix((Mnx.weight, (Mnx['0'], Mnx['1'])),
                                   shape=(N, N))

    offsets = cudf.Series(Mcsr.indptr)
    indices = cudf.Series(Mcsr.indices)

    G = cugraph.DiGraph()

    # If cugraph has at least one graph representation, adding a new graph
    # should fail to prevent a single graph object storing two different
    # graphs.

    # If cugraph has a graph edge list, adding a new graph should fail.
    G.from_cudf_edgelist(df, source='src', destination='dst')
    with pytest.raises(Exception):
        G.from_cudf_edgelist(df, source='src', destination='dst')
    with pytest.raises(Exception):
        G.from_cudf_adjlist(offsets, indices, None)
    G.delete_edge_list()

    # If cugraph has a graph adjacency list, adding a new graph should fail.
    G.from_cudf_adjlist(offsets, indices, None)
    with pytest.raises(Exception):
        G.from_cudf_edgelist(df, source='src', destination='dst')
    with pytest.raises(Exception):
        G.from_cudf_adjlist(offsets, indices, None)
    G.delete_adj_list()


DATASETS2 = ['../datasets/karate.csv',
             '../datasets/dolphins.csv']


# Test all combinations of default/managed and pooled/non-pooled allocation
@pytest.mark.parametrize('managed, pool',
                         list(product([False, True], [False, True])))
@pytest.mark.parametrize('graph_file', DATASETS2)
def test_two_hop_neighbors(managed, pool, graph_file):
    gc.collect()

    rmm.reinitialize(
        managed_memory=managed,
        pool_allocator=pool,
        initial_pool_size=2 << 27
    )

    assert(rmm.is_initialized())

    cu_M = utils.read_csv_file(graph_file)

    G = cugraph.DiGraph()
    G.from_cudf_edgelist(cu_M, source='0', destination='1', edge_attr='2')

    df = G.get_two_hop_neighbors()
    Mnx = utils.read_csv_for_nx(graph_file)
    N = max(max(Mnx['0']), max(Mnx['1'])) + 1
    Mcsr = scipy.sparse.csr_matrix((Mnx.weight, (Mnx['0'], Mnx['1'])),
                                   shape=(N, N))

    find_two_paths(df, Mcsr)
    check_all_two_hops(df, Mcsr)


# Test all combinations of default/managed and pooled/non-pooled allocation
@pytest.mark.parametrize('managed, pool',
                         list(product([False, True], [False, True])))
@pytest.mark.parametrize('graph_file', DATASETS)
def test_degree_functionality(managed, pool, graph_file):
    gc.collect()

    rmm.reinitialize(
        managed_memory=managed,
        pool_allocator=pool,
        initial_pool_size=2 << 27
    )

    assert(rmm.is_initialized())

    M = utils.read_csv_for_nx(graph_file)
    cu_M = utils.read_csv_file(graph_file)

    G = cugraph.DiGraph()
    G.from_cudf_edgelist(cu_M, source='0', destination='1', edge_attr='2')

    Gnx = nx.from_pandas_edgelist(M, source='0', target='1',
                                  create_using=nx.DiGraph())

    df_in_degree = G.in_degree()
    df_out_degree = G.out_degree()
    df_degree = G.degree()

    nx_in_degree = Gnx.in_degree()
    nx_out_degree = Gnx.out_degree()
    nx_degree = Gnx.degree()

    err_in_degree = 0
    err_out_degree = 0
    err_degree = 0
    for i in range(len(df_degree)):
        in_deg = df_in_degree['degree'][i]
        out_deg = df_out_degree['degree'][i]
        if(in_deg != nx_in_degree[df_in_degree['vertex'][i]]):
            err_in_degree = err_in_degree + 1
        if(out_deg != nx_out_degree[df_out_degree['vertex'][i]]):
            err_out_degree = err_out_degree + 1
        if(df_degree['degree'][i] != nx_degree[df_degree['vertex'][i]]):
            err_degree = err_degree + 1
    assert err_in_degree == 0
    assert err_out_degree == 0
    assert err_degree == 0


# Test all combinations of default/managed and pooled/non-pooled allocation
@pytest.mark.parametrize('managed, pool',
                         list(product([False, True], [False, True])))
@pytest.mark.parametrize('graph_file', DATASETS)
def test_degrees_functionality(managed, pool, graph_file):
    gc.collect()

    rmm.reinitialize(
        managed_memory=managed,
        pool_allocator=pool,
        initial_pool_size=2 << 27
    )

    assert(rmm.is_initialized())

    M = utils.read_csv_for_nx(graph_file)
    cu_M = utils.read_csv_file(graph_file)

    G = cugraph.DiGraph()
    G.from_cudf_edgelist(cu_M, source='0', destination='1', edge_attr='2')

    Gnx = nx.from_pandas_edgelist(M, source='0', target='1',
                                  create_using=nx.DiGraph())

    df = G.degrees()

    nx_in_degree = Gnx.in_degree()
    nx_out_degree = Gnx.out_degree()

    err_in_degree = 0
    err_out_degree = 0

    for i in range(len(df)):
        if(df['in_degree'][i] != nx_in_degree[df['vertex'][i]]):
            err_in_degree = err_in_degree + 1
        if(df['out_degree'][i] != nx_out_degree[df['vertex'][i]]):
            err_out_degree = err_out_degree + 1

    assert err_in_degree == 0
    assert err_out_degree == 0


# Test all combinations of default/managed and pooled/non-pooled allocation
@pytest.mark.parametrize('managed, pool',
                         list(product([False, True], [False, True])))
@pytest.mark.parametrize('graph_file', DATASETS)
def test_number_of_vertices(managed, pool, graph_file):
    gc.collect()

    rmm.reinitialize(
        managed_memory=managed,
        pool_allocator=pool,
        initial_pool_size=2 << 27
    )

    assert(rmm.is_initialized())

    cu_M = utils.read_csv_file(graph_file)

    M = utils.read_csv_for_nx(graph_file)
    if M is None:
        raise TypeError('Could not read the input graph')

    # cugraph add_edge_list
    G = cugraph.DiGraph()
    G.from_cudf_edgelist(cu_M, source='0', destination='1')
    Gnx = nx.from_pandas_edgelist(M, source='0', target='1',
                                  create_using=nx.DiGraph())
    assert(G.number_of_vertices() == Gnx.number_of_nodes())


@pytest.mark.parametrize('managed, pool',
                         list(product([False, True], [False, True])))
@pytest.mark.parametrize('graph_file', DATASETS)
def test_Graph_from_MultiGraph(managed, pool, graph_file):
    gc.collect()

    rmm.reinitialize(
        managed_memory=managed,
        pool_allocator=pool,
        initial_pool_size=2 << 27
    )

    assert(rmm.is_initialized())

    cu_M = utils.read_csv_file(graph_file)

    # create dataframe for MultiGraph
    cu_M['3'] = cudf.Series([2.0]*len(cu_M), dtype=np.float32)
    cu_M['4'] = cudf.Series([3.0]*len(cu_M), dtype=np.float32)

    # initialize MultiGraph
    G_multi = cugraph.MultiGraph()
    G_multi.from_cudf_edgelist(cu_M, source='0', destination='1',
                               edge_attr=['2', '3', '4'])

    # initialize Graph
    G = cugraph.Graph()
    G.from_cudf_edgelist(cu_M, source='0', destination='1', edge_attr='2')

    # create Graph from MultiGraph
    G_from_multi = cugraph.Graph(G_multi, edge_attr='2')

    assert G.edgelist.edgelist_df == G_from_multi.edgelist.edgelist_df
=======
    assert values_cu is None
>>>>>>> cfceb0dd
<|MERGE_RESOLUTION|>--- conflicted
+++ resolved
@@ -219,385 +219,4 @@
     offsets_cu, indices_cu, values_cu = G.view_adj_list()
     assert compare_offsets(offsets_cu, offsets_exp)
     assert compare_series(indices_cu, indices_exp)
-<<<<<<< HEAD
-    assert values_cu is None
-
-
-# Test all combinations of default/managed and pooled/non-pooled allocation
-@pytest.mark.parametrize('managed, pool',
-                         list(product([False, True], [False, True])))
-@pytest.mark.parametrize('graph_file', DATASETS)
-def test_add_adj_list_to_edge_list(managed, pool, graph_file):
-    gc.collect()
-
-    rmm.reinitialize(
-        managed_memory=managed,
-        pool_allocator=pool,
-        initial_pool_size=2 << 27
-    )
-
-    assert(rmm.is_initialized())
-
-    Mnx = utils.read_csv_for_nx(graph_file)
-    N = max(max(Mnx['0']), max(Mnx['1'])) + 1
-    Mcsr = scipy.sparse.csr_matrix((Mnx.weight, (Mnx['0'], Mnx['1'])),
-                                   shape=(N, N))
-
-    offsets = cudf.Series(Mcsr.indptr)
-    indices = cudf.Series(Mcsr.indices)
-
-    Mcoo = Mcsr.tocoo()
-    sources_exp = cudf.Series(Mcoo.row)
-    destinations_exp = cudf.Series(Mcoo.col)
-
-    # cugraph add_adj_list to_edge_list call
-    G = cugraph.DiGraph()
-    G.from_cudf_adjlist(offsets, indices, None)
-    edgelist = G.view_edge_list()
-    sources_cu = np.array(edgelist['src'])
-    destinations_cu = np.array(edgelist['dst'])
-    assert compare_series(sources_cu, sources_exp)
-    assert compare_series(destinations_cu, destinations_exp)
-
-
-# Test all combinations of default/managed and pooled/non-pooled allocation
-'''@pytest.mark.parametrize('managed, pool',
-                         list(product([False, True], [False, True])))
-@pytest.mark.parametrize('graph_file', DATASETS)
-def test_transpose_from_adj_list(managed, pool, graph_file):
-    gc.collect()
-
-    rmm.reinitialize(
-        managed_memory=managed,
-        pool_allocator=pool,
-        initial_pool_size=2 << 27
-    )
-
-    assert(rmm.is_initialized())
-
-    M = utils.read_csv_for_nx(graph_file).tocsr()
-    offsets = cudf.Series(M.indptr)
-    indices = cudf.Series(M.indices)
-    G = cugraph.DiGraph()
-    G.add_adj_list(offsets, indices, None)
-    G.add_transposed_adj_list()
-    Mt = M.transpose().tocsr()
-    toff, tind, tval = G.view_transposed_adj_list()
-    assert compare_series(tind, Mt.indices)
-    assert compare_offsets(toff, Mt.indptr)
-    assert tval is None
-'''
-
-
-# Test all combinations of default/managed and pooled/non-pooled allocation
-@pytest.mark.parametrize('managed, pool',
-                         list(product([False, True], [False, True])))
-@pytest.mark.parametrize('graph_file', DATASETS)
-def test_view_edge_list_from_adj_list(managed, pool, graph_file):
-    gc.collect()
-
-    rmm.reinitialize(
-        managed_memory=managed,
-        pool_allocator=pool,
-        initial_pool_size=2 << 27
-    )
-
-    assert(rmm.is_initialized())
-
-    Mnx = utils.read_csv_for_nx(graph_file)
-    N = max(max(Mnx['0']), max(Mnx['1'])) + 1
-    Mcsr = scipy.sparse.csr_matrix((Mnx.weight, (Mnx['0'], Mnx['1'])),
-                                   shape=(N, N))
-
-    offsets = cudf.Series(Mcsr.indptr)
-    indices = cudf.Series(Mcsr.indices)
-    G = cugraph.DiGraph()
-    G.from_cudf_adjlist(offsets, indices, None)
-    edgelist_df = G.view_edge_list()
-    Mcoo = Mcsr.tocoo()
-    src1 = Mcoo.row
-    dst1 = Mcoo.col
-    assert compare_series(src1, edgelist_df['src'])
-    assert compare_series(dst1, edgelist_df['dst'])
-
-
-# Test all combinations of default/managed and pooled/non-pooled allocation
-@pytest.mark.parametrize('managed, pool',
-                         list(product([False, True], [False, True])))
-@pytest.mark.parametrize('graph_file', DATASETS)
-def test_delete_edge_list_delete_adj_list(managed, pool, graph_file):
-    gc.collect()
-
-    rmm.reinitialize(
-        managed_memory=managed,
-        pool_allocator=pool,
-        initial_pool_size=2 << 27
-    )
-
-    assert(rmm.is_initialized())
-
-    Mnx = utils.read_csv_for_nx(graph_file)
-    df = cudf.DataFrame()
-    df['src'] = cudf.Series(Mnx['0'])
-    df['dst'] = cudf.Series(Mnx['1'])
-
-    N = max(max(Mnx['0']), max(Mnx['1'])) + 1
-    Mcsr = scipy.sparse.csr_matrix((Mnx.weight, (Mnx['0'], Mnx['1'])),
-                                   shape=(N, N))
-    offsets = cudf.Series(Mcsr.indptr)
-    indices = cudf.Series(Mcsr.indices)
-
-    # cugraph delete_adj_list delete_edge_list call
-    G = cugraph.DiGraph()
-    G.from_cudf_edgelist(df, source='src', destination='dst')
-    G.delete_edge_list()
-    with pytest.raises(Exception):
-        G.view_adj_list()
-
-    G.from_cudf_adjlist(offsets, indices, None)
-    G.delete_adj_list()
-    with pytest.raises(Exception):
-        G.view_edge_list()
-
-
-# Test all combinations of default/managed and pooled/non-pooled allocation
-@pytest.mark.parametrize('managed, pool',
-                         list(product([False, True], [False, True])))
-@pytest.mark.parametrize('graph_file', DATASETS)
-def test_add_edge_or_adj_list_after_add_edge_or_adj_list(
-        managed, pool, graph_file):
-    gc.collect()
-
-    rmm.reinitialize(
-        managed_memory=managed,
-        pool_allocator=pool,
-        initial_pool_size=2 << 27
-    )
-
-    assert(rmm.is_initialized())
-
-    Mnx = utils.read_csv_for_nx(graph_file)
-    df = cudf.DataFrame()
-    df['src'] = cudf.Series(Mnx['0'])
-    df['dst'] = cudf.Series(Mnx['1'])
-
-    N = max(max(Mnx['0']), max(Mnx['1'])) + 1
-    Mcsr = scipy.sparse.csr_matrix((Mnx.weight, (Mnx['0'], Mnx['1'])),
-                                   shape=(N, N))
-
-    offsets = cudf.Series(Mcsr.indptr)
-    indices = cudf.Series(Mcsr.indices)
-
-    G = cugraph.DiGraph()
-
-    # If cugraph has at least one graph representation, adding a new graph
-    # should fail to prevent a single graph object storing two different
-    # graphs.
-
-    # If cugraph has a graph edge list, adding a new graph should fail.
-    G.from_cudf_edgelist(df, source='src', destination='dst')
-    with pytest.raises(Exception):
-        G.from_cudf_edgelist(df, source='src', destination='dst')
-    with pytest.raises(Exception):
-        G.from_cudf_adjlist(offsets, indices, None)
-    G.delete_edge_list()
-
-    # If cugraph has a graph adjacency list, adding a new graph should fail.
-    G.from_cudf_adjlist(offsets, indices, None)
-    with pytest.raises(Exception):
-        G.from_cudf_edgelist(df, source='src', destination='dst')
-    with pytest.raises(Exception):
-        G.from_cudf_adjlist(offsets, indices, None)
-    G.delete_adj_list()
-
-
-DATASETS2 = ['../datasets/karate.csv',
-             '../datasets/dolphins.csv']
-
-
-# Test all combinations of default/managed and pooled/non-pooled allocation
-@pytest.mark.parametrize('managed, pool',
-                         list(product([False, True], [False, True])))
-@pytest.mark.parametrize('graph_file', DATASETS2)
-def test_two_hop_neighbors(managed, pool, graph_file):
-    gc.collect()
-
-    rmm.reinitialize(
-        managed_memory=managed,
-        pool_allocator=pool,
-        initial_pool_size=2 << 27
-    )
-
-    assert(rmm.is_initialized())
-
-    cu_M = utils.read_csv_file(graph_file)
-
-    G = cugraph.DiGraph()
-    G.from_cudf_edgelist(cu_M, source='0', destination='1', edge_attr='2')
-
-    df = G.get_two_hop_neighbors()
-    Mnx = utils.read_csv_for_nx(graph_file)
-    N = max(max(Mnx['0']), max(Mnx['1'])) + 1
-    Mcsr = scipy.sparse.csr_matrix((Mnx.weight, (Mnx['0'], Mnx['1'])),
-                                   shape=(N, N))
-
-    find_two_paths(df, Mcsr)
-    check_all_two_hops(df, Mcsr)
-
-
-# Test all combinations of default/managed and pooled/non-pooled allocation
-@pytest.mark.parametrize('managed, pool',
-                         list(product([False, True], [False, True])))
-@pytest.mark.parametrize('graph_file', DATASETS)
-def test_degree_functionality(managed, pool, graph_file):
-    gc.collect()
-
-    rmm.reinitialize(
-        managed_memory=managed,
-        pool_allocator=pool,
-        initial_pool_size=2 << 27
-    )
-
-    assert(rmm.is_initialized())
-
-    M = utils.read_csv_for_nx(graph_file)
-    cu_M = utils.read_csv_file(graph_file)
-
-    G = cugraph.DiGraph()
-    G.from_cudf_edgelist(cu_M, source='0', destination='1', edge_attr='2')
-
-    Gnx = nx.from_pandas_edgelist(M, source='0', target='1',
-                                  create_using=nx.DiGraph())
-
-    df_in_degree = G.in_degree()
-    df_out_degree = G.out_degree()
-    df_degree = G.degree()
-
-    nx_in_degree = Gnx.in_degree()
-    nx_out_degree = Gnx.out_degree()
-    nx_degree = Gnx.degree()
-
-    err_in_degree = 0
-    err_out_degree = 0
-    err_degree = 0
-    for i in range(len(df_degree)):
-        in_deg = df_in_degree['degree'][i]
-        out_deg = df_out_degree['degree'][i]
-        if(in_deg != nx_in_degree[df_in_degree['vertex'][i]]):
-            err_in_degree = err_in_degree + 1
-        if(out_deg != nx_out_degree[df_out_degree['vertex'][i]]):
-            err_out_degree = err_out_degree + 1
-        if(df_degree['degree'][i] != nx_degree[df_degree['vertex'][i]]):
-            err_degree = err_degree + 1
-    assert err_in_degree == 0
-    assert err_out_degree == 0
-    assert err_degree == 0
-
-
-# Test all combinations of default/managed and pooled/non-pooled allocation
-@pytest.mark.parametrize('managed, pool',
-                         list(product([False, True], [False, True])))
-@pytest.mark.parametrize('graph_file', DATASETS)
-def test_degrees_functionality(managed, pool, graph_file):
-    gc.collect()
-
-    rmm.reinitialize(
-        managed_memory=managed,
-        pool_allocator=pool,
-        initial_pool_size=2 << 27
-    )
-
-    assert(rmm.is_initialized())
-
-    M = utils.read_csv_for_nx(graph_file)
-    cu_M = utils.read_csv_file(graph_file)
-
-    G = cugraph.DiGraph()
-    G.from_cudf_edgelist(cu_M, source='0', destination='1', edge_attr='2')
-
-    Gnx = nx.from_pandas_edgelist(M, source='0', target='1',
-                                  create_using=nx.DiGraph())
-
-    df = G.degrees()
-
-    nx_in_degree = Gnx.in_degree()
-    nx_out_degree = Gnx.out_degree()
-
-    err_in_degree = 0
-    err_out_degree = 0
-
-    for i in range(len(df)):
-        if(df['in_degree'][i] != nx_in_degree[df['vertex'][i]]):
-            err_in_degree = err_in_degree + 1
-        if(df['out_degree'][i] != nx_out_degree[df['vertex'][i]]):
-            err_out_degree = err_out_degree + 1
-
-    assert err_in_degree == 0
-    assert err_out_degree == 0
-
-
-# Test all combinations of default/managed and pooled/non-pooled allocation
-@pytest.mark.parametrize('managed, pool',
-                         list(product([False, True], [False, True])))
-@pytest.mark.parametrize('graph_file', DATASETS)
-def test_number_of_vertices(managed, pool, graph_file):
-    gc.collect()
-
-    rmm.reinitialize(
-        managed_memory=managed,
-        pool_allocator=pool,
-        initial_pool_size=2 << 27
-    )
-
-    assert(rmm.is_initialized())
-
-    cu_M = utils.read_csv_file(graph_file)
-
-    M = utils.read_csv_for_nx(graph_file)
-    if M is None:
-        raise TypeError('Could not read the input graph')
-
-    # cugraph add_edge_list
-    G = cugraph.DiGraph()
-    G.from_cudf_edgelist(cu_M, source='0', destination='1')
-    Gnx = nx.from_pandas_edgelist(M, source='0', target='1',
-                                  create_using=nx.DiGraph())
-    assert(G.number_of_vertices() == Gnx.number_of_nodes())
-
-
-@pytest.mark.parametrize('managed, pool',
-                         list(product([False, True], [False, True])))
-@pytest.mark.parametrize('graph_file', DATASETS)
-def test_Graph_from_MultiGraph(managed, pool, graph_file):
-    gc.collect()
-
-    rmm.reinitialize(
-        managed_memory=managed,
-        pool_allocator=pool,
-        initial_pool_size=2 << 27
-    )
-
-    assert(rmm.is_initialized())
-
-    cu_M = utils.read_csv_file(graph_file)
-
-    # create dataframe for MultiGraph
-    cu_M['3'] = cudf.Series([2.0]*len(cu_M), dtype=np.float32)
-    cu_M['4'] = cudf.Series([3.0]*len(cu_M), dtype=np.float32)
-
-    # initialize MultiGraph
-    G_multi = cugraph.MultiGraph()
-    G_multi.from_cudf_edgelist(cu_M, source='0', destination='1',
-                               edge_attr=['2', '3', '4'])
-
-    # initialize Graph
-    G = cugraph.Graph()
-    G.from_cudf_edgelist(cu_M, source='0', destination='1', edge_attr='2')
-
-    # create Graph from MultiGraph
-    G_from_multi = cugraph.Graph(G_multi, edge_attr='2')
-
-    assert G.edgelist.edgelist_df == G_from_multi.edgelist.edgelist_df
-=======
-    assert values_cu is None
->>>>>>> cfceb0dd
+    assert values_cu is None