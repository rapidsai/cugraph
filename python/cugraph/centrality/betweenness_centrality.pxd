# Copyright (c) 2020, NVIDIA CORPORATION.
# Licensed under the Apache License, Version 2.0 (the "License");
# you may not use this file except in compliance with the License.
# You may obtain a copy of the License at
#
#     http://www.apache.org/licenses/LICENSE-2.0
#
# Unless required by applicable law or agreed to in writing, software
# distributed under the License is distributed on an "AS IS" BASIS,
# WITHOUT WARRANTIES OR CONDITIONS OF ANY KIND, either express or implied.
# See the License for the specific language governing permissions and
# limitations under the License.

# cython: profile=False
# distutils: language = c++
# cython: embedsignature = True
# cython: language_level = 3

from cugraph.structure.graph_new cimport *
from libcpp cimport bool


cdef extern from "algorithms.hpp" namespace "cugraph":

<<<<<<< HEAD
    ctypedef enum cugraph_bc_implem_t:
        CUGRAPH_DEFAULT "cugraph::cugraph_bc_implem_t::CUGRAPH_DEFAULT"
        CUGRAPH_GUNROCK "cugraph::cugraph_bc_implem_t::CUGRAPH_GUNROCK"

    cdef void betweenness_centrality[VT, ET, WT, result_t](
        const GraphCSRView[VT, ET, WT] &graph,
=======
    cdef void betweenness_centrality[VT,ET,WT,result_t](
        const GraphCSRView[VT,ET,WT] &graph,
>>>>>>> dda7f66a
        result_t *result,
        bool normalized,
        bool endpoints,
        const WT *weight,
        VT k,
<<<<<<< HEAD
        const VT *vertices,
        cugraph_bc_implem_t implem) except +

    cdef void edge_betweenness_centrality[VT, ET, WT, result_t](
        const GraphCSRView[VT, ET, WT] &graph,
        result_t *result,
        bool normalized,
        const WT *weight,
        VT k,
        const VT *vertices) except +
=======
        const VT *vertices) except +
>>>>>>> dda7f66a
<|MERGE_RESOLUTION|>--- conflicted
+++ resolved
@@ -22,25 +22,14 @@
 
 cdef extern from "algorithms.hpp" namespace "cugraph":
 
-<<<<<<< HEAD
-    ctypedef enum cugraph_bc_implem_t:
-        CUGRAPH_DEFAULT "cugraph::cugraph_bc_implem_t::CUGRAPH_DEFAULT"
-        CUGRAPH_GUNROCK "cugraph::cugraph_bc_implem_t::CUGRAPH_GUNROCK"
-
-    cdef void betweenness_centrality[VT, ET, WT, result_t](
-        const GraphCSRView[VT, ET, WT] &graph,
-=======
     cdef void betweenness_centrality[VT,ET,WT,result_t](
         const GraphCSRView[VT,ET,WT] &graph,
->>>>>>> dda7f66a
         result_t *result,
         bool normalized,
         bool endpoints,
         const WT *weight,
         VT k,
-<<<<<<< HEAD
-        const VT *vertices,
-        cugraph_bc_implem_t implem) except +
+        const VT *vertices) except +
 
     cdef void edge_betweenness_centrality[VT, ET, WT, result_t](
         const GraphCSRView[VT, ET, WT] &graph,
@@ -48,7 +37,4 @@
         bool normalized,
         const WT *weight,
         VT k,
-        const VT *vertices) except +
-=======
-        const VT *vertices) except +
->>>>>>> dda7f66a
+        const VT *vertices) except +