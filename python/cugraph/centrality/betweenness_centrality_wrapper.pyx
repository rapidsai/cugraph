# Copyright (c) 2020, NVIDIA CORPORATION.
# Licensed under the Apache License, Version 2.0 (the "License");
# you may not use this file except in compliance with the License.
# You may obtain a copy of the License at
#
#     http://www.apache.org/licenses/LICENSE-2.0
#
# Unless required by applicable law or agreed to in writing, software
# distributed under the License is distributed on an "AS IS" BASIS,
# WITHOUT WARRANTIES OR CONDITIONS OF ANY KIND, either express or implied.
# See the License for the specific language governing permissions and
# limitations under the License.

# cython: profile=False
# distutils: language = c++
# cython: embedsignature = True
# cython: language_level = 3

from cugraph.centrality.betweenness_centrality cimport betweenness_centrality as c_betweenness_centrality
from cugraph.centrality.betweenness_centrality cimport cugraph_bc_implem_t
from cugraph.structure.graph_new cimport *
import cugraph.structure.graph
from cugraph.utilities.column_utils cimport *
from cugraph.utilities.unrenumber import unrenumber
from libcpp cimport bool
from libc.stdint cimport uintptr_t
from libc.stdlib cimport calloc, malloc, free
from cugraph.structure import graph_wrapper
import cudf
import rmm
import numpy as np
import numpy.ctypeslib as ctypeslib


def betweenness_centrality(input_graph, normalized, endpoints, weight, k,
                           vertices, implementation, result_dtype):
    """
    Call betweenness centrality
    """
    # NOTE: This is based on the fact that the call to the wrapper already
    #       checked for the validity of the implementation parameter
    cdef cugraph_bc_implem_t bc_implementation = cugraph_bc_implem_t.CUGRAPH_DEFAULT
    cdef GraphCSR[int, int, float] graph_float
    cdef GraphCSR[int, int, double] graph_double

    if (implementation == "default"): # Redundant
        bc_implementation = cugraph_bc_implem_t.CUGRAPH_DEFAULT
    elif (implementation == "gunrock"):
        bc_implementation = cugraph_bc_implem_t.CUGRAPH_GUNROCK
    else:
        raise ValueError()

    if not input_graph.adjlist:
        input_graph.view_adj_list()

    [offsets, indices] = graph_wrapper.datatype_cast([input_graph.adjlist.offsets, input_graph.adjlist.indices], [np.int32])

    num_verts = input_graph.number_of_vertices()
    num_edges = len(indices)

    df = cudf.DataFrame()
    df['vertex'] = cudf.Series(np.zeros(num_verts, dtype=np.int32))
    df['betweenness_centrality'] = cudf.Series(np.zeros(num_verts, dtype=result_dtype))

    cdef uintptr_t c_identifier = df['vertex'].__cuda_array_interface__['data'][0]
    cdef uintptr_t c_betweenness = df['betweenness_centrality'].__cuda_array_interface__['data'][0]

    cdef uintptr_t c_offsets = offsets.__cuda_array_interface__['data'][0]
    cdef uintptr_t c_indices = indices.__cuda_array_interface__['data'][0]
    cdef uintptr_t c_weight  = <uintptr_t> NULL
    cdef uintptr_t c_vertices = <uintptr_t> NULL

    if weight is not None:
        c_weight = weight.__cuda_array_interface__['data'][0]

    #FIXME: We could sample directly from a cudf array in the futur: i.e
    #       c_vertices = vertices.__cuda_array_interface__['data'][0]
    if vertices is not None:
        c_vertices =  np.array(vertices, dtype=np.int32).__array_interface__['data'][0]

    c_k = 0
    if k is not None:
        c_k = k

<<<<<<< HEAD
    # NOTE: The current implementation only has <int, int, float, float> and
    #       <int, int, double, double> as explicit template declaration
    #       The current BFS requires the GraphCSR to be declared
    #       as <int, int, float> or <int, int double> even if weights is null
    if result_dtype == np.float32:
        graph_float = GraphCSR[int, int, float](<int*> c_offsets, <int*> c_indices,
                                                <float*> NULL, num_verts, num_edges)
        # FIXME: There might be a way to avoid manually setting the Graph property
        graph_float.prop.directed = type(input_graph) is cugraph.structure.graph.DiGraph

        c_betweenness_centrality[int, int, float, float](graph_float,
                                                         <float*> c_betweenness,
                                                         normalized, endpoints,
                                                         <float*> c_weight, c_k,
                                                         <int*> c_vertices,
                                                         <cugraph_bc_implem_t> bc_implementation)
        graph_float.get_vertex_identifiers(<int*>c_identifier)
    elif result_dtype == np.float64:
        graph_double = GraphCSR[int, int, double](<int*>c_offsets, <int*>c_indices,
                                                  <double*> NULL, num_verts, num_edges)
        # FIXME: There might be a way to avoid manually setting the Graph property
        graph_double.prop.directed = type(input_graph) is cugraph.structure.graph.DiGraph

        c_betweenness_centrality[int, int, double, double](graph_double,
                                                           <double*> c_betweenness,
                                                           normalized, endpoints,
                                                           <double*> c_weight, c_k,
                                                           <int*> c_vertices,
                                                           <cugraph_bc_implem_t> bc_implementation)
        graph_double.get_vertex_identifiers(<int*>c_identifier)
    else:
        raise TypeError("result type for betweenness centrality can only be "
                        "float or double")

    #FIXME: For large graph renumbering produces a dataframe organized
    #       in buckets, i.e, if they are 3 buckets
    # 0
    # 8191
    # 16382
    # 1
    # 8192 ...
    # Instead of having  the sources in ascending order
=======
    cdef GraphCSRView[int,int,float] graph
    
    graph = GraphCSRView[int,int,float](<int*>c_offsets, <int*>c_indices, <float*>NULL, num_verts, num_edges)

    c_betweenness_centrality[int,int,float,float](graph, <float*> c_betweenness, normalized, endpoints, <float*> c_weight, c_k, <int*>c_vertices)

    graph.get_vertex_identifiers(<int*>c_identifier)

>>>>>>> 083ffea7
    if input_graph.renumbered:
        df = unrenumber(input_graph.edgelist.renumber_map, df, 'vertex')

    return df<|MERGE_RESOLUTION|>--- conflicted
+++ resolved
@@ -40,8 +40,8 @@
     # NOTE: This is based on the fact that the call to the wrapper already
     #       checked for the validity of the implementation parameter
     cdef cugraph_bc_implem_t bc_implementation = cugraph_bc_implem_t.CUGRAPH_DEFAULT
-    cdef GraphCSR[int, int, float] graph_float
-    cdef GraphCSR[int, int, double] graph_double
+    cdef GraphCSRView[int, int, float] graph_float
+    cdef GraphCSRView[int, int, double] graph_double
 
     if (implementation == "default"): # Redundant
         bc_implementation = cugraph_bc_implem_t.CUGRAPH_DEFAULT
@@ -82,13 +82,12 @@
     if k is not None:
         c_k = k
 
-<<<<<<< HEAD
     # NOTE: The current implementation only has <int, int, float, float> and
     #       <int, int, double, double> as explicit template declaration
     #       The current BFS requires the GraphCSR to be declared
     #       as <int, int, float> or <int, int double> even if weights is null
     if result_dtype == np.float32:
-        graph_float = GraphCSR[int, int, float](<int*> c_offsets, <int*> c_indices,
+        graph_float = GraphCSRView[int, int, float](<int*> c_offsets, <int*> c_indices,
                                                 <float*> NULL, num_verts, num_edges)
         # FIXME: There might be a way to avoid manually setting the Graph property
         graph_float.prop.directed = type(input_graph) is cugraph.structure.graph.DiGraph
@@ -101,7 +100,7 @@
                                                          <cugraph_bc_implem_t> bc_implementation)
         graph_float.get_vertex_identifiers(<int*>c_identifier)
     elif result_dtype == np.float64:
-        graph_double = GraphCSR[int, int, double](<int*>c_offsets, <int*>c_indices,
+        graph_double = GraphCSRView[int, int, double](<int*>c_offsets, <int*>c_indices,
                                                   <double*> NULL, num_verts, num_edges)
         # FIXME: There might be a way to avoid manually setting the Graph property
         graph_double.prop.directed = type(input_graph) is cugraph.structure.graph.DiGraph
@@ -125,16 +124,6 @@
     # 1
     # 8192 ...
     # Instead of having  the sources in ascending order
-=======
-    cdef GraphCSRView[int,int,float] graph
-    
-    graph = GraphCSRView[int,int,float](<int*>c_offsets, <int*>c_indices, <float*>NULL, num_verts, num_edges)
-
-    c_betweenness_centrality[int,int,float,float](graph, <float*> c_betweenness, normalized, endpoints, <float*> c_weight, c_k, <int*>c_vertices)
-
-    graph.get_vertex_identifiers(<int*>c_identifier)
-
->>>>>>> 083ffea7
     if input_graph.renumbered:
         df = unrenumber(input_graph.edgelist.renumber_map, df, 'vertex')
 
