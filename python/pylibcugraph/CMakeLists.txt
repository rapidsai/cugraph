# =============================================================================
# Copyright (c) 2022, NVIDIA CORPORATION.
#
# Licensed under the Apache License, Version 2.0 (the "License"); you may not use this file except
# in compliance with the License. You may obtain a copy of the License at
#
# http://www.apache.org/licenses/LICENSE-2.0
#
# Unless required by applicable law or agreed to in writing, software distributed under the License
# is distributed on an "AS IS" BASIS, WITHOUT WARRANTIES OR CONDITIONS OF ANY KIND, either express
# or implied. See the License for the specific language governing permissions and limitations under
# the License.
# =============================================================================

cmake_minimum_required(VERSION 3.23.1 FATAL_ERROR)

<<<<<<< HEAD
if(POLICY CMP0094)
  # Make FindPython{,2,3} modules use LOCATION for lookup strategy.
  # https://cmake.org/cmake/help/latest/policy/CMP0094.html#policy:CMP0094
  cmake_policy(SET CMP0094 NEW)
  set(CMAKE_POLICY_DEFAULT_CMP0094 NEW)
endif()
=======
set(pylibcugraph_version 22.12.00)
>>>>>>> 5e1baf1c

include(../../fetch_rapids.cmake)

include(rapids-cuda)
# TODO: This will not be necessary once we upgrade to CMake 3.22, which will pull in the required
# languages for the C++ project even if this project does not require those languges.
rapids_cuda_init_architectures(pylibcugraph-python)

set(pylibcugraph_version 22.10.00)

project(
  pylibcugraph-python
  VERSION ${pylibcugraph_version}
  LANGUAGES # TODO: Building Python extension modules via the python_extension_module requires the C
            # language to be enabled here. The test project that is built in scikit-build to verify
            # various linking options for the python library is hardcoded to build with C, so until
            # that is fixed we need to keep C.
            C CXX CUDA
)

################################################################################
# - User Options  --------------------------------------------------------------
option(FIND_CUGRAPH_CPP "Search for existing CUGRAPH C++ installations before defaulting to local files"
       OFF
)
<<<<<<< HEAD
option(CUGRAPH_BUILD_WHEELS "Whether we're building a wheel for pypi" OFF)
=======
option(USE_CUGRAPH_OPS "Enable all functions that call cugraph-ops" ON)

if(NOT USE_CUGRAPH_OPS)
    message(STATUS "Disabling libcugraph functions that reference cugraph-ops")
    add_compile_definitions(NO_CUGRAPH_OPS)
endif()
>>>>>>> 5e1baf1c

set(CUGRAPH_VERSION_MAJOR "${pylibcugraph-python_VERSION_MAJOR}")
set(CUGRAPH_VERSION_MINOR "${pylibcugraph-python_VERSION_MINOR}")

# get_raft.cmake requires rapids-cpm to be initialized.
include(rapids-cpm)
rapids_cpm_init()

# We need to manually get raft because we need the distance component and
# even though libcugraph exports it rapids-cmake's export commands do not yet
# actually support components.
include(../../cpp/cmake/thirdparty/get_raft.cmake)


# If the user requested it we attempt to find CUGRAPH.
if(FIND_CUGRAPH_CPP)
  message(STATUS "Trying to find the package")
  find_package(cugraph ${pylibcugraph_version} REQUIRED)
else()
  set(cugraph_FOUND OFF)
endif()

message(STATUS "check if it was found ${cugraph_FOUND}")

<<<<<<< HEAD
if (NOT cugraph_FOUND)
  set(BUILD_TESTS OFF)
  set(BUILD_CUGRAPH_MG_TESTS OFF)
  set(BUILD_CUGRAPH_OPS_CPP_TESTS OFF)
=======
include(rapids-cython)

if(NOT cugraph_FOUND)
  # TODO: This will not be necessary once we upgrade to CMake 3.22, which will pull in the required
  # languages for the C++ project even if this project does not require those languges.
  include(rapids-cuda)
  rapids_cuda_init_architectures(pylibcugraph-python)
  enable_language(CUDA)

  # Since cugraph only enables CUDA optionally, we need to manually include the file that
  # rapids_cuda_init_architectures relies on `project` including.
  
  include("${CMAKE_PROJECT_pylibcugraph-python_INCLUDE}")
>>>>>>> 5e1baf1c

  # Statically link dependencies if building wheels
  set(CUDA_STATIC_RUNTIME ${CUGRAPH_BUILD_WHEELS})
  set(CUGRAPH_USE_CUGRAPH_OPS_STATIC ${CUGRAPH_BUILD_WHEELS})
  set(CUGRAPH_EXCLUDE_CUGRAPH_OPS_FROM_ALL ${CUGRAPH_BUILD_WHEELS})

  set(_exclude_from_all "")
  if(CUGRAPH_BUILD_WHEELS)
    # Don't install the cuML C++ targets into wheels
    set(_exclude_from_all EXCLUDE_FROM_ALL)
  endif()

  add_subdirectory(../../cpp cugraph-cpp ${_exclude_from_all})

<<<<<<< HEAD
  install(TARGETS cugraph cugraph_c DESTINATION pylibcugraph)
=======
  set(cython_lib_dir pylibcugraph)
  install(TARGETS cugraph DESTINATION ${cython_lib_dir})
>>>>>>> 5e1baf1c
endif()

rapids_cython_init()

add_subdirectory(pylibcugraph)

if(DEFINED cython_lib_dir)
  rapids_cython_add_rpath_entries(TARGET cugraph PATHS "${cython_lib_dir}")
endif()<|MERGE_RESOLUTION|>--- conflicted
+++ resolved
@@ -14,25 +14,10 @@
 
 cmake_minimum_required(VERSION 3.23.1 FATAL_ERROR)
 
-<<<<<<< HEAD
-if(POLICY CMP0094)
-  # Make FindPython{,2,3} modules use LOCATION for lookup strategy.
-  # https://cmake.org/cmake/help/latest/policy/CMP0094.html#policy:CMP0094
-  cmake_policy(SET CMP0094 NEW)
-  set(CMAKE_POLICY_DEFAULT_CMP0094 NEW)
-endif()
-=======
-set(pylibcugraph_version 22.12.00)
->>>>>>> 5e1baf1c
 
 include(../../fetch_rapids.cmake)
 
-include(rapids-cuda)
-# TODO: This will not be necessary once we upgrade to CMake 3.22, which will pull in the required
-# languages for the C++ project even if this project does not require those languges.
-rapids_cuda_init_architectures(pylibcugraph-python)
-
-set(pylibcugraph_version 22.10.00)
+set(pylibcugraph_version 22.12.00)
 
 project(
   pylibcugraph-python
@@ -41,7 +26,7 @@
             # language to be enabled here. The test project that is built in scikit-build to verify
             # various linking options for the python library is hardcoded to build with C, so until
             # that is fixed we need to keep C.
-            C CXX CUDA
+            C CXX
 )
 
 ################################################################################
@@ -49,49 +34,24 @@
 option(FIND_CUGRAPH_CPP "Search for existing CUGRAPH C++ installations before defaulting to local files"
        OFF
 )
-<<<<<<< HEAD
 option(CUGRAPH_BUILD_WHEELS "Whether we're building a wheel for pypi" OFF)
-=======
 option(USE_CUGRAPH_OPS "Enable all functions that call cugraph-ops" ON)
 
 if(NOT USE_CUGRAPH_OPS)
     message(STATUS "Disabling libcugraph functions that reference cugraph-ops")
     add_compile_definitions(NO_CUGRAPH_OPS)
 endif()
->>>>>>> 5e1baf1c
-
-set(CUGRAPH_VERSION_MAJOR "${pylibcugraph-python_VERSION_MAJOR}")
-set(CUGRAPH_VERSION_MINOR "${pylibcugraph-python_VERSION_MINOR}")
-
-# get_raft.cmake requires rapids-cpm to be initialized.
-include(rapids-cpm)
-rapids_cpm_init()
-
-# We need to manually get raft because we need the distance component and
-# even though libcugraph exports it rapids-cmake's export commands do not yet
-# actually support components.
-include(../../cpp/cmake/thirdparty/get_raft.cmake)
-
 
 # If the user requested it we attempt to find CUGRAPH.
 if(FIND_CUGRAPH_CPP)
-  message(STATUS "Trying to find the package")
   find_package(cugraph ${pylibcugraph_version} REQUIRED)
 else()
   set(cugraph_FOUND OFF)
 endif()
 
-message(STATUS "check if it was found ${cugraph_FOUND}")
-
-<<<<<<< HEAD
-if (NOT cugraph_FOUND)
-  set(BUILD_TESTS OFF)
-  set(BUILD_CUGRAPH_MG_TESTS OFF)
-  set(BUILD_CUGRAPH_OPS_CPP_TESTS OFF)
-=======
 include(rapids-cython)
 
-if(NOT cugraph_FOUND)
+if (NOT cugraph_FOUND)
   # TODO: This will not be necessary once we upgrade to CMake 3.22, which will pull in the required
   # languages for the C++ project even if this project does not require those languges.
   include(rapids-cuda)
@@ -102,27 +62,26 @@
   # rapids_cuda_init_architectures relies on `project` including.
   
   include("${CMAKE_PROJECT_pylibcugraph-python_INCLUDE}")
->>>>>>> 5e1baf1c
 
-  # Statically link dependencies if building wheels
-  set(CUDA_STATIC_RUNTIME ${CUGRAPH_BUILD_WHEELS})
-  set(CUGRAPH_USE_CUGRAPH_OPS_STATIC ${CUGRAPH_BUILD_WHEELS})
-  set(CUGRAPH_EXCLUDE_CUGRAPH_OPS_FROM_ALL ${CUGRAPH_BUILD_WHEELS})
+  set(BUILD_TESTS OFF)
+  set(BUILD_CUGRAPH_MG_TESTS OFF)
+  set(BUILD_CUGRAPH_OPS_CPP_TESTS OFF)
 
   set(_exclude_from_all "")
   if(CUGRAPH_BUILD_WHEELS)
+    # Statically link dependencies if building wheels
+    set(CUDA_STATIC_RUNTIME ON)
+    set(CUGRAPH_USE_CUGRAPH_OPS_STATIC ON)
+    set(CUGRAPH_EXCLUDE_CUGRAPH_OPS_FROM_ALL ON)
+
     # Don't install the cuML C++ targets into wheels
     set(_exclude_from_all EXCLUDE_FROM_ALL)
   endif()
 
   add_subdirectory(../../cpp cugraph-cpp ${_exclude_from_all})
 
-<<<<<<< HEAD
-  install(TARGETS cugraph cugraph_c DESTINATION pylibcugraph)
-=======
   set(cython_lib_dir pylibcugraph)
   install(TARGETS cugraph DESTINATION ${cython_lib_dir})
->>>>>>> 5e1baf1c
 endif()
 
 rapids_cython_init()
