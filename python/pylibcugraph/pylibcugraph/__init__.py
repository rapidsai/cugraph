--- conflicted
+++ resolved
@@ -81,9 +81,6 @@
 
 from pylibcugraph.select_random_vertices import select_random_vertices
 
-<<<<<<< HEAD
-=======
 from pylibcugraph import exceptions
 
->>>>>>> c7a23b82
 __version__ = "23.08.00"