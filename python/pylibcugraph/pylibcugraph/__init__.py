--- conflicted
+++ resolved
@@ -79,8 +79,4 @@
 
 from pylibcugraph.select_random_vertices import select_random_vertices
 
-<<<<<<< HEAD
-__version__ = "23.06.00"
-=======
-__version__ = "23.04.00"
->>>>>>> 72cffc1d
+__version__ = "23.06.00"