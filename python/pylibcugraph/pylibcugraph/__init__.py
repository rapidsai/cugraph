--- conflicted
+++ resolved
@@ -44,10 +44,8 @@
 
 from pylibcugraph.core_number import core_number
 
-<<<<<<< HEAD
 from pylibcugraph.k_core import k_core
-=======
+
 from pylibcugraph.louvain import louvain
->>>>>>> 9424af72
 
 from pylibcugraph.triangle_count import triangle_count