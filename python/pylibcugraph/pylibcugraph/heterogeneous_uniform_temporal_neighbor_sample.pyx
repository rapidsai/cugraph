    # SPDX-FileCopyrightText: Copyright (c) 2025, NVIDIA CORPORATION.
# SPDX-License-Identifier: Apache-2.0

# Have cython use python 3 syntax
# cython: language_level = 3

from libc.stdint cimport uintptr_t
from pylibcugraph._cugraph_c.types cimport (
    bool_t,
    SIZE_T
)
from pylibcugraph._cugraph_c.resource_handle cimport (
    cugraph_resource_handle_t,
)
from pylibcugraph._cugraph_c.error cimport (
    cugraph_error_code_t,
    cugraph_error_t,
)
from pylibcugraph._cugraph_c.array cimport (
    cugraph_type_erased_device_array_view_t,
    cugraph_type_erased_device_array_view_create,
    cugraph_type_erased_device_array_view_free,
    cugraph_type_erased_host_array_view_t,
    cugraph_type_erased_host_array_view_create,
    cugraph_type_erased_host_array_view_free,
)
from pylibcugraph._cugraph_c.graph cimport (
    cugraph_graph_t,
)
from pylibcugraph._cugraph_c.algorithms cimport (
    cugraph_sample_result_t,
    cugraph_prior_sources_behavior_t,
    cugraph_compression_type_t,
    cugraph_sampling_options_t,
    cugraph_sampling_options_create,
    cugraph_sampling_options_free,
    cugraph_sampling_set_with_replacement,
    cugraph_sampling_set_return_hops,
    cugraph_sampling_set_prior_sources_behavior,
    cugraph_sampling_set_dedupe_sources,
    cugraph_sampling_set_renumber_results,
    cugraph_sampling_set_compress_per_hop,
    cugraph_sampling_set_compression_type,
    cugraph_sampling_set_retain_seeds,
<<<<<<< HEAD
    cugraph_sampling_set_temporal_sampling_comparison,
    cugraph_temporal_sampling_comparison_t,
=======
    cugraph_sampling_set_disjoint_sampling,
>>>>>>> 0f1afef1
)
from pylibcugraph._cugraph_c.sampling_algorithms cimport (
    cugraph_heterogeneous_uniform_temporal_neighbor_sample,
)
from pylibcugraph.resource_handle cimport (
    ResourceHandle,
)
from pylibcugraph.graphs cimport (
    _GPUGraph,
)
from pylibcugraph.utils cimport (
    assert_success,
    assert_CAI_type,
    assert_AI_type,
    get_c_type_from_numpy_type,
)
from pylibcugraph.internal_types.sampling_result cimport (
    SamplingResult,
)
from pylibcugraph._cugraph_c.random cimport (
    cugraph_rng_state_t
)
from pylibcugraph.random cimport (
    CuGraphRandomState
)
import warnings

# TODO accept cupy/numpy random state in addition to raw seed.
def heterogeneous_uniform_temporal_neighbor_sample(ResourceHandle resource_handle,
                                                   _GPUGraph input_graph,
                                                   temporal_property_name,
                                                   start_vertex_list,
                                                   starting_vertex_times,
                                                   starting_vertex_label_offsets,
                                                   vertex_type_offsets,
                                                   h_fan_out,
                                                   *,
                                                   num_edge_types,
                                                   bool_t with_replacement,
                                                   bool_t do_expensive_check,
                                                   prior_sources_behavior=None,
                                                   deduplicate_sources=False,
                                                   disjoint_sampling=False,
                                                   return_hops=False,
                                                   renumber=False,
                                                   retain_seeds=False,
                                                   compression='COO',
                                                   compress_per_hop=False,
                                                   random_state=None,
                                                   temporal_sampling_comparison='>'):
    """
    Performs uniform temporal neighborhood sampling, which samples nodes from
    a graph based on the current node's neighbors, with a corresponding fan_out
    value at each hop. The edges are sampled uniformly.

    Temporal sampling considers the time associated with the edges.  For example,
    if we start at vertex v1 and sample an edge that takes us to vertex v2 at
    time t1, when we sample in the next hop from vertex v2, we want to consider
    only edges that occur after time t1.

    Heterogeneous neighborhood sampling translates to more than 1 edge type.

    Parameters
    ----------
    resource_handle: ResourceHandle
        Handle to the underlying device and host resources needed for
        referencing data and running algorithms.

    input_graph : SGGraph or MGGraph
        The input graph, for either Single or Multi-GPU operations.

    temporal_property_name : char
        Name associated with the edge property in the graph that should be used
        as the time.  Currently unused.

    start_vertex_list: device array type
        Device array containing the list of starting vertices for sampling.

    starting_vertex_times: device array type (Optional)
        Optional array of times associated with each starting vertex. If provided,
        this establishes the initial time at which sampling begins for each start
        vertex. Must have length equal to len(start_vertex_list) and a dtype
        compatible with the graph's temporal property.

    starting_vertex_label_offsets: device array type (Optional)
        Offsets of each label within the start vertex list. Expanding
        'starting_vertex_label_offsets' must lead to an array of
        len(start_vertex_list)

    vertex_type_offsets: device array type (Optional)
        Offsets for each vertex type in the graph.

    h_fan_out: numpy array type
        Device array containing the branching out (fan-out) degrees per
        starting vertex for each hop level. The fanout value at each hop for each
        edge type is given by the relationship
        h_fanout[x*num_edge_types + edge_type_id] where x is the hop_id

        The sampling method can use different fan_out values for each edge type
        which is not the case for homogeneous neighborhood sampling (both biased
        and uniform).

    num_edge_types: int
        Number of edge types where a value of 1 translates to homogeneous neighbor
        sample whereas a value greater than 1 translates to heterogeneous neighbor
        sample.

    with_replacement: bool
        If true, sampling procedure is done with replacement (the same vertex
        can be selected multiple times in the same step).

    do_expensive_check: bool
        If True, performs more extensive tests on the inputs to ensure
        validitity, at the expense of increased run time.

    prior_sources_behavior: str (Optional)
        Options are "carryover", and "exclude".
        Default will leave the source list as-is.
        Carryover will carry over sources from previous hops to the
        current hop.
        Exclude will exclude sources from previous hops from reappearing
        as sources in future hops.

    deduplicate_sources: bool (Optional)
        If True, will deduplicate the source list before sampling.
        Defaults to False.

    renumber: bool (Optional)
        If True, will renumber the sources and destinations on a
        per-batch basis and return the renumber map and batch offsets
        in additional to the standard returns.

    retain_seeds: bool (Optional)
        If True, will retain the original seeds (original source vertices)
        in the output even if they do not have outgoing neighbors.
        Defaults to False.

    compression: str (Optional)
        Options: COO (default), CSR, CSC, DCSR, DCSR
        Sets the compression format for the returned samples.

    compress_per_hop: bool (Optional)
        If False (default), will create a compressed edgelist for the
        entire batch.
        If True, will create a separate compressed edgelist per hop within
        a batch.

    random_state: int (Optional)
        Random state to use when generating samples.  Optional argument,
        defaults to a hash of process id, time, and hostname.
        (See pylibcugraph.random.CuGraphRandomState)

<<<<<<< HEAD
    temporal_sampling_comparison: str (Optional)
        Options: '>' (default), '<', '>=', '<=', 'last'
        Sets the comparison operator for temporal sampling.
        '>' : strictly increasing (default)
        '<' : strictly decreasing
        '>=' : monotonically increasing
        '<=' : monotonically decreasing
        'last' : "last n"
=======
    disjoint_sampling: bool (Optional)
        If True, enables disjoint sampling between seeds per hop when supported.
        Defaults to False.
>>>>>>> 0f1afef1

    Returns
    -------
    A tuple of device arrays, where the first and second items in the tuple
    are device arrays containing the starting and ending vertices of each
    walk respectively, the third item in the tuple is a device array
    containing the start labels, and the fourth item in the tuple is a device
    array containing the indices for reconstructing paths.

    If renumber was set to True, then the fifth item in the tuple is a device
    array containing the renumber map, and the sixth item in the tuple is a
    device array containing the renumber map offsets (which delineate where
    the renumber map for each batch starts).

    Examples
    --------
    >>> import pylibcugraph, cupy, numpy
    >>> srcs = cupy.asarray([0, 1, 1, 2, 2, 2, 3, 4, 1, 3, 4, 0, 1, 3, 5, 5], dtype=numpy.int32)
    >>> dsts = cupy.asarray([1, 3, 4, 0, 1, 3, 5, 5, 0, 1, 1, 2, 2, 2, 3, 4], dtype=numpy.int32)
    >>> weights = cupy.asarray([0.1, 2.1, 1.1, 5.1, 3.1, 4.1, 7.2, 3.2, 0.1, 2.1, 1.1, 5.1, 3.1,
    ...                         4.1, 7.2, 3.2], dtype=numpy.float32)
    >>> edge_types = cupy.asarray([0, 1, 1, 0, 0, 1, 1, 1, 0, 1, 0, 0, 1, 1, 1, 1],
    ...                            dtype=numpy.int32)
    >>> edge_start_times = cupy.asarray([0, 1, 2, 3, 4, 5, 6, 7, 8, 9, 10, 11, 12, 13, 14, 15],
    ...                                  dtype=numpy.int32)
    >>> edge_end_times= cupy.asarray([1, 2, 3, 4, 5, 6, 7, 8, 9, 10, 11, 12, 13, 14, 15, 16],
    ...                                  dtype=numpy.int32)
    >>> start_vertices = cupy.asarray([2, 5, 1]).astype(numpy.int32)
    >>> num_edge_types = 2
    >>> starting_vertex_label_offsets = cupy.asarray([0, 2, 3])
    >>> h_fan_out = numpy.array([2]).astype(numpy.int32)
    >>> resource_handle = pylibcugraph.ResourceHandle()
    >>> graph_props = pylibcugraph.GraphProperties(
    ...     is_symmetric=False, is_multigraph=False)
    >>> G = pylibcugraph.SGGraph(
    ...     resource_handle, graph_props, srcs, dsts, weight_array=weights, edge_type_array=edge_types,
    ...     edge_start_time_array=edge_start_times, edge_end_time_array=edge_end_times,
    ...     store_transposed=False, renumber=False, do_expensive_check=False)
    >>> sampling_results = pylibcugraph.heterogeneous_uniform_temporal_neighbor_sample(
    ...         resource_handle, G, None, start_vertices, None, starting_vertex_label_offsets, None, h_fan_out,
    ...         num_edge_types=num_edge_types, with_replacement=False, do_expensive_check=True)
    >>> sampling_results
    {'majors': array([2, 2, 1], dtype=int32),
     'minors': array([0, 1, 0], dtype=int32),
     'weight': array([5.1, 3.1, 0.1], dtype=float32),
     'edge_type': array([0, 0, 0], dtype=int32)
     'edge_start_time': array([3, 4, 8], dtype=int32),
     'edge_end_time': array([4, 5, 9], dtype=int32),
     'batch_id': array([0, 0, 1], dtype=int32),
     'label_hop_offsets': array([0, 4, 6]),
     'label_hop_offsets': array([0, 2, 3])}

    """
    cdef cugraph_resource_handle_t* c_resource_handle_ptr = (
        resource_handle.c_resource_handle_ptr
    )

    cdef cugraph_graph_t* c_graph_ptr = input_graph.c_graph_ptr
    cdef cugraph_type_erased_host_array_view_t* fan_out_ptr = <cugraph_type_erased_host_array_view_t*>NULL

    cdef bool_t c_deduplicate_sources = deduplicate_sources
    cdef bool_t c_return_hops = return_hops
    cdef bool_t c_renumber = renumber
    cdef bool_t c_compress_per_hop = compress_per_hop

    cdef cugraph_error_code_t error_code
    cdef cugraph_error_t* error_ptr
    cdef uintptr_t ai_fan_out_ptr

    # FIXME: refactor the way we are creating pointer. Can use a single helper function to create

    assert_CAI_type(start_vertex_list, "start_vertex_list")
    assert_CAI_type(starting_vertex_times, "starting_vertex_times", True)
    assert_CAI_type(starting_vertex_label_offsets, "starting_vertex_label_offsets", True)
    assert_CAI_type(vertex_type_offsets, "vertex_type_offsets", True)

    assert_AI_type(h_fan_out, "h_fan_out")

    if starting_vertex_label_offsets is not None:
        last_elmnt_idx = len(starting_vertex_label_offsets) - 1
        if starting_vertex_label_offsets[last_elmnt_idx] != len(start_vertex_list):
            raise ValueError(
                "'starting_vertex_label_offsets' and 'start_vertex_list' must be proportional")

    ai_fan_out_ptr = \
        h_fan_out.__array_interface__["data"][0]

    fan_out_ptr = \
        cugraph_type_erased_host_array_view_create(
            <void*>ai_fan_out_ptr,
            len(h_fan_out),
            get_c_type_from_numpy_type(h_fan_out.dtype))



    cdef cugraph_sample_result_t* result_ptr

    cdef uintptr_t cai_start_ptr = \
        start_vertex_list.__cuda_array_interface__["data"][0]

    cdef uintptr_t cai_starting_vertex_times_ptr
    if starting_vertex_times is not None:
        cai_starting_vertex_times_ptr = \
            starting_vertex_times.__cuda_array_interface__['data'][0]

    cdef uintptr_t cai_starting_vertex_label_offsets_ptr
    if starting_vertex_label_offsets is not None:
        cai_starting_vertex_label_offsets_ptr = \
            starting_vertex_label_offsets.__cuda_array_interface__['data'][0]

    cdef uintptr_t cai_vertex_type_offsets_ptr
    if vertex_type_offsets is not None:
        cai_vertex_type_offsets_ptr = \
            vertex_type_offsets.__cuda_array_interface__['data'][0]

    cdef cugraph_type_erased_device_array_view_t* start_vertex_list_ptr = \
        cugraph_type_erased_device_array_view_create(
            <void*>cai_start_ptr,
            len(start_vertex_list),
            get_c_type_from_numpy_type(start_vertex_list.dtype))

    cdef cugraph_type_erased_device_array_view_t* starting_vertex_times_ptr = <cugraph_type_erased_device_array_view_t*>NULL
    if starting_vertex_times is not None:
        starting_vertex_times_ptr = \
            cugraph_type_erased_device_array_view_create(
                <void*>cai_starting_vertex_times_ptr,
                len(starting_vertex_times),
                get_c_type_from_numpy_type(starting_vertex_times.dtype)
            )


    cdef cugraph_type_erased_device_array_view_t* starting_vertex_label_offsets_ptr = <cugraph_type_erased_device_array_view_t*>NULL
    if starting_vertex_label_offsets is not None:
        starting_vertex_label_offsets_ptr = \
            cugraph_type_erased_device_array_view_create(
                <void*>cai_starting_vertex_label_offsets_ptr,
                len(starting_vertex_label_offsets),
                SIZE_T
            )

    cdef cugraph_type_erased_device_array_view_t* vertex_type_offsets_ptr = <cugraph_type_erased_device_array_view_t*>NULL
    if vertex_type_offsets is not None:
        vertex_type_offsets_ptr = \
            cugraph_type_erased_device_array_view_create(
                <void*>cai_vertex_type_offsets_ptr,
                len(vertex_type_offsets),
                SIZE_T
            )

    cdef cugraph_type_erased_device_array_view_t* label_offsets_ptr = <cugraph_type_erased_device_array_view_t*>NULL
    if retain_seeds:
        if starting_vertex_label_offsets is None:
            raise ValueError("Must provide label offsets if retain_seeds is True")

    cg_rng_state = CuGraphRandomState(resource_handle, random_state)

    cdef cugraph_rng_state_t* rng_state_ptr = \
        cg_rng_state.rng_state_ptr

    cdef cugraph_prior_sources_behavior_t prior_sources_behavior_e
    if prior_sources_behavior is None:
        prior_sources_behavior_e = cugraph_prior_sources_behavior_t.DEFAULT
    elif prior_sources_behavior == 'carryover':
        prior_sources_behavior_e = cugraph_prior_sources_behavior_t.CARRY_OVER
    elif prior_sources_behavior == 'exclude':
        prior_sources_behavior_e = cugraph_prior_sources_behavior_t.EXCLUDE
    else:
        raise ValueError(
            f'Invalid option {prior_sources_behavior}'
            ' for prior sources behavior'
        )

    cdef cugraph_compression_type_t compression_behavior_e
    if compression is None or compression == 'COO':
        compression_behavior_e = cugraph_compression_type_t.COO
    elif compression == 'CSR':
        compression_behavior_e = cugraph_compression_type_t.CSR
    elif compression == 'CSC':
        compression_behavior_e = cugraph_compression_type_t.CSC
    elif compression == 'DCSR':
        compression_behavior_e = cugraph_compression_type_t.DCSR
    elif compression == 'DCSC':
        compression_behavior_e = cugraph_compression_type_t.DCSC
    else:
        raise ValueError(
            f'Invalid option {compression}'
            ' for compression type'
        )

    cdef cugraph_sampling_options_t* sampling_options
    error_code = cugraph_sampling_options_create(&sampling_options, &error_ptr)
    assert_success(error_code, error_ptr, "cugraph_sampling_options_create")

    cugraph_sampling_set_with_replacement(sampling_options, with_replacement)
    cugraph_sampling_set_return_hops(sampling_options, c_return_hops)
    cugraph_sampling_set_dedupe_sources(sampling_options, c_deduplicate_sources)
    cugraph_sampling_set_prior_sources_behavior(sampling_options, prior_sources_behavior_e)
    cugraph_sampling_set_renumber_results(sampling_options, c_renumber)
    cugraph_sampling_set_compression_type(sampling_options, compression_behavior_e)
    cugraph_sampling_set_compress_per_hop(sampling_options, c_compress_per_hop)
    cugraph_sampling_set_retain_seeds(sampling_options, retain_seeds)
    cugraph_sampling_set_disjoint_sampling(sampling_options, disjoint_sampling)

    cdef cugraph_temporal_sampling_comparison_t temporal_sampling_comparison_e
    if temporal_sampling_comparison is None or temporal_sampling_comparison == '>':
        temporal_sampling_comparison_e = cugraph_temporal_sampling_comparison_t.STRICTLY_INCREASING
    elif temporal_sampling_comparison == '<':
        temporal_sampling_comparison_e = cugraph_temporal_sampling_comparison_t.STRICTLY_DECREASING
    elif temporal_sampling_comparison == ">=":
        temporal_sampling_comparison_e = cugraph_temporal_sampling_comparison_t.MONOTONICALLY_INCREASING
    elif temporal_sampling_comparison == "<=":
        temporal_sampling_comparison_e = cugraph_temporal_sampling_comparison_t.MONOTONICALLY_DECREASING
    elif temporal_sampling_comparison == "last":
        temporal_sampling_comparison_e = cugraph_temporal_sampling_comparison_t.LAST
    else:
        raise ValueError(f'Invalid option {temporal_sampling_comparison} for temporal sampling comparison')
    cugraph_sampling_set_temporal_sampling_comparison(sampling_options, temporal_sampling_comparison_e)

    error_code = cugraph_heterogeneous_uniform_temporal_neighbor_sample(
        c_resource_handle_ptr,
        rng_state_ptr,
        c_graph_ptr,
        "edge_start_time",
        start_vertex_list_ptr,
        starting_vertex_times_ptr,
        starting_vertex_label_offsets_ptr,
        vertex_type_offsets_ptr,
        fan_out_ptr,
        num_edge_types,
        sampling_options,
        do_expensive_check,
        &result_ptr,
        &error_ptr)
    assert_success(error_code, error_ptr, "cugraph_heterogeneous_uniform_temporal_neighbor_sample")

    # Free the sampling options
    cugraph_sampling_options_free(sampling_options)

    # Free the two input arrays that are no longer needed.
    cugraph_type_erased_device_array_view_free(start_vertex_list_ptr)
    if starting_vertex_times is not None:
        cugraph_type_erased_device_array_view_free(starting_vertex_times_ptr)
    cugraph_type_erased_host_array_view_free(fan_out_ptr)

    if starting_vertex_label_offsets is not None:
        cugraph_type_erased_device_array_view_free(starting_vertex_label_offsets_ptr)

    # Have the SamplingResult instance assume ownership of the result data.
    result = SamplingResult()
    result.set_ptr(result_ptr)

    # Get cupy "views" of the individual arrays to return. These each increment
    # the refcount on the SamplingResult instance which will keep the data alive
    # until all references are removed and the GC runs.
    # Get cupy "views" of the individual arrays to return. These each increment
    # the refcount on the SamplingResult instance which will keep the data alive
    # until all references are removed and the GC runs.
    cupy_majors = result.get_majors()
    cupy_major_offsets = result.get_major_offsets()
    cupy_minors = result.get_minors()
    cupy_edge_weights = result.get_edge_weights()
    cupy_edge_ids = result.get_edge_ids()
    cupy_edge_types = result.get_edge_types()
    cupy_edge_start_time = result.get_edge_start_time()
    cupy_edge_end_time = result.get_edge_end_time()
    cupy_batch_ids = result.get_batch_ids()
    cupy_label_hop_offsets = result.get_label_hop_offsets()
    cupy_label_type_hop_offsets = result.get_label_type_hop_offsets()

    if renumber:
        cupy_renumber_map = result.get_renumber_map()
        cupy_renumber_map_offsets = result.get_renumber_map_offsets()
        cupy_edge_renumber_map = result.get_edge_renumber_map()
        cupy_edge_renumber_map_offsets = result.get_edge_renumber_map_offsets()

        sampling_results = {
            'major_offsets': cupy_major_offsets,
            'majors': cupy_majors,
            'minors': cupy_minors,
            'weight': cupy_edge_weights,
            'edge_id': cupy_edge_ids,
            'edge_type': cupy_edge_types,
            'edge_start_time': cupy_edge_start_time,
            'edge_end_time': cupy_edge_end_time,
            'batch_id': cupy_batch_ids,
            'label_hop_offsets': cupy_label_hop_offsets,
            'label_type_hop_offsets': cupy_label_type_hop_offsets,
            'hop_id': None,
            'renumber_map': cupy_renumber_map,
            'renumber_map_offsets': cupy_renumber_map_offsets,
            'edge_renumber_map' : cupy_edge_renumber_map,
            'edge_renumber_map_offsets' : cupy_edge_renumber_map_offsets
        }

    else:
        sampling_results = {
            'major_offsets': cupy_major_offsets,
            'majors': cupy_majors,
            'minors': cupy_minors,
            'weight': cupy_edge_weights,
            'edge_id': cupy_edge_ids,
            'edge_type': cupy_edge_types,
            'edge_start_time': cupy_edge_start_time,
            'edge_end_time': cupy_edge_end_time,
            'batch_id': cupy_batch_ids,
            'label_hop_offsets': cupy_label_hop_offsets,
            'label_type_hop_offsets': cupy_label_type_hop_offsets,
        }

    # Return everything that isn't null
    return {k: v for k, v in sampling_results.items() if v is not None}<|MERGE_RESOLUTION|>--- conflicted
+++ resolved
@@ -42,12 +42,9 @@
     cugraph_sampling_set_compress_per_hop,
     cugraph_sampling_set_compression_type,
     cugraph_sampling_set_retain_seeds,
-<<<<<<< HEAD
     cugraph_sampling_set_temporal_sampling_comparison,
     cugraph_temporal_sampling_comparison_t,
-=======
     cugraph_sampling_set_disjoint_sampling,
->>>>>>> 0f1afef1
 )
 from pylibcugraph._cugraph_c.sampling_algorithms cimport (
     cugraph_heterogeneous_uniform_temporal_neighbor_sample,
@@ -200,7 +197,6 @@
         defaults to a hash of process id, time, and hostname.
         (See pylibcugraph.random.CuGraphRandomState)
 
-<<<<<<< HEAD
     temporal_sampling_comparison: str (Optional)
         Options: '>' (default), '<', '>=', '<=', 'last'
         Sets the comparison operator for temporal sampling.
@@ -209,11 +205,10 @@
         '>=' : monotonically increasing
         '<=' : monotonically decreasing
         'last' : "last n"
-=======
+
     disjoint_sampling: bool (Optional)
         If True, enables disjoint sampling between seeds per hop when supported.
         Defaults to False.
->>>>>>> 0f1afef1
 
     Returns
     -------
