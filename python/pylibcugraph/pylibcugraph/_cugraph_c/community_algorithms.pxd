# Copyright (c) 2022-2023, NVIDIA CORPORATION.
# Licensed under the Apache License, Version 2.0 (the "License");
# you may not use this file except in compliance with the License.
# You may obtain a copy of the License at
#
#     http://www.apache.org/licenses/LICENSE-2.0
#
# Unless required by applicable law or agreed to in writing, software
# distributed under the License is distributed on an "AS IS" BASIS,
# WITHOUT WARRANTIES OR CONDITIONS OF ANY KIND, either express or implied.
# See the License for the specific language governing permissions and
# limitations under the License.

# Have cython use python 3 syntax
# cython: language_level = 3

from pylibcugraph._cugraph_c.resource_handle cimport (
    bool_t,
    cugraph_resource_handle_t,
)
from pylibcugraph._cugraph_c.error cimport (
    cugraph_error_code_t,
    cugraph_error_t,
)
from pylibcugraph._cugraph_c.array cimport (
    cugraph_type_erased_device_array_view_t,
    cugraph_type_erased_host_array_view_t,
)
from pylibcugraph._cugraph_c.graph cimport (
    cugraph_graph_t,
)

from pylibcugraph._cugraph_c.graph_functions cimport (
    cugraph_induced_subgraph_result_t,
)


cdef extern from "cugraph_c/community_algorithms.h":
    ###########################################################################
    # triangle_count
    ctypedef struct cugraph_triangle_count_result_t:
        pass

    cdef cugraph_type_erased_device_array_view_t* \
        cugraph_triangle_count_result_get_vertices(
            cugraph_triangle_count_result_t* result
        )
    
    cdef cugraph_type_erased_device_array_view_t* \
        cugraph_triangle_count_result_get_counts(
            cugraph_triangle_count_result_t* result
        )
    
    cdef void \
        cugraph_triangle_count_result_free(
            cugraph_triangle_count_result_t* result
        )
    
    cdef cugraph_error_code_t \
        cugraph_triangle_count(
            const cugraph_resource_handle_t* handle,
            cugraph_graph_t* graph,
            const cugraph_type_erased_device_array_view_t* start,
            bool_t do_expensive_check,
            cugraph_triangle_count_result_t** result,
            cugraph_error_t** error
        )

    ###########################################################################
    # louvain
    ctypedef struct cugraph_hierarchical_clustering_result_t:
        pass

    cdef cugraph_type_erased_device_array_view_t* \
        cugraph_hierarchical_clustering_result_get_vertices(
            cugraph_hierarchical_clustering_result_t* result
        )

    cdef cugraph_type_erased_device_array_view_t* \
        cugraph_hierarchical_clustering_result_get_clusters(
            cugraph_hierarchical_clustering_result_t* result
        )
    
    cdef double cugraph_hierarchical_clustering_result_get_modularity(
        cugraph_hierarchical_clustering_result_t* result
        )

    cdef void \
        cugraph_hierarchical_clustering_result_free(
            cugraph_hierarchical_clustering_result_t* result
        )

    cdef cugraph_error_code_t \
        cugraph_louvain(
            const cugraph_resource_handle_t* handle,
            cugraph_graph_t* graph,
            size_t max_level,
            double resolution,
            bool_t do_expensive_check,
            cugraph_hierarchical_clustering_result_t** result,
            cugraph_error_t** error
        )
    
    # extract_ego
    cdef cugraph_error_code_t \
        cugraph_extract_ego(
            const cugraph_resource_handle_t* handle,
            cugraph_graph_t* graph,
            const cugraph_type_erased_device_array_view_t* source_vertices,
            size_t radius,
            bool_t do_expensive_check,
            cugraph_induced_subgraph_result_t** result,
            cugraph_error_t** error
        )
    
<<<<<<< HEAD
    # leiden
    ctypedef struct cugraph_hierarchical_clustering_result_t:
        pass

    cdef cugraph_type_erased_device_array_view_t* \
        cugraph_hierarchical_clustering_result_get_vertices(
            cugraph_hierarchical_clustering_result_t* result
        )

    cdef cugraph_type_erased_device_array_view_t* \
        cugraph_hierarchical_clustering_result_get_clusters(
            cugraph_hierarchical_clustering_result_t* result
        )
    
    cdef double cugraph_hierarchical_clustering_result_get_modularity(
        cugraph_hierarchical_clustering_result_t* result
        )

    cdef void \
        cugraph_hierarchical_clustering_result_free(
            cugraph_hierarchical_clustering_result_t* result
        )

    cdef cugraph_error_code_t \
        cugraph_leiden(
            const cugraph_resource_handle_t* handle,
            cugraph_graph_t* graph,
            size_t max_level,
            double resolution,
            bool_t do_expensive_check,
            cugraph_hierarchical_clustering_result_t** result,
            cugraph_error_t** error
        )
=======
    ###########################################################################
    # ECG
    cdef cugraph_error_code_t \
        cugraph_ecg(
            const cugraph_resource_handle_t* handle,
            cugraph_graph_t* graph,
            double min_weight,
            size_t ensemble_size,
            bool_t do_expensive_check,
            cugraph_hierarchical_clustering_result_t** result,
            cugraph_error_t** error
        )
    
    ###########################################################################
    # Clustering
    ctypedef struct cugraph_clustering_result_t:
        pass
    
    cdef cugraph_type_erased_device_array_view_t* \
        cugraph_clustering_result_get_vertices(
            cugraph_clustering_result_t* result
        )

    cdef cugraph_type_erased_device_array_view_t* \
        cugraph_clustering_result_get_clusters(
            cugraph_clustering_result_t* result
        )
    
    cdef void \
        cugraph_clustering_result_free(
            cugraph_clustering_result_t* result
        )

    # Balanced cut clustering
    cdef cugraph_error_code_t \
        cugraph_balanced_cut_clustering(
            const cugraph_resource_handle_t* handle,
            cugraph_graph_t* graph,
            size_t n_clusters,
            size_t n_eigenvectors,
            double evs_tolerance,
            int evs_max_iterations,
            double k_means_tolerance,
            int k_means_max_iterations,
            bool_t do_expensive_check,
            cugraph_clustering_result_t** result,
            cugraph_error_t** error
        )
    
    # Spectral modularity maximization
    cdef cugraph_error_code_t \
        cugraph_spectral_modularity_maximization(
            const cugraph_resource_handle_t* handle,
            cugraph_graph_t* graph,
            size_t n_clusters,
            size_t n_eigenvectors,
            double evs_tolerance,
            int evs_max_iterations,
            double k_means_tolerance,
            int k_means_max_iterations,
            bool_t do_expensive_check,
            cugraph_clustering_result_t** result,
            cugraph_error_t** error
        )
    
    # Analyze clustering modularity
    cdef cugraph_error_code_t \
        cugraph_analyze_clustering_modularity(
            const cugraph_resource_handle_t* handle,
            cugraph_graph_t* graph,
            size_t n_clusters,
            const cugraph_type_erased_device_array_view_t* vertices,
            const cugraph_type_erased_device_array_view_t* clusters,
            double* score,
            cugraph_error_t** error
        )
    
    # Analyze clustering edge cut
    cdef cugraph_error_code_t \
        cugraph_analyze_clustering_edge_cut(
            const cugraph_resource_handle_t* handle,
            cugraph_graph_t* graph,
            size_t n_clusters,
            const cugraph_type_erased_device_array_view_t* vertices,
            const cugraph_type_erased_device_array_view_t* clusters,
            double* score,
            cugraph_error_t** error
        )
    
    # Analyze clustering ratio cut
    cdef cugraph_error_code_t \
        cugraph_analyze_clustering_ratio_cut(
            const cugraph_resource_handle_t* handle,
            cugraph_graph_t* graph,
            size_t n_clusters,
            const cugraph_type_erased_device_array_view_t* vertices,
            const cugraph_type_erased_device_array_view_t* clusters,
            double* score,
            cugraph_error_t** error
        )
>>>>>>> 99612d75
<|MERGE_RESOLUTION|>--- conflicted
+++ resolved
@@ -113,7 +113,6 @@
             cugraph_error_t** error
         )
     
-<<<<<<< HEAD
     # leiden
     ctypedef struct cugraph_hierarchical_clustering_result_t:
         pass
@@ -147,7 +146,6 @@
             cugraph_hierarchical_clustering_result_t** result,
             cugraph_error_t** error
         )
-=======
     ###########################################################################
     # ECG
     cdef cugraph_error_code_t \
@@ -248,4 +246,3 @@
             double* score,
             cugraph_error_t** error
         )
->>>>>>> 99612d75
