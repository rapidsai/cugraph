# Copyright (c) 2022, NVIDIA CORPORATION.
# Licensed under the Apache License, Version 2.0 (the "License");
# you may not use this file except in compliance with the License.
# You may obtain a copy of the License at
#
#     http://www.apache.org/licenses/LICENSE-2.0
#
# Unless required by applicable law or agreed to in writing, software
# distributed under the License is distributed on an "AS IS" BASIS,
# WITHOUT WARRANTIES OR CONDITIONS OF ANY KIND, either express or implied.
# See the License for the specific language governing permissions and
# limitations under the License.

# Have cython use python 3 syntax
# cython: language_level = 3

from libc.stdint cimport uintptr_t

import numpy
import cupy

from pylibcugraph._cugraph_c.array cimport (
    cugraph_type_erased_device_array_view_size,
    cugraph_type_erased_device_array_view_type,
    cugraph_type_erased_device_array_view_pointer,
    cugraph_type_erased_device_array_view_create,
    cugraph_type_erased_device_array_view_copy,
    cugraph_type_erased_device_array_view_free,
)

from pylibcugraph._cugraph_c.error cimport (
    cugraph_error_message,
    cugraph_error_free
)

# FIXME: add tests for this
cdef assert_success(cugraph_error_code_t code,
                    cugraph_error_t* err,
                    api_name):
    if code != cugraph_error_code_t.CUGRAPH_SUCCESS:
        c_error = cugraph_error_message(err)
        if isinstance(c_error, bytes):
            c_error = c_error.decode()
        else:
            c_error = str(c_error)

        cugraph_error_free(err)

        if code == cugraph_error_code_t.CUGRAPH_UNKNOWN_ERROR:
            code_str = "CUGRAPH_UNKNOWN_ERROR"
            error_msg = f"non-success value returned from {api_name}: {code_str} "\
                        f"{c_error}"
            raise RuntimeError(error_msg)
        elif code == cugraph_error_code_t.CUGRAPH_INVALID_HANDLE:
            code_str = "CUGRAPH_INVALID_HANDLE"
            error_msg = f"non-success value returned from {api_name}: {code_str} "\
                        f"{c_error}"
            raise ValueError(error_msg)
        elif code == cugraph_error_code_t.CUGRAPH_ALLOC_ERROR:
            code_str = "CUGRAPH_ALLOC_ERROR"
            error_msg = f"non-success value returned from {api_name}: {code_str} "\
                        f"{c_error}"
            raise MemoryError(error_msg)
        elif code == cugraph_error_code_t.CUGRAPH_INVALID_INPUT:
            code_str = "CUGRAPH_INVALID_INPUT"
            error_msg = f"non-success value returned from {api_name}: {code_str} "\
                        f"{c_error}"
            raise ValueError(error_msg)
        elif code == cugraph_error_code_t.CUGRAPH_NOT_IMPLEMENTED:
            code_str = "CUGRAPH_NOT_IMPLEMENTED"
            error_msg = f"non-success value returned from {api_name}: {code_str}\ "\
                        f"{c_error}"
            raise NotImplementedError(error_msg)
        elif code == cugraph_error_code_t.CUGRAPH_UNSUPPORTED_TYPE_COMBINATION:
            code_str = "CUGRAPH_UNSUPPORTED_TYPE_COMBINATION"
            error_msg = f"non-success value returned from {api_name}: {code_str} "\
                        f"{c_error}"
            raise ValueError(error_msg)
        else:
            code_str = "unknown error code"
            error_msg = f"non-success value returned from {api_name}: {code_str} "\
                        f"{c_error}"
            raise RuntimeError(error_msg)


cdef assert_CAI_type(obj, var_name, allow_None=False):
    if allow_None:
        if obj is None:
            return
        msg = f"{var_name} must be None or support __cuda_array_interface__"
    else:
        msg = f"{var_name} does not support __cuda_array_interface__"

    if not(hasattr(obj, "__cuda_array_interface__")):
        raise TypeError(msg)


cdef assert_AI_type(obj, var_name, allow_None=False):
    if allow_None:
        if obj is None:
            return
        msg = f"{var_name} must be None or support __array_interface__"
    else:
        msg = f"{var_name} does not support __array_interface__"

    if not(hasattr(obj, "__array_interface__")):
        raise TypeError(msg)


cdef get_numpy_type_from_c_type(data_type_id_t c_type):
    if c_type == data_type_id_t.INT32:
        return numpy.int32
    elif c_type == data_type_id_t.INT64:
        return numpy.int64
    elif c_type == data_type_id_t.FLOAT32:
        return numpy.float32
    elif c_type == data_type_id_t.FLOAT64:
        return numpy.float64
    else:
        raise RuntimeError("Internal error: got invalid data type enum value "
                           f"from C: {c_type}")


cdef get_c_type_from_numpy_type(numpy_type):
    if numpy_type == numpy.int32:
        return data_type_id_t.INT32
    elif numpy_type == numpy.int64:
        return data_type_id_t.INT64
    elif numpy_type == numpy.float32:
        return data_type_id_t.FLOAT32
    elif numpy_type == numpy.float64:
        return data_type_id_t.FLOAT64
    else:
        raise RuntimeError("Internal error: got invalid data type enum value "
                          f"from Numpy: {numpy_type}")

cdef get_c_weight_type_from_numpy_edge_ids_type(numpy_type):
    if numpy_type == numpy.int32:
        return data_type_id_t.FLOAT32
    else:
        return data_type_id_t.FLOAT64

cdef get_numpy_edge_ids_type_from_c_weight_type(data_type_id_t c_weight_type):
    if c_weight_type == data_type_id_t.FLOAT32:
        return numpy.int32
    else:
        return numpy.int64


cdef create_device_array_pybuffer(
   cugraph_resource_handle_t* c_resource_handle_ptr,
   cugraph_type_erased_device_array_view_t* device_array_view_ptr):
    """
    Create and return an object that implements the python buffer protocol for
    an underlying cugraph_type_erased_device_array_view_t
    """
    pass


cdef copy_to_cupy_array(
   cugraph_resource_handle_t* c_resource_handle_ptr,
   cugraph_type_erased_device_array_view_t* device_array_view_ptr):
    """
    Copy the contents from a device array view as returned by various cugraph_*
    APIs to a new cupy device array, typically intended to be used as a return
    value from pylibcugraph APIs.
    """
    cdef c_type = cugraph_type_erased_device_array_view_type(
        device_array_view_ptr)
    array_size = cugraph_type_erased_device_array_view_size(
        device_array_view_ptr)

    cupy_array = cupy.zeros(
        array_size, dtype=get_numpy_type_from_c_type(c_type))

    cdef uintptr_t cupy_array_ptr = \
        cupy_array.__cuda_array_interface__["data"][0]

    cdef cugraph_type_erased_device_array_view_t* cupy_array_view_ptr = \
        cugraph_type_erased_device_array_view_create(
            <void*>cupy_array_ptr, array_size, c_type)

    cdef cugraph_error_t* error_ptr
    error_code = cugraph_type_erased_device_array_view_copy(
        c_resource_handle_ptr,
        cupy_array_view_ptr,
        device_array_view_ptr,
        &error_ptr)
    assert_success(error_code, error_ptr,
                   "cugraph_type_erased_device_array_view_copy")

    cugraph_type_erased_device_array_view_free(device_array_view_ptr)

    return cupy_array

cdef copy_to_cupy_array_ids(
   cugraph_resource_handle_t* c_resource_handle_ptr,
   cugraph_type_erased_device_array_view_t* device_array_view_ptr):
    """
    Copy the contents from a device array view as returned by various cugraph_*
    APIs to a new cupy device array, typically intended to be used as a return
    value from pylibcugraph APIs then convert float to int
    """
    cdef c_type = cugraph_type_erased_device_array_view_type(
        device_array_view_ptr)

    array_size = cugraph_type_erased_device_array_view_size(
        device_array_view_ptr)

    cupy_array = cupy.zeros(
        array_size, dtype=get_numpy_edge_ids_type_from_c_weight_type(c_type))

    cdef uintptr_t cupy_array_ptr = \
        cupy_array.__cuda_array_interface__["data"][0]

    cdef cugraph_type_erased_device_array_view_t* cupy_array_view_ptr = \
        cugraph_type_erased_device_array_view_create(
            <void*>cupy_array_ptr, array_size, get_c_type_from_numpy_type(cupy_array.dtype))

    cdef cugraph_error_t* error_ptr
    error_code = cugraph_type_erased_device_array_view_copy(
        c_resource_handle_ptr,
        cupy_array_view_ptr,
        device_array_view_ptr,
        &error_ptr)
    assert_success(error_code, error_ptr,
                   "cugraph_type_erased_device_array_view_copy")

    cugraph_type_erased_device_array_view_free(device_array_view_ptr)

    return cupy_array

cdef cugraph_type_erased_device_array_view_t* \
    create_cugraph_type_erased_device_array_view_from_py_obj(python_obj):
        cdef uintptr_t cai_ptr = <uintptr_t>NULL
        cdef cugraph_type_erased_device_array_view_t* view_ptr = NULL
        if python_obj is not None:
            cai_ptr = python_obj.__cuda_array_interface__["data"][0]
            view_ptr = cugraph_type_erased_device_array_view_create(
                <void*>cai_ptr,
                len(python_obj),
                get_c_type_from_numpy_type(python_obj.dtype))

<<<<<<< HEAD
        return view_ptr
=======
        return view_ptr

cdef create_cupy_array_view_for_device_ptr(
    cugraph_type_erased_device_array_view_t* device_array_view_ptr,
    owning_py_object):

    if device_array_view_ptr == NULL:
        raise ValueError("device_array_view_ptr cannot be NULL")

    cdef c_type = cugraph_type_erased_device_array_view_type(
        device_array_view_ptr)
    array_size = cugraph_type_erased_device_array_view_size(
        device_array_view_ptr)
    dtype = get_numpy_type_from_c_type(c_type)

    cdef uintptr_t ptr_value = \
        <uintptr_t> cugraph_type_erased_device_array_view_pointer(device_array_view_ptr)

    if ptr_value == <uintptr_t> NULL:
        # For the case of a NULL ptr, just create a new empty ndarray of the
        # appropriate type. This will not be associated with the
        # owning_py_object, but will still be garbage collected correctly.
        cupy_array = cupy.ndarray(0, dtype=dtype)

    else:
        # cupy.cuda.UnownedMemory takes a reference to an owning python object
        # which is used to increment the refcount on the owning python object.
        # This prevents the owning python object from being garbage collected
        # and having the memory freed when there are instances of the
        # cupy_array still in use that need the memory.  When the cupy_array
        # instance returned here is deleted, it will decrement the refcount on
        # the owning python object, and when that refcount reaches zero the
        # owning python object will be garbage collected and the memory freed.
        cpmem = cupy.cuda.UnownedMemory(ptr_value,
                                        array_size,
                                        owning_py_object)
        cpmem_ptr = cupy.cuda.MemoryPointer(cpmem, 0)
        cupy_array = cupy.ndarray(
            array_size,
            dtype=dtype,
            memptr=cpmem_ptr)

    return cupy_array
>>>>>>> ac4f34d2
<|MERGE_RESOLUTION|>--- conflicted
+++ resolved
@@ -241,9 +241,6 @@
                 len(python_obj),
                 get_c_type_from_numpy_type(python_obj.dtype))
 
-<<<<<<< HEAD
-        return view_ptr
-=======
         return view_ptr
 
 cdef create_cupy_array_view_for_device_ptr(
@@ -286,5 +283,4 @@
             dtype=dtype,
             memptr=cpmem_ptr)
 
-    return cupy_array
->>>>>>> ac4f34d2
+    return cupy_array