# Copyright (c) 2022, NVIDIA CORPORATION.
# Licensed under the Apache License, Version 2.0 (the "License");
# you may not use this file except in compliance with the License.
# You may obtain a copy of the License at
#
#     http://www.apache.org/licenses/LICENSE-2.0
#
# Unless required by applicable law or agreed to in writing, software
# distributed under the License is distributed on an "AS IS" BASIS,
# WITHOUT WARRANTIES OR CONDITIONS OF ANY KIND, either express or implied.
# See the License for the specific language governing permissions and
# limitations under the License.

import gc

import pytest
import cupy as cp
import numpy as np
import cudf
<<<<<<< HEAD

from pylibcugraph import (SGGraph,
                          MGGraph,
=======
from pylibcugraph import (SGGraph,
>>>>>>> be975031
                          ResourceHandle,
                          GraphProperties,
                          )
from pylibcugraph import uniform_neighbor_sample


# =============================================================================
# Pytest fixtures
# =============================================================================
# fixtures used in this test module are defined in conftest.py


# =============================================================================
# Tests
# =============================================================================


def check_edges(result, srcs, dsts, weights, num_verts, num_edges, num_seeds):
    result_srcs, result_dsts, result_indices = result

    h_src_arr = srcs
    h_dst_arr = dsts
    h_wgt_arr = weights

    if isinstance(h_src_arr, cp.ndarray):
        h_src_arr = h_src_arr.get()
    if isinstance(h_dst_arr, cp.ndarray):
        h_dst_arr = h_dst_arr.get()
    if isinstance(h_wgt_arr, cp.ndarray):
        h_wgt_arr = h_wgt_arr.get()

    h_result_srcs = result_srcs.get()
    h_result_dsts = result_dsts.get()
    h_result_indices = result_indices.get()

    # Following the C validation, we will check that all edges are part of the
    # graph
    M = np.zeros((num_verts, num_verts), dtype=np.float32)

    # Construct the adjacency matrix
    for idx in range(num_edges):
        M[h_dst_arr[idx]][h_src_arr[idx]] = h_wgt_arr[idx]

    for edge in range(len(h_result_indices)):
        assert M[h_result_dsts[edge]][h_result_srcs[edge]] == \
            h_result_indices[edge]


# TODO: Coverage for the MG implementation
@pytest.mark.skipif(reason="skipping for testing purposes")
@pytest.mark.parametrize("renumber", [True, False])
@pytest.mark.parametrize("store_transposed", [True, False])
@pytest.mark.parametrize("with_replacement", [True, False])
def test_neighborhood_sampling_cupy(sg_graph_objs,
                                    valid_graph_data,
                                    renumber,
                                    store_transposed,
                                    with_replacement):

    resource_handle = ResourceHandle()
    graph_props = GraphProperties(is_symmetric=False, is_multigraph=False)

    device_srcs, device_dsts, device_weights, ds_name, is_valid = \
        valid_graph_data
    start_list = cp.random.choice(device_srcs, size=3)
    fanout_vals = np.asarray([1, 2], dtype="int32")

    # FIXME cupy has no attribute cp.union1d
    vertices = np.union1d(cp.asnumpy(device_srcs), cp.asnumpy(device_dsts))
    vertices = cp.asarray(vertices)
    num_verts = len(vertices)
    num_edges = max(len(device_srcs), len(device_dsts))

    sg = SGGraph(resource_handle,
                 graph_props,
                 device_srcs,
                 device_dsts,
                 device_weights,
                 store_transposed=store_transposed,
                 renumber=renumber,
                 do_expensive_check=False)

    result = uniform_neighbor_sample(resource_handle,
                                     sg,
                                     start_list,
                                     fanout_vals,
                                     with_replacement=with_replacement,
                                     do_expensive_check=False)

    check_edges(
        result, device_srcs, device_dsts, device_weights,
        num_verts, num_edges, len(start_list))


# TODO: Coverage for the MG implementation
@pytest.mark.skipif(reason="skipping for testing purposes")
@pytest.mark.parametrize("renumber", [True, False])
@pytest.mark.parametrize("store_transposed", [True, False])
@pytest.mark.parametrize("with_replacement", [True, False])
def test_neighborhood_sampling_cudf(sg_graph_objs,
                                    valid_graph_data,
                                    renumber,
                                    store_transposed,
                                    with_replacement):

    resource_handle = ResourceHandle()
    graph_props = GraphProperties(is_symmetric=False, is_multigraph=False)

    device_srcs, device_dsts, device_weights, ds_name, is_valid = \
        valid_graph_data
    # FIXME cupy has no attribute cp.union1d
    vertices = np.union1d(cp.asnumpy(device_srcs), cp.asnumpy(device_dsts))
    vertices = cp.asarray(vertices)

    device_srcs = cudf.Series(device_srcs, dtype=device_srcs.dtype)
    device_dsts = cudf.Series(device_dsts, dtype=device_dsts.dtype)
    device_weights = cudf.Series(device_weights, dtype=device_weights.dtype)

    start_list = cp.random.choice(device_srcs, size=3)
    fanout_vals = np.asarray([1, 2], dtype="int32")

    num_verts = len(vertices)
    num_edges = max(len(device_srcs), len(device_dsts))

    sg = SGGraph(resource_handle,
                 graph_props,
                 device_srcs,
                 device_dsts,
                 device_weights,
                 store_transposed=store_transposed,
                 renumber=renumber,
                 do_expensive_check=False)

    result = uniform_neighbor_sample(resource_handle,
                                     sg,
                                     start_list,
                                     fanout_vals,
                                     with_replacement=with_replacement,
                                     do_expensive_check=False)

<<<<<<< HEAD
    check_edges(result, device_srcs, device_dsts, device_weights, 6, 8, 2)


def test_neighborhood_sampling_large_sg_graph(gpubenchmark):
    """
    Use a large SG graph and set input args accordingly to test/benchmark
    returning a large result.
    """
    resource_handle = ResourceHandle()
    graph_props = GraphProperties(is_symmetric=False, is_multigraph=False)

    # FIXME: this graph is just a line - consider a better graph that exercises
    # neighborhood sampling better/differently
    device_srcs = cp.arange(1e6, dtype=np.int32)
    device_dsts = cp.arange(1, 1e6+1, dtype=np.int32)
    device_weights = cp.asarray([1.0]*int(1e6), dtype=np.float32)

    # start_list == every vertex is intentionally excessive
    start_list = device_srcs
    fanout_vals = np.asarray([1, 2], dtype=np.int32)

    sg = SGGraph(resource_handle,
                 graph_props,
                 device_srcs,
                 device_dsts,
                 device_weights,
                 store_transposed=True,
                 renumber=False,
                 do_expensive_check=False)

    # Ensure the only memory used after the algo call is for the result, so
    # take a snapshot here.
    # Assume GPU 0 will be used and the test has
    # exclusive access and nothing else can use its memory while the test is
    # running.
    gc.collect()
    device = cp.cuda.Device(0)
    free_memory_before = device.mem_info[0]

    result = gpubenchmark(
        uniform_neighbor_sample,
        resource_handle,
        sg,
        start_list,
        fanout_vals,
        with_replacement=True,
        do_expensive_check=False)

    assert type(result) is tuple
    assert isinstance(result[0], cp.ndarray)
    assert isinstance(result[1], cp.ndarray)
    assert isinstance(result[2], cp.ndarray)
    # Crude check that the results are accessible
    assert result[0][0].dtype == np.int32
    assert result[1][0].dtype == np.int32
    assert result[2][0].dtype == np.float32

    # Cleanup the result - this should leave the memory used equal to the
    # amount prior to running the algo.
    free_before_cleanup = device.mem_info[0]
    print(f"{free_before_cleanup=}")
    result_size = (len(result[0]) + len(result[1]) + len(result[2])) * (32//8)
    del result
    gc.collect()
    free_after_cleanup = device.mem_info[0]
    print(f"{free_after_cleanup=}")
    actual_delta = free_after_cleanup - free_before_cleanup
    expected_delta = free_memory_before - free_before_cleanup
    leak = expected_delta - actual_delta
    print(f"  {result_size=} {actual_delta=} {expected_delta=} {leak=}")
    # FIXME: this assertion is commented out until the memory leak is
    # found. This should be the only failing assertion, so commenting it out
    # will allow CI to make any other failures more noticeable. The PR will be
    # in Draft until this can be uncommented.
    #
    # assert free_memory_before == device.mem_info[0]


def test_sample_result():
    """
    Ensure the SampleResult class returns zero-opy cupy arrays and properly
    frees device memory when all references to it are gone and it's garbage
    collected.
    """
    from pylibcugraph.testing.type_utils import create_sampling_result

    gc.collect()

    resource_handle = ResourceHandle()
    # Assume GPU 0 will be used and the test has exclusive access and nothing
    # else can use its memory while the test is running.
    device = cp.cuda.Device(0)
    free_memory_before = device.mem_info[0]

    # Use the testing utility to create a large sampling result.  This API is
    # intended for testing only - SampleResult objects are normally only
    # created by running a sampling algo.
    sampling_result = create_sampling_result(
        resource_handle,
        host_sources=np.arange(1e8, dtype="int32"),
        host_destinations=np.arange(1, 1e8+1, dtype="int32"),
        host_indices=np.arange(1e8, dtype="int32"),
    )

    assert free_memory_before > device.mem_info[0]

    sources = sampling_result.get_sources()
    destinations = sampling_result.get_destinations()
    indices = sampling_result.get_indices()

    assert isinstance(sources, cp.ndarray)
    assert isinstance(destinations, cp.ndarray)
    assert isinstance(indices, cp.ndarray)

    # Delete the SampleResult instance. This *should not* free the device
    # memory yet since the variables sources, destinations, and indices are
    # keeping the refcount >0.
    del sampling_result
    gc.collect()
    assert free_memory_before > device.mem_info[0]

    # Check that the data is still valid
    assert sources[999] == 999
    assert destinations[999] == 1000
    assert indices[999] == 999

    # Add yet another reference to the original data, which should prevent it
    # from being freed when the GC runs.
    sources2 = sources

    # delete the variables which should take the ref count on sampling_result
    # to 0, which will cause it to be garbage collected.
    del sources
    del destinations
    del indices
    gc.collect()

    # sources2 should be keeping the data alive
    assert sources2[999] == 999
    assert free_memory_before > device.mem_info[0]

    # All memory should be freed once the last reference is deleted
    del sources2
    gc.collect()
    assert free_memory_before == device.mem_info[0]
=======
    check_edges(
        result, device_srcs, device_dsts, device_weights,
        num_verts, num_edges, len(start_list))
>>>>>>> be975031
<|MERGE_RESOLUTION|>--- conflicted
+++ resolved
@@ -17,13 +17,9 @@
 import cupy as cp
 import numpy as np
 import cudf
-<<<<<<< HEAD
 
 from pylibcugraph import (SGGraph,
                           MGGraph,
-=======
-from pylibcugraph import (SGGraph,
->>>>>>> be975031
                           ResourceHandle,
                           GraphProperties,
                           )
@@ -164,8 +160,9 @@
                                      with_replacement=with_replacement,
                                      do_expensive_check=False)
 
-<<<<<<< HEAD
-    check_edges(result, device_srcs, device_dsts, device_weights, 6, 8, 2)
+    check_edges(
+        result, device_srcs, device_dsts, device_weights,
+        num_verts, num_edges, len(start_list))
 
 
 def test_neighborhood_sampling_large_sg_graph(gpubenchmark):
@@ -309,9 +306,4 @@
     # All memory should be freed once the last reference is deleted
     del sources2
     gc.collect()
-    assert free_memory_before == device.mem_info[0]
-=======
-    check_edges(
-        result, device_srcs, device_dsts, device_weights,
-        num_verts, num_edges, len(start_list))
->>>>>>> be975031
+    assert free_memory_before == device.mem_info[0]