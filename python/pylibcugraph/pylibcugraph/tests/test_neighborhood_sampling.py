# Copyright (c) 2022, NVIDIA CORPORATION.
# Licensed under the Apache License, Version 2.0 (the "License");
# you may not use this file except in compliance with the License.
# You may obtain a copy of the License at
#
#     http://www.apache.org/licenses/LICENSE-2.0
#
# Unless required by applicable law or agreed to in writing, software
# distributed under the License is distributed on an "AS IS" BASIS,
# WITHOUT WARRANTIES OR CONDITIONS OF ANY KIND, either express or implied.
# See the License for the specific language governing permissions and
# limitations under the License.

import gc

import pytest
import cupy as cp
import numpy as np
import cudf

from pylibcugraph import (
    SGGraph,
    ResourceHandle,
    GraphProperties,
)
from pylibcugraph import uniform_neighbor_sample


# =============================================================================
# Pytest fixtures
# =============================================================================
# fixtures used in this test module are defined in conftest.py


# =============================================================================
# Tests
# =============================================================================


def check_edges(result, srcs, dsts, weights, num_verts, num_edges, num_seeds):
    result_srcs, result_dsts, result_indices = result

    h_src_arr = srcs
    h_dst_arr = dsts
    h_wgt_arr = weights

    if isinstance(h_src_arr, cp.ndarray):
        h_src_arr = h_src_arr.get()
    if isinstance(h_dst_arr, cp.ndarray):
        h_dst_arr = h_dst_arr.get()
    if isinstance(h_wgt_arr, cp.ndarray):
        h_wgt_arr = h_wgt_arr.get()

    h_result_srcs = result_srcs.get()
    h_result_dsts = result_dsts.get()
    h_result_indices = result_indices.get()

    # Following the C validation, we will check that all edges are part of the
    # graph
    M = np.zeros((num_verts, num_verts), dtype=np.float32)

    # Construct the adjacency matrix
    for idx in range(num_edges):
        M[h_dst_arr[idx]][h_src_arr[idx]] = h_wgt_arr[idx]

    for edge in range(len(h_result_indices)):
        assert M[h_result_dsts[edge]][h_result_srcs[edge]] == h_result_indices[edge]


# TODO: Coverage for the MG implementation
@pytest.mark.skipif(reason="skipping for testing purposes")
@pytest.mark.parametrize("renumber", [True, False])
@pytest.mark.parametrize("store_transposed", [True, False])
@pytest.mark.parametrize("with_replacement", [True, False])
def test_neighborhood_sampling_cupy(
    sg_graph_objs, valid_graph_data, renumber, store_transposed, with_replacement
):

    resource_handle = ResourceHandle()
    graph_props = GraphProperties(is_symmetric=False, is_multigraph=False)

    device_srcs, device_dsts, device_weights, ds_name, is_valid = valid_graph_data
    start_list = cp.random.choice(device_srcs, size=3)
    fanout_vals = np.asarray([1, 2], dtype="int32")

    # FIXME cupy has no attribute cp.union1d
    vertices = np.union1d(cp.asnumpy(device_srcs), cp.asnumpy(device_dsts))
    vertices = cp.asarray(vertices)
    num_verts = len(vertices)
    num_edges = max(len(device_srcs), len(device_dsts))

    sg = SGGraph(
        resource_handle,
        graph_props,
        device_srcs,
        device_dsts,
        device_weights,
        store_transposed=store_transposed,
        renumber=renumber,
        do_expensive_check=False,
    )

    result = uniform_neighbor_sample(
        resource_handle,
        sg,
        start_list,
        fanout_vals,
        with_replacement=with_replacement,
        do_expensive_check=False,
    )

    check_edges(
        result,
        device_srcs,
        device_dsts,
        device_weights,
        num_verts,
        num_edges,
        len(start_list),
    )


# TODO: Coverage for the MG implementation
@pytest.mark.skipif(reason="skipping for testing purposes")
@pytest.mark.parametrize("renumber", [True, False])
@pytest.mark.parametrize("store_transposed", [True, False])
@pytest.mark.parametrize("with_replacement", [True, False])
def test_neighborhood_sampling_cudf(
    sg_graph_objs, valid_graph_data, renumber, store_transposed, with_replacement
):

    resource_handle = ResourceHandle()
    graph_props = GraphProperties(is_symmetric=False, is_multigraph=False)

    device_srcs, device_dsts, device_weights, ds_name, is_valid = valid_graph_data
    # FIXME cupy has no attribute cp.union1d
    vertices = np.union1d(cp.asnumpy(device_srcs), cp.asnumpy(device_dsts))
    vertices = cp.asarray(vertices)

    device_srcs = cudf.Series(device_srcs, dtype=device_srcs.dtype)
    device_dsts = cudf.Series(device_dsts, dtype=device_dsts.dtype)
    device_weights = cudf.Series(device_weights, dtype=device_weights.dtype)

    start_list = cp.random.choice(device_srcs, size=3)
    fanout_vals = np.asarray([1, 2], dtype="int32")

    num_verts = len(vertices)
    num_edges = max(len(device_srcs), len(device_dsts))

    sg = SGGraph(
        resource_handle,
        graph_props,
        device_srcs,
        device_dsts,
        device_weights,
        store_transposed=store_transposed,
        renumber=renumber,
        do_expensive_check=False,
    )

    result = uniform_neighbor_sample(
        resource_handle,
        sg,
        start_list,
        fanout_vals,
        with_replacement=with_replacement,
        do_expensive_check=False,
    )

    check_edges(
        result,
        device_srcs,
        device_dsts,
        device_weights,
        num_verts,
        num_edges,
        len(start_list),
    )


def test_neighborhood_sampling_large_sg_graph(gpubenchmark):
    """
    Use a large SG graph and set input args accordingly to test/benchmark
    returning a large result.
    """
    resource_handle = ResourceHandle()
    graph_props = GraphProperties(is_symmetric=False, is_multigraph=False)

    # FIXME: this graph is just a line - consider a better graph that exercises
    # neighborhood sampling better/differently
    device_srcs = cp.arange(1e6, dtype=np.int32)
    device_dsts = cp.arange(1, 1e6 + 1, dtype=np.int32)
    device_weights = cp.asarray([1.0] * int(1e6), dtype=np.float32)

    # start_list == every vertex is intentionally excessive
    start_list = device_srcs
    fanout_vals = np.asarray([1, 2], dtype=np.int32)

    sg = SGGraph(
        resource_handle,
        graph_props,
        device_srcs,
        device_dsts,
        device_weights,
        store_transposed=True,
        renumber=False,
        do_expensive_check=False,
    )

    # Ensure the only memory used after the algo call is for the result, so
    # take a snapshot here.
    # Assume GPU 0 will be used and the test has
    # exclusive access and nothing else can use its memory while the test is
    # running.
    gc.collect()
    device = cp.cuda.Device(0)
    free_memory_before = device.mem_info[0]

    result = gpubenchmark(
        uniform_neighbor_sample,
        resource_handle,
        sg,
        start_list,
        fanout_vals,
        with_replacement=True,
        do_expensive_check=False,
    )

    assert type(result) is tuple
    assert isinstance(result[0], cp.ndarray)
    assert isinstance(result[1], cp.ndarray)
    assert isinstance(result[2], cp.ndarray)
    # Crude check that the results are accessible
    assert result[0][0].dtype == np.int32
    assert result[1][0].dtype == np.int32
    assert result[2][0].dtype == np.float32

    # FIXME: this is to help debug a leak in uniform_neighbor_sample, remove
    # once leak is fixed
    free_before_cleanup = device.mem_info[0]
    print(f"{free_before_cleanup=}")

    result_bytes = (len(result[0]) + len(result[1]) + len(result[2])) * (32 // 8)

    # Cleanup the result - this should leave the memory used equal to the
    # amount prior to running the algo.
    del result
    gc.collect()

    # FIXME: this is to help debug a leak in uniform_neighbor_sample, remove
    # once leak is fixed
    free_after_cleanup = device.mem_info[0]
    print(f"{free_after_cleanup=}")
    actual_delta = free_after_cleanup - free_before_cleanup
    expected_delta = free_memory_before - free_before_cleanup
    leak = expected_delta - actual_delta
<<<<<<< HEAD
    print(f"  {result_size=} {actual_delta=} {expected_delta=} {leak=}")
    assert free_memory_before == device.mem_info[0]
=======

    print(f"  {result_bytes=} {actual_delta=} {expected_delta=} {leak=}")

    # FIXME: this assertion is commented out until the memory leak is
    # found. This should be the only failing assertion, so commenting it out
    # will allow CI to make any other failures more noticeable.
    #
    # assert free_memory_before == device.mem_info[0]
>>>>>>> 30a59eaa


def test_sample_result():
    """
    Ensure the SampleResult class returns zero-opy cupy arrays and properly
    frees device memory when all references to it are gone and it's garbage
    collected.
    """
    from pylibcugraph.testing.type_utils import create_sampling_result

    gc.collect()

    resource_handle = ResourceHandle()
    # Assume GPU 0 will be used and the test has exclusive access and nothing
    # else can use its memory while the test is running.
    device = cp.cuda.Device(0)
    free_memory_before = device.mem_info[0]

    # Use the testing utility to create a large sampling result.  This API is
    # intended for testing only - SampleResult objects are normally only
    # created by running a sampling algo.
    sampling_result = create_sampling_result(
        resource_handle,
        device_sources=cp.arange(1e8, dtype="int32"),
        device_destinations=cp.arange(1, 1e8 + 1, dtype="int32"),
        device_indices=cp.arange(1e8, dtype="int32"),
    )

    assert free_memory_before > device.mem_info[0]

    sources = sampling_result.get_sources()
    destinations = sampling_result.get_destinations()
    indices = sampling_result.get_indices()

    assert isinstance(sources, cp.ndarray)
    assert isinstance(destinations, cp.ndarray)
    assert isinstance(indices, cp.ndarray)

    # Delete the SampleResult instance. This *should not* free the device
    # memory yet since the variables sources, destinations, and indices are
    # keeping the refcount >0.
    del sampling_result
    gc.collect()
    assert free_memory_before > device.mem_info[0]

    # Check that the data is still valid
    assert sources[999] == 999
    assert destinations[999] == 1000
    assert indices[999] == 999

    # Add yet another reference to the original data, which should prevent it
    # from being freed when the GC runs.
    sources2 = sources

    # delete the variables which should take the ref count on sampling_result
    # to 0, which will cause it to be garbage collected.
    del sources
    del destinations
    del indices
    gc.collect()

    # sources2 should be keeping the data alive
    assert sources2[999] == 999
    assert free_memory_before > device.mem_info[0]

    # All memory should be freed once the last reference is deleted
    del sources2
    gc.collect()
    assert free_memory_before == device.mem_info[0]<|MERGE_RESOLUTION|>--- conflicted
+++ resolved
@@ -254,19 +254,8 @@
     actual_delta = free_after_cleanup - free_before_cleanup
     expected_delta = free_memory_before - free_before_cleanup
     leak = expected_delta - actual_delta
-<<<<<<< HEAD
     print(f"  {result_size=} {actual_delta=} {expected_delta=} {leak=}")
     assert free_memory_before == device.mem_info[0]
-=======
-
-    print(f"  {result_bytes=} {actual_delta=} {expected_delta=} {leak=}")
-
-    # FIXME: this assertion is commented out until the memory leak is
-    # found. This should be the only failing assertion, so commenting it out
-    # will allow CI to make any other failures more noticeable.
-    #
-    # assert free_memory_before == device.mem_info[0]
->>>>>>> 30a59eaa
 
 
 def test_sample_result():
