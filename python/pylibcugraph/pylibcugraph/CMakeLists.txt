# =============================================================================
# Copyright (c) 2022-2025, NVIDIA CORPORATION.
#
# Licensed under the Apache License, Version 2.0 (the "License"); you may not use this file except
# in compliance with the License. You may obtain a copy of the License at
#
# http://www.apache.org/licenses/LICENSE-2.0
#
# Unless required by applicable law or agreed to in writing, software distributed under the License
# is distributed on an "AS IS" BASIS, WITHOUT WARRANTIES OR CONDITIONS OF ANY KIND, either express
# or implied. See the License for the specific language governing permissions and limitations under
# the License.
# =============================================================================

add_subdirectory(components)
add_subdirectory(internal_types)
add_subdirectory(testing)

set(cython_sources
    analyze_clustering_edge_cut.pyx
    analyze_clustering_modularity.pyx
    analyze_clustering_ratio_cut.pyx
    balanced_cut_clustering.pyx
    betweenness_centrality.pyx
    bfs.pyx
    core_number.pyx
    ecg.pyx
    edge_betweenness_centrality.pyx
    egonet.pyx
    eigenvector_centrality.pyx
    generate_rmat_edgelist.pyx
    generate_rmat_edgelists.pyx
    graph_properties.pyx
    graphs.pyx
    hits.pyx
    induced_subgraph.pyx
    k_core.pyx
    k_truss_subgraph.pyx
    jaccard_coefficients.pyx
    sorensen_coefficients.pyx
    overlap_coefficients.pyx
    cosine_coefficients.pyx
    katz_centrality.pyx
    leiden.pyx
    louvain.pyx
    node2vec.pyx
    node2vec_random_walks.pyx
    pagerank.pyx
    personalized_pagerank.pyx
    random.pyx
    resource_handle.pyx
    spectral_modularity_maximization.pyx
    select_random_vertices.pyx
    sssp.pyx
    triangle_count.pyx
    two_hop_neighbors.pyx
    uniform_neighbor_sample.pyx
    biased_neighbor_sample.pyx
    negative_sampling.pyx
    uniform_random_walks.pyx
    biased_random_walks.pyx
    utils.pyx
    weakly_connected_components.pyx
    replicate_edgelist.pyx
    degrees.pyx
    all_pairs_jaccard_coefficients.pyx
    all_pairs_sorensen_coefficients.pyx
    all_pairs_overlap_coefficients.pyx
    all_pairs_cosine_coefficients.pyx
    heterogeneous_biased_neighbor_sample.pyx
    heterogeneous_uniform_neighbor_sample.pyx
    homogeneous_biased_neighbor_sample.pyx
    homogeneous_uniform_neighbor_sample.pyx
    edge_id_lookup_table.pyx
    decompress_to_edgelist.pyx
    renumber_arbitrary_edgelist.pyx
<<<<<<< HEAD
    has_vertex.pyx
=======
    force_atlas2.pyx
>>>>>>> d7564afa
)
set(linked_libraries cugraph::cugraph;cugraph::cugraph_c)

rapids_cython_create_modules(
  CXX
  SOURCE_FILES "${cython_sources}"
  LINKED_LIBRARIES ${linked_libraries}
  ASSOCIATED_TARGETS cugraph
)<|MERGE_RESOLUTION|>--- conflicted
+++ resolved
@@ -74,11 +74,8 @@
     edge_id_lookup_table.pyx
     decompress_to_edgelist.pyx
     renumber_arbitrary_edgelist.pyx
-<<<<<<< HEAD
     has_vertex.pyx
-=======
     force_atlas2.pyx
->>>>>>> d7564afa
 )
 set(linked_libraries cugraph::cugraph;cugraph::cugraph_c)
 
