--- conflicted
+++ resolved
@@ -44,13 +44,5 @@
   CXX
   SOURCE_FILES "${cython_sources}"
   LINKED_LIBRARIES ${linked_libraries}
-<<<<<<< HEAD
-)
-
-foreach(cython_module IN LISTS RAPIDS_CYTHON_CREATED_TARGETS)
-  set_target_properties(${cython_module} PROPERTIES INSTALL_RPATH "\$ORIGIN;")
-endforeach()
-=======
   ASSOCIATED_TARGETS cugraph
-)
->>>>>>> 5e1baf1c
+)