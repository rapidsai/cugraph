# =============================================================================
# Copyright (c) 2022-2024, NVIDIA CORPORATION.
#
# Licensed under the Apache License, Version 2.0 (the "License"); you may not use this file except
# in compliance with the License. You may obtain a copy of the License at
#
# http://www.apache.org/licenses/LICENSE-2.0
#
# Unless required by applicable law or agreed to in writing, software distributed under the License
# is distributed on an "AS IS" BASIS, WITHOUT WARRANTIES OR CONDITIONS OF ANY KIND, either express
# or implied. See the License for the specific language governing permissions and limitations under
# the License.
# =============================================================================

add_subdirectory(components)
add_subdirectory(internal_types)
add_subdirectory(testing)

set(cython_sources
    analyze_clustering_edge_cut.pyx
    analyze_clustering_modularity.pyx
    analyze_clustering_ratio_cut.pyx
    balanced_cut_clustering.pyx
    betweenness_centrality.pyx
    bfs.pyx
    core_number.pyx
    ecg.pyx
    edge_betweenness_centrality.pyx
    egonet.pyx
    eigenvector_centrality.pyx
    generate_rmat_edgelist.pyx
    generate_rmat_edgelists.pyx
    graph_properties.pyx
    graphs.pyx
    hits.pyx
    induced_subgraph.pyx
    k_core.pyx
    k_truss_subgraph.pyx
    jaccard_coefficients.pyx
    sorensen_coefficients.pyx
    overlap_coefficients.pyx
    cosine_coefficients.pyx
    katz_centrality.pyx
    leiden.pyx
    louvain.pyx
    node2vec.pyx
    pagerank.pyx
    personalized_pagerank.pyx
    random.pyx
    resource_handle.pyx
    spectral_modularity_maximization.pyx
    select_random_vertices.pyx
    sssp.pyx
    triangle_count.pyx
    two_hop_neighbors.pyx
    uniform_neighbor_sample.pyx
<<<<<<< HEAD
    neighbor_sample.pyx
=======
    biased_neighbor_sample.pyx
>>>>>>> a4baa5b4
    uniform_random_walks.pyx
    utils.pyx
    weakly_connected_components.pyx
    replicate_edgelist.pyx
    degrees.pyx
    all_pairs_jaccard_coefficients.pyx
    all_pairs_sorensen_coefficients.pyx
    all_pairs_overlap_coefficients.pyx
    all_pairs_cosine_coefficients.pyx
)
set(linked_libraries cugraph::cugraph;cugraph::cugraph_c)

rapids_cython_create_modules(
  CXX
  SOURCE_FILES "${cython_sources}"
  LINKED_LIBRARIES ${linked_libraries}
  ASSOCIATED_TARGETS cugraph
)<|MERGE_RESOLUTION|>--- conflicted
+++ resolved
@@ -54,11 +54,8 @@
     triangle_count.pyx
     two_hop_neighbors.pyx
     uniform_neighbor_sample.pyx
-<<<<<<< HEAD
-    neighbor_sample.pyx
-=======
-    biased_neighbor_sample.pyx
->>>>>>> a4baa5b4
+    #neighbor_sample.pyx // Fix me, break the APi into homogeneous nad heterogeneous neighbor sample
+    #biased_neighbor_sample.pyx
     uniform_random_walks.pyx
     utils.pyx
     weakly_connected_components.pyx
