--- conflicted
+++ resolved
@@ -31,9 +31,6 @@
         # BEGIN: functions
         "barbell_graph",
         "betweenness_centrality",
-<<<<<<< HEAD
-        "connected_components",
-=======
         "bull_graph",
         "caveman_graph",
         "chvatal_graph",
@@ -41,10 +38,10 @@
         "complete_bipartite_graph",
         "complete_graph",
         "complete_multipartite_graph",
+        "connected_components",
         "cubical_graph",
         "cycle_graph",
         "davis_southern_women_graph",
->>>>>>> d6c7fa13
         "degree_centrality",
         "desargues_graph",
         "diamond_graph",
@@ -70,13 +67,10 @@
         "les_miserables_graph",
         "lollipop_graph",
         "louvain_communities",
-<<<<<<< HEAD
+        "moebius_kantor_graph",
         "node_connected_component",
+        "null_graph",
         "number_connected_components",
-=======
-        "moebius_kantor_graph",
-        "null_graph",
->>>>>>> d6c7fa13
         "number_of_isolates",
         "number_of_selfloops",
         "octahedral_graph",
@@ -100,14 +94,11 @@
         # BEGIN: extra_docstrings
         "betweenness_centrality": "`weight` parameter is not yet supported.",
         "edge_betweenness_centrality": "`weight` parameter is not yet supported.",
-<<<<<<< HEAD
+        "from_pandas_edgelist": "cudf.DataFrame inputs also supported.",
         "k_truss": (
             "Currently raises `NotImplementedError` for graphs with more than one connected\n"
             "component when k >= 3. We expect to fix this soon."
         ),
-=======
-        "from_pandas_edgelist": "cudf.DataFrame inputs also supported.",
->>>>>>> d6c7fa13
         "louvain_communities": "`seed` parameter is currently ignored.",
         # END: extra_docstrings
     },
