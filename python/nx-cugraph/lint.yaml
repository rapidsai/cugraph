# Copyright (c) 2023-2024, NVIDIA CORPORATION.
#
# https://pre-commit.com/
#
# Before first use: `pre-commit install`
# To run: `make lint`
# To update: `make lint-update`
#  - &flake8_dependencies below needs updated manually
fail_fast: false
default_language_version:
    python: python3
repos:
  - repo: https://github.com/pre-commit/pre-commit-hooks
    rev: v4.5.0
    hooks:
      - id: check-added-large-files
      - id: check-case-conflict
      - id: check-merge-conflict
      - id: check-symlinks
      - id: check-ast
      - id: check-toml
      - id: check-yaml
      - id: debug-statements
      - id: end-of-file-fixer
        exclude_types: [svg]
      - id: mixed-line-ending
      - id: trailing-whitespace
  - repo: https://github.com/abravalheri/validate-pyproject
    rev: v0.15
    hooks:
      - id: validate-pyproject
        name: Validate pyproject.toml
  - repo: https://github.com/PyCQA/autoflake
    rev: v2.2.1
    hooks:
      - id: autoflake
        args: [--in-place]
  - repo: https://github.com/pycqa/isort
    rev: 5.13.2
    hooks:
      - id: isort
  - repo: https://github.com/asottile/pyupgrade
    rev: v3.15.0
    hooks:
      - id: pyupgrade
        args: [--py39-plus]
  - repo: https://github.com/psf/black
    rev: 23.12.1
    hooks:
      - id: black
      # - id: black-jupyter
  - repo: https://github.com/astral-sh/ruff-pre-commit
<<<<<<< HEAD
    rev: v0.1.10
=======
    rev: v0.1.13
>>>>>>> 604e5a35
    hooks:
      - id: ruff
        args: [--fix-only, --show-fixes]  # --unsafe-fixes]
  - repo: https://github.com/PyCQA/flake8
    rev: 7.0.0
    hooks:
      - id: flake8
        args: ['--per-file-ignores=_nx_cugraph/__init__.py:E501', '--extend-ignore=SIM105']  # Why is this necessary?
        additional_dependencies: &flake8_dependencies
          # These versions need updated manually
          - flake8==7.0.0
          - flake8-bugbear==23.12.2
          - flake8-simplify==0.21.0
  - repo: https://github.com/asottile/yesqa
    rev: v1.5.0
    hooks:
      - id: yesqa
        additional_dependencies: *flake8_dependencies
  - repo: https://github.com/codespell-project/codespell
    rev: v2.2.6
    hooks:
      - id: codespell
        types_or: [python, rst, markdown]
        additional_dependencies: [tomli]
        files: ^(nx_cugraph|docs)/
  - repo: https://github.com/astral-sh/ruff-pre-commit
<<<<<<< HEAD
    rev: v0.1.10
=======
    rev: v0.1.13
>>>>>>> 604e5a35
    hooks:
      - id: ruff
  - repo: https://github.com/pre-commit/pre-commit-hooks
    rev: v4.5.0
    hooks:
      - id: no-commit-to-branch
        args: [-p, "^branch-2....$"]<|MERGE_RESOLUTION|>--- conflicted
+++ resolved
@@ -50,11 +50,7 @@
       - id: black
       # - id: black-jupyter
   - repo: https://github.com/astral-sh/ruff-pre-commit
-<<<<<<< HEAD
-    rev: v0.1.10
-=======
     rev: v0.1.13
->>>>>>> 604e5a35
     hooks:
       - id: ruff
         args: [--fix-only, --show-fixes]  # --unsafe-fixes]
@@ -81,11 +77,7 @@
         additional_dependencies: [tomli]
         files: ^(nx_cugraph|docs)/
   - repo: https://github.com/astral-sh/ruff-pre-commit
-<<<<<<< HEAD
-    rev: v0.1.10
-=======
     rev: v0.1.13
->>>>>>> 604e5a35
     hooks:
       - id: ruff
   - repo: https://github.com/pre-commit/pre-commit-hooks
