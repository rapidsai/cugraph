#!/usr/bin/env python
# Copyright (c) 2024, NVIDIA CORPORATION.
# Licensed under the Apache License, Version 2.0 (the "License");
# you may not use this file except in compliance with the License.
# You may obtain a copy of the License at
#
#     http://www.apache.org/licenses/LICENSE-2.0
#
# Unless required by applicable law or agreed to in writing, software
# distributed under the License is distributed on an "AS IS" BASIS,
# WITHOUT WARRANTIES OR CONDITIONS OF ANY KIND, either express or implied.
# See the License for the specific language governing permissions and
# limitations under the License.
import argparse
import sys
from collections import namedtuple

from networkx.utils.backends import _registered_algorithms as algos

from _nx_cugraph import get_info
from nx_cugraph.interface import BackendInterface


def get_funcpath(func):
    return f"{func.__module__}.{func.__name__}"


def get_path_to_name():
    return {
        get_funcpath(algos[funcname]): funcname
        for funcname in get_info()["functions"].keys() & algos.keys()
    }


Info = namedtuple(
    "Info",
    "networkx_path, dispatch_name, version_added, plc, is_incomplete, is_different",
)


def get_path_to_info(path_to_name=None, version_added_sep=".", plc_sep="/"):
    if path_to_name is None:
        path_to_name = get_path_to_name()
    rv = {}
    for funcpath in sorted(path_to_name):
        funcname = path_to_name[funcpath]
        cufunc = getattr(BackendInterface, funcname)
        plc = plc_sep.join(sorted(cufunc._plc_names)) if cufunc._plc_names else ""
        version_added = cufunc.version_added.replace(".", version_added_sep)
        is_incomplete = cufunc.is_incomplete
        is_different = cufunc.is_different
        rv[funcpath] = Info(
            funcpath, funcname, version_added, plc, is_incomplete, is_different
        )
    return rv


def main(path_to_info=None, *, file=sys.stdout):
    if path_to_info is None:
        path_to_info = get_path_to_info(version_added_sep=".")
    lines = ["networkx_path,dispatch_name,version_added,plc,is_incomplete,is_different"]
<<<<<<< HEAD
    lines.extend(",".join([str(i) for i in info]) for info in path_to_info.values())
=======
    lines.extend(",".join(map(str, info)) for info in path_to_info.values())
>>>>>>> 3d52f177
    text = "\n".join(lines)
    print(text, file=file)
    return text


def get_argumentparser(add_help=True):
    return argparse.ArgumentParser(
        description="Print info about functions implemented by nx-cugraph as CSV",
        add_help=add_help,
    )


if __name__ == "__main__":
    parser = get_argumentparser()
    args = parser.parse_args()
    main()<|MERGE_RESOLUTION|>--- conflicted
+++ resolved
@@ -59,11 +59,7 @@
     if path_to_info is None:
         path_to_info = get_path_to_info(version_added_sep=".")
     lines = ["networkx_path,dispatch_name,version_added,plc,is_incomplete,is_different"]
-<<<<<<< HEAD
-    lines.extend(",".join([str(i) for i in info]) for info in path_to_info.values())
-=======
     lines.extend(",".join(map(str, info)) for info in path_to_info.values())
->>>>>>> 3d52f177
     text = "\n".join(lines)
     print(text, file=file)
     return text
