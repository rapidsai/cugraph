--- conflicted
+++ resolved
@@ -26,13 +26,10 @@
 
 
 # Value columns with string dtype is not supported
-<<<<<<< HEAD
 @networkx_algorithm(is_incomplete=True,
                     returns_networkx_compatible_graph=True,
+                    fallback=True,
                     version_added="23.12")
-=======
-@networkx_algorithm(is_incomplete=True, version_added="23.12", fallback=True)
->>>>>>> 59217ad0
 def from_pandas_edgelist(
     df,
     source="source",
