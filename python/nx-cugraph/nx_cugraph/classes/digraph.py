--- conflicted
+++ resolved
@@ -37,13 +37,6 @@
 networkx_api = nxcg.utils.decorators.networkx_class(nx.DiGraph)
 
 
-<<<<<<< HEAD
-class DiGraph(Graph):
-
-    #################
-    # Class methods #
-    #################
-=======
 class DiGraph(nx.DiGraph, Graph):
     _nx_attrs = ("_node", "_adj", "_succ", "_pred")
 
@@ -94,7 +87,6 @@
         _CachedPropertyResetterPred.__set__(None, self, val)
         if cache := getattr(self, "__networkx_cache__", None):
             cache.clear()
->>>>>>> 59217ad0
 
     @classmethod
     @networkx_api
