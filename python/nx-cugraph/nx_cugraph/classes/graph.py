--- conflicted
+++ resolved
@@ -651,7 +651,6 @@
         dst_indices = self.dst_indices
         if switch_indices:
             src_indices, dst_indices = dst_indices, src_indices
-<<<<<<< HEAD
         if symmetrize is not None:
             if edge_array is not None:
                 raise NotImplementedError(
@@ -670,9 +669,7 @@
                     f'symmetrize must be "union" or "intersection"; got "{symmetrize}"'
                 )
             src_indices, dst_indices = cp.divmod(src_dst_new, N, dtype=index_dtype)
-=======
-
->>>>>>> aa66a325
+
         return plc.SGGraph(
             resource_handle=plc.ResourceHandle(),
             graph_properties=plc.GraphProperties(
