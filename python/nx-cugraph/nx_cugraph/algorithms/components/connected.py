# Copyright (c) 2023-2024, NVIDIA CORPORATION.
# Licensed under the Apache License, Version 2.0 (the "License");
# you may not use this file except in compliance with the License.
# You may obtain a copy of the License at
#
#     http://www.apache.org/licenses/LICENSE-2.0
#
# Unless required by applicable law or agreed to in writing, software
# distributed under the License is distributed on an "AS IS" BASIS,
# WITHOUT WARRANTIES OR CONDITIONS OF ANY KIND, either express or implied.
# See the License for the specific language governing permissions and
# limitations under the License.
import cupy as cp
import networkx as nx
import pylibcugraph as plc

from nx_cugraph.convert import _to_undirected_graph
from nx_cugraph.utils import _groupby, networkx_algorithm, not_implemented_for

__all__ = [
    "number_connected_components",
    "connected_components",
    "is_connected",
    "node_connected_component",
]


@not_implemented_for("directed")
@networkx_algorithm(plc="weakly_connected_components", version_added="23.12")
def number_connected_components(G):
    G = _to_undirected_graph(G)
<<<<<<< HEAD
    return _number_connected_components(G)


def _number_connected_components(G, symmetrize=None):
    return sum(1 for _ in _connected_components(G, symmetrize=symmetrize))
    # PREFERRED IMPLEMENTATION, BUT PLC DOES NOT HANDLE ISOLATED VERTICES WELL
    # G = _to_undirected_graph(G)
    # unused_node_ids, labels = plc.weakly_connected_components(
    #     resource_handle=plc.ResourceHandle(),
    #     graph=G._get_plc_graph(),
    #     offsets=None,
    #     indices=None,
    #     weights=None,
    #     labels=None,
    #     do_expensive_check=False,
    # )
    # return cp.unique(labels).size
=======
    unused_node_ids, labels = plc.weakly_connected_components(
        resource_handle=plc.ResourceHandle(),
        graph=G._get_plc_graph(),
        offsets=None,
        indices=None,
        weights=None,
        labels=None,
        do_expensive_check=False,
    )
    return cp.unique(labels).size
>>>>>>> 4748ca1a


@number_connected_components._can_run
def _(G):
    # NetworkX <= 3.2.1 does not check directedness for us
    try:
        return not G.is_directed()
    except Exception:
        return False


@not_implemented_for("directed")
@networkx_algorithm(plc="weakly_connected_components", version_added="23.12")
def connected_components(G):
    G = _to_undirected_graph(G)
    return _connected_components(G)


def _connected_components(G, symmetrize=None):
    if G.src_indices.size == 0:
        return [{key} for key in G._nodeiter_to_iter(range(len(G)))]
    node_ids, labels = plc.weakly_connected_components(
        resource_handle=plc.ResourceHandle(),
        graph=G._get_plc_graph(symmetrize=symmetrize),
        offsets=None,
        indices=None,
        weights=None,
        labels=None,
        do_expensive_check=False,
    )
    groups = _groupby(labels, node_ids)
<<<<<<< HEAD
    it = (G._nodearray_to_set(connected_ids) for connected_ids in groups.values())
    # TODO: PLC doesn't handle isolated vertices yet, so this is a temporary fix
    isolates = _isolates(G, symmetrize=symmetrize)
    if isolates.size > 0:
        isolates = isolates[isolates > node_ids.max()]
        if isolates.size > 0:
            it = itertools.chain(
                it, ({node} for node in G._nodearray_to_list(isolates))
            )
    return it
=======
    return (G._nodearray_to_set(connected_ids) for connected_ids in groups.values())
>>>>>>> 4748ca1a


@not_implemented_for("directed")
@networkx_algorithm(plc="weakly_connected_components", version_added="23.12")
def is_connected(G):
    G = _to_undirected_graph(G)
    return _is_connected(G)


def _is_connected(G, symmetrize=None):
    if len(G) == 0:
        raise nx.NetworkXPointlessConcept(
            "Connectivity is undefined for the null graph."
        )
<<<<<<< HEAD
    for community in _connected_components(G, symmetrize=symmetrize):
        return len(community) == len(G)
    raise RuntimeError  # pragma: no cover
    # PREFERRED IMPLEMENTATION, BUT PLC DOES NOT HANDLE ISOLATED VERTICES WELL
    # unused_node_ids, labels = plc.weakly_connected_components(
    #     resource_handle=plc.ResourceHandle(),
    #     graph=G._get_plc_graph(),
    #     offsets=None,
    #     indices=None,
    #     weights=None,
    #     labels=None,
    #     do_expensive_check=False,
    # )
    # return labels.size == len(G) and cp.unique(labels).size == 1
=======
    unused_node_ids, labels = plc.weakly_connected_components(
        resource_handle=plc.ResourceHandle(),
        graph=G._get_plc_graph(),
        offsets=None,
        indices=None,
        weights=None,
        labels=None,
        do_expensive_check=False,
    )
    return bool((labels == labels[0]).all())
>>>>>>> 4748ca1a


@not_implemented_for("directed")
@networkx_algorithm(plc="weakly_connected_components", version_added="23.12")
def node_connected_component(G, n):
    # We could also do plain BFS from n
    G = _to_undirected_graph(G)
    node_id = n if G.key_to_id is None else G.key_to_id[n]
    node_ids, labels = plc.weakly_connected_components(
        resource_handle=plc.ResourceHandle(),
        graph=G._get_plc_graph(),
        offsets=None,
        indices=None,
        weights=None,
        labels=None,
        do_expensive_check=False,
    )
    indices = cp.nonzero(node_ids == node_id)[0]
    if indices.size == 0:
        return {n}
    return G._nodearray_to_set(node_ids[labels == labels[indices[0]]])<|MERGE_RESOLUTION|>--- conflicted
+++ resolved
@@ -29,28 +29,15 @@
 @networkx_algorithm(plc="weakly_connected_components", version_added="23.12")
 def number_connected_components(G):
     G = _to_undirected_graph(G)
-<<<<<<< HEAD
     return _number_connected_components(G)
 
 
 def _number_connected_components(G, symmetrize=None):
-    return sum(1 for _ in _connected_components(G, symmetrize=symmetrize))
-    # PREFERRED IMPLEMENTATION, BUT PLC DOES NOT HANDLE ISOLATED VERTICES WELL
-    # G = _to_undirected_graph(G)
-    # unused_node_ids, labels = plc.weakly_connected_components(
-    #     resource_handle=plc.ResourceHandle(),
-    #     graph=G._get_plc_graph(),
-    #     offsets=None,
-    #     indices=None,
-    #     weights=None,
-    #     labels=None,
-    #     do_expensive_check=False,
-    # )
-    # return cp.unique(labels).size
-=======
+    if G.src_indices.size == 0:
+        return len(G)
     unused_node_ids, labels = plc.weakly_connected_components(
         resource_handle=plc.ResourceHandle(),
-        graph=G._get_plc_graph(),
+        graph=G._get_plc_graph(symmetrize=symmetrize),
         offsets=None,
         indices=None,
         weights=None,
@@ -58,7 +45,6 @@
         do_expensive_check=False,
     )
     return cp.unique(labels).size
->>>>>>> 4748ca1a
 
 
 @number_connected_components._can_run
@@ -90,20 +76,7 @@
         do_expensive_check=False,
     )
     groups = _groupby(labels, node_ids)
-<<<<<<< HEAD
-    it = (G._nodearray_to_set(connected_ids) for connected_ids in groups.values())
-    # TODO: PLC doesn't handle isolated vertices yet, so this is a temporary fix
-    isolates = _isolates(G, symmetrize=symmetrize)
-    if isolates.size > 0:
-        isolates = isolates[isolates > node_ids.max()]
-        if isolates.size > 0:
-            it = itertools.chain(
-                it, ({node} for node in G._nodearray_to_list(isolates))
-            )
-    return it
-=======
     return (G._nodearray_to_set(connected_ids) for connected_ids in groups.values())
->>>>>>> 4748ca1a
 
 
 @not_implemented_for("directed")
@@ -118,25 +91,11 @@
         raise nx.NetworkXPointlessConcept(
             "Connectivity is undefined for the null graph."
         )
-<<<<<<< HEAD
-    for community in _connected_components(G, symmetrize=symmetrize):
-        return len(community) == len(G)
-    raise RuntimeError  # pragma: no cover
-    # PREFERRED IMPLEMENTATION, BUT PLC DOES NOT HANDLE ISOLATED VERTICES WELL
-    # unused_node_ids, labels = plc.weakly_connected_components(
-    #     resource_handle=plc.ResourceHandle(),
-    #     graph=G._get_plc_graph(),
-    #     offsets=None,
-    #     indices=None,
-    #     weights=None,
-    #     labels=None,
-    #     do_expensive_check=False,
-    # )
-    # return labels.size == len(G) and cp.unique(labels).size == 1
-=======
+    if G.src_indices.size == 0:
+        return len(G) == 1
     unused_node_ids, labels = plc.weakly_connected_components(
         resource_handle=plc.ResourceHandle(),
-        graph=G._get_plc_graph(),
+        graph=G._get_plc_graph(symmetrize=symmetrize),
         offsets=None,
         indices=None,
         weights=None,
@@ -144,7 +103,6 @@
         do_expensive_check=False,
     )
     return bool((labels == labels[0]).all())
->>>>>>> 4748ca1a
 
 
 @not_implemented_for("directed")
