--- conflicted
+++ resolved
@@ -10,18 +10,18 @@
 # WITHOUT WARRANTIES OR CONDITIONS OF ANY KIND, either express or implied.
 # See the License for the specific language governing permissions and
 # limitations under the License.
-<<<<<<< HEAD
-from . import bipartite, centrality, community, components, link_analysis
-=======
-from . import bipartite, centrality, community, components, shortest_paths
->>>>>>> fceb6b7a
+from . import (
+    bipartite,
+    centrality,
+    community,
+    components,
+    shortest_paths,
+    link_analysis,
+)
 from .bipartite import complete_bipartite_graph
 from .centrality import *
 from .components import *
 from .core import *
 from .isolate import *
-<<<<<<< HEAD
-from .link_analysis import *
-=======
 from .shortest_paths import *
->>>>>>> fceb6b7a
+from .link_analysis import *