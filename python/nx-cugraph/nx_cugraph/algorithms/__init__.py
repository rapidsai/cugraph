# Copyright (c) 2023, NVIDIA CORPORATION.
# Licensed under the Apache License, Version 2.0 (the "License");
# you may not use this file except in compliance with the License.
# You may obtain a copy of the License at
#
#     http://www.apache.org/licenses/LICENSE-2.0
#
# Unless required by applicable law or agreed to in writing, software
# distributed under the License is distributed on an "AS IS" BASIS,
# WITHOUT WARRANTIES OR CONDITIONS OF ANY KIND, either express or implied.
# See the License for the specific language governing permissions and
# limitations under the License.
<<<<<<< HEAD
from . import centrality, community, components
=======
from . import bipartite, centrality, community
from .bipartite import complete_bipartite_graph
>>>>>>> d6c7fa13
from .centrality import *
from .components import *
from .core import *
from .isolate import *<|MERGE_RESOLUTION|>--- conflicted
+++ resolved
@@ -10,12 +10,8 @@
 # WITHOUT WARRANTIES OR CONDITIONS OF ANY KIND, either express or implied.
 # See the License for the specific language governing permissions and
 # limitations under the License.
-<<<<<<< HEAD
-from . import centrality, community, components
-=======
-from . import bipartite, centrality, community
+from . import bipartite, centrality, community, components
 from .bipartite import complete_bipartite_graph
->>>>>>> d6c7fa13
 from .centrality import *
 from .components import *
 from .core import *
