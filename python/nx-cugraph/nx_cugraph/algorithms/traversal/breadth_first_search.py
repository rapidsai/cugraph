--- conflicted
+++ resolved
@@ -60,19 +60,15 @@
 @networkx_algorithm(is_incomplete=True, version_added="24.02", _plc="bfs")
 def generic_bfs_edges(G, source, neighbors=None, depth_limit=None, sort_neighbors=None):
     """`neighbors` and `sort_neighbors` parameters are not yet supported."""
-<<<<<<< HEAD
+    if neighbors is not None:
+        raise NotImplementedError(
+            "neighbors argument in generic_bfs_edges is not currently supported"
+        )
+    if sort_neighbors is not None:
+        raise NotImplementedError(
+            "sort_neighbors argument in generic_bfs_edges is not currently supported"
+        )
     return bfs_edges(G, source, depth_limit=depth_limit)
-=======
-    if neighbors is not None:
-        raise NotImplementedError(
-            "neighbors argument in generic_bfs_edges is not currently supported"
-        )
-    if sort_neighbors is not None:
-        raise NotImplementedError(
-            "sort_neighbors argument in generic_bfs_edges is not currently supported"
-        )
-    return bfs_edges(source, depth_limit=depth_limit)
->>>>>>> 82552ab9
 
 
 @generic_bfs_edges._can_run
