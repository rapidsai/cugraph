# Copyright (c) 2023, NVIDIA CORPORATION.
# Licensed under the Apache License, Version 2.0 (the "License");
# you may not use this file except in compliance with the License.
# You may obtain a copy of the License at
#
#     http://www.apache.org/licenses/LICENSE-2.0
#
# Unless required by applicable law or agreed to in writing, software
# distributed under the License is distributed on an "AS IS" BASIS,
# WITHOUT WARRANTIES OR CONDITIONS OF ANY KIND, either express or implied.
# See the License for the specific language governing permissions and
# limitations under the License.
from __future__ import annotations

import itertools
import operator as op
import sys
from random import Random
from typing import SupportsIndex

import cupy as cp
import numpy as np

<<<<<<< HEAD
try:
    from itertools import pairwise  # Python >=3.10
except ImportError:

    def pairwise(it):
        it = iter(it)
        for prev in it:
            for cur in it:
                yield (prev, cur)
                prev = cur


__all__ = ["_groupby", "_seed_to_int"]
=======
__all__ = ["index_dtype", "_groupby", "_seed_to_int", "_get_int_dtype"]

# This may switch to np.uint32 at some point
index_dtype = np.int32
>>>>>>> d6c7fa13


def _groupby(
    groups: cp.ndarray, values: cp.ndarray, groups_are_canonical: bool = False
) -> dict[int, cp.ndarray]:
    """Perform a groupby operation given an array of group IDs and array of values.

    Parameters
    ----------
    groups : cp.ndarray
        Array that holds the group IDs.
    values : cp.ndarray
        Array of values to be grouped according to groups.
        Must be the same size as groups array.
    groups_are_canonical : bool, default False
        Whether the group IDs are consecutive integers beginning with 0.

    Returns
    -------
    dict with group IDs as keys and cp.ndarray as values.
    """
    if groups.size == 0:
        return {}
    sort_indices = cp.argsort(groups)
    sorted_groups = groups[sort_indices]
    sorted_values = values[sort_indices]
    prepend = 1 if groups_are_canonical else sorted_groups[0] + 1
    left_bounds = cp.nonzero(cp.diff(sorted_groups, prepend=prepend))[0]
    boundaries = pairwise(itertools.chain(left_bounds.tolist(), [groups.size]))
    if groups_are_canonical:
        it = enumerate(boundaries)
    else:
        it = zip(sorted_groups[left_bounds].tolist(), boundaries)
    return {group: sorted_values[start:end] for group, (start, end) in it}


def _seed_to_int(seed: int | Random | None) -> int:
    """Handle any valid seed argument and convert it to an int if necessary."""
    if seed is None:
        return
    if isinstance(seed, Random):
        return seed.randint(0, sys.maxsize)
    return op.index(seed)  # Ensure seed is integral


def _get_int_dtype(
    val: SupportsIndex, *, signed: bool | None = None, unsigned: bool | None = None
):
    """Determine the smallest integer dtype that can store the integer ``val``.

    If signed or unsigned are unspecified, then signed integers are preferred
    unless the value can be represented by a smaller unsigned integer.

    Raises
    ------
    ValueError : If the value cannot be represented with an int dtype.
    """
    # This is similar in spirit to `np.min_scalar_type`
    if signed is not None:
        if unsigned is not None and (not signed) is (not unsigned):
            raise TypeError(
                f"signed (={signed}) and unsigned (={unsigned}) keyword arguments "
                "are incompatible."
            )
        signed = bool(signed)
        unsigned = not signed
    elif unsigned is not None:
        unsigned = bool(unsigned)
        signed = not unsigned

    val = op.index(val)  # Ensure val is integral
    if val < 0:
        if unsigned:
            raise ValueError(f"Value is incompatible with unsigned int: {val}.")
        signed = True
        unsigned = False

    if signed is not False:
        # Number of bytes (and a power of two)
        signed_nbytes = (val + (val < 0)).bit_length() // 8 + 1
        signed_nbytes = next(
            filter(
                signed_nbytes.__le__,
                itertools.accumulate(itertools.repeat(2), op.mul, initial=1),
            )
        )
    if unsigned is not False:
        # Number of bytes (and a power of two)
        unsigned_nbytes = (val.bit_length() + 7) // 8
        unsigned_nbytes = next(
            filter(
                unsigned_nbytes.__le__,
                itertools.accumulate(itertools.repeat(2), op.mul, initial=1),
            )
        )
        if signed is None and unsigned is None:
            # Prefer signed int if same size
            signed = signed_nbytes <= unsigned_nbytes

    if signed:
        dtype_string = f"i{signed_nbytes}"
    else:
        dtype_string = f"u{unsigned_nbytes}"
    try:
        return np.dtype(dtype_string)
    except TypeError as exc:
        raise ValueError("Value is too large to store as integer: {val}") from exc<|MERGE_RESOLUTION|>--- conflicted
+++ resolved
@@ -21,7 +21,6 @@
 import cupy as cp
 import numpy as np
 
-<<<<<<< HEAD
 try:
     from itertools import pairwise  # Python >=3.10
 except ImportError:
@@ -34,13 +33,10 @@
                 prev = cur
 
 
-__all__ = ["_groupby", "_seed_to_int"]
-=======
 __all__ = ["index_dtype", "_groupby", "_seed_to_int", "_get_int_dtype"]
 
 # This may switch to np.uint32 at some point
 index_dtype = np.int32
->>>>>>> d6c7fa13
 
 
 def _groupby(
