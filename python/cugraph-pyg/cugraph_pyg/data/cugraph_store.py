--- conflicted
+++ resolved
@@ -24,12 +24,9 @@
 # numpy is always available
 import numpy as np
 
-<<<<<<< HEAD
-=======
 # FIXME remove dependence on cudf
 import cudf
 
->>>>>>> 0edf263e
 # cuGraph or cuGraph-Service is required; each has its own version of
 # import_optional and we need to select the correct one.
 try:
@@ -99,11 +96,7 @@
         return cls(*args, **kwargs)
 
 
-<<<<<<< HEAD
-def EXPERIMENTAL__to_pyg(G, backend="torch", renumber_vertices=None):
-=======
 def EXPERIMENTAL__to_pyg(G, backend="torch", renumber_graph=None):
->>>>>>> 0edf263e
     """
         Returns the PyG wrappers for the provided PropertyGraph or
         MGPropertyGraph.
@@ -112,11 +105,7 @@
     ----------
     G : PropertyGraph or MGPropertyGraph
         The graph to produce PyG wrappers for.
-<<<<<<< HEAD
-    renumber_vertices: bool
-=======
     renumber_graph: bool
->>>>>>> 0edf263e
         Should usually be set to True.  If True, the vertices in the
         provided property graph will be renumbered so that they are
         contiguous by type.  If the vertices are already contiguously
@@ -128,11 +117,7 @@
         Wrappers for the provided property graph.
     """
     store = EXPERIMENTAL__CuGraphStore(
-<<<<<<< HEAD
-        G, backend=backend, renumber_vertices=renumber_vertices
-=======
         G, backend=backend, renumber_graph=renumber_graph
->>>>>>> 0edf263e
     )
     return (store, store)
 
@@ -222,11 +207,7 @@
     Duck-typed version of PyG's GraphStore and FeatureStore.
     """
 
-<<<<<<< HEAD
-    def __init__(self, G, backend="torch", renumber_vertices=None):
-=======
     def __init__(self, G, backend="torch", renumber_graph=None):
->>>>>>> 0edf263e
         """
         Constructs a new CuGraphStore from the provided
         arguments.
@@ -239,15 +220,9 @@
         backend : ('torch', 'cupy')
             The backend that manages tensors (default = 'torch')
             Should usually be 'torch' ('torch', 'cupy' supported).
-<<<<<<< HEAD
-        renumber_vertices : bool
-            If True, will renumber vertices to have contiguous vertex ids per
-            vertex type.  If False, will not renumber vertices.  If not
-=======
         renumber_graph : bool
             If True, will renumber vertices and edges to have contiguous
             ids per type.  If False, will not renumber vertices.  If not
->>>>>>> 0edf263e
             specified, will renumber and raise a warning.
         """
 
@@ -262,11 +237,7 @@
             from torch import int64 as vertex_dtype
             from torch import float32 as property_dtype
             from torch import searchsorted as searchsorted
-<<<<<<< HEAD
             from torch import concat as concatenate
-=======
-            from torch import concatenate as concatenate
->>>>>>> 0edf263e
             from torch import arange as arange
         elif backend == "cupy":
             from cupy import from_dlpack
@@ -296,11 +267,7 @@
         # Must be called after __infer_x_and_y_tensors to
         # avoid adding the old vertex id as a property when
         # users do not specify it.
-<<<<<<< HEAD
-        self.__renumber_vertices(renumber_vertices)
-=======
         self.__renumber_graph(renumber_graph)
->>>>>>> 0edf263e
 
         self.__edge_types_to_attrs = {}
         for edge_type in self.__graph.edge_types:
@@ -341,35 +308,6 @@
 
             self._edge_attr_cls = CuGraphEdgeAttr
 
-<<<<<<< HEAD
-    def __renumber_vertices(self, renumber_vertices):
-        """
-        Renumbers the vertices in this store's property graph
-        and sets the vertex offsets.
-        If renumber_vertices is False, then renumber_vertices_by_type()
-        is not called and the offsets are inferred from vertex counts.
-
-        If renumber_vertices is None, it defaults to True, warns the
-        user of this default behavior, and saves the current ids as
-        <vertex_col>_old.
-
-        If renumber_vertices is True, it calls renumber_vertices_by_type(),
-        overwriting the current vertex ids without saving them.
-        """
-        self.__old_vertex_col_name = None
-
-        if renumber_vertices is None:
-            renumber_vertices = True
-            self.__old_vertex_col_name = f"{self.__graph.vertex_col_name}_old"
-            warnings.warn(
-                f"renumber_vertices not specified; renumbering by default "
-                f"and saving as {self.__old_vertex_col_name}"
-            )
-
-        if renumber_vertices:
-            if self.is_remote and self.backend == "torch":
-                self.__offsets = self.__graph.renumber_vertices_by_type(
-=======
     def __renumber_graph(self, renumber_graph):
         """
         Renumbers the vertices and edges in this store's property graph
@@ -402,34 +340,10 @@
         if renumber_graph:
             if self.is_remote and self.backend == "torch":
                 self.__vertex_type_offsets = self.__graph.renumber_vertices_by_type(
->>>>>>> 0edf263e
                     prev_id_column=self.__old_vertex_col_name,
                     backend="torch:cuda" if torch.has_cuda else "torch",
                 )
             else:
-<<<<<<< HEAD
-                self.__offsets = self.__graph.renumber_vertices_by_type(
-                    prev_id_column=self.__old_vertex_col_name
-                )
-        else:
-            self.__offsets = {}
-            self.__offsets["stop"] = [
-                self.__graph.get_num_vertices(vt) for vt in self.__graph.vertex_types
-            ]
-            if self.__backend == "cupy":
-                self.__offsets["stop"] = cupy.array(self.__offsets["stop"])
-            else:
-                self.__offsets["stop"] = torch.tensor(self.__offsets["stop"])
-                if torch.has_cuda:
-                    self.__offsets["stop"] = self.__offsets["stop"].cuda()
-
-            cumsum = self.__offsets["stop"].cumsum(0)
-            self.__offsets["start"] = self.__offsets["stop"] - cumsum
-            self.__offsets["stop"] -= 1
-            self.__offsets["type"] = np.array(self.__graph.vertex_types)
-
-        self.__graph.renumber_edges_by_type()
-=======
                 self.__vertex_type_offsets = self.__graph.renumber_vertices_by_type(
                     prev_id_column=self.__old_vertex_col_name
                 )
@@ -463,7 +377,6 @@
             )
             self.__vertex_type_offsets["stop"] -= 1
             self.__vertex_type_offsets["type"] = np.array(self.__graph.vertex_types)
->>>>>>> 0edf263e
 
     @property
     def _old_vertex_col_name(self):
@@ -473,8 +386,6 @@
         """
         return self.__old_vertex_col_name
 
-<<<<<<< HEAD
-=======
     @property
     def _old_edge_col_name(self):
         """
@@ -483,7 +394,6 @@
         """
         return self.__old_edge_col_name
 
->>>>>>> 0edf263e
     @property
     def _edge_types_to_attrs(self):
         return dict(self.__edge_types_to_attrs)
@@ -521,13 +431,8 @@
         else:
             ix = cupy.array()
         for vtype in vtypes:
-<<<<<<< HEAD
-            start = self.__offsets["start"][vtype]
-            stop = self.__offsets["stop"][vtype]
-=======
             start = self.__vertex_type_offsets["start"][vtype]
             stop = self.__vertex_type_offsets["stop"][vtype]
->>>>>>> 0edf263e
             ix = self.concatenate(ix, self.arange(start, stop + 1, 1))
 
         return self.from_dlpack(ix.to_dlpack())
@@ -688,8 +593,6 @@
             selection = self.__graph.select_edges(query)
 
             # FIXME enforce int type
-            print(query)
-            print(self.__graph.edge_id_col_name)
             sg = self.__graph.extract_subgraph(
                 selection=selection,
                 edge_weight_property=None,
@@ -728,30 +631,6 @@
                 nodes_of_interest,
             )
         )
-<<<<<<< HEAD
-        if self._is_delayed:
-            noi = noi.persist()
-        noi_types = noi[self.__graph.type_col_name].cat.categories.values_host
-
-        noi_index = {}
-        for t_code, t in enumerate(noi_types):
-            noi_t = noi[noi[self.__graph.type_col_name].cat.codes == t_code].persist()
-            # noi_t should be sorted since the input nodes of interest were
-
-            if len(noi_t) > 0:
-                # store the renumbering for this vertex type
-                # renumbered vertex id is the index of the old id
-                noi_index[t] = (
-                    self.from_dlpack(
-                        noi_t[self.__graph.vertex_col_name].compute().to_dlpack()
-                    )
-                    if self._is_delayed
-                    else self.from_dlpack(
-                        noi_t[self.__graph.vertex_col_name].to_dlpack()
-                    )
-                )
-            del noi_t
-=======
 
         noi_types = cudf.Series(noi_types, name="t").groupby("t").groups
 
@@ -760,9 +639,7 @@
             # store the renumbering for this vertex type
             # renumbered vertex id is the index of the old id
             noi_index[type_name] = nodes_of_interest[ix]
->>>>>>> 0edf263e
-
-        del noi
+
         return noi_index
 
     def _get_renumbered_edge_groups_from_sample(self, sampling_results, noi_index):
@@ -806,23 +683,8 @@
         for the outputted subgraph that follow PyG's conventions, allowing easy
         construction of a HeteroData object.
         """
-<<<<<<< HEAD
-        eoi = self.__graph.get_edge_data(
-            edge_ids=(
-                sampling_results.indices.compute().values_host
-                if self._is_delayed
-                else sampling_results.indices
-            ),
-            columns=[self.__graph.src_col_name, self.__graph.dst_col_name],
-        )
-        if self._is_delayed:
-            eoi = eoi.persist()
-
-        eoi_types = eoi[self.__graph.type_col_name].cat.categories.values_host
-=======
         eoi_types = self.__graph.edge_types_from_numerals(sampling_results.edge_type)
         eoi_types = cudf.Series(eoi_types, name="t").groupby("t").groups
->>>>>>> 0edf263e
 
         row_dict = {}
         col_dict = {}
@@ -830,33 +692,6 @@
             t_pyg_type = self.__edge_types_to_attrs[cugraph_type_name].edge_type
             src_type, edge_type, dst_type = t_pyg_type
 
-<<<<<<< HEAD
-            eoi_t = eoi[eoi[self.__graph.type_col_name].cat.codes == t_code]
-            if self._is_delayed:
-                eoi_t = eoi_t.persist()
-
-            if len(eoi_t) > 0:
-                eoi_t = eoi_t.drop(self.__graph.edge_id_col_name, axis=1)
-
-                sources = eoi_t[self.__graph.src_col_name]
-                if self._is_delayed:
-                    sources = sources.compute()
-                sources = self.from_dlpack(sources.to_dlpack())
-                src_id_table = noi_index[src_type]
-
-                src = self.searchsorted(src_id_table, sources)
-                row_dict[t_pyg_type] = src
-
-                destinations = eoi_t[self.__graph.dst_col_name]
-                if self._is_delayed:
-                    destinations = destinations.compute()
-                destinations = self.from_dlpack(destinations.to_dlpack())
-                dst_id_table = noi_index[dst_type]
-
-                dst = self.searchsorted(dst_id_table, destinations)
-                col_dict[t_pyg_type] = dst
-            del eoi_t
-=======
             sources = self.from_dlpack(sampling_results.sources.loc[ix].to_dlpack())
             src_id_table = noi_index[src_type]
             src = self.searchsorted(src_id_table, sources)
@@ -868,9 +703,7 @@
             dst_id_table = noi_index[dst_type]
             dst = self.searchsorted(dst_id_table, destinations)
             col_dict[t_pyg_type] = dst
->>>>>>> 0edf263e
-
-        del eoi
+
         return row_dict, col_dict
 
     def put_tensor(self, tensor, attr):
