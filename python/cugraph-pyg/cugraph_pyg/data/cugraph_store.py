--- conflicted
+++ resolved
@@ -186,14 +186,8 @@
     def __init__(
         self,
         F: cugraph.gnn.FeatureStore,
-<<<<<<< HEAD
-        G: Union[Dict[str, Tuple[Tensor]], Dict[str, int]],
-        num_nodes_dict: Dict[str, int],
-        backend: str = "torch",
-=======
         G: Union[Dict[str, Tuple[TensorType]], Dict[str, int]],
         num_nodes_dict: Dict[str, int],
->>>>>>> efc4525a
         multi_gpu: bool = False,
     ):
         """
@@ -206,11 +200,7 @@
             Typed lexicographic-ordered numbering convention
             should match that of the graph.
 
-<<<<<<< HEAD
-        G : dict[str, tuple[tensor]] or dict[str, int] (Required)
-=======
         G : dict[str, tuple[TensorType]] or dict[str, int] (Required)
->>>>>>> efc4525a
             Dictionary of edge indices.
             Option 1 (graph in memory):
                 Pass the edge indices
@@ -234,13 +224,6 @@
             A dictionary mapping each node type to the count of nodes
             of that type in the graph.
 
-<<<<<<< HEAD
-        backend : ('torch', 'cupy') (Optional, default = 'torch')
-            The backend that manages tensors (default = 'torch')
-            Should usually be 'torch' ('torch', 'cupy' supported).
-
-=======
->>>>>>> efc4525a
         multi_gpu : bool (Optional, default = False)
             Whether the store should be backed by a multi-GPU graph.
             Requires dask to have been set up.
@@ -254,14 +237,6 @@
         self._tensor_attr_cls = CuGraphTensorAttr
         self._tensor_attr_dict = defaultdict(list)
 
-<<<<<<< HEAD
-        # Infer number of edges from the edge index dict
-        construct_graph = True
-        if isinstance(next(iter(G.values())), int):
-            num_edges_dict = G
-            construct_graph = False
-        else:
-=======
         construct_graph = True
         if isinstance(next(iter(G.values())), int):
             # User has passed in the number of edges
@@ -272,7 +247,6 @@
         else:
             # User has passed in the actual edge index, so the
             # number of edges needs to be counted.
->>>>>>> efc4525a
             num_edges_dict = {
                 pyg_can_edge_type: len(ei[0]) for pyg_can_edge_type, ei in G.items()
             }
@@ -284,30 +258,25 @@
         self._edge_attr_cls = CuGraphEdgeAttr
 
         self.__features = F
-<<<<<<< HEAD
         self.__graph = None
         self.__is_graph_owner = False
 
         if construct_graph:
             if multi_gpu:
-                self.__graph = get_client().get_dataset("cugraph_graph", default=None)
+                self.__graph = distributed.get_client().get_dataset(
+                    "cugraph_graph", default=None
+                )
 
             if self.__graph is None:
                 self.__graph = self.__construct_graph(G, multi_gpu=multi_gpu)
                 self.__is_graph_owner = True
 
-=======
-        if construct_graph:
-            self.__graph = self.__construct_graph(G, multi_gpu=multi_gpu)
-        else:
-            self.__graph = None
->>>>>>> efc4525a
         self.__subgraphs = {}
 
     def __del__(self):
         if self.__is_graph_owner:
             if isinstance(self.__graph._plc_graph, dict):
-                get_client().unpublish_dataset("cugraph_graph")
+                distributed.get_client().unpublish_dataset("cugraph_graph")
             del self.__graph
 
     def __make_offsets(self, input_dict):
@@ -457,7 +426,7 @@
                 edge_attr=["w", "eid", "etp"],
                 legacy_renum_only=True,
             )
-            get_client().publish_dataset(cugraph_graph=graph)
+            distributed.get_client().publish_dataset(cugraph_graph=graph)
         else:
             graph.from_cudf_edgelist(
                 df,
@@ -680,15 +649,8 @@
         Output: {'red_vertex': [5, 8], 'blue_vertex': [2], 'green_vertex': [10, 11]}
 
         """
-<<<<<<< HEAD
         if not is_sorted:
             nodes_of_interest, _ = torch.sorted(nodes_of_interest)
-=======
-
-        nodes_of_interest = torch.as_tensor(
-            nodes_of_interest.sort_values(), device="cuda"
-        )
->>>>>>> efc4525a
 
         noi_index = {}
 
