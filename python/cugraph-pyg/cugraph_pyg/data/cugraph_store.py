# Copyright (c) 2019-2023, NVIDIA CORPORATION.
# Licensed under the Apache License, Version 2.0 (the "License");
# you may not use this file except in compliance with the License.
# You may obtain a copy of the License at
#
#     http://www.apache.org/licenses/LICENSE-2.0
#
# Unless required by applicable law or agreed to in writing, software
# distributed under the License is distributed on an "AS IS" BASIS,
# WITHOUT WARRANTIES OR CONDITIONS OF ANY KIND, either express or implied.
# See the License for the specific language governing permissions and
# limitations under the License.

from typing import Optional, Tuple, Any, Union, List
from enum import Enum

from dataclasses import dataclass
from collections import defaultdict
from itertools import chain
from functools import cached_property

# numpy is always available
import numpy as np
import pandas
<<<<<<< HEAD

# cuGraph is required
import cugraph


from cugraph.utilities.utils import import_optional, MissingModule
import cudf

import dask.dataframe as dd
from dask.distributed import get_client
=======


import cugraph

from cugraph.utilities.utils import import_optional, MissingModule
import cudf
>>>>>>> 32f016a2

# FIXME drop cupy support and make torch the only backend (#2995)
import cupy

import dask.dataframe as dd
from dask.distributed import get_client


torch = import_optional("torch")
<<<<<<< HEAD
cugraph_service_client = import_optional("cugraph_service_client")
=======
>>>>>>> 32f016a2

Tensor = None if isinstance(torch, MissingModule) else torch.Tensor
NdArray = None if isinstance(cupy, MissingModule) else cupy.ndarray

TensorType = Union[Tensor, NdArray]


class EdgeLayout(Enum):
    COO = "coo"
    CSC = "csc"
    CSR = "csr"


@dataclass
class CuGraphEdgeAttr:
    r"""Defines the attributes of an :obj:`GraphStore` edge."""

    # The type of the edge
    edge_type: Optional[Any]

    # The layout of the edge representation
    layout: EdgeLayout

    # Whether the edge index is sorted, by destination node. Useful for
    # avoiding sorting costs when performing neighbor sampling, and only
    # meaningful for COO (CSC and CSR are sorted by definition)
    is_sorted: bool = False

    # The number of nodes in this edge type. If set to None, will attempt to
    # infer with the simple heuristic int(self.edge_index.max()) + 1
    size: Optional[Tuple[int, int]] = None

    # NOTE we define __post_init__ to force-cast layout
    def __post_init__(self):
        self.layout = EdgeLayout(self.layout)

    @classmethod
    def cast(cls, *args, **kwargs):
        """
        Cast to a CuGraphTensorAttr from a tuple, list, or dict.

        Returns
        -------
        CuGraphTensorAttr
            contains the data of the tuple, list, or dict passed in
        """
        if len(args) == 1 and len(kwargs) == 0:
            elem = args[0]
            if elem is None:
                return None
            if isinstance(elem, CuGraphEdgeAttr):
                return elem
            if isinstance(elem, (tuple, list)):
                return cls(*elem)
            if isinstance(elem, dict):
                return cls(**elem)
        return cls(*args, **kwargs)


_field_status = Enum("FieldStatus", "UNSET")


@dataclass
class CuGraphTensorAttr:
    r"""Defines the attributes of a class:`FeatureStore` tensor; in particular,
    all the parameters necessary to uniquely identify a tensor from the feature
    store.

    Note that the order of the attributes is important; this is the order in
    which attributes must be provided for indexing calls. Feature store
    implementor classes can define a different ordering by overriding
    :meth:`TensorAttr.__init__`.
    """

    # The group name that the tensor corresponds to. Defaults to UNSET.
    group_name: Optional[str] = _field_status.UNSET

    # The name of the tensor within its group. Defaults to UNSET.
    attr_name: Optional[str] = _field_status.UNSET

    # The node indices the rows of the tensor correspond to. Defaults to UNSET.
    index: Optional[Any] = _field_status.UNSET

    # The properties in the PropertyGraph the rows of the tensor correspond to.
    # Defaults to UNSET.
    properties: Optional[Any] = _field_status.UNSET

    # The datatype of the tensor.  Defaults to UNSET.
    dtype: Optional[Any] = _field_status.UNSET

    # Convenience methods

    def is_set(self, key):
        r"""Whether an attribute is set in :obj:`TensorAttr`."""
        if key not in self.__dataclass_fields__:
            raise KeyError(key)
        attr = getattr(self, key)
        return type(attr) != _field_status or attr != _field_status.UNSET

    def is_fully_specified(self):
        r"""Whether the :obj:`TensorAttr` has no unset fields."""
        return all([self.is_set(key) for key in self.__dataclass_fields__])

    def fully_specify(self):
        r"""Sets all :obj:`UNSET` fields to :obj:`None`."""
        for key in self.__dataclass_fields__:
            if not self.is_set(key):
                setattr(self, key, None)
        return self

    def update(self, attr):
        r"""Updates an :class:`TensorAttr` with set attributes from another
        :class:`TensorAttr`."""
        for key in self.__dataclass_fields__:
            if attr.is_set(key):
                setattr(self, key, getattr(attr, key))

    @classmethod
    def cast(cls, *args, **kwargs):
        """
        Casts to a CuGraphTensorAttr from a tuple, list, or dict
        Returns
        -------
        CuGraphTensorAttr
            contains the data of the tuple, list, or dict passed in
        """
        if len(args) == 1 and len(kwargs) == 0:
            elem = args[0]
            if elem is None:
                return None
            if isinstance(elem, CuGraphTensorAttr):
                return elem
            if isinstance(elem, (tuple, list)):
                return cls(*elem)
            if isinstance(elem, dict):
                return cls(**elem)
        return cls(*args, **kwargs)


class EXPERIMENTAL__CuGraphStore:
    """
    Duck-typed version of PyG's GraphStore and FeatureStore.
    """

    # TODO allow (and possibly require) separate stores for node, edge attrs
    # For now edge attrs are entirely unsupported.
    # TODO add an "expensive check" argument that ensures the graph store
    # and feature store are valid and compatible with PyG.
    def __init__(
        self, F, G, num_nodes_dict, backend: str = "torch", multi_gpu: bool = False
    ):
        """
        Constructs a new CuGraphStore from the provided
        arguments.
        Parameters
        ----------
        F : cugraph.gnn.FeatureStore (Required)
            The feature store containing this graph's features.
            Typed lexicographic-ordered numbering convention
            should match that of the graph.
        G : dict[tuple[tensor]] (Required)
            Dictionary of edge indices.
            i.e. {
                ('author', 'writes', 'paper'): [[0,1,2],[2,0,1]],
                ('author', 'affiliated', 'institution'): [[0,1],[0,1]]
            }
            Note: the internal cugraph representation will use
            offsetted vertex and edge ids.
        num_nodes_dict : dict (Required)
            A dictionary mapping each node type to the count of nodes
            of that type in the graph.
        backend : ('torch', 'cupy') (Required)
            The backend that manages tensors (default = 'torch')
            Should usually be 'torch' ('torch', 'cupy' supported).
        multi_gpu : bool (Required)
            Whether the store should be backed by a multi-GPU graph.
            Requires dask to have been set up.
        """

        if None in G:
            raise ValueError("Unspecified edge types not allowed in PyG")

        # FIXME drop the cupy backend and remove these checks (#2995)
        if backend == "torch":
            from torch.utils.dlpack import from_dlpack
            from torch import int64 as vertex_dtype
            from torch import float32 as property_dtype
            from torch import searchsorted as searchsorted
            from torch import concatenate as concatenate
            from torch import arange as arange
        elif backend == "cupy":
            from cupy import from_dlpack
            from cupy import int64 as vertex_dtype
            from cupy import float32 as property_dtype
            from cupy import searchsorted as searchsorted
            from cupy import concatenate as concatenate
            from cupy import arange as arange
        else:
            raise ValueError(f"Invalid backend {backend}.")

        self.__backend = backend
        self.from_dlpack = from_dlpack
        self.vertex_dtype = vertex_dtype
        self.property_dtype = property_dtype
        self.searchsorted = searchsorted
        self.concatenate = concatenate
        self.arange = arange

        self._tensor_attr_cls = CuGraphTensorAttr
        self._tensor_attr_dict = defaultdict(list)

        # Infer number of edges from the edge index dict
        num_edges_dict = {
            pyg_can_edge_type: len(ei[0]) for pyg_can_edge_type, ei in G.items()
        }

        self.__infer_offsets(num_nodes_dict, num_edges_dict)
        self.__infer_existing_tensors(F)
        self.__infer_edge_types(num_edges_dict)

        self._edge_attr_cls = CuGraphEdgeAttr

        self.__features = F
        self.__graph = self.__construct_graph(G, multi_gpu=multi_gpu)
        self.__subgraphs = {}

    def __make_offsets(self, input_dict):
        offsets = {}
        offsets["stop"] = [input_dict[v] for v in sorted(input_dict.keys())]
        if self.__backend == "cupy":
            offsets["stop"] = cupy.array(offsets["stop"])
        else:
            offsets["stop"] = torch.tensor(offsets["stop"])
            if torch.has_cuda:
                offsets["stop"] = offsets["stop"].cuda()

        cumsum = offsets["stop"].cumsum(0)
        offsets["start"] = cumsum - offsets["stop"]
        offsets["stop"] = cumsum - 1

        offsets["type"] = np.array(sorted(input_dict.keys()))

        return offsets

    def __infer_offsets(self, num_nodes_dict, num_edges_dict) -> None:
        """
        Sets the vertex offsets for this store.
        """
        self.__vertex_type_offsets = self.__make_offsets(num_nodes_dict)

        # Need to convert tuples to string in order to use searchsorted
        # Can convert back using x.split('__')
        # Lexicographic ordering is unchanged.
        self.__edge_type_offsets = self.__make_offsets(
            {
                "__".join(pyg_can_edge_type): n
                for pyg_can_edge_type, n in num_edges_dict.items()
            }
        )

    def __construct_graph(self, edge_info, multi_gpu=False) -> cugraph.MultiGraph:
        # Ensure the original dict is not modified.
        edge_info_cg = {}
        for pyg_can_edge_type in sorted(edge_info.keys()):
            src_type, _, dst_type = pyg_can_edge_type
            srcs, dsts = edge_info[pyg_can_edge_type]

            src_offset = np.searchsorted(self.__vertex_type_offsets["type"], src_type)
            srcs_t = srcs + int(self.__vertex_type_offsets["start"][src_offset])

            dst_offset = np.searchsorted(self.__vertex_type_offsets["type"], dst_type)
            dsts_t = dsts + int(self.__vertex_type_offsets["start"][dst_offset])

            edge_info_cg[pyg_can_edge_type] = (srcs_t, dsts_t)

        na_src = np.concatenate(
            [
                edge_info_cg[pyg_can_edge_type][0]
                for pyg_can_edge_type in sorted(edge_info_cg.keys())
            ]
        )

        na_dst = np.concatenate(
            [
                edge_info_cg[pyg_can_edge_type][1]
                for pyg_can_edge_type in sorted(edge_info_cg.keys())
            ]
        )

        na_etp = np.concatenate(
            [
                np.array(
                    [i]
                    * int(
                        self.__edge_type_offsets["stop"][i]
                        - self.__edge_type_offsets["start"][i]
                        + 1
                    ),
                    dtype="int32",
                )
                for i in range(len(self.__edge_type_offsets["start"]))
            ]
        )

        df = pandas.DataFrame(
            {
                "src": na_src,
                "dst": na_dst,
                # FIXME use the edge type property
                # "w": np.zeros(len(na_src)),
                "w": na_etp,
                "eid": np.arange(len(na_src)),
                "etp": na_etp,
            }
        )

        if multi_gpu:
            nworkers = len(get_client().scheduler_info()["workers"])
            npartitions = nworkers * 1
            df = dd.from_pandas(df, npartitions=npartitions).persist()
            df = df.map_partitions(cudf.DataFrame.from_pandas)
        else:
            df = cudf.from_pandas(df)

        df = df.reset_index(drop=True)

        graph = cugraph.MultiGraph(directed=True)
        if multi_gpu:
            graph.from_dask_cudf_edgelist(
                df,
                source="src",
                destination="dst",
                edge_attr=["w", "eid", "etp"],
                legacy_renum_only=True,
            )
        else:
            graph.from_cudf_edgelist(
                df,
                source="src",
                destination="dst",
                edge_attr=["w", "eid", "etp"],
                legacy_renum_only=True,
            )

        return graph

    @property
    def _edge_types_to_attrs(self) -> dict:
        return dict(self.__edge_types_to_attrs)

    @property
    def backend(self) -> str:
        return self.__backend

    @cached_property
    def _is_delayed(self):
        return isinstance(self.__graph._plc_graph, dict)

    def get_vertex_index(self, vtypes) -> TensorType:
        if isinstance(vtypes, str):
            vtypes = [vtypes]

        # FIXME always use torch, drop cupy (#2995)
        if self.__backend == "torch":
            ix = torch.tensor([], dtype=torch.int64)
        else:
            ix = cupy.array([], dtype="int64")

        if isinstance(self.__vertex_type_offsets, dict):
            vtypes = np.searchsorted(self.__vertex_type_offsets["type"], vtypes)
        for vtype in vtypes:
            start = int(self.__vertex_type_offsets["start"][vtype])
            stop = int(self.__vertex_type_offsets["stop"][vtype])
            ix = self.concatenate(
                [ix, self.arange(start, stop + 1, 1, dtype=self.vertex_dtype)]
            )

        return ix

    def put_edge_index(self, edge_index, edge_attr):
        """
        Adds additional edges to the graph.
        Not yet implemented.
        """
        raise NotImplementedError("Adding indices not supported.")

    def get_all_edge_attrs(self):
        """
        Gets a list of all edge types and indices in this store.

        Returns
        -------
        list[str]
            All edge types and indices in this store.
        """
        return self.__edge_types_to_attrs.values()

    def _get_edge_index(self, attr: CuGraphEdgeAttr) -> Tuple[TensorType, TensorType]:
        """
        Returns the edge index in the requested format
        (as defined by attr).  Currently, only unsorted
        COO is supported, which is returned as a (src,dst)
        tuple as expected by the PyG API.

        Parameters
        ----------
        attr: CuGraphEdgeAttr
            The CuGraphEdgeAttr specifying the
            desired edge type, layout (i.e. CSR, COO, CSC), and
            whether the returned index should be sorted (if COO).
            Currently, only unsorted COO is supported.

        Returns
        -------
        (src, dst) : Tuple[tensor type]
            Tuple of the requested edge index in COO form.
            Currently, only COO form is supported.
        """

        if attr.layout != EdgeLayout.COO:
            raise TypeError("Only COO direct access is supported!")

        if self._is_delayed:
            src_col_name = self.__graph.renumber_map.renumbered_src_col_name
            dst_col_name = self.__graph.renumber_map.renumbered_dst_col_name
        else:
            src_col_name = self.__graph.srcCol
            dst_col_name = self.__graph.dstCol

        # If there is only one edge type (homogeneous graph) then
        # bypass the edge filters for a significant speed improvement.
        if len(self.__edge_types_to_attrs) == 1:
            if attr.edge_type not in self.__edge_types_to_attrs:
                raise ValueError(
                    f"Requested edge type {attr.edge_type}" "is not present in graph."
                )

            df = self.__graph.edgelist.edgelist_df[[src_col_name, dst_col_name]]
            src_offset = 0
            dst_offset = 0
        else:
            src_type, _, dst_type = attr.edge_type
            src_offset = int(
                self.__vertex_type_offsets["start"][
                    np.searchsorted(self.__vertex_type_offsets["type"], src_type)
                ]
            )
            dst_offset = int(
                self.__vertex_type_offsets["start"][
                    np.searchsorted(self.__vertex_type_offsets["type"], dst_type)
                ]
<<<<<<< HEAD
=======
            )
            coli = np.searchsorted(
                self.__edge_type_offsets["type"], "__".join(attr.edge_type)
>>>>>>> 32f016a2
            )
            coli = np.searchsorted(
                self.__edge_type_offsets["type"], "__".join(attr.edge_type)
            )

            df = self.__graph.edgelist.edgelist_df[
                [src_col_name, dst_col_name, self.__graph.edgeTypeCol]
            ]
            df = df[df[self.__graph.edgeTypeCol] == coli]
            df = df[[src_col_name, dst_col_name]]

            df = self.__graph.edgelist.edgelist_df[
                [src_col_name, dst_col_name, self.__graph.edgeTypeCol]
            ]
            df = df[df[self.__graph.edgeTypeCol] == coli]
            df = df[[src_col_name, dst_col_name]]

        if self._is_delayed:
            df = df.compute()

        src = self.from_dlpack(df[src_col_name].to_dlpack()) - src_offset
        dst = self.from_dlpack(df[dst_col_name].to_dlpack()) - dst_offset

        if self.__backend == "torch":
            src = src.to(self.vertex_dtype)
            dst = dst.to(self.vertex_dtype)
        elif self.__backend == "cupy":
            src = src.astype(self.vertex_dtype)
            dst = dst.astype(self.vertex_dtype)
        else:
            raise TypeError(f"Invalid backend type {self.__backend}")

        if self.__backend == "torch":
            src = src.to(self.vertex_dtype)
            dst = dst.to(self.vertex_dtype)
        else:
            # self.__backend == 'cupy'
            src = src.astype(self.vertex_dtype)
            dst = dst.astype(self.vertex_dtype)

        if src.shape[0] != dst.shape[0]:
            raise IndexError("src and dst shape do not match!")

        return (src, dst)

    def get_edge_index(self, *args, **kwargs) -> Tuple[TensorType, TensorType]:
        r"""Synchronously gets an edge_index tensor from the materialized
        graph.

        Args:
            **attr(EdgeAttr): the edge attributes.

        Returns:
            EdgeTensorType: an edge_index tensor corresonding to the provided
            attributes, or None if there is no such tensor.

        Raises:
            KeyError: if the edge index corresponding to attr was not found.
        """

        edge_attr = self._edge_attr_cls.cast(*args, **kwargs)
        edge_attr.layout = EdgeLayout(edge_attr.layout)
        # Override is_sorted for CSC and CSR:
        # TODO treat is_sorted specially in this function, where is_sorted=True
        # returns an edge index sorted by column.
        edge_attr.is_sorted = edge_attr.is_sorted or (
            edge_attr.layout in [EdgeLayout.CSC, EdgeLayout.CSR]
        )
        edge_index = self._get_edge_index(edge_attr)
        if edge_index is None:
            raise KeyError(f"An edge corresponding to '{edge_attr}' was not " f"found")
        return edge_index

<<<<<<< HEAD
    def _subgraph(self, edge_types: List[tuple] = None) -> StructuralGraphType:
=======
    def _subgraph(self, edge_types: List[tuple]) -> cugraph.MultiGraph:
>>>>>>> 32f016a2
        """
        Returns a subgraph with edges limited to those of a given type

        Parameters
        ----------
        edge_types : list of pyg canonical edge types
            Directly references the graph's internal edge types.  Does
            not accept PyG edge type tuples.

        Returns
        -------
        The appropriate extracted subgraph.  Will extract the subgraph
        if it has not already been extracted.

        """
<<<<<<< HEAD
        if edge_types is not None and set(edge_types) != set(
            self.__edge_types_to_attrs.keys()
        ):
            raise ValueError(
                "Subgraphing is currently unsupported, please"
                " specify all edge types in the graph or leave"
                " this argument empty."
=======
        if set(edge_types) != set(self.__edge_types_to_attrs.keys()):
            raise ValueError(
                "Subgraphing is currently unsupported, please"
                " specify all edge types in the graph."
>>>>>>> 32f016a2
            )

        return self.__graph

    def _get_vertex_groups_from_sample(self, nodes_of_interest: cudf.Series) -> dict:
        """
        Given a cudf (NOT dask_cudf) Series of nodes of interest, this
        method a single dictionary, noi_index.

        noi_index is the original vertex ids grouped by vertex type.

        Example Input: [5, 2, 10, 11, 8]
        Output: {'red_vertex': [5, 8], 'blue_vertex': [2], 'green_vertex': [10, 11]}

        """

        nodes_of_interest = self.from_dlpack(
            nodes_of_interest.sort_values().to_dlpack()
        )

        noi_index = {}

        vtypes = cudf.Series(self.__vertex_type_offsets["type"])
        if len(vtypes) == 1:
            noi_index[vtypes[0]] = nodes_of_interest
        else:
            noi_type_indices = self.searchsorted(
                self.from_dlpack(self.__vertex_type_offsets["stop"].__dlpack__()),
                nodes_of_interest,
            )

            noi_types = vtypes.iloc[noi_type_indices].reset_index(drop=True)
            noi_starts = self.__vertex_type_offsets["start"][noi_type_indices]

            noi_types = cudf.Series(noi_types, name="t").groupby("t").groups

            for type_name, ix in noi_types.items():
                # store the renumbering for this vertex type
                # renumbered vertex id is the index of the old id
                ix = self.from_dlpack(ix.to_dlpack())
                # subtract off the offsets
                noi_index[type_name] = nodes_of_interest[ix] - noi_starts[ix]

        return noi_index

    def _get_renumbered_edge_groups_from_sample(
        self, sampling_results: cudf.DataFrame, noi_index: dict
    ) -> Tuple[dict, dict]:
        """
        Given a cudf (NOT dask_cudf) DataFrame of sampling results and a dictionary
        of non-renumbered vertex ids grouped by vertex type, this method
        outputs two dictionaries:
            1. row_dict
            2. col_dict
        (1) row_dict corresponds to the renumbered source vertex ids grouped
            by PyG edge type - (src, type, dst) tuple.
        (2) col_dict corresponds to the renumbered destination vertex ids grouped
            by PyG edge type (src, type, dst) tuple.
        * The two outputs combined make a PyG "edge index".
        * The ith element of each array corresponds to the same edge.
        * The _get_vertex_groups_from_sample() method is usually called
          before this one to get the noi_index.

        Example Input: Series({
                'sources': [0, 5, 11, 3],
                'destinations': [8, 2, 3, 5]},
                'edge_type': [1, 3, 5, 14]
            }),
            {
                'blue_vertex': [0, 5],
                'red_vertex': [3, 11],
                'green_vertex': [2, 8]
            }
        Output: {
                ('blue', 'etype1', 'green'): [0, 1],
                ('red', 'etype2', 'red'): [1],
                ('red', 'etype3', 'blue'): [0]
            },
            {
                ('blue', 'etype1', 'green'): [1, 0],
                ('red', 'etype2', 'red'): [0],
                ('red', 'etype3', 'blue'): [1]
            }

        """
        row_dict = {}
        col_dict = {}
        if len(self.__edge_types_to_attrs) == 1:
            t_pyg_type = list(self.__edge_types_to_attrs.values())[0].edge_type
            src_type, _, dst_type = t_pyg_type

            sources = self.from_dlpack(sampling_results.sources.to_dlpack())
            src_id_table = noi_index[src_type]
            src = self.searchsorted(src_id_table, sources)
            row_dict[t_pyg_type] = src

            destinations = self.from_dlpack(sampling_results.destinations.to_dlpack())
            dst_id_table = noi_index[dst_type]
            dst = self.searchsorted(dst_id_table, destinations)
            col_dict[t_pyg_type] = dst
        else:
            # This will retrieve the single string representation.
            # It needs to be converted to a tuple in the for loop below.
            eoi_types = (
                cudf.Series(self.__edge_type_offsets["type"])
<<<<<<< HEAD
                .iloc[sampling_results.edge_type.astype("int32")]
                .reset_index(drop=True)
            )

=======
                .iloc[sampling_results.indices.astype("int32")]
                .reset_index(drop=True)
            )
            print("eoi_types:", eoi_types)
>>>>>>> 32f016a2
            eoi_types = cudf.Series(eoi_types, name="t").groupby("t").groups

            for pyg_can_edge_type_str, ix in eoi_types.items():
                pyg_can_edge_type = tuple(pyg_can_edge_type_str.split("__"))
                src_type, _, dst_type = pyg_can_edge_type

                # Get the de-offsetted sources
                sources = self.from_dlpack(sampling_results.sources.loc[ix].to_dlpack())
                sources_ix = self.searchsorted(
                    self.__vertex_type_offsets["stop"], sources
                )
                sources -= self.__vertex_type_offsets["start"][sources_ix]

                # Create the row entry for this type
                src_id_table = noi_index[src_type]
                src = self.searchsorted(src_id_table, sources)
                row_dict[pyg_can_edge_type] = src

                # Get the de-offsetted destinations
                destinations = self.from_dlpack(
                    sampling_results.destinations.loc[ix].to_dlpack()
                )
                destinations_ix = self.searchsorted(
                    self.__vertex_type_offsets["stop"], destinations
                )
                destinations -= self.__vertex_type_offsets["start"][destinations_ix]

                # Create the col entry for this type
                dst_id_table = noi_index[dst_type]
                dst = self.searchsorted(dst_id_table, destinations)
                col_dict[pyg_can_edge_type] = dst

        return row_dict, col_dict

    def put_tensor(self, tensor, attr) -> None:
        raise NotImplementedError("Adding properties not supported.")

    def create_named_tensor(
        self, attr_name: str, properties: List[str], vertex_type: str, dtype: str
    ) -> None:
        """
        Create a named tensor that contains a subset of
        properties in the graph.

        Parameters
        ----------
        attr_name : str
            The name of the tensor within its group.
        properties : list[str]
            The properties the rows
            of the tensor correspond to.
        vertex_type : str
            The vertex type associated with this new tensor property.
        dtype : numpy/cupy dtype (i.e. 'int32') or torch dtype (i.e. torch.float)
            The datatype of the tensor.  Should be a dtype appropriate
            for this store's backend.  Usually float32/float64.
        """
        self._tensor_attr_dict[vertex_type].append(
            CuGraphTensorAttr(
                vertex_type, attr_name, properties=properties, dtype=dtype
            )
        )

    def __infer_edge_types(self, num_edges_dict) -> None:
        self.__edge_types_to_attrs = {}

        for pyg_can_edge_type in sorted(num_edges_dict.keys()):
            sz = num_edges_dict[pyg_can_edge_type]
            self.__edge_types_to_attrs[pyg_can_edge_type] = CuGraphEdgeAttr(
                edge_type=pyg_can_edge_type,
                layout=EdgeLayout.COO,
                is_sorted=False,
                size=(sz, sz),
            )

    def __infer_existing_tensors(self, F) -> None:
        """
        Infers the tensor attributes/features.
        """
        for attr_name, types_with_attr in F.get_feature_list().items():
            for vt in types_with_attr:
                attr_dtype = F.get_data(np.array([0]), vt, attr_name).dtype
                self.create_named_tensor(
                    attr_name=attr_name,
                    properties=None,
                    vertex_type=vt,
                    dtype=attr_dtype,
                )

    def get_all_tensor_attrs(self) -> List[CuGraphTensorAttr]:
        r"""Obtains all tensor attributes stored in this feature store."""
        # unpack and return the list of lists
        it = chain.from_iterable(self._tensor_attr_dict.values())
        return [CuGraphTensorAttr.cast(c) for c in it]

    def _get_tensor(self, attr: CuGraphTensorAttr) -> TensorType:
        feature_backend = self.__features.backend
        cols = attr.properties

        idx = attr.index
        if feature_backend == "torch":
            if not isinstance(idx, torch.Tensor):
                raise TypeError(
                    f"Type {type(idx)} invalid"
                    f" for feature store backend {feature_backend}"
                )
            idx = idx.cpu()
        elif feature_backend == "numpy":
            # allow indexing through cupy arrays
            if isinstance(idx, cupy.ndarray):
                idx = idx.get()

        if cols is None:
            t = self.__features.get_data(idx, attr.group_name, attr.attr_name)

            if self.backend == "torch":
                t = t.cuda()
            else:
                t = cupy.array(t)
            return t

        else:
            t = self.__features.get_data(idx, attr.group_name, cols[0])

            if len(t.shape) == 1:
                if self.backend == "torch":
                    t = torch.tensor([t])
                else:
                    t = cupy.array([t])

            for col in cols[1:]:
                u = self.__features.get_data(idx, attr.group_name, col)

                if len(u.shape) == 1:
                    if self.backend == "torch":
                        u = torch.tensor([u])
                    else:
                        u = cupy.array([u])

                t = torch.concatenate([t, u])

            if self.backend == "torch":
                t = t.cuda()
            else:
                t = cupy.array(t)
            return t

    def _multi_get_tensor(self, attrs: List[CuGraphTensorAttr]) -> List[TensorType]:
        return [self._get_tensor(attr) for attr in attrs]

    def multi_get_tensor(self, attrs: List[CuGraphTensorAttr]) -> List[TensorType]:
        r"""
        Synchronously obtains a :class:`FeatureTensorType` object from the
        feature store for each tensor associated with the attributes in
        `attrs`.

        Parameters
        ----------
        attrs (List[TensorAttr]): a list of :class:`TensorAttr` attributes
        that identify the tensors to get.

        Returns
        -------
        List[FeatureTensorType]: a Tensor of the same type as the index for
        each attribute.

        Raises
        ------
            KeyError: if a tensor corresponding to an attr was not found.
            ValueError: if any input `TensorAttr` is not fully specified.
        """
        attrs = [
            self._infer_unspecified_attr(self._tensor_attr_cls.cast(attr))
            for attr in attrs
        ]
        bad_attrs = [attr for attr in attrs if not attr.is_fully_specified()]
        if len(bad_attrs) > 0:
            raise ValueError(
                f"The input TensorAttr(s) '{bad_attrs}' are not fully "
                f"specified. Please fully specify them by specifying all "
                f"'UNSET' fields"
            )

        tensors = self._multi_get_tensor(attrs)

        bad_attrs = [attrs[i] for i, v in enumerate(tensors) if v is None]
        if len(bad_attrs) > 0:
            raise KeyError(
                f"Tensors corresponding to attributes " f"'{bad_attrs}' were not found"
            )

        return [tensor for attr, tensor in zip(attrs, tensors)]

    def get_tensor(self, *args, **kwargs) -> TensorType:
        r"""Synchronously obtains a :class:`FeatureTensorType` object from the
        feature store. Feature store implementors guarantee that the call
        :obj:`get_tensor(put_tensor(tensor, attr), attr) = tensor` holds.

        Parameters
        ----------
        **attr (TensorAttr): Any relevant tensor attributes that correspond
            to the feature tensor. See the :class:`TensorAttr`
            documentation for required and optional attributes. It is the
            job of implementations of a :class:`FeatureStore` to store this
            metadata in a meaningful way that allows for tensor retrieval
            from a :class:`TensorAttr` object.

        Returns
        -------
        FeatureTensorType: a Tensor of the same type as the index.

        Raises
        ------
        KeyError: if the tensor corresponding to attr was not found.
        ValueError: if the input `TensorAttr` is not fully specified.
        """

        attr = self._tensor_attr_cls.cast(*args, **kwargs)
        attr = self._infer_unspecified_attr(attr)

        if not attr.is_fully_specified():
            raise ValueError(
                f"The input TensorAttr '{attr}' is not fully "
                f"specified. Please fully specify the input by "
                f"specifying all 'UNSET' fields."
            )

        tensor = self._get_tensor(attr)
        if tensor is None:
            raise KeyError(f"A tensor corresponding to '{attr}' was not found")
        return tensor

    def _get_tensor_size(self, attr: CuGraphTensorAttr) -> Union[List, int]:
        return self._get_tensor(attr).size

    def get_tensor_size(self, *args, **kwargs) -> Union[List, int]:
        r"""
        Obtains the size of a tensor given its attributes, or :obj:`None`
        if the tensor does not exist.
        """
        attr = self._tensor_attr_cls.cast(*args, **kwargs)
        if not attr.is_set("index"):
            attr.index = None
        return self._get_tensor_size(attr)

    def _remove_tensor(self, attr):
        raise NotImplementedError("Removing features not supported")

    def _infer_unspecified_attr(self, attr: CuGraphTensorAttr) -> CuGraphTensorAttr:
        if attr.properties == _field_status.UNSET:
            # attempt to infer property names
            if attr.group_name in self._tensor_attr_dict:
                for n in self._tensor_attr_dict[attr.group_name]:
                    if attr.attr_name == n.attr_name:
                        attr.properties = n.properties
            else:
                raise KeyError(f"Invalid group name {attr.group_name}")

        if attr.dtype == _field_status.UNSET:
            # attempt to infer dtype
            if attr.group_name in self._tensor_attr_dict:
                for n in self._tensor_attr_dict[attr.group_name]:
                    if attr.attr_name == n.attr_name:
                        attr.dtype = n.dtype

        return attr

    def __len__(self):
        return len(self.get_all_tensor_attrs())<|MERGE_RESOLUTION|>--- conflicted
+++ resolved
@@ -22,38 +22,20 @@
 # numpy is always available
 import numpy as np
 import pandas
-<<<<<<< HEAD
-
-# cuGraph is required
+
 import cugraph
-
 
 from cugraph.utilities.utils import import_optional, MissingModule
 import cudf
 
+# FIXME drop cupy support and make torch the only backend (#2995)
+import cupy
+
 import dask.dataframe as dd
 from dask.distributed import get_client
-=======
-
-
-import cugraph
-
-from cugraph.utilities.utils import import_optional, MissingModule
-import cudf
->>>>>>> 32f016a2
-
-# FIXME drop cupy support and make torch the only backend (#2995)
-import cupy
-
-import dask.dataframe as dd
-from dask.distributed import get_client
 
 
 torch = import_optional("torch")
-<<<<<<< HEAD
-cugraph_service_client = import_optional("cugraph_service_client")
-=======
->>>>>>> 32f016a2
 
 Tensor = None if isinstance(torch, MissingModule) else torch.Tensor
 NdArray = None if isinstance(cupy, MissingModule) else cupy.ndarray
@@ -505,22 +487,10 @@
                 self.__vertex_type_offsets["start"][
                     np.searchsorted(self.__vertex_type_offsets["type"], dst_type)
                 ]
-<<<<<<< HEAD
-=======
             )
             coli = np.searchsorted(
                 self.__edge_type_offsets["type"], "__".join(attr.edge_type)
->>>>>>> 32f016a2
-            )
-            coli = np.searchsorted(
-                self.__edge_type_offsets["type"], "__".join(attr.edge_type)
-            )
-
-            df = self.__graph.edgelist.edgelist_df[
-                [src_col_name, dst_col_name, self.__graph.edgeTypeCol]
-            ]
-            df = df[df[self.__graph.edgeTypeCol] == coli]
-            df = df[[src_col_name, dst_col_name]]
+            )
 
             df = self.__graph.edgelist.edgelist_df[
                 [src_col_name, dst_col_name, self.__graph.edgeTypeCol]
@@ -584,11 +554,7 @@
             raise KeyError(f"An edge corresponding to '{edge_attr}' was not " f"found")
         return edge_index
 
-<<<<<<< HEAD
-    def _subgraph(self, edge_types: List[tuple] = None) -> StructuralGraphType:
-=======
     def _subgraph(self, edge_types: List[tuple]) -> cugraph.MultiGraph:
->>>>>>> 32f016a2
         """
         Returns a subgraph with edges limited to those of a given type
 
@@ -604,7 +570,6 @@
         if it has not already been extracted.
 
         """
-<<<<<<< HEAD
         if edge_types is not None and set(edge_types) != set(
             self.__edge_types_to_attrs.keys()
         ):
@@ -612,12 +577,6 @@
                 "Subgraphing is currently unsupported, please"
                 " specify all edge types in the graph or leave"
                 " this argument empty."
-=======
-        if set(edge_types) != set(self.__edge_types_to_attrs.keys()):
-            raise ValueError(
-                "Subgraphing is currently unsupported, please"
-                " specify all edge types in the graph."
->>>>>>> 32f016a2
             )
 
         return self.__graph
@@ -723,17 +682,10 @@
             # It needs to be converted to a tuple in the for loop below.
             eoi_types = (
                 cudf.Series(self.__edge_type_offsets["type"])
-<<<<<<< HEAD
                 .iloc[sampling_results.edge_type.astype("int32")]
                 .reset_index(drop=True)
             )
 
-=======
-                .iloc[sampling_results.indices.astype("int32")]
-                .reset_index(drop=True)
-            )
-            print("eoi_types:", eoi_types)
->>>>>>> 32f016a2
             eoi_types = cudf.Series(eoi_types, name="t").groupby("t").groups
 
             for pyg_can_edge_type_str, ix in eoi_types.items():
