# Copyright (c) 2019-2023, NVIDIA CORPORATION.
# Licensed under the Apache License, Version 2.0 (the "License");
# you may not use this file except in compliance with the License.
# You may obtain a copy of the License at
#
#     http://www.apache.org/licenses/LICENSE-2.0
#
# Unless required by applicable law or agreed to in writing, software
# distributed under the License is distributed on an "AS IS" BASIS,
# WITHOUT WARRANTIES OR CONDITIONS OF ANY KIND, either express or implied.
# See the License for the specific language governing permissions and
# limitations under the License.

from typing import Optional, Tuple, Any, Union, List, Dict

from enum import Enum, auto

from dataclasses import dataclass
from collections import defaultdict
from itertools import chain
from functools import cached_property

import numpy as np
import cupy
import pandas
import cudf
import cugraph
import warnings

import dask.array as dar
import dask.dataframe as dd
import dask.distributed as distributed
import dask_cudf

from cugraph.utilities.utils import import_optional, MissingModule

torch = import_optional("torch")
torch_geometric = import_optional("torch_geometric")

Tensor = None if isinstance(torch, MissingModule) else torch.Tensor
NdArray = None if isinstance(cupy, MissingModule) else cupy.ndarray
DaskCudfSeries = None if isinstance(dask_cudf, MissingModule) else dask_cudf.Series

TensorType = Union[Tensor, NdArray, cudf.Series, DaskCudfSeries]
NodeType = (
    None
    if isinstance(torch_geometric, MissingModule)
    else torch_geometric.typing.NodeType
)
EdgeType = (
    None
    if isinstance(torch_geometric, MissingModule)
    else torch_geometric.typing.EdgeType
)


class EdgeLayout(Enum):
    COO = "coo"
    CSC = "csc"
    CSR = "csr"


@dataclass
class CuGraphEdgeAttr:
    """
    Defines the attributes of an :obj:`GraphStore` edge.
    """

    # The type of the edge
    edge_type: Optional[Any]

    # The layout of the edge representation
    layout: EdgeLayout

    # Whether the edge index is sorted, by destination node. Useful for
    # avoiding sorting costs when performing neighbor sampling, and only
    # meaningful for COO (CSC and CSR are sorted by definition)
    is_sorted: bool = False

    # The number of nodes in this edge type. If set to None, will attempt to
    # infer with the simple heuristic int(self.edge_index.max()) + 1
    size: Optional[Tuple[int, int]] = None

    # NOTE we define __post_init__ to force-cast layout
    def __post_init__(self):
        self.layout = EdgeLayout(self.layout)

    @classmethod
    def cast(cls, *args, **kwargs):
        """
        Cast to a CuGraphTensorAttr from a tuple, list, or dict.

        Returns
        -------
        CuGraphTensorAttr
            contains the data of the tuple, list, or dict passed in
        """
        if len(args) == 1 and len(kwargs) == 0:
            elem = args[0]
            if elem is None:
                return None
            if isinstance(elem, CuGraphEdgeAttr):
                return elem
            if isinstance(elem, (tuple, list)):
                return cls(*elem)
            if isinstance(elem, dict):
                return cls(**elem)
        return cls(*args, **kwargs)


class _field_status(Enum):
    UNSET = auto()


@dataclass
class CuGraphTensorAttr:
    """
    Defines the attributes of a class:`FeatureStore` tensor; in particular,
    all the parameters necessary to uniquely identify a tensor from the feature
    store.

    Note that the order of the attributes is important; this is the order in
    which attributes must be provided for indexing calls. Feature store
    implementor classes can define a different ordering by overriding
    :meth:`TensorAttr.__init__`.
    """

    # The group name that the tensor corresponds to. Defaults to UNSET.
    group_name: Optional[str] = _field_status.UNSET

    # The name of the tensor within its group. Defaults to UNSET.
    attr_name: Optional[str] = _field_status.UNSET

    # The node indices the rows of the tensor correspond to. Defaults to UNSET.
    index: Optional[Any] = _field_status.UNSET

    # The properties in the FeatureStore the rows of the tensor correspond to.
    # Defaults to UNSET.
    properties: Optional[Any] = _field_status.UNSET

    # The datatype of the tensor.  Defaults to UNSET.
    dtype: Optional[Any] = _field_status.UNSET

    # Convenience methods

    def is_set(self, key):
        """
        Whether an attribute is set in :obj:`TensorAttr`.
        """
        if key not in self.__dataclass_fields__:
            raise KeyError(key)
        attr = getattr(self, key)
        return type(attr) != _field_status or attr != _field_status.UNSET

    def is_fully_specified(self):
        """
        Whether the :obj:`TensorAttr` has no unset fields.
        """
        return all([self.is_set(key) for key in self.__dataclass_fields__])

    def fully_specify(self):
        """
        Sets all :obj:`UNSET` fields to :obj:`None`.
        """
        for key in self.__dataclass_fields__:
            if not self.is_set(key):
                setattr(self, key, None)
        return self

    def update(self, attr):
        """
        Updates an :class:`TensorAttr` with set attributes from another
        :class:`TensorAttr`.
        """
        for key in self.__dataclass_fields__:
            if attr.is_set(key):
                setattr(self, key, getattr(attr, key))

    @classmethod
    def cast(cls, *args, **kwargs):
        """
        Casts to a CuGraphTensorAttr from a tuple, list, or dict

        Returns
        -------
        CuGraphTensorAttr
            contains the data of the tuple, list, or dict passed in
        """
        if len(args) == 1 and len(kwargs) == 0:
            elem = args[0]
            if elem is None:
                return None
            if isinstance(elem, CuGraphTensorAttr):
                return elem
            if isinstance(elem, (tuple, list)):
                return cls(*elem)
            if isinstance(elem, dict):
                return cls(**elem)
        return cls(*args, **kwargs)


class EXPERIMENTAL__CuGraphStore:
    """
    Duck-typed version of PyG's GraphStore and FeatureStore.
    """

    # TODO allow (and possibly require) separate stores for node, edge attrs
    # For now edge attrs are entirely unsupported.
    # TODO add an "expensive check" argument that ensures the graph store
    # and feature store are valid and compatible with PyG.
    def __init__(
        self,
        F: cugraph.gnn.FeatureStore,
        G: Union[
            Dict[Tuple[str, str, str], Tuple[TensorType]],
            Dict[Tuple[str, str, str], int],
        ],
        num_nodes_dict: Dict[str, int],
        *,
        multi_gpu: bool = False,
        order: str = "CSR",
    ):
        """
        Constructs a new CuGraphStore from the provided
        arguments.

        Parameters
        ----------
        F: cugraph.gnn.FeatureStore (Required)
            The feature store containing this graph's features.
            Typed lexicographic-ordered numbering convention
            should match that of the graph.

        G: dict[str, tuple[TensorType]] or dict[str, int] (Required)
            Dictionary of edge indices.
            Option 1 (graph in memory):

                Pass the edge indices: i.e.
                {
                ('author', 'writes', 'paper'): [[0,1,2],[2,0,1]],
                ('author', 'affiliated', 'institution'): [[0,1],[0,1]]
                }


            Option 2 (graph not in memory):

                Pass the number of edges: i.e.
                {
                ('author', 'writes', 'paper'): 2,
                ('author', 'affiliated', 'institution'): 2
                }
                If the graph is not in memory, manipulating the edge indices
                or calling sampling is not possible.  This is for cases where
                sampling has already been done and samples were written to disk.

            Note: the internal cugraph representation will use
            offsetted vertex and edge ids.

        num_nodes_dict: dict (Required)
            A dictionary mapping each node type to the count of nodes
            of that type in the graph.

        multi_gpu: bool (Optional, default = False)
            Whether the store should be backed by a multi-GPU graph.
            Requires dask to have been set up.

        order: str (Optional ["CSR", "CSC"], default = CSR)
            The order to use for sampling.  CSR corresponds to the
            standard OGB dataset order that is usually used in PyG.
            CSC order constructs the same graph as CSR, but with
            edges in the opposite direction.
        """

        if None in G:
            raise ValueError("Unspecified edge types not allowed in PyG")

        if order != "CSR" and order != "CSC":
            raise ValueError("invalid valid for order")

        self.__vertex_dtype = torch.int64

        self._tensor_attr_cls = CuGraphTensorAttr
        self._tensor_attr_dict = defaultdict(list)

        construct_graph = True
        if isinstance(next(iter(G.values())), int):
            # User has passed in the number of edges
            # (not the actual edge index), so the number of edges
            # does not need to be counted.
            num_edges_dict = dict(G)  # make sure the cugraph store owns this dict
            construct_graph = False
        else:
            # User has passed in the actual edge index, so the
            # number of edges needs to be counted.
            num_edges_dict = {
                pyg_can_edge_type: len(ei[0]) for pyg_can_edge_type, ei in G.items()
            }

        self.__infer_offsets(num_nodes_dict, num_edges_dict)
        self.__infer_existing_tensors(F)
        self.__infer_edge_types(num_nodes_dict, num_edges_dict)

        self._edge_attr_cls = CuGraphEdgeAttr

        self.__features = F
        self.__graph = None
        self.__is_graph_owner = False
        self.__order = order

        if construct_graph:
            if multi_gpu:
                self.__graph = distributed.get_client().get_dataset(
                    "cugraph_graph", default=None
                )

            if self.__graph is None:
                self.__graph = self.__construct_graph(
                    G, multi_gpu=multi_gpu, order=order
                )
                self.__is_graph_owner = True

        self.__subgraphs = {}

    def __del__(self):
        if self.__is_graph_owner:
            if isinstance(self.__graph._plc_graph, dict):
                try:
                    distributed.get_client().unpublish_dataset("cugraph_graph")
                except TypeError:
                    warnings.warn(
                        "Could not unpublish graph dataset, most likely because"
                        " dask has already shut down."
                    )
            del self.__graph

    def __make_offsets(self, input_dict):
        offsets = {}
        offsets["stop"] = [input_dict[v] for v in sorted(input_dict.keys())]
        offsets["stop"] = torch.tensor(offsets["stop"])
        if torch.has_cuda:
            offsets["stop"] = offsets["stop"].cuda()

        cumsum = offsets["stop"].cumsum(0)
        offsets["start"] = cumsum - offsets["stop"]
        offsets["stop"] = cumsum - 1

        offsets["type"] = np.array(sorted(input_dict.keys()))

        return offsets

    def __infer_offsets(
        self,
        num_nodes_dict: Dict[str, int],
        num_edges_dict: Dict[Tuple[str, str, str], int],
    ) -> None:
        """
        Sets the vertex offsets for this store.
        """
        self.__vertex_type_offsets = self.__make_offsets(num_nodes_dict)

        # Need to convert tuples to string in order to use searchsorted
        # Can convert back using x.split('__')
        # Lexicographic ordering is unchanged.
        self.__edge_type_offsets = self.__make_offsets(
            {
                "__".join(pyg_can_edge_type): n
                for pyg_can_edge_type, n in num_edges_dict.items()
            }
        )

<<<<<<< HEAD
    def __dask_array_from_numpy(
        self, array: np.ndarray, client: distributed.client.Client, npartitions: int
    ):
=======
    def __dask_array_from_numpy(self, array: np.ndarray, npartitions: int):
>>>>>>> 0f28b2ee
        return dar.from_array(
            array,
            meta=np.array([], dtype=array.dtype),
            chunks=max(1, len(array) // npartitions),
        )

    def __construct_graph(
        self,
        edge_info: Dict[Tuple[str, str, str], List[TensorType]],
        multi_gpu: bool = False,
        order: str = "CSC",
    ) -> cugraph.MultiGraph:
        """
        This function takes edge information and uses it to construct
        a cugraph Graph.  It determines the numerical edge type by
        sorting the keys of the input dictionary
        (the canonical edge types).

        Parameters
        ----------
        edge_info: Dict[Tuple[str, str, str], List[TensorType]] (Required)
            Input edge info dictionary, where keys are the canonical
            edge type and values are the edge index (src/dst).

        multi_gpu: bool (Optional, default=False)
            Whether to construct a single-GPU or multi-GPU cugraph Graph.
            Defaults to a single-GPU graph.

        order: str (CSC or CSR)
            Essentially whether to reverse edges so that the cuGraph
            sampling algorithm operates on the CSC matrix instead of
            the CSR matrix.  Should nearly always be CSC unless there
            is a specific expectation of reverse sampling, or correctness
            testing is being performed.

        Returns
        -------
        A newly-constructed directed cugraph.MultiGraph object.
        """

        # Ensure the original dict is not modified.
        edge_info_cg = {}

        if order != "CSR" and order != "CSC":
            raise ValueError("Order must be either CSC (default) or CSR!")

        # Iterate over the keys in sorted order so that the created
        # numerical types correspond to the lexicographic order
        # of the keys, which is critical to converting the numeric
        # keys back to canonical edge types later.
        # FIXME don't always convert to host arrays (#3383)
        for pyg_can_edge_type in sorted(edge_info.keys()):
            src_type, _, dst_type = pyg_can_edge_type
            srcs, dsts = edge_info[pyg_can_edge_type]

            src_offset = np.searchsorted(self.__vertex_type_offsets["type"], src_type)
            srcs_t = srcs + int(self.__vertex_type_offsets["start"][src_offset])
            if isinstance(srcs_t, torch.Tensor):
                srcs_t = srcs_t.cpu()
            else:
                if isinstance(srcs_t, dask_cudf.Series):
                    srcs_t = srcs_t.compute()
                if isinstance(srcs_t, cudf.Series):
                    srcs_t = srcs_t.values_host

            dst_offset = np.searchsorted(self.__vertex_type_offsets["type"], dst_type)
            dsts_t = dsts + int(self.__vertex_type_offsets["start"][dst_offset])
            if isinstance(dsts_t, torch.Tensor):
                dsts_t = dsts_t.cpu()
            else:
                if isinstance(dsts_t, dask_cudf.Series):
                    dsts_t = dsts_t.compute()
                if isinstance(dsts_t, cudf.Series):
                    dsts_t = dsts_t.values_host

            edge_info_cg[pyg_can_edge_type] = (srcs_t, dsts_t)

        na_src = np.concatenate(
            [
                edge_info_cg[pyg_can_edge_type][0]
                for pyg_can_edge_type in sorted(edge_info_cg.keys())
            ]
        )

        na_dst = np.concatenate(
            [
                edge_info_cg[pyg_can_edge_type][1]
                for pyg_can_edge_type in sorted(edge_info_cg.keys())
            ]
        )

        et_offsets = self.__edge_type_offsets
        na_etp = np.concatenate(
            [
                np.full(
                    int(et_offsets["stop"][i] - et_offsets["start"][i] + 1),
                    i,
                    dtype="int32",
                )
                for i in range(len(self.__edge_type_offsets["start"]))
            ]
        )

        vertex_dtype = na_src.dtype

        if multi_gpu:
            client = distributed.get_client()
            nworkers = len(client.scheduler_info()["workers"])
            npartitions = nworkers * 4

<<<<<<< HEAD
            src_dar = self.__dask_array_from_numpy(na_src, client, npartitions)
            del na_src

            dst_dar = self.__dask_array_from_numpy(na_dst, client, npartitions)
            del na_dst

            etp_dar = self.__dask_array_from_numpy(na_etp, client, npartitions)
=======
            src_dar = self.__dask_array_from_numpy(na_src, npartitions)
            del na_src

            dst_dar = self.__dask_array_from_numpy(na_dst, npartitions)
            del na_dst

            etp_dar = self.__dask_array_from_numpy(na_etp, npartitions)
>>>>>>> 0f28b2ee
            del na_etp

            df = dd.from_dask_array(etp_dar, columns=["etp"])
            df["src"] = dst_dar if order == "CSC" else src_dar
            df["dst"] = src_dar if order == "CSC" else dst_dar

            del src_dar
            del dst_dar
            del etp_dar

            if df.etp.dtype != "int32":
                raise ValueError("Edge type must be int32!")

            # Ensure the dataframe is constructed on each partition
            # instead of adding additional synchronization head from potential
            # host to device copies.
            def get_empty_df():
                return cudf.DataFrame(
                    {
                        "etp": cudf.Series([], dtype="int32"),
                        "src": cudf.Series([], dtype=vertex_dtype),
                        "dst": cudf.Series([], dtype=vertex_dtype),
                    }
                )

            # Have to check for empty partitions and handle them appropriately
            df = df.persist()
            df = df.map_partitions(
                lambda f: cudf.DataFrame.from_pandas(f)
                if len(f) > 0
                else get_empty_df(),
                meta=get_empty_df(),
            ).reset_index(
                drop=True
            )  # should be ok for dask
        else:
            df = pandas.DataFrame(
                {
                    "src": pandas.Series(na_dst)
                    if order == "CSC"
                    else pandas.Series(na_src),
                    "dst": pandas.Series(na_src)
                    if order == "CSC"
                    else pandas.Series(na_dst),
                    "etp": pandas.Series(na_etp),
                }
            )
            df = cudf.from_pandas(df)
            df.reset_index(drop=True, inplace=True)

        graph = cugraph.MultiGraph(directed=True)
        if multi_gpu:
            graph.from_dask_cudf_edgelist(
                df,
                source="src",
                destination="dst",
                edge_type="etp",
            )
            distributed.get_client().publish_dataset(cugraph_graph=graph)
        else:
            graph.from_cudf_edgelist(
                df,
                source="src",
                destination="dst",
                edge_type="etp",
            )

        del df
        return graph

    @property
    def _edge_types_to_attrs(self) -> dict:
        return dict(self.__edge_types_to_attrs)

    @property
    def order(self) -> str:
        return self.__order

    @property
    def node_types(self) -> List[NodeType]:
        return list(self.__vertex_type_offsets["type"])

    @property
    def edge_types(self) -> List[EdgeType]:
        return list(self.__edge_types_to_attrs.keys())

    def canonical_edge_type_to_numeric(self, etype: EdgeType) -> int:
        return np.searchsorted(self.__edge_type_offsets["type"], "__".join(etype))

    def numeric_edge_type_to_canonical(self, etype: int) -> EdgeType:
        return tuple(self.__edge_type_offsets["type"][etype].split("__"))

    @cached_property
    def _is_delayed(self):
        if self.__graph is None:
            return False
        return self.__graph.is_multi_gpu()

    def _numeric_vertex_type_from_name(self, vertex_type_name: str) -> int:
        return np.searchsorted(self.__vertex_type_offsets["type"], vertex_type_name)

    def get_vertex_index(self, vtypes) -> TensorType:
        if isinstance(vtypes, str):
            vtypes = [vtypes]

        ix = torch.tensor([], dtype=torch.int64)

        if isinstance(self.__vertex_type_offsets, dict):
            vtypes = np.searchsorted(self.__vertex_type_offsets["type"], vtypes)
        for vtype in vtypes:
            start = int(self.__vertex_type_offsets["start"][vtype])
            stop = int(self.__vertex_type_offsets["stop"][vtype])
            ix = torch.concatenate(
                [
                    ix,
                    torch.arange(
                        start, stop + 1, 1, dtype=self.__vertex_dtype, device="cuda"
                    ),
                ]
            )

        return ix

    def put_edge_index(self, edge_index, edge_attr):
        """
        Adds additional edges to the graph.
        Not yet implemented.
        """
        raise NotImplementedError("Adding indices not supported.")

    def get_all_edge_attrs(self):
        """
        Gets a list of all edge types and indices in this store.

        Returns
        -------
        list[str]
            All edge types and indices in this store.
        """
        return self.__edge_types_to_attrs.values()

    def _get_edge_index(self, attr: CuGraphEdgeAttr) -> Tuple[TensorType, TensorType]:
        """
        Returns the edge index in the requested format
        (as defined by attr).  Currently, only unsorted
        COO is supported, which is returned as a (src,dst)
        tuple as expected by the PyG API.

        Parameters
        ----------
        attr: CuGraphEdgeAttr
            The CuGraphEdgeAttr specifying the
            desired edge type, layout (i.e. CSR, COO, CSC), and
            whether the returned index should be sorted (if COO).
            Currently, only unsorted COO is supported.

        Returns
        -------
        (src, dst) : Tuple[tensor type]
            Tuple of the requested edge index in COO form.
            Currently, only COO form is supported.
        """

        if self.__graph is None:
            raise ValueError("Graph is not in memory, cannot access edge index!")

        if attr.layout != EdgeLayout.COO:
            # TODO support returning CSR/CSC (Issue #3802)
            raise TypeError("Only COO direct access is supported!")

        # Currently, graph creation enforces that input vertex ids are always of
        # integer type.  Therefore, it is currently safe to assume that for MG
        # graphs, the src/dst col names are renumbered_src/dst
        # and for SG graphs, the src/dst col names are src/dst.
        # This may change in the future if/when renumbering or the graph
        # creation process is refactored.
        # See Issue #3201 for more details.
        # Also note src/dst are flipped so that cuGraph sampling is done in
        # CSC format rather than CSR format.
        if self._is_delayed:
            dst_col_name = self.__graph.renumber_map.renumbered_src_col_name
            src_col_name = self.__graph.renumber_map.renumbered_dst_col_name
        else:
            dst_col_name = self.__graph.srcCol
            src_col_name = self.__graph.dstCol

        # If there is only one edge type (homogeneous graph) then
        # bypass the edge filters for a significant speed improvement.
        if len(self.__edge_types_to_attrs) == 1:
            if attr.edge_type not in self.__edge_types_to_attrs:
                raise ValueError(
                    f"Requested edge type {attr.edge_type}" "is not present in graph."
                )

            df = self.__graph.edgelist.edgelist_df[[src_col_name, dst_col_name]]
            src_offset = 0
            dst_offset = 0
        else:
            src_type, _, dst_type = attr.edge_type
            src_offset = int(
                self.__vertex_type_offsets["start"][
                    self._numeric_vertex_type_from_name(src_type)
                ]
            )
            dst_offset = int(
                self.__vertex_type_offsets["start"][
                    self._numeric_vertex_type_from_name(dst_type)
                ]
            )
            coli = np.searchsorted(
                self.__edge_type_offsets["type"], "__".join(attr.edge_type)
            )

            df = self.__graph.edgelist.edgelist_df[
                [src_col_name, dst_col_name, self.__graph.edgeTypeCol]
            ]
            df = df[df[self.__graph.edgeTypeCol] == coli]
            df = df[[src_col_name, dst_col_name]]

        if self._is_delayed:
            df = df.compute()

        src = torch.as_tensor(df[src_col_name], device="cuda") - src_offset
        dst = torch.as_tensor(df[dst_col_name], device="cuda") - dst_offset

        src = src.to(self.__vertex_dtype)
        dst = dst.to(self.__vertex_dtype)

        if src.shape[0] != dst.shape[0]:
            raise IndexError("src and dst shape do not match!")

        return (src, dst)

    def get_edge_index(self, *args, **kwargs) -> Tuple[TensorType, TensorType]:
        """
        Synchronously gets an edge_index tensor from the materialized
        graph.

        Args:
            **attr(EdgeAttr): the edge attributes.

        Returns:
            EdgeTensorType: an edge_index tensor corresonding to the provided
            attributes, or None if there is no such tensor.

        Raises:
            KeyError: if the edge index corresponding to attr was not found.
        """

        edge_attr = self._edge_attr_cls.cast(*args, **kwargs)
        edge_attr.layout = EdgeLayout(edge_attr.layout)
        # Override is_sorted for CSC and CSR:
        # TODO treat is_sorted specially in this function, where is_sorted=True
        # returns an edge index sorted by column.
        edge_attr.is_sorted = edge_attr.is_sorted or (
            edge_attr.layout in [EdgeLayout.CSC, EdgeLayout.CSR]
        )
        edge_index = self._get_edge_index(edge_attr)
        if edge_index is None:
            raise KeyError(f"An edge corresponding to '{edge_attr}' was not " f"found")
        return edge_index

    def _subgraph(self, edge_types: List[tuple] = None) -> cugraph.MultiGraph:
        """
        Returns a subgraph with edges limited to those of a given type

        Parameters
        ----------
        edge_types : list of pyg canonical edge types
            Directly references the graph's internal edge types.  Does
            not accept PyG edge type tuples.

        Returns
        -------
        The appropriate extracted subgraph.  Will extract the subgraph
        if it has not already been extracted.

        """
        if self.__graph is None:
            raise ValueError("Graph is not in memory, cannot get subgraph")

        if edge_types is not None and set(edge_types) != set(
            self.__edge_types_to_attrs.keys()
        ):
            raise ValueError(
                "Subgraphing is currently unsupported, please"
                " specify all edge types in the graph or leave"
                " this argument empty."
            )

        return self.__graph

    def _get_vertex_groups_from_sample(
        self, nodes_of_interest: TensorType, is_sorted: bool = False
    ) -> Dict[str, torch.Tensor]:
        """
        Given a tensor of nodes of interest, this
        method a single dictionary, noi_index.

        noi_index is the original vertex ids grouped by vertex type.

        Example Input: [5, 2, 1, 10, 11, 8]
        Output: {'red_vertex': [5, 1, 8], 'blue_vertex': [2], 'green_vertex': [10, 11]}

        """

        noi_index = {}

        vtypes = cudf.Series(self.__vertex_type_offsets["type"])
        if len(vtypes) == 1:
            noi_index[vtypes.iloc[0]] = nodes_of_interest
        else:
            noi_type_indices = torch.searchsorted(
                torch.as_tensor(self.__vertex_type_offsets["stop"], device="cuda"),
                nodes_of_interest,
            )

            noi_types = vtypes.iloc[cupy.asarray(noi_type_indices)].reset_index(
                drop=True
            )
            noi_starts = self.__vertex_type_offsets["start"][noi_type_indices]

            noi_types = cudf.Series(noi_types, name="t").groupby("t").groups

            for type_name, ix in noi_types.items():
                # store the renumbering for this vertex type
                # renumbered vertex id is the index of the old id
                ix = torch.as_tensor(ix, device="cuda")
                # subtract off the offsets
                noi_index[type_name] = nodes_of_interest[ix] - noi_starts[ix]

        return noi_index

    def _get_sample_from_vertex_groups(
        self, vertex_groups: Dict[str, TensorType]
    ) -> TensorType:
        """
        Inverse of _get_vertex_groups_from_sample() (although with de-offsetted ids).
        Given a dictionary of node types and de-offsetted node ids, return
        the global (non-renumbered) vertex ids.

        Example Input: {'horse': [1, 3, 5], 'duck': [1, 2]}
        Output: [1, 3, 5, 14, 15]
        """
        t = torch.tensor([], dtype=torch.int64, device="cuda")

        for group_name, ix in vertex_groups.items():
            type_id = self._numeric_vertex_type_from_name(group_name)
            if not ix.is_cuda:
                ix = ix.cuda()
            offset = self.__vertex_type_offsets["start"][type_id]
            u = ix + offset
            t = torch.concatenate([t, u])

        return t

    def _get_renumbered_edge_groups_from_sample(
        self, sampling_results: cudf.DataFrame, noi_index: dict
    ) -> Tuple[
        Dict[Tuple[str, str, str], torch.Tensor],
        Tuple[Dict[Tuple[str, str, str], torch.Tensor]],
    ]:
        """
        Given a cudf (NOT dask_cudf) DataFrame of sampling results and a dictionary
        of non-renumbered vertex ids grouped by vertex type, this method
        outputs two dictionaries:
            1. row_dict
            2. col_dict
        (1) row_dict corresponds to the renumbered source vertex ids grouped
            by PyG edge type - (src, type, dst) tuple.
        (2) col_dict corresponds to the renumbered destination vertex ids grouped
            by PyG edge type (src, type, dst) tuple.
        * The two outputs combined make a PyG "edge index".
        * The ith element of each array corresponds to the same edge.
        * The _get_vertex_groups_from_sample() method is usually called
          before this one to get the noi_index.

        Example Input: Series({
                'majors': [0, 5, 11, 3],
                'minors': [8, 2, 3, 5]},
                'edge_type': [1, 3, 5, 14]
            }),
            {
                'blue_vertex': [0, 5],
                'red_vertex': [3, 11],
                'green_vertex': [2, 8]
            }
        Output: {
                ('blue', 'etype1', 'green'): [0, 1],
                ('red', 'etype2', 'red'): [1],
                ('red', 'etype3', 'blue'): [0]
            },
            {
                ('blue', 'etype1', 'green'): [1, 0],
                ('red', 'etype2', 'red'): [0],
                ('red', 'etype3', 'blue'): [1]
            }

        """
        row_dict = {}
        col_dict = {}
        # If there is only 1 edge type (includes heterogeneous graphs)
        if len(self.edge_types) == 1:
            t_pyg_type = list(self.__edge_types_to_attrs.values())[0].edge_type
            src_type, _, dst_type = t_pyg_type

            # If there is only 1 node type (homogeneous)
            # This should only occur if the cuGraph loader was
            # not used.  This logic is deprecated.
            if len(self.node_types) == 1:
                warnings.warn(
                    "Renumbering after sampling for homogeneous graphs is deprecated.",
                    FutureWarning,
                )

                # Create a dataframe mapping old ids to new ids.
                vtype = src_type
                id_table = noi_index[vtype]
                id_map = cudf.Series(
                    cupy.arange(id_table.shape[0], dtype="int32"),
                    name="new_id",
                    index=cupy.asarray(id_table),
                ).sort_index()

                # Renumber the majors using binary search
                # Step 1: get the index of the new id
                ix_r = torch.searchsorted(
                    torch.as_tensor(id_map.index.values, device="cuda"),
                    torch.as_tensor(sampling_results.majors.values, device="cuda"),
                )
                # Step 2: Go from id indices to actual ids
                row_dict[t_pyg_type] = torch.as_tensor(id_map.values, device="cuda")[
                    ix_r
                ]

                # Renumber the minors using binary search
                # Step 1: get the index of the new id
                ix_c = torch.searchsorted(
                    torch.as_tensor(id_map.index.values, device="cuda"),
                    torch.as_tensor(sampling_results.minors.values, device="cuda"),
                )
                # Step 2: Go from id indices to actual ids
                col_dict[t_pyg_type] = torch.as_tensor(id_map.values, device="cuda")[
                    ix_c
                ]
            else:
                # Handle the heterogeneous case where there is only 1 edge type
                dst_id_table = noi_index[dst_type]
                dst_id_map = cudf.DataFrame(
                    {
                        "dst": cupy.asarray(dst_id_table),
                        "new_id": cupy.arange(dst_id_table.shape[0]),
                    }
                ).set_index("dst")
                dst = dst_id_map["new_id"].loc[sampling_results.minors]
                col_dict[t_pyg_type] = torch.as_tensor(dst.values, device="cuda")

                src_id_table = noi_index[src_type]
                src_id_map = cudf.DataFrame(
                    {
                        "src": cupy.asarray(src_id_table),
                        "new_id": cupy.arange(src_id_table.shape[0]),
                    }
                ).set_index("src")
                src = src_id_map["new_id"].loc[sampling_results.majors]
                row_dict[t_pyg_type] = torch.as_tensor(src.values, device="cuda")

        else:
            # This will retrieve the single string representation.
            # It needs to be converted to a tuple in the for loop below.
            eoi_types = (
                cudf.Series(self.__edge_type_offsets["type"])
                .iloc[sampling_results.edge_type.astype("int32")]
                .reset_index(drop=True)
            )

            eoi_types = cudf.Series(eoi_types, name="t").groupby("t").groups

            for pyg_can_edge_type_str, ix in eoi_types.items():
                pyg_can_edge_type = tuple(pyg_can_edge_type_str.split("__"))

                if self.__order == "CSR":
                    src_type, _, dst_type = pyg_can_edge_type
                else:  # CSC
                    dst_type, _, src_type = pyg_can_edge_type

                # Get the de-offsetted minors
                dst_num_type = self._numeric_vertex_type_from_name(dst_type)
                minors = torch.as_tensor(
                    sampling_results.minors.iloc[ix].values, device="cuda"
                )
                minors -= self.__vertex_type_offsets["start"][dst_num_type]

                # Create the col entry for this type
                dst_id_table = noi_index[dst_type]
                dst_id_map = (
                    cudf.Series(cupy.asarray(dst_id_table), name="dst")
                    .reset_index()
                    .rename(columns={"index": "new_id"})
                    .set_index("dst")
                )
                dst = dst_id_map["new_id"].loc[cupy.asarray(minors)]
                col_dict[pyg_can_edge_type] = torch.as_tensor(dst.values, device="cuda")

                # Get the de-offsetted majors
                src_num_type = self._numeric_vertex_type_from_name(src_type)
                majors = torch.as_tensor(
                    sampling_results.majors.iloc[ix].values, device="cuda"
                )
                majors -= self.__vertex_type_offsets["start"][src_num_type]

                # Create the row entry for this type
                src_id_table = noi_index[src_type]
                src_id_map = (
                    cudf.Series(cupy.asarray(src_id_table), name="src")
                    .reset_index()
                    .rename(columns={"index": "new_id"})
                    .set_index("src")
                )
                src = src_id_map["new_id"].loc[cupy.asarray(majors)]
                row_dict[pyg_can_edge_type] = torch.as_tensor(src.values, device="cuda")

        return row_dict, col_dict

    def put_tensor(self, tensor, attr) -> None:
        raise NotImplementedError("Adding properties not supported.")

    def create_named_tensor(
        self, attr_name: str, properties: List[str], vertex_type: str, dtype: str
    ) -> None:
        """
        Create a named tensor that contains a subset of
        properties in the graph.

        Parameters
        ----------
        attr_name : str
            The name of the tensor within its group.
        properties : list[str]
            The properties the rows
            of the tensor correspond to.
        vertex_type : str
            The vertex type associated with this new tensor property.
        dtype : numpy/cupy dtype (i.e. 'int32') or torch dtype (i.e. torch.float)
            The datatype of the tensor.  Usually float32/float64.
        """
        self._tensor_attr_dict[vertex_type].append(
            CuGraphTensorAttr(
                vertex_type, attr_name, properties=properties, dtype=dtype
            )
        )

    def __infer_edge_types(
        self,
        num_nodes_dict: Dict[str, int],
        num_edges_dict: Dict[Tuple[str, str, str], int],
    ) -> None:
        self.__edge_types_to_attrs = {}

        for pyg_can_edge_type in sorted(num_edges_dict.keys()):
            sz_src = num_nodes_dict[pyg_can_edge_type[0]]
            sz_dst = num_nodes_dict[pyg_can_edge_type[-1]]
            self.__edge_types_to_attrs[pyg_can_edge_type] = CuGraphEdgeAttr(
                edge_type=pyg_can_edge_type,
                layout=EdgeLayout.COO,
                is_sorted=False,
                size=(sz_src, sz_dst),
            )

    def __infer_existing_tensors(self, F) -> None:
        """
        Infers the tensor attributes/features.
        """
        for attr_name, types_with_attr in F.get_feature_list().items():
            for vt in types_with_attr:
                attr_dtype = F.get_data(np.array([0]), vt, attr_name).dtype
                self.create_named_tensor(
                    attr_name=attr_name,
                    properties=None,
                    vertex_type=vt,
                    dtype=attr_dtype,
                )

    def get_all_tensor_attrs(self) -> List[CuGraphTensorAttr]:
        """
        Obtains all tensor attributes stored in this feature store.
        """
        # unpack and return the list of lists
        it = chain.from_iterable(self._tensor_attr_dict.values())
        return [CuGraphTensorAttr.cast(c) for c in it]

    def _get_tensor(self, attr: CuGraphTensorAttr) -> TensorType:
        feature_backend = self.__features.backend
        cols = attr.properties

        idx = attr.index
        if idx is not None:
            if feature_backend == "torch":
                if not isinstance(idx, torch.Tensor):
                    raise TypeError(
                        f"Type {type(idx)} invalid"
                        f" for feature store backend {feature_backend}"
                    )
                idx = idx.cpu()
            elif feature_backend == "numpy":
                # allow feature indexing through cupy arrays
                if isinstance(idx, cupy.ndarray):
                    idx = idx.get()
                elif isinstance(idx, torch.Tensor):
                    idx = np.asarray(idx.cpu())

        if cols is None:
            t = self.__features.get_data(idx, attr.group_name, attr.attr_name)
            if idx is None:
                t = t[-1]

            if isinstance(t, np.ndarray):
                t = torch.as_tensor(t, device="cpu")

            return t

        else:
            t = self.__features.get_data(idx, attr.group_name, cols[0])

            if len(t.shape) == 1:
                t = torch.tensor([t])

            for col in cols[1:]:
                u = self.__features.get_data(idx, attr.group_name, col)

                if len(u.shape) == 1:
                    u = torch.tensor([u])

                t = torch.concatenate([t, u])

            return t

    def _multi_get_tensor(self, attrs: List[CuGraphTensorAttr]) -> List[TensorType]:
        return [self._get_tensor(attr) for attr in attrs]

    def multi_get_tensor(self, attrs: List[CuGraphTensorAttr]) -> List[TensorType]:
        """
        Synchronously obtains a :class:`FeatureTensorType` object from the
        feature store for each tensor associated with the attributes in
        `attrs`.

        Parameters
        ----------
        attrs (List[TensorAttr]): a list of :class:`TensorAttr` attributes
        that identify the tensors to get.

        Returns
        -------
        List[FeatureTensorType]: a Tensor of the same type as the index for
        each attribute.

        Raises
        ------
            KeyError: if a tensor corresponding to an attr was not found.
            ValueError: if any input `TensorAttr` is not fully specified.
        """
        attrs = [
            self._infer_unspecified_attr(self._tensor_attr_cls.cast(attr))
            for attr in attrs
        ]
        bad_attrs = [attr for attr in attrs if not attr.is_fully_specified()]
        if len(bad_attrs) > 0:
            raise ValueError(
                f"The input TensorAttr(s) '{bad_attrs}' are not fully "
                f"specified. Please fully specify them by specifying all "
                f"'UNSET' fields"
            )

        tensors = self._multi_get_tensor(attrs)

        bad_attrs = [attrs[i] for i, v in enumerate(tensors) if v is None]
        if len(bad_attrs) > 0:
            raise KeyError(
                f"Tensors corresponding to attributes " f"'{bad_attrs}' were not found"
            )

        return [tensor for attr, tensor in zip(attrs, tensors)]

    def get_tensor(self, *args, **kwargs) -> TensorType:
        """
        Synchronously obtains a :class:`FeatureTensorType` object from the
        feature store. Feature store implementors guarantee that the call
        :obj:`get_tensor(put_tensor(tensor, attr), attr) = tensor` holds.

        Parameters
        ----------
        **attr (TensorAttr): Any relevant tensor attributes that correspond
            to the feature tensor. See the :class:`TensorAttr`
            documentation for required and optional attributes. It is the
            job of implementations of a :class:`FeatureStore` to store this
            metadata in a meaningful way that allows for tensor retrieval
            from a :class:`TensorAttr` object.

        Returns
        -------
        FeatureTensorType: a Tensor of the same type as the index.

        Raises
        ------
        KeyError: if the tensor corresponding to attr was not found.
        ValueError: if the input `TensorAttr` is not fully specified.
        """

        attr = self._tensor_attr_cls.cast(*args, **kwargs)
        attr = self._infer_unspecified_attr(attr)

        if not attr.is_fully_specified():
            raise ValueError(
                f"The input TensorAttr '{attr}' is not fully "
                f"specified. Please fully specify the input by "
                f"specifying all 'UNSET' fields."
            )

        tensor = self._get_tensor(attr)
        if tensor is None:
            raise KeyError(f"A tensor corresponding to '{attr}' was not found")
        return tensor

    def _get_tensor_size(self, attr: CuGraphTensorAttr) -> Union[List, int]:
        return self._get_tensor(attr).size()

    def get_tensor_size(self, *args, **kwargs) -> Union[List, int]:
        """
        Obtains the size of a tensor given its attributes, or :obj:`None`
        if the tensor does not exist.
        """
        attr = self._tensor_attr_cls.cast(*args, **kwargs)
        if not attr.is_set("index"):
            attr.index = None
        return self._get_tensor_size(attr)

    def _remove_tensor(self, attr):
        raise NotImplementedError("Removing features not supported")

    def _infer_unspecified_attr(self, attr: CuGraphTensorAttr) -> CuGraphTensorAttr:
        if attr.properties == _field_status.UNSET:
            # attempt to infer property names
            if attr.group_name in self._tensor_attr_dict:
                for n in self._tensor_attr_dict[attr.group_name]:
                    if attr.attr_name == n.attr_name:
                        attr.properties = n.properties
            else:
                raise KeyError(f"Invalid group name {attr.group_name}")

        if attr.dtype == _field_status.UNSET:
            # attempt to infer dtype
            if attr.group_name in self._tensor_attr_dict:
                for n in self._tensor_attr_dict[attr.group_name]:
                    if attr.attr_name == n.attr_name:
                        attr.dtype = n.dtype

        return attr

    def __len__(self):
        return len(self.get_all_tensor_attrs())<|MERGE_RESOLUTION|>--- conflicted
+++ resolved
@@ -368,13 +368,8 @@
             }
         )
 
-<<<<<<< HEAD
-    def __dask_array_from_numpy(
-        self, array: np.ndarray, client: distributed.client.Client, npartitions: int
-    ):
-=======
+
     def __dask_array_from_numpy(self, array: np.ndarray, npartitions: int):
->>>>>>> 0f28b2ee
         return dar.from_array(
             array,
             meta=np.array([], dtype=array.dtype),
@@ -485,15 +480,6 @@
             nworkers = len(client.scheduler_info()["workers"])
             npartitions = nworkers * 4
 
-<<<<<<< HEAD
-            src_dar = self.__dask_array_from_numpy(na_src, client, npartitions)
-            del na_src
-
-            dst_dar = self.__dask_array_from_numpy(na_dst, client, npartitions)
-            del na_dst
-
-            etp_dar = self.__dask_array_from_numpy(na_etp, client, npartitions)
-=======
             src_dar = self.__dask_array_from_numpy(na_src, npartitions)
             del na_src
 
@@ -501,7 +487,6 @@
             del na_dst
 
             etp_dar = self.__dask_array_from_numpy(na_etp, npartitions)
->>>>>>> 0f28b2ee
             del na_etp
 
             df = dd.from_dask_array(etp_dar, columns=["etp"])
