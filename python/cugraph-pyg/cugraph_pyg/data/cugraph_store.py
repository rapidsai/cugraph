# Copyright (c) 2019-2023, NVIDIA CORPORATION.
# Licensed under the Apache License, Version 2.0 (the "License");
# you may not use this file except in compliance with the License.
# You may obtain a copy of the License at
#
#     http://www.apache.org/licenses/LICENSE-2.0
#
# Unless required by applicable law or agreed to in writing, software
# distributed under the License is distributed on an "AS IS" BASIS,
# WITHOUT WARRANTIES OR CONDITIONS OF ANY KIND, either express or implied.
# See the License for the specific language governing permissions and
# limitations under the License.

from typing import Optional, Tuple, Any, Union, List, Dict

from enum import Enum, auto

from dataclasses import dataclass
from collections import defaultdict
from itertools import chain
from functools import cached_property

import numpy as np
import cupy
import pandas
import cudf
import cugraph

from cugraph.utilities.utils import import_optional, MissingModule

dd = import_optional("dask.dataframe")
distributed = import_optional("dask.distributed")
dask_cudf = import_optional("dask_cudf")

torch = import_optional("torch")

Tensor = None if isinstance(torch, MissingModule) else torch.Tensor
NdArray = None if isinstance(cupy, MissingModule) else cupy.ndarray
DaskCudfSeries = None if isinstance(dask_cudf, MissingModule) else dask_cudf.Series

TensorType = Union[Tensor, NdArray, cudf.Series, DaskCudfSeries]


def _torch_as_array(a):
    if isinstance(a, cudf.Series):
        a = a.to_cupy()
    if len(a) == 0:
        return torch.as_tensor(a.get()).to("cuda")
    return torch.as_tensor(a, device="cuda")


class EdgeLayout(Enum):
    COO = "coo"
    CSC = "csc"
    CSR = "csr"


@dataclass
class CuGraphEdgeAttr:
    r"""Defines the attributes of an :obj:`GraphStore` edge."""

    # The type of the edge
    edge_type: Optional[Any]

    # The layout of the edge representation
    layout: EdgeLayout

    # Whether the edge index is sorted, by destination node. Useful for
    # avoiding sorting costs when performing neighbor sampling, and only
    # meaningful for COO (CSC and CSR are sorted by definition)
    is_sorted: bool = False

    # The number of nodes in this edge type. If set to None, will attempt to
    # infer with the simple heuristic int(self.edge_index.max()) + 1
    size: Optional[Tuple[int, int]] = None

    # NOTE we define __post_init__ to force-cast layout
    def __post_init__(self):
        self.layout = EdgeLayout(self.layout)

    @classmethod
    def cast(cls, *args, **kwargs):
        """
        Cast to a CuGraphTensorAttr from a tuple, list, or dict.

        Returns
        -------
        CuGraphTensorAttr
            contains the data of the tuple, list, or dict passed in
        """
        if len(args) == 1 and len(kwargs) == 0:
            elem = args[0]
            if elem is None:
                return None
            if isinstance(elem, CuGraphEdgeAttr):
                return elem
            if isinstance(elem, (tuple, list)):
                return cls(*elem)
            if isinstance(elem, dict):
                return cls(**elem)
        return cls(*args, **kwargs)


class _field_status(Enum):
    UNSET = auto()


@dataclass
class CuGraphTensorAttr:
    r"""Defines the attributes of a class:`FeatureStore` tensor; in particular,
    all the parameters necessary to uniquely identify a tensor from the feature
    store.

    Note that the order of the attributes is important; this is the order in
    which attributes must be provided for indexing calls. Feature store
    implementor classes can define a different ordering by overriding
    :meth:`TensorAttr.__init__`.
    """

    # The group name that the tensor corresponds to. Defaults to UNSET.
    group_name: Optional[str] = _field_status.UNSET

    # The name of the tensor within its group. Defaults to UNSET.
    attr_name: Optional[str] = _field_status.UNSET

    # The node indices the rows of the tensor correspond to. Defaults to UNSET.
    index: Optional[Any] = _field_status.UNSET

    # The properties in the FeatureStore the rows of the tensor correspond to.
    # Defaults to UNSET.
    properties: Optional[Any] = _field_status.UNSET

    # The datatype of the tensor.  Defaults to UNSET.
    dtype: Optional[Any] = _field_status.UNSET

    # Convenience methods

    def is_set(self, key):
        r"""Whether an attribute is set in :obj:`TensorAttr`."""
        if key not in self.__dataclass_fields__:
            raise KeyError(key)
        attr = getattr(self, key)
        return type(attr) != _field_status or attr != _field_status.UNSET

    def is_fully_specified(self):
        r"""Whether the :obj:`TensorAttr` has no unset fields."""
        return all([self.is_set(key) for key in self.__dataclass_fields__])

    def fully_specify(self):
        r"""Sets all :obj:`UNSET` fields to :obj:`None`."""
        for key in self.__dataclass_fields__:
            if not self.is_set(key):
                setattr(self, key, None)
        return self

    def update(self, attr):
        r"""Updates an :class:`TensorAttr` with set attributes from another
        :class:`TensorAttr`."""
        for key in self.__dataclass_fields__:
            if attr.is_set(key):
                setattr(self, key, getattr(attr, key))

    @classmethod
    def cast(cls, *args, **kwargs):
        """
        Casts to a CuGraphTensorAttr from a tuple, list, or dict
        Returns
        -------
        CuGraphTensorAttr
            contains the data of the tuple, list, or dict passed in
        """
        if len(args) == 1 and len(kwargs) == 0:
            elem = args[0]
            if elem is None:
                return None
            if isinstance(elem, CuGraphTensorAttr):
                return elem
            if isinstance(elem, (tuple, list)):
                return cls(*elem)
            if isinstance(elem, dict):
                return cls(**elem)
        return cls(*args, **kwargs)


class EXPERIMENTAL__CuGraphStore:
    """
    Duck-typed version of PyG's GraphStore and FeatureStore.
    """

    # TODO allow (and possibly require) separate stores for node, edge attrs
    # For now edge attrs are entirely unsupported.
    # TODO add an "expensive check" argument that ensures the graph store
    # and feature store are valid and compatible with PyG.
    def __init__(
        self,
        F: cugraph.gnn.FeatureStore,
<<<<<<< HEAD
        G: Union[Dict[str, Tuple[Tensor]], Dict[str, int]],
=======
        G: Union[Dict[str, Tuple[TensorType]], Dict[str, int]],
>>>>>>> a414574a
        num_nodes_dict: Dict[str, int],
        backend: str = "torch",
        multi_gpu: bool = False,
    ):
        """
<<<<<<< HEAD
                Constructs a new CuGraphStore from the provided
                arguments.
                Parameters
                ----------
                F : cugraph.gnn.FeatureStore (Required)
                    The feature store containing this graph's features.
                    Typed lexicographic-ordered numbering convention
                    should match that of the graph.

                G : dict[str, tuple[tensor]] or dict[str, int] (Required)
                    Dictionary of edge indices.
                    Option 1 (graph in memory):
                        Pass the edge indices
                        i.e. {
                            ('author', 'writes', 'paper'): [[0,1,2],[2,0,1]],
                            ('author', 'affiliated', 'institution'): [[0,1],[0,1]]
                        }
                    Option 2 (graph not in memory):
                        Pass the number of edges
                        i.e. {
                            ('author', 'writes', 'paper'): 2,
                            ('author', 'affiliated', 'institution'): 2
                        }
                        If the graph is not in memory, manipulating the edge indices
                        or calling sampling is not possible.  This is for cases where
                        sampling has already been done and samples were written to disk.
                    Note: the internal cugraph representation will use
                    offsetted vertex and edge ids.

                num_nodes_dict : dict (Required)
                    A dictionary mapping each node type to the count of nodes
                    of that type in the graph.
        <<<<<<< HEAD

        =======
        >>>>>>> update-pyg-recipe
                backend : ('torch', 'cupy') (Optional, default = 'torch')
                    The backend that manages tensors (default = 'torch')
                    Should usually be 'torch' ('torch', 'cupy' supported).

                multi_gpu : bool (Optional, default = False)
                    Whether the store should be backed by a multi-GPU graph.
                    Requires dask to have been set up.
=======
        Constructs a new CuGraphStore from the provided
        arguments.
        Parameters
        ----------
        F : cugraph.gnn.FeatureStore (Required)
            The feature store containing this graph's features.
            Typed lexicographic-ordered numbering convention
            should match that of the graph.

        G : dict[str, tuple[TensorType]] or dict[str, int] (Required)
            Dictionary of edge indices.
            Option 1 (graph in memory):
                Pass the edge indices
                i.e. {
                    ('author', 'writes', 'paper'): [[0,1,2],[2,0,1]],
                    ('author', 'affiliated', 'institution'): [[0,1],[0,1]]
                }
            Option 2 (graph not in memory):
                Pass the number of edges
                i.e. {
                    ('author', 'writes', 'paper'): 2,
                    ('author', 'affiliated', 'institution'): 2
                }
                If the graph is not in memory, manipulating the edge indices
                or calling sampling is not possible.  This is for cases where
                sampling has already been done and samples were written to disk.
            Note: the internal cugraph representation will use
            offsetted vertex and edge ids.

        num_nodes_dict : dict (Required)
            A dictionary mapping each node type to the count of nodes
            of that type in the graph.

        backend : ('torch', 'cupy') (Optional, default = 'torch')
            The backend that manages tensors (default = 'torch')
            Should usually be 'torch' ('torch', 'cupy' supported).

        multi_gpu : bool (Optional, default = False)
            Whether the store should be backed by a multi-GPU graph.
            Requires dask to have been set up.
>>>>>>> a414574a
        """

        if None in G:
            raise ValueError("Unspecified edge types not allowed in PyG")

        # FIXME drop the cupy backend and remove these checks (#2995)
        if backend == "torch":
            asarray = _torch_as_array
            from torch import int64 as vertex_dtype
            from torch import float32 as property_dtype
            from torch import searchsorted as searchsorted
            from torch import concatenate as concatenate
            from torch import arange as arange
        elif backend == "cupy":
            from cupy import asarray
            from cupy import int64 as vertex_dtype
            from cupy import float32 as property_dtype
            from cupy import searchsorted as searchsorted
            from cupy import concatenate as concatenate
            from cupy import arange as arange
        else:
            raise ValueError(f"Invalid backend {backend}.")

        self.__backend = backend
        self.asarray = asarray
        self.vertex_dtype = vertex_dtype
        self.property_dtype = property_dtype
        self.searchsorted = searchsorted
        self.concatenate = concatenate
        self.arange = arange

        self._tensor_attr_cls = CuGraphTensorAttr
        self._tensor_attr_dict = defaultdict(list)

<<<<<<< HEAD
        # Infer number of edges from the edge index dict
        construct_graph = True
        if isinstance(next(iter(G.values())), int):
            num_edges_dict = G
            construct_graph = False
        else:
=======
        construct_graph = True
        if isinstance(next(iter(G.values())), int):
            # User has passed in the number of edges
            # (not the actual edge index), so the number of edges
            # does not need to be counted.
            num_edges_dict = dict(G)  # make sure the cugraph store owns this dict
            construct_graph = False
        else:
            # User has passed in the actual edge index, so the
            # number of edges needs to be counted.
>>>>>>> a414574a
            num_edges_dict = {
                pyg_can_edge_type: len(ei[0]) for pyg_can_edge_type, ei in G.items()
            }

        self.__infer_offsets(num_nodes_dict, num_edges_dict)
        self.__infer_existing_tensors(F)
        self.__infer_edge_types(num_edges_dict)

        self._edge_attr_cls = CuGraphEdgeAttr

        self.__features = F
        if construct_graph:
            self.__graph = self.__construct_graph(G, multi_gpu=multi_gpu)
        else:
            self.__graph = None
        self.__subgraphs = {}

    def __make_offsets(self, input_dict):
        offsets = {}
        offsets["stop"] = [input_dict[v] for v in sorted(input_dict.keys())]
        if self.__backend == "cupy":
            offsets["stop"] = cupy.array(offsets["stop"])
        else:
            offsets["stop"] = torch.tensor(offsets["stop"])
            if torch.has_cuda:
                offsets["stop"] = offsets["stop"].cuda()

        cumsum = offsets["stop"].cumsum(0)
        offsets["start"] = cumsum - offsets["stop"]
        offsets["stop"] = cumsum - 1

        offsets["type"] = np.array(sorted(input_dict.keys()))

        return offsets

    def __infer_offsets(
        self,
        num_nodes_dict: Dict[str, int],
        num_edges_dict: Dict[Tuple[str, str, str], int],
    ) -> None:
        """
        Sets the vertex offsets for this store.
        """
        self.__vertex_type_offsets = self.__make_offsets(num_nodes_dict)

        # Need to convert tuples to string in order to use searchsorted
        # Can convert back using x.split('__')
        # Lexicographic ordering is unchanged.
        self.__edge_type_offsets = self.__make_offsets(
            {
                "__".join(pyg_can_edge_type): n
                for pyg_can_edge_type, n in num_edges_dict.items()
            }
        )

    def __construct_graph(
        self,
        edge_info: Dict[Tuple[str, str, str], List[TensorType]],
        multi_gpu: bool = False,
    ) -> cugraph.MultiGraph:
        """
        This function takes edge information and uses it to construct
        a cugraph Graph.  It determines the numerical edge type by
        sorting the keys of the input dictionary
        (the canonical edge types).

        Parameters
        ----------
        edge_info: Dict[Tuple[str, str, str], List[TensorType]] (Required)
            Input edge info dictionary, where keys are the canonical
            edge type and values are the edge index (src/dst).

        multi_gpu: bool (Optional, default=False)
            Whether to construct a single-GPU or multi-GPU cugraph Graph.
            Defaults to a single-GPU graph.
        Returns
        -------
        A newly-constructed directed cugraph.MultiGraph object.
        """
        # Ensure the original dict is not modified.
        edge_info_cg = {}

        # Iterate over the keys in sorted order so that the created
        # numerical types correspond to the lexicographic order
        # of the keys, which is critical to converting the numeric
        # keys back to canonical edge types later.
        # FIXME don't always convert to host arrays (#3383)
        for pyg_can_edge_type in sorted(edge_info.keys()):
            src_type, _, dst_type = pyg_can_edge_type
            srcs, dsts = edge_info[pyg_can_edge_type]

            src_offset = np.searchsorted(self.__vertex_type_offsets["type"], src_type)
            srcs_t = srcs + int(self.__vertex_type_offsets["start"][src_offset])
            if isinstance(srcs_t, torch.Tensor):
                srcs_t = srcs_t.cpu()
            else:
                if isinstance(srcs_t, dask_cudf.Series):
                    srcs_t = srcs_t.compute()
                if isinstance(srcs_t, cudf.Series):
                    srcs_t = srcs_t.values_host

            dst_offset = np.searchsorted(self.__vertex_type_offsets["type"], dst_type)
            dsts_t = dsts + int(self.__vertex_type_offsets["start"][dst_offset])
            if isinstance(dsts_t, torch.Tensor):
                dsts_t = dsts_t.cpu()
            else:
                if isinstance(dsts_t, dask_cudf.Series):
                    dsts_t = dsts_t.compute()
                if isinstance(dsts_t, cudf.Series):
                    dsts_t = dsts_t.values_host

            edge_info_cg[pyg_can_edge_type] = (srcs_t, dsts_t)

        na_src = np.concatenate(
            [
                edge_info_cg[pyg_can_edge_type][0]
                for pyg_can_edge_type in sorted(edge_info_cg.keys())
            ]
        )

        na_dst = np.concatenate(
            [
                edge_info_cg[pyg_can_edge_type][1]
                for pyg_can_edge_type in sorted(edge_info_cg.keys())
            ]
        )

        et_offsets = self.__edge_type_offsets
        na_etp = np.concatenate(
            [
                np.full(
                    int(et_offsets["stop"][i] - et_offsets["start"][i] + 1),
                    i,
                    dtype="int32",
                )
                for i in range(len(self.__edge_type_offsets["start"]))
            ]
        )

        df = pandas.DataFrame(
            {
                "src": na_src,
                "dst": na_dst,
                "w": np.zeros(len(na_src)),
                "eid": np.arange(len(na_src)),
                "etp": na_etp,
            }
        )

        if multi_gpu:
            nworkers = len(distributed.get_client().scheduler_info()["workers"])
            df = dd.from_pandas(df, npartitions=nworkers).persist()
            df = df.map_partitions(cudf.DataFrame.from_pandas)
        else:
            df = cudf.from_pandas(df)

        df = df.reset_index(drop=True)

        graph = cugraph.MultiGraph(directed=True)
        if multi_gpu:
            graph.from_dask_cudf_edgelist(
                df,
                source="src",
                destination="dst",
                edge_attr=["w", "eid", "etp"],
                legacy_renum_only=True,
            )
        else:
            graph.from_cudf_edgelist(
                df,
                source="src",
                destination="dst",
                edge_attr=["w", "eid", "etp"],
                legacy_renum_only=True,
            )

        return graph

    @property
    def _edge_types_to_attrs(self) -> dict:
        return dict(self.__edge_types_to_attrs)

    @property
    def backend(self) -> str:
        return self.__backend

    @cached_property
    def _is_delayed(self):
        if self.__graph is None:
            return False
        return self.__graph.is_multi_gpu()

    def get_vertex_index(self, vtypes) -> TensorType:
        if isinstance(vtypes, str):
            vtypes = [vtypes]

        # FIXME always use torch, drop cupy (#2995)
        if self.__backend == "torch":
            ix = torch.tensor([], dtype=torch.int64)
        else:
            ix = cupy.array([], dtype="int64")

        if isinstance(self.__vertex_type_offsets, dict):
            vtypes = np.searchsorted(self.__vertex_type_offsets["type"], vtypes)
        for vtype in vtypes:
            start = int(self.__vertex_type_offsets["start"][vtype])
            stop = int(self.__vertex_type_offsets["stop"][vtype])
            ix = self.concatenate(
                [ix, self.arange(start, stop + 1, 1, dtype=self.vertex_dtype)]
            )

        return ix

    def put_edge_index(self, edge_index, edge_attr):
        """
        Adds additional edges to the graph.
        Not yet implemented.
        """
        raise NotImplementedError("Adding indices not supported.")

    def get_all_edge_attrs(self):
        """
        Gets a list of all edge types and indices in this store.

        Returns
        -------
        list[str]
            All edge types and indices in this store.
        """
        return self.__edge_types_to_attrs.values()

    def _get_edge_index(self, attr: CuGraphEdgeAttr) -> Tuple[TensorType, TensorType]:
        """
        Returns the edge index in the requested format
        (as defined by attr).  Currently, only unsorted
        COO is supported, which is returned as a (src,dst)
        tuple as expected by the PyG API.

        Parameters
        ----------
        attr: CuGraphEdgeAttr
            The CuGraphEdgeAttr specifying the
            desired edge type, layout (i.e. CSR, COO, CSC), and
            whether the returned index should be sorted (if COO).
            Currently, only unsorted COO is supported.

        Returns
        -------
        (src, dst) : Tuple[tensor type]
            Tuple of the requested edge index in COO form.
            Currently, only COO form is supported.
        """

        if self.__graph is None:
            raise ValueError("Graph is not in memory, cannot access edge index!")

        if attr.layout != EdgeLayout.COO:
            raise TypeError("Only COO direct access is supported!")

        # Currently, graph creation enforces that legacy_renum_only=True
        # is always called, and the input vertex ids are always of integer
        # type.  Therefore, it is currently safe to assume that for MG
        # graphs, the src/dst col names are renumbered_src/dst
        # and for SG graphs, the src/dst col names are src/dst.
        # This may change in the future if/when renumbering or the graph
        # creation process is refactored.
        # See Issue #3201 for more details.
        if self._is_delayed:
            src_col_name = self.__graph.renumber_map.renumbered_src_col_name
            dst_col_name = self.__graph.renumber_map.renumbered_dst_col_name
        else:
            src_col_name = self.__graph.srcCol
            dst_col_name = self.__graph.dstCol

        # If there is only one edge type (homogeneous graph) then
        # bypass the edge filters for a significant speed improvement.
        if len(self.__edge_types_to_attrs) == 1:
            if attr.edge_type not in self.__edge_types_to_attrs:
                raise ValueError(
                    f"Requested edge type {attr.edge_type}" "is not present in graph."
                )

            df = self.__graph.edgelist.edgelist_df[[src_col_name, dst_col_name]]
            src_offset = 0
            dst_offset = 0
        else:
            src_type, _, dst_type = attr.edge_type
            src_offset = int(
                self.__vertex_type_offsets["start"][
                    np.searchsorted(self.__vertex_type_offsets["type"], src_type)
                ]
            )
            dst_offset = int(
                self.__vertex_type_offsets["start"][
                    np.searchsorted(self.__vertex_type_offsets["type"], dst_type)
                ]
            )
            coli = np.searchsorted(
                self.__edge_type_offsets["type"], "__".join(attr.edge_type)
            )

            df = self.__graph.edgelist.edgelist_df[
                [src_col_name, dst_col_name, self.__graph.edgeTypeCol]
            ]
            df = df[df[self.__graph.edgeTypeCol] == coli]
            df = df[[src_col_name, dst_col_name]]

        if self._is_delayed:
            df = df.compute()

        src = self.asarray(df[src_col_name]) - src_offset
        dst = self.asarray(df[dst_col_name]) - dst_offset

        if self.__backend == "torch":
            src = src.to(self.vertex_dtype)
            dst = dst.to(self.vertex_dtype)
        elif self.__backend == "cupy":
            src = src.astype(self.vertex_dtype)
            dst = dst.astype(self.vertex_dtype)
        else:
            raise TypeError(f"Invalid backend type {self.__backend}")

        if self.__backend == "torch":
            src = src.to(self.vertex_dtype)
            dst = dst.to(self.vertex_dtype)
        else:
            # self.__backend == 'cupy'
            src = src.astype(self.vertex_dtype)
            dst = dst.astype(self.vertex_dtype)

        if src.shape[0] != dst.shape[0]:
            raise IndexError("src and dst shape do not match!")

        return (src, dst)

    def get_edge_index(self, *args, **kwargs) -> Tuple[TensorType, TensorType]:
        r"""Synchronously gets an edge_index tensor from the materialized
        graph.

        Args:
            **attr(EdgeAttr): the edge attributes.

        Returns:
            EdgeTensorType: an edge_index tensor corresonding to the provided
            attributes, or None if there is no such tensor.

        Raises:
            KeyError: if the edge index corresponding to attr was not found.
        """

        edge_attr = self._edge_attr_cls.cast(*args, **kwargs)
        edge_attr.layout = EdgeLayout(edge_attr.layout)
        # Override is_sorted for CSC and CSR:
        # TODO treat is_sorted specially in this function, where is_sorted=True
        # returns an edge index sorted by column.
        edge_attr.is_sorted = edge_attr.is_sorted or (
            edge_attr.layout in [EdgeLayout.CSC, EdgeLayout.CSR]
        )
        edge_index = self._get_edge_index(edge_attr)
        if edge_index is None:
            raise KeyError(f"An edge corresponding to '{edge_attr}' was not " f"found")
        return edge_index

    def _subgraph(self, edge_types: List[tuple] = None) -> cugraph.MultiGraph:
        """
        Returns a subgraph with edges limited to those of a given type

        Parameters
        ----------
        edge_types : list of pyg canonical edge types
            Directly references the graph's internal edge types.  Does
            not accept PyG edge type tuples.

        Returns
        -------
        The appropriate extracted subgraph.  Will extract the subgraph
        if it has not already been extracted.

        """
        if self.__graph is None:
            raise ValueError("Graph is not in memory, cannot get subgraph")

        if edge_types is not None and set(edge_types) != set(
            self.__edge_types_to_attrs.keys()
        ):
            raise ValueError(
                "Subgraphing is currently unsupported, please"
                " specify all edge types in the graph or leave"
                " this argument empty."
            )

        return self.__graph

    def _get_vertex_groups_from_sample(self, nodes_of_interest: cudf.Series) -> dict:
        """
        Given a cudf (NOT dask_cudf) Series of nodes of interest, this
        method a single dictionary, noi_index.

        noi_index is the original vertex ids grouped by vertex type.

        Example Input: [5, 2, 10, 11, 8]
        Output: {'red_vertex': [5, 8], 'blue_vertex': [2], 'green_vertex': [10, 11]}

        """

        nodes_of_interest = self.asarray(nodes_of_interest.sort_values())

        noi_index = {}

        vtypes = cudf.Series(self.__vertex_type_offsets["type"])
        if len(vtypes) == 1:
            noi_index[vtypes[0]] = nodes_of_interest
        else:
            noi_type_indices = self.searchsorted(
                self.asarray(self.__vertex_type_offsets["stop"]),
                nodes_of_interest,
            )

            noi_types = vtypes.iloc[cupy.asarray(noi_type_indices)].reset_index(
                drop=True
            )
            noi_starts = self.__vertex_type_offsets["start"][noi_type_indices]

            noi_types = cudf.Series(noi_types, name="t").groupby("t").groups

            for type_name, ix in noi_types.items():
                # store the renumbering for this vertex type
                # renumbered vertex id is the index of the old id
                ix = self.asarray(ix)
                # subtract off the offsets
                noi_index[type_name] = nodes_of_interest[ix] - noi_starts[ix]

        return noi_index

    def _get_renumbered_edge_groups_from_sample(
        self, sampling_results: cudf.DataFrame, noi_index: dict
    ) -> Tuple[dict, dict]:
        """
        Given a cudf (NOT dask_cudf) DataFrame of sampling results and a dictionary
        of non-renumbered vertex ids grouped by vertex type, this method
        outputs two dictionaries:
            1. row_dict
            2. col_dict
        (1) row_dict corresponds to the renumbered source vertex ids grouped
            by PyG edge type - (src, type, dst) tuple.
        (2) col_dict corresponds to the renumbered destination vertex ids grouped
            by PyG edge type (src, type, dst) tuple.
        * The two outputs combined make a PyG "edge index".
        * The ith element of each array corresponds to the same edge.
        * The _get_vertex_groups_from_sample() method is usually called
          before this one to get the noi_index.

        Example Input: Series({
                'sources': [0, 5, 11, 3],
                'destinations': [8, 2, 3, 5]},
                'edge_type': [1, 3, 5, 14]
            }),
            {
                'blue_vertex': [0, 5],
                'red_vertex': [3, 11],
                'green_vertex': [2, 8]
            }
        Output: {
                ('blue', 'etype1', 'green'): [0, 1],
                ('red', 'etype2', 'red'): [1],
                ('red', 'etype3', 'blue'): [0]
            },
            {
                ('blue', 'etype1', 'green'): [1, 0],
                ('red', 'etype2', 'red'): [0],
                ('red', 'etype3', 'blue'): [1]
            }

        """
        row_dict = {}
        col_dict = {}
        if len(self.__edge_types_to_attrs) == 1:
            t_pyg_type = list(self.__edge_types_to_attrs.values())[0].edge_type
            src_type, _, dst_type = t_pyg_type

            sources = self.asarray(sampling_results.sources)
            src_id_table = noi_index[src_type]
            src = self.searchsorted(src_id_table, sources)
            row_dict[t_pyg_type] = src

            destinations = self.asarray(sampling_results.destinations)
            dst_id_table = noi_index[dst_type]
            dst = self.searchsorted(dst_id_table, destinations)
            col_dict[t_pyg_type] = dst
        else:
            # This will retrieve the single string representation.
            # It needs to be converted to a tuple in the for loop below.
            eoi_types = (
                cudf.Series(self.__edge_type_offsets["type"])
                .iloc[sampling_results.edge_type.astype("int32")]
                .reset_index(drop=True)
            )

            eoi_types = cudf.Series(eoi_types, name="t").groupby("t").groups

            for pyg_can_edge_type_str, ix in eoi_types.items():
                pyg_can_edge_type = tuple(pyg_can_edge_type_str.split("__"))
                src_type, _, dst_type = pyg_can_edge_type

                # Get the de-offsetted sources
                sources = self.asarray(sampling_results.sources.iloc[ix])
                sources_ix = self.searchsorted(
                    self.__vertex_type_offsets["stop"], sources
                )
                sources -= self.__vertex_type_offsets["start"][sources_ix]

                # Create the row entry for this type
                src_id_table = noi_index[src_type]
                src = self.searchsorted(src_id_table, sources)
                row_dict[pyg_can_edge_type] = src

                # Get the de-offsetted destinations
                destinations = self.asarray(sampling_results.destinations.iloc[ix])
                destinations_ix = self.searchsorted(
                    self.__vertex_type_offsets["stop"], destinations
                )
                destinations -= self.__vertex_type_offsets["start"][destinations_ix]

                # Create the col entry for this type
                dst_id_table = noi_index[dst_type]
                dst = self.searchsorted(dst_id_table, destinations)
                col_dict[pyg_can_edge_type] = dst

        return row_dict, col_dict

    def put_tensor(self, tensor, attr) -> None:
        raise NotImplementedError("Adding properties not supported.")

    def create_named_tensor(
        self, attr_name: str, properties: List[str], vertex_type: str, dtype: str
    ) -> None:
        """
        Create a named tensor that contains a subset of
        properties in the graph.

        Parameters
        ----------
        attr_name : str
            The name of the tensor within its group.
        properties : list[str]
            The properties the rows
            of the tensor correspond to.
        vertex_type : str
            The vertex type associated with this new tensor property.
        dtype : numpy/cupy dtype (i.e. 'int32') or torch dtype (i.e. torch.float)
            The datatype of the tensor.  Should be a dtype appropriate
            for this store's backend.  Usually float32/float64.
        """
        self._tensor_attr_dict[vertex_type].append(
            CuGraphTensorAttr(
                vertex_type, attr_name, properties=properties, dtype=dtype
            )
        )

    def __infer_edge_types(self, num_edges_dict) -> None:
        self.__edge_types_to_attrs = {}

        for pyg_can_edge_type in sorted(num_edges_dict.keys()):
            sz = num_edges_dict[pyg_can_edge_type]
            self.__edge_types_to_attrs[pyg_can_edge_type] = CuGraphEdgeAttr(
                edge_type=pyg_can_edge_type,
                layout=EdgeLayout.COO,
                is_sorted=False,
                size=(sz, sz),
            )

    def __infer_existing_tensors(self, F) -> None:
        """
        Infers the tensor attributes/features.
        """
        for attr_name, types_with_attr in F.get_feature_list().items():
            for vt in types_with_attr:
                attr_dtype = F.get_data(np.array([0]), vt, attr_name).dtype
                self.create_named_tensor(
                    attr_name=attr_name,
                    properties=None,
                    vertex_type=vt,
                    dtype=attr_dtype,
                )

    def get_all_tensor_attrs(self) -> List[CuGraphTensorAttr]:
        r"""Obtains all tensor attributes stored in this feature store."""
        # unpack and return the list of lists
        it = chain.from_iterable(self._tensor_attr_dict.values())
        return [CuGraphTensorAttr.cast(c) for c in it]

    def _get_tensor(self, attr: CuGraphTensorAttr) -> TensorType:
        feature_backend = self.__features.backend
        cols = attr.properties

        idx = attr.index
        if feature_backend == "torch":
            if not isinstance(idx, torch.Tensor):
                raise TypeError(
                    f"Type {type(idx)} invalid"
                    f" for feature store backend {feature_backend}"
                )
            idx = idx.cpu()
        elif feature_backend == "numpy":
            # allow indexing through cupy arrays
            if isinstance(idx, cupy.ndarray):
                idx = idx.get()

        if cols is None:
            t = self.__features.get_data(idx, attr.group_name, attr.attr_name)

            if self.backend == "torch":
                if isinstance(t, np.ndarray):
                    t = torch.as_tensor(t, device="cuda")
                else:
                    t = t.cuda()
            else:
                t = cupy.array(t)
            return t

        else:
            t = self.__features.get_data(idx, attr.group_name, cols[0])

            if len(t.shape) == 1:
                if self.backend == "torch":
                    t = torch.tensor([t])
                else:
                    t = cupy.array([t])

            for col in cols[1:]:
                u = self.__features.get_data(idx, attr.group_name, col)

                if len(u.shape) == 1:
                    if self.backend == "torch":
                        u = torch.tensor([u])
                    else:
                        u = cupy.array([u])

                t = torch.concatenate([t, u])

            if self.backend == "torch":
                t = t.cuda()
            else:
                t = cupy.array(t)
            return t

    def _multi_get_tensor(self, attrs: List[CuGraphTensorAttr]) -> List[TensorType]:
        return [self._get_tensor(attr) for attr in attrs]

    def multi_get_tensor(self, attrs: List[CuGraphTensorAttr]) -> List[TensorType]:
        r"""
        Synchronously obtains a :class:`FeatureTensorType` object from the
        feature store for each tensor associated with the attributes in
        `attrs`.

        Parameters
        ----------
        attrs (List[TensorAttr]): a list of :class:`TensorAttr` attributes
        that identify the tensors to get.

        Returns
        -------
        List[FeatureTensorType]: a Tensor of the same type as the index for
        each attribute.

        Raises
        ------
            KeyError: if a tensor corresponding to an attr was not found.
            ValueError: if any input `TensorAttr` is not fully specified.
        """
        attrs = [
            self._infer_unspecified_attr(self._tensor_attr_cls.cast(attr))
            for attr in attrs
        ]
        bad_attrs = [attr for attr in attrs if not attr.is_fully_specified()]
        if len(bad_attrs) > 0:
            raise ValueError(
                f"The input TensorAttr(s) '{bad_attrs}' are not fully "
                f"specified. Please fully specify them by specifying all "
                f"'UNSET' fields"
            )

        tensors = self._multi_get_tensor(attrs)

        bad_attrs = [attrs[i] for i, v in enumerate(tensors) if v is None]
        if len(bad_attrs) > 0:
            raise KeyError(
                f"Tensors corresponding to attributes " f"'{bad_attrs}' were not found"
            )

        return [tensor for attr, tensor in zip(attrs, tensors)]

    def get_tensor(self, *args, **kwargs) -> TensorType:
        r"""Synchronously obtains a :class:`FeatureTensorType` object from the
        feature store. Feature store implementors guarantee that the call
        :obj:`get_tensor(put_tensor(tensor, attr), attr) = tensor` holds.

        Parameters
        ----------
        **attr (TensorAttr): Any relevant tensor attributes that correspond
            to the feature tensor. See the :class:`TensorAttr`
            documentation for required and optional attributes. It is the
            job of implementations of a :class:`FeatureStore` to store this
            metadata in a meaningful way that allows for tensor retrieval
            from a :class:`TensorAttr` object.

        Returns
        -------
        FeatureTensorType: a Tensor of the same type as the index.

        Raises
        ------
        KeyError: if the tensor corresponding to attr was not found.
        ValueError: if the input `TensorAttr` is not fully specified.
        """

        attr = self._tensor_attr_cls.cast(*args, **kwargs)
        attr = self._infer_unspecified_attr(attr)

        if not attr.is_fully_specified():
            raise ValueError(
                f"The input TensorAttr '{attr}' is not fully "
                f"specified. Please fully specify the input by "
                f"specifying all 'UNSET' fields."
            )

        tensor = self._get_tensor(attr)
        if tensor is None:
            raise KeyError(f"A tensor corresponding to '{attr}' was not found")
        return tensor

    def _get_tensor_size(self, attr: CuGraphTensorAttr) -> Union[List, int]:
        if self.__backend == "cupy":
            return self._get_tensor(attr).size
        else:
            return self._get_tensor(attr).size()

    def get_tensor_size(self, *args, **kwargs) -> Union[List, int]:
        r"""
        Obtains the size of a tensor given its attributes, or :obj:`None`
        if the tensor does not exist.
        """
        attr = self._tensor_attr_cls.cast(*args, **kwargs)
        if not attr.is_set("index"):
            attr.index = None
        return self._get_tensor_size(attr)

    def _remove_tensor(self, attr):
        raise NotImplementedError("Removing features not supported")

    def _infer_unspecified_attr(self, attr: CuGraphTensorAttr) -> CuGraphTensorAttr:
        if attr.properties == _field_status.UNSET:
            # attempt to infer property names
            if attr.group_name in self._tensor_attr_dict:
                for n in self._tensor_attr_dict[attr.group_name]:
                    if attr.attr_name == n.attr_name:
                        attr.properties = n.properties
            else:
                raise KeyError(f"Invalid group name {attr.group_name}")

        if attr.dtype == _field_status.UNSET:
            # attempt to infer dtype
            if attr.group_name in self._tensor_attr_dict:
                for n in self._tensor_attr_dict[attr.group_name]:
                    if attr.attr_name == n.attr_name:
                        attr.dtype = n.dtype

        return attr

    def __len__(self):
        return len(self.get_all_tensor_attrs())<|MERGE_RESOLUTION|>--- conflicted
+++ resolved
@@ -41,14 +41,6 @@
 TensorType = Union[Tensor, NdArray, cudf.Series, DaskCudfSeries]
 
 
-def _torch_as_array(a):
-    if isinstance(a, cudf.Series):
-        a = a.to_cupy()
-    if len(a) == 0:
-        return torch.as_tensor(a.get()).to("cuda")
-    return torch.as_tensor(a, device="cuda")
-
-
 class EdgeLayout(Enum):
     COO = "coo"
     CSC = "csc"
@@ -194,61 +186,11 @@
     def __init__(
         self,
         F: cugraph.gnn.FeatureStore,
-<<<<<<< HEAD
-        G: Union[Dict[str, Tuple[Tensor]], Dict[str, int]],
-=======
         G: Union[Dict[str, Tuple[TensorType]], Dict[str, int]],
->>>>>>> a414574a
         num_nodes_dict: Dict[str, int],
-        backend: str = "torch",
         multi_gpu: bool = False,
     ):
         """
-<<<<<<< HEAD
-                Constructs a new CuGraphStore from the provided
-                arguments.
-                Parameters
-                ----------
-                F : cugraph.gnn.FeatureStore (Required)
-                    The feature store containing this graph's features.
-                    Typed lexicographic-ordered numbering convention
-                    should match that of the graph.
-
-                G : dict[str, tuple[tensor]] or dict[str, int] (Required)
-                    Dictionary of edge indices.
-                    Option 1 (graph in memory):
-                        Pass the edge indices
-                        i.e. {
-                            ('author', 'writes', 'paper'): [[0,1,2],[2,0,1]],
-                            ('author', 'affiliated', 'institution'): [[0,1],[0,1]]
-                        }
-                    Option 2 (graph not in memory):
-                        Pass the number of edges
-                        i.e. {
-                            ('author', 'writes', 'paper'): 2,
-                            ('author', 'affiliated', 'institution'): 2
-                        }
-                        If the graph is not in memory, manipulating the edge indices
-                        or calling sampling is not possible.  This is for cases where
-                        sampling has already been done and samples were written to disk.
-                    Note: the internal cugraph representation will use
-                    offsetted vertex and edge ids.
-
-                num_nodes_dict : dict (Required)
-                    A dictionary mapping each node type to the count of nodes
-                    of that type in the graph.
-        <<<<<<< HEAD
-
-        =======
-        >>>>>>> update-pyg-recipe
-                backend : ('torch', 'cupy') (Optional, default = 'torch')
-                    The backend that manages tensors (default = 'torch')
-                    Should usually be 'torch' ('torch', 'cupy' supported).
-
-                multi_gpu : bool (Optional, default = False)
-                    Whether the store should be backed by a multi-GPU graph.
-                    Requires dask to have been set up.
-=======
         Constructs a new CuGraphStore from the provided
         arguments.
         Parameters
@@ -282,56 +224,19 @@
             A dictionary mapping each node type to the count of nodes
             of that type in the graph.
 
-        backend : ('torch', 'cupy') (Optional, default = 'torch')
-            The backend that manages tensors (default = 'torch')
-            Should usually be 'torch' ('torch', 'cupy' supported).
-
         multi_gpu : bool (Optional, default = False)
             Whether the store should be backed by a multi-GPU graph.
             Requires dask to have been set up.
->>>>>>> a414574a
         """
 
         if None in G:
             raise ValueError("Unspecified edge types not allowed in PyG")
 
-        # FIXME drop the cupy backend and remove these checks (#2995)
-        if backend == "torch":
-            asarray = _torch_as_array
-            from torch import int64 as vertex_dtype
-            from torch import float32 as property_dtype
-            from torch import searchsorted as searchsorted
-            from torch import concatenate as concatenate
-            from torch import arange as arange
-        elif backend == "cupy":
-            from cupy import asarray
-            from cupy import int64 as vertex_dtype
-            from cupy import float32 as property_dtype
-            from cupy import searchsorted as searchsorted
-            from cupy import concatenate as concatenate
-            from cupy import arange as arange
-        else:
-            raise ValueError(f"Invalid backend {backend}.")
-
-        self.__backend = backend
-        self.asarray = asarray
-        self.vertex_dtype = vertex_dtype
-        self.property_dtype = property_dtype
-        self.searchsorted = searchsorted
-        self.concatenate = concatenate
-        self.arange = arange
+        self.__vertex_dtype = torch.int64
 
         self._tensor_attr_cls = CuGraphTensorAttr
         self._tensor_attr_dict = defaultdict(list)
 
-<<<<<<< HEAD
-        # Infer number of edges from the edge index dict
-        construct_graph = True
-        if isinstance(next(iter(G.values())), int):
-            num_edges_dict = G
-            construct_graph = False
-        else:
-=======
         construct_graph = True
         if isinstance(next(iter(G.values())), int):
             # User has passed in the number of edges
@@ -342,7 +247,6 @@
         else:
             # User has passed in the actual edge index, so the
             # number of edges needs to be counted.
->>>>>>> a414574a
             num_edges_dict = {
                 pyg_can_edge_type: len(ei[0]) for pyg_can_edge_type, ei in G.items()
             }
@@ -363,12 +267,9 @@
     def __make_offsets(self, input_dict):
         offsets = {}
         offsets["stop"] = [input_dict[v] for v in sorted(input_dict.keys())]
-        if self.__backend == "cupy":
-            offsets["stop"] = cupy.array(offsets["stop"])
-        else:
-            offsets["stop"] = torch.tensor(offsets["stop"])
-            if torch.has_cuda:
-                offsets["stop"] = offsets["stop"].cuda()
+        offsets["stop"] = torch.tensor(offsets["stop"])
+        if torch.has_cuda:
+            offsets["stop"] = offsets["stop"].cuda()
 
         cumsum = offsets["stop"].cumsum(0)
         offsets["start"] = cumsum - offsets["stop"]
@@ -525,10 +426,6 @@
     def _edge_types_to_attrs(self) -> dict:
         return dict(self.__edge_types_to_attrs)
 
-    @property
-    def backend(self) -> str:
-        return self.__backend
-
     @cached_property
     def _is_delayed(self):
         if self.__graph is None:
@@ -539,19 +436,20 @@
         if isinstance(vtypes, str):
             vtypes = [vtypes]
 
-        # FIXME always use torch, drop cupy (#2995)
-        if self.__backend == "torch":
-            ix = torch.tensor([], dtype=torch.int64)
-        else:
-            ix = cupy.array([], dtype="int64")
+        ix = torch.tensor([], dtype=torch.int64)
 
         if isinstance(self.__vertex_type_offsets, dict):
             vtypes = np.searchsorted(self.__vertex_type_offsets["type"], vtypes)
         for vtype in vtypes:
             start = int(self.__vertex_type_offsets["start"][vtype])
             stop = int(self.__vertex_type_offsets["stop"][vtype])
-            ix = self.concatenate(
-                [ix, self.arange(start, stop + 1, 1, dtype=self.vertex_dtype)]
+            ix = torch.concatenate(
+                [
+                    ix,
+                    torch.arange(
+                        start, stop + 1, 1, dtype=self.__vertex_dtype, device="cuda"
+                    ),
+                ]
             )
 
         return ix
@@ -653,25 +551,11 @@
         if self._is_delayed:
             df = df.compute()
 
-        src = self.asarray(df[src_col_name]) - src_offset
-        dst = self.asarray(df[dst_col_name]) - dst_offset
-
-        if self.__backend == "torch":
-            src = src.to(self.vertex_dtype)
-            dst = dst.to(self.vertex_dtype)
-        elif self.__backend == "cupy":
-            src = src.astype(self.vertex_dtype)
-            dst = dst.astype(self.vertex_dtype)
-        else:
-            raise TypeError(f"Invalid backend type {self.__backend}")
-
-        if self.__backend == "torch":
-            src = src.to(self.vertex_dtype)
-            dst = dst.to(self.vertex_dtype)
-        else:
-            # self.__backend == 'cupy'
-            src = src.astype(self.vertex_dtype)
-            dst = dst.astype(self.vertex_dtype)
+        src = torch.as_tensor(df[src_col_name], device="cuda") - src_offset
+        dst = torch.as_tensor(df[dst_col_name], device="cuda") - dst_offset
+
+        src = src.to(self.__vertex_dtype)
+        dst = dst.to(self.__vertex_dtype)
 
         if src.shape[0] != dst.shape[0]:
             raise IndexError("src and dst shape do not match!")
@@ -748,7 +632,9 @@
 
         """
 
-        nodes_of_interest = self.asarray(nodes_of_interest.sort_values())
+        nodes_of_interest = torch.as_tensor(
+            nodes_of_interest.sort_values(), device="cuda"
+        )
 
         noi_index = {}
 
@@ -756,8 +642,8 @@
         if len(vtypes) == 1:
             noi_index[vtypes[0]] = nodes_of_interest
         else:
-            noi_type_indices = self.searchsorted(
-                self.asarray(self.__vertex_type_offsets["stop"]),
+            noi_type_indices = torch.searchsorted(
+                torch.as_tensor(self.__vertex_type_offsets["stop"], device="cuda"),
                 nodes_of_interest,
             )
 
@@ -771,7 +657,7 @@
             for type_name, ix in noi_types.items():
                 # store the renumbering for this vertex type
                 # renumbered vertex id is the index of the old id
-                ix = self.asarray(ix)
+                ix = torch.as_tensor(ix, device="cuda")
                 # subtract off the offsets
                 noi_index[type_name] = nodes_of_interest[ix] - noi_starts[ix]
 
@@ -823,14 +709,14 @@
             t_pyg_type = list(self.__edge_types_to_attrs.values())[0].edge_type
             src_type, _, dst_type = t_pyg_type
 
-            sources = self.asarray(sampling_results.sources)
+            sources = torch.as_tensor(sampling_results.sources, device="cuda")
             src_id_table = noi_index[src_type]
-            src = self.searchsorted(src_id_table, sources)
+            src = torch.searchsorted(src_id_table, sources)
             row_dict[t_pyg_type] = src
 
-            destinations = self.asarray(sampling_results.destinations)
+            destinations = torch.as_tensor(sampling_results.destinations, device="cuda")
             dst_id_table = noi_index[dst_type]
-            dst = self.searchsorted(dst_id_table, destinations)
+            dst = torch.searchsorted(dst_id_table, destinations)
             col_dict[t_pyg_type] = dst
         else:
             # This will retrieve the single string representation.
@@ -848,27 +734,31 @@
                 src_type, _, dst_type = pyg_can_edge_type
 
                 # Get the de-offsetted sources
-                sources = self.asarray(sampling_results.sources.iloc[ix])
-                sources_ix = self.searchsorted(
+                sources = torch.as_tensor(
+                    sampling_results.sources.iloc[ix], device="cuda"
+                )
+                sources_ix = torch.searchsorted(
                     self.__vertex_type_offsets["stop"], sources
                 )
                 sources -= self.__vertex_type_offsets["start"][sources_ix]
 
                 # Create the row entry for this type
                 src_id_table = noi_index[src_type]
-                src = self.searchsorted(src_id_table, sources)
+                src = torch.searchsorted(src_id_table, sources)
                 row_dict[pyg_can_edge_type] = src
 
                 # Get the de-offsetted destinations
-                destinations = self.asarray(sampling_results.destinations.iloc[ix])
-                destinations_ix = self.searchsorted(
+                destinations = torch.as_tensor(
+                    sampling_results.destinations.iloc[ix], device="cuda"
+                )
+                destinations_ix = torch.searchsorted(
                     self.__vertex_type_offsets["stop"], destinations
                 )
                 destinations -= self.__vertex_type_offsets["start"][destinations_ix]
 
                 # Create the col entry for this type
                 dst_id_table = noi_index[dst_type]
-                dst = self.searchsorted(dst_id_table, destinations)
+                dst = torch.searchsorted(dst_id_table, destinations)
                 col_dict[pyg_can_edge_type] = dst
 
         return row_dict, col_dict
@@ -893,8 +783,7 @@
         vertex_type : str
             The vertex type associated with this new tensor property.
         dtype : numpy/cupy dtype (i.e. 'int32') or torch dtype (i.e. torch.float)
-            The datatype of the tensor.  Should be a dtype appropriate
-            for this store's backend.  Usually float32/float64.
+            The datatype of the tensor.  Usually float32/float64.
         """
         self._tensor_attr_dict[vertex_type].append(
             CuGraphTensorAttr(
@@ -954,39 +843,28 @@
         if cols is None:
             t = self.__features.get_data(idx, attr.group_name, attr.attr_name)
 
-            if self.backend == "torch":
-                if isinstance(t, np.ndarray):
-                    t = torch.as_tensor(t, device="cuda")
-                else:
-                    t = t.cuda()
+            if isinstance(t, np.ndarray):
+                t = torch.as_tensor(t, device="cuda")
             else:
-                t = cupy.array(t)
+                t = t.cuda()
+
             return t
 
         else:
             t = self.__features.get_data(idx, attr.group_name, cols[0])
 
             if len(t.shape) == 1:
-                if self.backend == "torch":
-                    t = torch.tensor([t])
-                else:
-                    t = cupy.array([t])
+                t = torch.tensor([t])
 
             for col in cols[1:]:
                 u = self.__features.get_data(idx, attr.group_name, col)
 
                 if len(u.shape) == 1:
-                    if self.backend == "torch":
-                        u = torch.tensor([u])
-                    else:
-                        u = cupy.array([u])
+                    u = torch.tensor([u])
 
                 t = torch.concatenate([t, u])
 
-            if self.backend == "torch":
-                t = t.cuda()
-            else:
-                t = cupy.array(t)
+            t = t.cuda()
             return t
 
     def _multi_get_tensor(self, attrs: List[CuGraphTensorAttr]) -> List[TensorType]:
@@ -1075,10 +953,7 @@
         return tensor
 
     def _get_tensor_size(self, attr: CuGraphTensorAttr) -> Union[List, int]:
-        if self.__backend == "cupy":
-            return self._get_tensor(attr).size
-        else:
-            return self._get_tensor(attr).size()
+        return self._get_tensor(attr).size()
 
     def get_tensor_size(self, *args, **kwargs) -> Union[List, int]:
         r"""
