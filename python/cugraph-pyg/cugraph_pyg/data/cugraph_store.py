# Copyright (c) 2019-2023, NVIDIA CORPORATION.
# Licensed under the Apache License, Version 2.0 (the "License");
# you may not use this file except in compliance with the License.
# You may obtain a copy of the License at
#
#     http://www.apache.org/licenses/LICENSE-2.0
#
# Unless required by applicable law or agreed to in writing, software
# distributed under the License is distributed on an "AS IS" BASIS,
# WITHOUT WARRANTIES OR CONDITIONS OF ANY KIND, either express or implied.
# See the License for the specific language governing permissions and
# limitations under the License.

from typing import Optional, Tuple, Any, Union, List, Dict

from enum import Enum, auto

from dataclasses import dataclass
from collections import defaultdict
from itertools import chain
from functools import cached_property

import numpy as np
import cupy
import pandas
import cudf
import cugraph
import warnings

import dask.array as dar
import dask.dataframe as dd
import dask.distributed as distributed
import dask_cudf

from cugraph.utilities.utils import import_optional, MissingModule

torch = import_optional("torch")
torch_geometric = import_optional("torch_geometric")

Tensor = None if isinstance(torch, MissingModule) else torch.Tensor
NdArray = None if isinstance(cupy, MissingModule) else cupy.ndarray
DaskCudfSeries = None if isinstance(dask_cudf, MissingModule) else dask_cudf.Series

TensorType = Union[Tensor, NdArray, cudf.Series, DaskCudfSeries]
NodeType = (
    None
    if isinstance(torch_geometric, MissingModule)
    else torch_geometric.typing.NodeType
)
EdgeType = (
    None
    if isinstance(torch_geometric, MissingModule)
    else torch_geometric.typing.EdgeType
)


class EdgeLayout(Enum):
    COO = "coo"
    CSC = "csc"
    CSR = "csr"


@dataclass
class CuGraphEdgeAttr:
    """
    Defines the attributes of an :obj:`GraphStore` edge.
    """

    # The type of the edge
    edge_type: Optional[Any]

    # The layout of the edge representation
    layout: EdgeLayout

    # Whether the edge index is sorted, by destination node. Useful for
    # avoiding sorting costs when performing neighbor sampling, and only
    # meaningful for COO (CSC and CSR are sorted by definition)
    is_sorted: bool = False

    # The number of nodes in this edge type. If set to None, will attempt to
    # infer with the simple heuristic int(self.edge_index.max()) + 1
    size: Optional[Tuple[int, int]] = None

    # NOTE we define __post_init__ to force-cast layout
    def __post_init__(self):
        self.layout = EdgeLayout(self.layout)

    @classmethod
    def cast(cls, *args, **kwargs):
        """
        Cast to a CuGraphTensorAttr from a tuple, list, or dict.

        Returns
        -------
        CuGraphTensorAttr
            contains the data of the tuple, list, or dict passed in
        """
        if len(args) == 1 and len(kwargs) == 0:
            elem = args[0]
            if elem is None:
                return None
            if isinstance(elem, CuGraphEdgeAttr):
                return elem
            if isinstance(elem, (tuple, list)):
                return cls(*elem)
            if isinstance(elem, dict):
                return cls(**elem)
        return cls(*args, **kwargs)


class _field_status(Enum):
    UNSET = auto()


@dataclass
class CuGraphTensorAttr:
    """
    Defines the attributes of a class:`FeatureStore` tensor; in particular,
    all the parameters necessary to uniquely identify a tensor from the feature
    store.

    Note that the order of the attributes is important; this is the order in
    which attributes must be provided for indexing calls. Feature store
    implementor classes can define a different ordering by overriding
    :meth:`TensorAttr.__init__`.
    """

    # The group name that the tensor corresponds to. Defaults to UNSET.
    group_name: Optional[str] = _field_status.UNSET

    # The name of the tensor within its group. Defaults to UNSET.
    attr_name: Optional[str] = _field_status.UNSET

    # The node indices the rows of the tensor correspond to. Defaults to UNSET.
    index: Optional[Any] = _field_status.UNSET

    # The properties in the FeatureStore the rows of the tensor correspond to.
    # Defaults to UNSET.
    properties: Optional[Any] = _field_status.UNSET

    # The datatype of the tensor.  Defaults to UNSET.
    dtype: Optional[Any] = _field_status.UNSET

    # Convenience methods

    def is_set(self, key):
        """
        Whether an attribute is set in :obj:`TensorAttr`.
        """
        if key not in self.__dataclass_fields__:
            raise KeyError(key)
        attr = getattr(self, key)
        return type(attr) != _field_status or attr != _field_status.UNSET

    def is_fully_specified(self):
        """
        Whether the :obj:`TensorAttr` has no unset fields.
        """
        return all([self.is_set(key) for key in self.__dataclass_fields__])

    def fully_specify(self):
        """
        Sets all :obj:`UNSET` fields to :obj:`None`.
        """
        for key in self.__dataclass_fields__:
            if not self.is_set(key):
                setattr(self, key, None)
        return self

    def update(self, attr):
        """
        Updates an :class:`TensorAttr` with set attributes from another
        :class:`TensorAttr`.
        """
        for key in self.__dataclass_fields__:
            if attr.is_set(key):
                setattr(self, key, getattr(attr, key))

    @classmethod
    def cast(cls, *args, **kwargs):
        """
        Casts to a CuGraphTensorAttr from a tuple, list, or dict

        Returns
        -------
        CuGraphTensorAttr
            contains the data of the tuple, list, or dict passed in
        """
        if len(args) == 1 and len(kwargs) == 0:
            elem = args[0]
            if elem is None:
                return None
            if isinstance(elem, CuGraphTensorAttr):
                return elem
            if isinstance(elem, (tuple, list)):
                return cls(*elem)
            if isinstance(elem, dict):
                return cls(**elem)
        return cls(*args, **kwargs)


class EXPERIMENTAL__CuGraphStore:
    """
    Duck-typed version of PyG's GraphStore and FeatureStore.
    """

    # TODO allow (and possibly require) separate stores for node, edge attrs
    # For now edge attrs are entirely unsupported.
    # TODO add an "expensive check" argument that ensures the graph store
    # and feature store are valid and compatible with PyG.
    def __init__(
        self,
        F: cugraph.gnn.FeatureStore,
        G: Union[
            Dict[Tuple[str, str, str], Tuple[TensorType]],
            Dict[Tuple[str, str, str], int],
        ],
        num_nodes_dict: Dict[str, int],
        *,
        multi_gpu: bool = False,
        order: str = "CSR",
    ):
        """
        Constructs a new CuGraphStore from the provided
        arguments.

        Parameters
        ----------
        F: cugraph.gnn.FeatureStore (Required)
            The feature store containing this graph's features.
            Typed lexicographic-ordered numbering convention
            should match that of the graph.

        G: dict[str, tuple[TensorType]] or dict[str, int] (Required)
            Dictionary of edge indices.
            Option 1 (graph in memory):

                Pass the edge indices: i.e.
                {
                ('author', 'writes', 'paper'): [[0,1,2],[2,0,1]],
                ('author', 'affiliated', 'institution'): [[0,1],[0,1]]
                }


            Option 2 (graph not in memory):

                Pass the number of edges: i.e.
                {
                ('author', 'writes', 'paper'): 2,
                ('author', 'affiliated', 'institution'): 2
                }
                If the graph is not in memory, manipulating the edge indices
                or calling sampling is not possible.  This is for cases where
                sampling has already been done and samples were written to disk.

            Note: the internal cugraph representation will use
            offsetted vertex and edge ids.

        num_nodes_dict: dict (Required)
            A dictionary mapping each node type to the count of nodes
            of that type in the graph.

        multi_gpu: bool (Optional, default = False)
            Whether the store should be backed by a multi-GPU graph.
            Requires dask to have been set up.

        order: str (Optional ["CSR", "CSC"], default = CSR)
            The order to use for sampling.  CSR corresponds to the
            standard OGB dataset order that is usually used in PyG.
            CSC order constructs the same graph as CSR, but with
            edges in the opposite direction.
        """

        if None in G:
            raise ValueError("Unspecified edge types not allowed in PyG")

        if order != "CSR" and order != "CSC":
            raise ValueError("invalid valid for order")

        self.__vertex_dtype = torch.int64

        self._tensor_attr_cls = CuGraphTensorAttr
        self._tensor_attr_dict = defaultdict(list)

        construct_graph = True
        if isinstance(next(iter(G.values())), int):
            # User has passed in the number of edges
            # (not the actual edge index), so the number of edges
            # does not need to be counted.
            num_edges_dict = dict(G)  # make sure the cugraph store owns this dict
            construct_graph = False
        else:
            # User has passed in the actual edge index, so the
            # number of edges needs to be counted.
            num_edges_dict = {
                pyg_can_edge_type: len(ei[0]) for pyg_can_edge_type, ei in G.items()
            }

        self.__infer_offsets(num_nodes_dict, num_edges_dict)
        self.__infer_existing_tensors(F)
        self.__infer_edge_types(num_nodes_dict, num_edges_dict)

        self._edge_attr_cls = CuGraphEdgeAttr

        self.__features = F
        self.__graph = None
        self.__is_graph_owner = False
        self.__order = order

        if construct_graph:
            if multi_gpu:
                self.__graph = distributed.get_client().get_dataset(
                    "cugraph_graph", default=None
                )

            if self.__graph is None:
                self.__graph = self.__construct_graph(
                    G, multi_gpu=multi_gpu, order=order
                )
                self.__is_graph_owner = True

        self.__subgraphs = {}

    def __del__(self):
        if self.__is_graph_owner:
            if isinstance(self.__graph._plc_graph, dict):
                try:
                    distributed.get_client().unpublish_dataset("cugraph_graph")
                except TypeError:
                    warnings.warn(
                        "Could not unpublish graph dataset, most likely because"
                        " dask has already shut down."
                    )
            del self.__graph

    def __make_offsets(self, input_dict):
        offsets = {}
        offsets["stop"] = [input_dict[v] for v in sorted(input_dict.keys())]
        offsets["stop"] = torch.tensor(offsets["stop"])
        if torch.has_cuda:
            offsets["stop"] = offsets["stop"].cuda()

        cumsum = offsets["stop"].cumsum(0)
        offsets["start"] = cumsum - offsets["stop"]
        offsets["stop"] = cumsum - 1

        offsets["type"] = np.array(sorted(input_dict.keys()))

        return offsets

    def __infer_offsets(
        self,
        num_nodes_dict: Dict[str, int],
        num_edges_dict: Dict[Tuple[str, str, str], int],
    ) -> None:
        """
        Sets the vertex offsets for this store.
        """
        self.__vertex_type_offsets = self.__make_offsets(num_nodes_dict)

        # Need to convert tuples to string in order to use searchsorted
        # Can convert back using x.split('__')
        # Lexicographic ordering is unchanged.
        self.__edge_type_offsets = self.__make_offsets(
            {
                "__".join(pyg_can_edge_type): n
                for pyg_can_edge_type, n in num_edges_dict.items()
            }
        )

    def __dask_array_from_numpy(
        self, array: np.ndarray, client: distributed.client.Client, npartitions: int
    ):
<<<<<<< HEAD
        split_array = np.array_split(array, npartitions)
        shapes = [n.shape for n in split_array]
        scattered_array = client.scatter(split_array)
        del split_array

        dask_array = dar.concatenate(
            [
                dar.from_delayed(s, shape=shapes[i], dtype=array.dtype)
                for i, s in enumerate(scattered_array)
            ]
        )
        del scattered_array

        return dask_array
=======
        return dar.from_array(
            array,
            meta=np.array([], dtype=array.dtype),
            chunks=max(1, len(array) // npartitions),
        )
>>>>>>> 4c9b73b3

    def __construct_graph(
        self,
        edge_info: Dict[Tuple[str, str, str], List[TensorType]],
        multi_gpu: bool = False,
        order: str = "CSC",
    ) -> cugraph.MultiGraph:
        """
        This function takes edge information and uses it to construct
        a cugraph Graph.  It determines the numerical edge type by
        sorting the keys of the input dictionary
        (the canonical edge types).

        Parameters
        ----------
        edge_info: Dict[Tuple[str, str, str], List[TensorType]] (Required)
            Input edge info dictionary, where keys are the canonical
            edge type and values are the edge index (src/dst).

        multi_gpu: bool (Optional, default=False)
            Whether to construct a single-GPU or multi-GPU cugraph Graph.
            Defaults to a single-GPU graph.

        order: str (CSC or CSR)
            Essentially whether to reverse edges so that the cuGraph
            sampling algorithm operates on the CSC matrix instead of
            the CSR matrix.  Should nearly always be CSC unless there
            is a specific expectation of reverse sampling, or correctness
            testing is being performed.

        Returns
        -------
        A newly-constructed directed cugraph.MultiGraph object.
        """

        # Ensure the original dict is not modified.
        edge_info_cg = {}

        if order != "CSR" and order != "CSC":
            raise ValueError("Order must be either CSC (default) or CSR!")

        # Iterate over the keys in sorted order so that the created
        # numerical types correspond to the lexicographic order
        # of the keys, which is critical to converting the numeric
        # keys back to canonical edge types later.
        # FIXME don't always convert to host arrays (#3383)
        for pyg_can_edge_type in sorted(edge_info.keys()):
            src_type, _, dst_type = pyg_can_edge_type
            srcs, dsts = edge_info[pyg_can_edge_type]

            src_offset = np.searchsorted(self.__vertex_type_offsets["type"], src_type)
            srcs_t = srcs + int(self.__vertex_type_offsets["start"][src_offset])
            if isinstance(srcs_t, torch.Tensor):
                srcs_t = srcs_t.cpu()
            else:
                if isinstance(srcs_t, dask_cudf.Series):
                    srcs_t = srcs_t.compute()
                if isinstance(srcs_t, cudf.Series):
                    srcs_t = srcs_t.values_host

            dst_offset = np.searchsorted(self.__vertex_type_offsets["type"], dst_type)
            dsts_t = dsts + int(self.__vertex_type_offsets["start"][dst_offset])
            if isinstance(dsts_t, torch.Tensor):
                dsts_t = dsts_t.cpu()
            else:
                if isinstance(dsts_t, dask_cudf.Series):
                    dsts_t = dsts_t.compute()
                if isinstance(dsts_t, cudf.Series):
                    dsts_t = dsts_t.values_host

            edge_info_cg[pyg_can_edge_type] = (srcs_t, dsts_t)

        na_src = np.concatenate(
            [
                edge_info_cg[pyg_can_edge_type][0]
                for pyg_can_edge_type in sorted(edge_info_cg.keys())
            ]
        )

        na_dst = np.concatenate(
            [
                edge_info_cg[pyg_can_edge_type][1]
                for pyg_can_edge_type in sorted(edge_info_cg.keys())
            ]
        )

        et_offsets = self.__edge_type_offsets
        na_etp = np.concatenate(
            [
                np.full(
                    int(et_offsets["stop"][i] - et_offsets["start"][i] + 1),
                    i,
                    dtype="int32",
                )
                for i in range(len(self.__edge_type_offsets["start"]))
            ]
        )

        vertex_dtype = na_src.dtype

        if multi_gpu:
            client = distributed.get_client()
            nworkers = len(client.scheduler_info()["workers"])
            npartitions = nworkers * 4

            src_dar = self.__dask_array_from_numpy(na_src, client, npartitions)
            del na_src

            dst_dar = self.__dask_array_from_numpy(na_dst, client, npartitions)
            del na_dst

            etp_dar = self.__dask_array_from_numpy(na_etp, client, npartitions)
            del na_etp

            df = dd.from_dask_array(etp_dar, columns=["etp"])
            df["src"] = dst_dar if order == "CSC" else src_dar
            df["dst"] = src_dar if order == "CSC" else dst_dar

            del src_dar
            del dst_dar
            del etp_dar

            if df.etp.dtype != "int32":
                raise ValueError("Edge type must be int32!")

            # Ensure the dataframe is constructed on each partition
            # instead of adding additional synchronization head from potential
            # host to device copies.
            def get_empty_df():
                return cudf.DataFrame(
                    {
                        "etp": cudf.Series([], dtype="int32"),
                        "src": cudf.Series([], dtype=vertex_dtype),
                        "dst": cudf.Series([], dtype=vertex_dtype),
                    }
                )

            # Have to check for empty partitions and handle them appropriately
            df = df.persist()
            df = df.map_partitions(
                lambda f: cudf.DataFrame.from_pandas(f)
                if len(f) > 0
                else get_empty_df(),
                meta=get_empty_df(),
            ).reset_index(
                drop=True
            )  # should be ok for dask
        else:
            df = pandas.DataFrame(
                {
                    "src": pandas.Series(na_dst)
                    if order == "CSC"
                    else pandas.Series(na_src),
                    "dst": pandas.Series(na_src)
                    if order == "CSC"
                    else pandas.Series(na_dst),
                    "etp": pandas.Series(na_etp),
                }
            )
            df = cudf.from_pandas(df)
            df.reset_index(drop=True, inplace=True)

        graph = cugraph.MultiGraph(directed=True)
        if multi_gpu:
            graph.from_dask_cudf_edgelist(
                df,
                source="src",
                destination="dst",
                edge_type="etp",
            )
            distributed.get_client().publish_dataset(cugraph_graph=graph)
        else:
            graph.from_cudf_edgelist(
                df,
                source="src",
                destination="dst",
                edge_type="etp",
            )

        del df
        return graph

    @property
    def _edge_types_to_attrs(self) -> dict:
        return dict(self.__edge_types_to_attrs)

    @property
    def order(self) -> str:
        return self.__order

    @property
    def node_types(self) -> List[NodeType]:
        return list(self.__vertex_type_offsets["type"])

    @property
    def edge_types(self) -> List[EdgeType]:
        return list(self.__edge_types_to_attrs.keys())

    def canonical_edge_type_to_numeric(self, etype: EdgeType) -> int:
        return np.searchsorted(self.__edge_type_offsets["type"], "__".join(etype))

    def numeric_edge_type_to_canonical(self, etype: int) -> EdgeType:
        return tuple(self.__edge_type_offsets["type"][etype].split("__"))

    @cached_property
    def _is_delayed(self):
        if self.__graph is None:
            return False
        return self.__graph.is_multi_gpu()

    def _numeric_vertex_type_from_name(self, vertex_type_name: str) -> int:
        return np.searchsorted(self.__vertex_type_offsets["type"], vertex_type_name)

    def get_vertex_index(self, vtypes) -> TensorType:
        if isinstance(vtypes, str):
            vtypes = [vtypes]

        ix = torch.tensor([], dtype=torch.int64)

        if isinstance(self.__vertex_type_offsets, dict):
            vtypes = np.searchsorted(self.__vertex_type_offsets["type"], vtypes)
        for vtype in vtypes:
            start = int(self.__vertex_type_offsets["start"][vtype])
            stop = int(self.__vertex_type_offsets["stop"][vtype])
            ix = torch.concatenate(
                [
                    ix,
                    torch.arange(
                        start, stop + 1, 1, dtype=self.__vertex_dtype, device="cuda"
                    ),
                ]
            )

        return ix

    def put_edge_index(self, edge_index, edge_attr):
        """
        Adds additional edges to the graph.
        Not yet implemented.
        """
        raise NotImplementedError("Adding indices not supported.")

    def get_all_edge_attrs(self):
        """
        Gets a list of all edge types and indices in this store.

        Returns
        -------
        list[str]
            All edge types and indices in this store.
        """
        return self.__edge_types_to_attrs.values()

    def _get_edge_index(self, attr: CuGraphEdgeAttr) -> Tuple[TensorType, TensorType]:
        """
        Returns the edge index in the requested format
        (as defined by attr).  Currently, only unsorted
        COO is supported, which is returned as a (src,dst)
        tuple as expected by the PyG API.

        Parameters
        ----------
        attr: CuGraphEdgeAttr
            The CuGraphEdgeAttr specifying the
            desired edge type, layout (i.e. CSR, COO, CSC), and
            whether the returned index should be sorted (if COO).
            Currently, only unsorted COO is supported.

        Returns
        -------
        (src, dst) : Tuple[tensor type]
            Tuple of the requested edge index in COO form.
            Currently, only COO form is supported.
        """

        if self.__graph is None:
            raise ValueError("Graph is not in memory, cannot access edge index!")

        if attr.layout != EdgeLayout.COO:
            # TODO support returning CSR/CSC (Issue #3802)
            raise TypeError("Only COO direct access is supported!")

        # Currently, graph creation enforces that input vertex ids are always of
        # integer type.  Therefore, it is currently safe to assume that for MG
        # graphs, the src/dst col names are renumbered_src/dst
        # and for SG graphs, the src/dst col names are src/dst.
        # This may change in the future if/when renumbering or the graph
        # creation process is refactored.
        # See Issue #3201 for more details.
        # Also note src/dst are flipped so that cuGraph sampling is done in
        # CSC format rather than CSR format.
        if self._is_delayed:
            dst_col_name = self.__graph.renumber_map.renumbered_src_col_name
            src_col_name = self.__graph.renumber_map.renumbered_dst_col_name
        else:
            dst_col_name = self.__graph.srcCol
            src_col_name = self.__graph.dstCol

        # If there is only one edge type (homogeneous graph) then
        # bypass the edge filters for a significant speed improvement.
        if len(self.__edge_types_to_attrs) == 1:
            if attr.edge_type not in self.__edge_types_to_attrs:
                raise ValueError(
                    f"Requested edge type {attr.edge_type}" "is not present in graph."
                )

            df = self.__graph.edgelist.edgelist_df[[src_col_name, dst_col_name]]
            src_offset = 0
            dst_offset = 0
        else:
            src_type, _, dst_type = attr.edge_type
            src_offset = int(
                self.__vertex_type_offsets["start"][
                    self._numeric_vertex_type_from_name(src_type)
                ]
            )
            dst_offset = int(
                self.__vertex_type_offsets["start"][
                    self._numeric_vertex_type_from_name(dst_type)
                ]
            )
            coli = np.searchsorted(
                self.__edge_type_offsets["type"], "__".join(attr.edge_type)
            )

            df = self.__graph.edgelist.edgelist_df[
                [src_col_name, dst_col_name, self.__graph.edgeTypeCol]
            ]
            df = df[df[self.__graph.edgeTypeCol] == coli]
            df = df[[src_col_name, dst_col_name]]

        if self._is_delayed:
            df = df.compute()

        src = torch.as_tensor(df[src_col_name], device="cuda") - src_offset
        dst = torch.as_tensor(df[dst_col_name], device="cuda") - dst_offset

        src = src.to(self.__vertex_dtype)
        dst = dst.to(self.__vertex_dtype)

        if src.shape[0] != dst.shape[0]:
            raise IndexError("src and dst shape do not match!")

        return (src, dst)

    def get_edge_index(self, *args, **kwargs) -> Tuple[TensorType, TensorType]:
        """
        Synchronously gets an edge_index tensor from the materialized
        graph.

        Args:
            **attr(EdgeAttr): the edge attributes.

        Returns:
            EdgeTensorType: an edge_index tensor corresonding to the provided
            attributes, or None if there is no such tensor.

        Raises:
            KeyError: if the edge index corresponding to attr was not found.
        """

        edge_attr = self._edge_attr_cls.cast(*args, **kwargs)
        edge_attr.layout = EdgeLayout(edge_attr.layout)
        # Override is_sorted for CSC and CSR:
        # TODO treat is_sorted specially in this function, where is_sorted=True
        # returns an edge index sorted by column.
        edge_attr.is_sorted = edge_attr.is_sorted or (
            edge_attr.layout in [EdgeLayout.CSC, EdgeLayout.CSR]
        )
        edge_index = self._get_edge_index(edge_attr)
        if edge_index is None:
            raise KeyError(f"An edge corresponding to '{edge_attr}' was not " f"found")
        return edge_index

    def _subgraph(self, edge_types: List[tuple] = None) -> cugraph.MultiGraph:
        """
        Returns a subgraph with edges limited to those of a given type

        Parameters
        ----------
        edge_types : list of pyg canonical edge types
            Directly references the graph's internal edge types.  Does
            not accept PyG edge type tuples.

        Returns
        -------
        The appropriate extracted subgraph.  Will extract the subgraph
        if it has not already been extracted.

        """
        if self.__graph is None:
            raise ValueError("Graph is not in memory, cannot get subgraph")

        if edge_types is not None and set(edge_types) != set(
            self.__edge_types_to_attrs.keys()
        ):
            raise ValueError(
                "Subgraphing is currently unsupported, please"
                " specify all edge types in the graph or leave"
                " this argument empty."
            )

        return self.__graph

    def _get_vertex_groups_from_sample(
        self, nodes_of_interest: TensorType, is_sorted: bool = False
    ) -> Dict[str, torch.Tensor]:
        """
        Given a tensor of nodes of interest, this
        method a single dictionary, noi_index.

        noi_index is the original vertex ids grouped by vertex type.

        Example Input: [5, 2, 1, 10, 11, 8]
        Output: {'red_vertex': [5, 1, 8], 'blue_vertex': [2], 'green_vertex': [10, 11]}

        """

        noi_index = {}

        vtypes = cudf.Series(self.__vertex_type_offsets["type"])
        if len(vtypes) == 1:
            noi_index[vtypes.iloc[0]] = nodes_of_interest
        else:
            noi_type_indices = torch.searchsorted(
                torch.as_tensor(self.__vertex_type_offsets["stop"], device="cuda"),
                nodes_of_interest,
            )

            noi_types = vtypes.iloc[cupy.asarray(noi_type_indices)].reset_index(
                drop=True
            )
            noi_starts = self.__vertex_type_offsets["start"][noi_type_indices]

            noi_types = cudf.Series(noi_types, name="t").groupby("t").groups

            for type_name, ix in noi_types.items():
                # store the renumbering for this vertex type
                # renumbered vertex id is the index of the old id
                ix = torch.as_tensor(ix, device="cuda")
                # subtract off the offsets
                noi_index[type_name] = nodes_of_interest[ix] - noi_starts[ix]

        return noi_index

    def _get_sample_from_vertex_groups(
        self, vertex_groups: Dict[str, TensorType]
    ) -> TensorType:
        """
        Inverse of _get_vertex_groups_from_sample() (although with de-offsetted ids).
        Given a dictionary of node types and de-offsetted node ids, return
        the global (non-renumbered) vertex ids.

        Example Input: {'horse': [1, 3, 5], 'duck': [1, 2]}
        Output: [1, 3, 5, 14, 15]
        """
        t = torch.tensor([], dtype=torch.int64, device="cuda")

        for group_name, ix in vertex_groups.items():
            type_id = self._numeric_vertex_type_from_name(group_name)
            if not ix.is_cuda:
                ix = ix.cuda()
            offset = self.__vertex_type_offsets["start"][type_id]
            u = ix + offset
            t = torch.concatenate([t, u])

        return t

    def _get_renumbered_edge_groups_from_sample(
        self, sampling_results: cudf.DataFrame, noi_index: dict
    ) -> Tuple[
        Dict[Tuple[str, str, str], torch.Tensor],
        Tuple[Dict[Tuple[str, str, str], torch.Tensor]],
    ]:
        """
        Given a cudf (NOT dask_cudf) DataFrame of sampling results and a dictionary
        of non-renumbered vertex ids grouped by vertex type, this method
        outputs two dictionaries:
            1. row_dict
            2. col_dict
        (1) row_dict corresponds to the renumbered source vertex ids grouped
            by PyG edge type - (src, type, dst) tuple.
        (2) col_dict corresponds to the renumbered destination vertex ids grouped
            by PyG edge type (src, type, dst) tuple.
        * The two outputs combined make a PyG "edge index".
        * The ith element of each array corresponds to the same edge.
        * The _get_vertex_groups_from_sample() method is usually called
          before this one to get the noi_index.

        Example Input: Series({
                'majors': [0, 5, 11, 3],
                'minors': [8, 2, 3, 5]},
                'edge_type': [1, 3, 5, 14]
            }),
            {
                'blue_vertex': [0, 5],
                'red_vertex': [3, 11],
                'green_vertex': [2, 8]
            }
        Output: {
                ('blue', 'etype1', 'green'): [0, 1],
                ('red', 'etype2', 'red'): [1],
                ('red', 'etype3', 'blue'): [0]
            },
            {
                ('blue', 'etype1', 'green'): [1, 0],
                ('red', 'etype2', 'red'): [0],
                ('red', 'etype3', 'blue'): [1]
            }

        """
        row_dict = {}
        col_dict = {}
        # If there is only 1 edge type (includes heterogeneous graphs)
        if len(self.edge_types) == 1:
            t_pyg_type = list(self.__edge_types_to_attrs.values())[0].edge_type
            src_type, _, dst_type = t_pyg_type

            # If there is only 1 node type (homogeneous)
            # This should only occur if the cuGraph loader was
            # not used.  This logic is deprecated.
            if len(self.node_types) == 1:
                warnings.warn(
                    "Renumbering after sampling for homogeneous graphs is deprecated.",
                    FutureWarning,
                )

                # Create a dataframe mapping old ids to new ids.
                vtype = src_type
                id_table = noi_index[vtype]
                id_map = cudf.Series(
                    cupy.arange(id_table.shape[0], dtype="int32"),
                    name="new_id",
                    index=cupy.asarray(id_table),
                ).sort_index()

                # Renumber the majors using binary search
                # Step 1: get the index of the new id
                ix_r = torch.searchsorted(
                    torch.as_tensor(id_map.index.values, device="cuda"),
                    torch.as_tensor(sampling_results.majors.values, device="cuda"),
                )
                # Step 2: Go from id indices to actual ids
                row_dict[t_pyg_type] = torch.as_tensor(id_map.values, device="cuda")[
                    ix_r
                ]

                # Renumber the minors using binary search
                # Step 1: get the index of the new id
                ix_c = torch.searchsorted(
                    torch.as_tensor(id_map.index.values, device="cuda"),
                    torch.as_tensor(sampling_results.minors.values, device="cuda"),
                )
                # Step 2: Go from id indices to actual ids
                col_dict[t_pyg_type] = torch.as_tensor(id_map.values, device="cuda")[
                    ix_c
                ]
            else:
                # Handle the heterogeneous case where there is only 1 edge type
                dst_id_table = noi_index[dst_type]
                dst_id_map = cudf.DataFrame(
                    {
                        "dst": cupy.asarray(dst_id_table),
                        "new_id": cupy.arange(dst_id_table.shape[0]),
                    }
                ).set_index("dst")
                dst = dst_id_map["new_id"].loc[sampling_results.minors]
                col_dict[t_pyg_type] = torch.as_tensor(dst.values, device="cuda")

                src_id_table = noi_index[src_type]
                src_id_map = cudf.DataFrame(
                    {
                        "src": cupy.asarray(src_id_table),
                        "new_id": cupy.arange(src_id_table.shape[0]),
                    }
                ).set_index("src")
                src = src_id_map["new_id"].loc[sampling_results.majors]
                row_dict[t_pyg_type] = torch.as_tensor(src.values, device="cuda")

        else:
            # This will retrieve the single string representation.
            # It needs to be converted to a tuple in the for loop below.
            eoi_types = (
                cudf.Series(self.__edge_type_offsets["type"])
                .iloc[sampling_results.edge_type.astype("int32")]
                .reset_index(drop=True)
            )

            eoi_types = cudf.Series(eoi_types, name="t").groupby("t").groups

            for pyg_can_edge_type_str, ix in eoi_types.items():
                pyg_can_edge_type = tuple(pyg_can_edge_type_str.split("__"))

                if self.__order == "CSR":
                    src_type, _, dst_type = pyg_can_edge_type
                else:  # CSC
                    dst_type, _, src_type = pyg_can_edge_type

                # Get the de-offsetted minors
                dst_num_type = self._numeric_vertex_type_from_name(dst_type)
                minors = torch.as_tensor(
                    sampling_results.minors.iloc[ix].values, device="cuda"
                )
                minors -= self.__vertex_type_offsets["start"][dst_num_type]

                # Create the col entry for this type
                dst_id_table = noi_index[dst_type]
                dst_id_map = (
                    cudf.Series(cupy.asarray(dst_id_table), name="dst")
                    .reset_index()
                    .rename(columns={"index": "new_id"})
                    .set_index("dst")
                )
                dst = dst_id_map["new_id"].loc[cupy.asarray(minors)]
                col_dict[pyg_can_edge_type] = torch.as_tensor(dst.values, device="cuda")

                # Get the de-offsetted majors
                src_num_type = self._numeric_vertex_type_from_name(src_type)
                majors = torch.as_tensor(
                    sampling_results.majors.iloc[ix].values, device="cuda"
                )
                majors -= self.__vertex_type_offsets["start"][src_num_type]

                # Create the row entry for this type
                src_id_table = noi_index[src_type]
                src_id_map = (
                    cudf.Series(cupy.asarray(src_id_table), name="src")
                    .reset_index()
                    .rename(columns={"index": "new_id"})
                    .set_index("src")
                )
                src = src_id_map["new_id"].loc[cupy.asarray(majors)]
                row_dict[pyg_can_edge_type] = torch.as_tensor(src.values, device="cuda")

        return row_dict, col_dict

    def put_tensor(self, tensor, attr) -> None:
        raise NotImplementedError("Adding properties not supported.")

    def create_named_tensor(
        self, attr_name: str, properties: List[str], vertex_type: str, dtype: str
    ) -> None:
        """
        Create a named tensor that contains a subset of
        properties in the graph.

        Parameters
        ----------
        attr_name : str
            The name of the tensor within its group.
        properties : list[str]
            The properties the rows
            of the tensor correspond to.
        vertex_type : str
            The vertex type associated with this new tensor property.
        dtype : numpy/cupy dtype (i.e. 'int32') or torch dtype (i.e. torch.float)
            The datatype of the tensor.  Usually float32/float64.
        """
        self._tensor_attr_dict[vertex_type].append(
            CuGraphTensorAttr(
                vertex_type, attr_name, properties=properties, dtype=dtype
            )
        )

    def __infer_edge_types(
        self,
        num_nodes_dict: Dict[str, int],
        num_edges_dict: Dict[Tuple[str, str, str], int],
    ) -> None:
        self.__edge_types_to_attrs = {}

        for pyg_can_edge_type in sorted(num_edges_dict.keys()):
            sz_src = num_nodes_dict[pyg_can_edge_type[0]]
            sz_dst = num_nodes_dict[pyg_can_edge_type[-1]]
            self.__edge_types_to_attrs[pyg_can_edge_type] = CuGraphEdgeAttr(
                edge_type=pyg_can_edge_type,
                layout=EdgeLayout.COO,
                is_sorted=False,
                size=(sz_src, sz_dst),
            )

    def __infer_existing_tensors(self, F) -> None:
        """
        Infers the tensor attributes/features.
        """
        for attr_name, types_with_attr in F.get_feature_list().items():
            for vt in types_with_attr:
                attr_dtype = F.get_data(np.array([0]), vt, attr_name).dtype
                self.create_named_tensor(
                    attr_name=attr_name,
                    properties=None,
                    vertex_type=vt,
                    dtype=attr_dtype,
                )

    def get_all_tensor_attrs(self) -> List[CuGraphTensorAttr]:
        """
        Obtains all tensor attributes stored in this feature store.
        """
        # unpack and return the list of lists
        it = chain.from_iterable(self._tensor_attr_dict.values())
        return [CuGraphTensorAttr.cast(c) for c in it]

    def _get_tensor(self, attr: CuGraphTensorAttr) -> TensorType:
        feature_backend = self.__features.backend
        cols = attr.properties

        idx = attr.index
        if idx is not None:
            if feature_backend == "torch":
                if not isinstance(idx, torch.Tensor):
                    raise TypeError(
                        f"Type {type(idx)} invalid"
                        f" for feature store backend {feature_backend}"
                    )
                idx = idx.cpu()
            elif feature_backend == "numpy":
                # allow feature indexing through cupy arrays
                if isinstance(idx, cupy.ndarray):
                    idx = idx.get()
                elif isinstance(idx, torch.Tensor):
                    idx = np.asarray(idx.cpu())

        if cols is None:
            t = self.__features.get_data(idx, attr.group_name, attr.attr_name)
            if idx is None:
                t = t[-1]

            if isinstance(t, np.ndarray):
                t = torch.as_tensor(t, device="cpu")

            return t

        else:
            t = self.__features.get_data(idx, attr.group_name, cols[0])

            if len(t.shape) == 1:
                t = torch.tensor([t])

            for col in cols[1:]:
                u = self.__features.get_data(idx, attr.group_name, col)

                if len(u.shape) == 1:
                    u = torch.tensor([u])

                t = torch.concatenate([t, u])

            return t

    def _multi_get_tensor(self, attrs: List[CuGraphTensorAttr]) -> List[TensorType]:
        return [self._get_tensor(attr) for attr in attrs]

    def multi_get_tensor(self, attrs: List[CuGraphTensorAttr]) -> List[TensorType]:
        """
        Synchronously obtains a :class:`FeatureTensorType` object from the
        feature store for each tensor associated with the attributes in
        `attrs`.

        Parameters
        ----------
        attrs (List[TensorAttr]): a list of :class:`TensorAttr` attributes
        that identify the tensors to get.

        Returns
        -------
        List[FeatureTensorType]: a Tensor of the same type as the index for
        each attribute.

        Raises
        ------
            KeyError: if a tensor corresponding to an attr was not found.
            ValueError: if any input `TensorAttr` is not fully specified.
        """
        attrs = [
            self._infer_unspecified_attr(self._tensor_attr_cls.cast(attr))
            for attr in attrs
        ]
        bad_attrs = [attr for attr in attrs if not attr.is_fully_specified()]
        if len(bad_attrs) > 0:
            raise ValueError(
                f"The input TensorAttr(s) '{bad_attrs}' are not fully "
                f"specified. Please fully specify them by specifying all "
                f"'UNSET' fields"
            )

        tensors = self._multi_get_tensor(attrs)

        bad_attrs = [attrs[i] for i, v in enumerate(tensors) if v is None]
        if len(bad_attrs) > 0:
            raise KeyError(
                f"Tensors corresponding to attributes " f"'{bad_attrs}' were not found"
            )

        return [tensor for attr, tensor in zip(attrs, tensors)]

    def get_tensor(self, *args, **kwargs) -> TensorType:
        """
        Synchronously obtains a :class:`FeatureTensorType` object from the
        feature store. Feature store implementors guarantee that the call
        :obj:`get_tensor(put_tensor(tensor, attr), attr) = tensor` holds.

        Parameters
        ----------
        **attr (TensorAttr): Any relevant tensor attributes that correspond
            to the feature tensor. See the :class:`TensorAttr`
            documentation for required and optional attributes. It is the
            job of implementations of a :class:`FeatureStore` to store this
            metadata in a meaningful way that allows for tensor retrieval
            from a :class:`TensorAttr` object.

        Returns
        -------
        FeatureTensorType: a Tensor of the same type as the index.

        Raises
        ------
        KeyError: if the tensor corresponding to attr was not found.
        ValueError: if the input `TensorAttr` is not fully specified.
        """

        attr = self._tensor_attr_cls.cast(*args, **kwargs)
        attr = self._infer_unspecified_attr(attr)

        if not attr.is_fully_specified():
            raise ValueError(
                f"The input TensorAttr '{attr}' is not fully "
                f"specified. Please fully specify the input by "
                f"specifying all 'UNSET' fields."
            )

        tensor = self._get_tensor(attr)
        if tensor is None:
            raise KeyError(f"A tensor corresponding to '{attr}' was not found")
        return tensor

    def _get_tensor_size(self, attr: CuGraphTensorAttr) -> Union[List, int]:
        return self._get_tensor(attr).size()

    def get_tensor_size(self, *args, **kwargs) -> Union[List, int]:
        """
        Obtains the size of a tensor given its attributes, or :obj:`None`
        if the tensor does not exist.
        """
        attr = self._tensor_attr_cls.cast(*args, **kwargs)
        if not attr.is_set("index"):
            attr.index = None
        return self._get_tensor_size(attr)

    def _remove_tensor(self, attr):
        raise NotImplementedError("Removing features not supported")

    def _infer_unspecified_attr(self, attr: CuGraphTensorAttr) -> CuGraphTensorAttr:
        if attr.properties == _field_status.UNSET:
            # attempt to infer property names
            if attr.group_name in self._tensor_attr_dict:
                for n in self._tensor_attr_dict[attr.group_name]:
                    if attr.attr_name == n.attr_name:
                        attr.properties = n.properties
            else:
                raise KeyError(f"Invalid group name {attr.group_name}")

        if attr.dtype == _field_status.UNSET:
            # attempt to infer dtype
            if attr.group_name in self._tensor_attr_dict:
                for n in self._tensor_attr_dict[attr.group_name]:
                    if attr.attr_name == n.attr_name:
                        attr.dtype = n.dtype

        return attr

    def __len__(self):
        return len(self.get_all_tensor_attrs())<|MERGE_RESOLUTION|>--- conflicted
+++ resolved
@@ -371,28 +371,11 @@
     def __dask_array_from_numpy(
         self, array: np.ndarray, client: distributed.client.Client, npartitions: int
     ):
-<<<<<<< HEAD
-        split_array = np.array_split(array, npartitions)
-        shapes = [n.shape for n in split_array]
-        scattered_array = client.scatter(split_array)
-        del split_array
-
-        dask_array = dar.concatenate(
-            [
-                dar.from_delayed(s, shape=shapes[i], dtype=array.dtype)
-                for i, s in enumerate(scattered_array)
-            ]
-        )
-        del scattered_array
-
-        return dask_array
-=======
         return dar.from_array(
             array,
             meta=np.array([], dtype=array.dtype),
             chunks=max(1, len(array) // npartitions),
         )
->>>>>>> 4c9b73b3
 
     def __construct_graph(
         self,
