--- conflicted
+++ resolved
@@ -24,14 +24,10 @@
 @pytest.mark.parametrize("heads", [1, 2, 3, 5, 10, 16])
 @pytest.mark.parametrize("use_edge_attr", [True, False])
 @pytest.mark.parametrize("graph", ["basic_pyg_graph_1", "basic_pyg_graph_2"])
-<<<<<<< HEAD
 @pytest.mark.sg
-def test_gatv2_conv_equality(bipartite, concat, heads, use_edge_attr, graph, request):
-=======
 def test_gatv2_conv_equality(
     use_edge_index, bipartite, concat, heads, use_edge_attr, graph, request
 ):
->>>>>>> b1943a74
     pytest.importorskip("torch_geometric", reason="PyG not available")
     import torch
     from torch_geometric import EdgeIndex
