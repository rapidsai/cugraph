--- conflicted
+++ resolved
@@ -29,11 +29,6 @@
 
 torch = import_optional("torch")
 torch_geometric = import_optional("torch_geometric")
-<<<<<<< HEAD
-
-=======
-torch_sparse = import_optional("torch_sparse")
->>>>>>> 5c0bc8a1
 trim_to_layer = import_optional("torch_geometric.utils.trim_to_layer")
 
 try:
@@ -212,13 +207,7 @@
 
 
 @pytest.mark.skipif(isinstance(torch, MissingModule), reason="torch not available")
-<<<<<<< HEAD
 @pytest.mark.skipif(not HAS_TORCH_SPARSE, reason="torch-sparse not available")
-=======
-@pytest.mark.skipif(
-    isinstance(torch_sparse, MissingModule), reason="torch-sparse not available"
-)
->>>>>>> 5c0bc8a1
 def test_cugraph_loader_from_disk_subset_csr():
     m = [2, 9, 99, 82, 11, 13]
     n = torch.arange(1, 1 + len(m), dtype=torch.int32)
@@ -351,13 +340,7 @@
 
 
 @pytest.mark.skipif(isinstance(torch, MissingModule), reason="torch not available")
-<<<<<<< HEAD
 @pytest.mark.skipif(not HAS_TORCH_SPARSE, reason="torch-sparse not available")
-=======
-@pytest.mark.skipif(
-    isinstance(torch_sparse, MissingModule), reason="torch-sparse not available"
-)
->>>>>>> 5c0bc8a1
 @pytest.mark.parametrize("framework", ["pyg", "cugraph-ops"])
 def test_cugraph_loader_e2e_csc(framework):
     m = [2, 9, 99, 82, 9, 3, 18, 1, 12]
