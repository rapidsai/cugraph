# Copyright (c) 2023, NVIDIA CORPORATION.
# Licensed under the Apache License, Version 2.0 (the "License");
# you may not use this file except in compliance with the License.
# You may obtain a copy of the License at
#
#     http://www.apache.org/licenses/LICENSE-2.0
#
# Unless required by applicable law or agreed to in writing, software
# distributed under the License is distributed on an "AS IS" BASIS,
# WITHOUT WARRANTIES OR CONDITIONS OF ANY KIND, either express or implied.
# See the License for the specific language governing permissions and
# limitations under the License.

import pytest

from cugraph_pyg.loader import CuGraphNeighborLoader
from cugraph_pyg.data import CuGraphStore
from cugraph.utilities.utils import import_optional, MissingModule

torch = import_optional("torch")


@pytest.mark.skipif(isinstance(torch, MissingModule), reason="torch not available")
def test_cugraph_loader_basic(karate_gnn):
    F, G, N = karate_gnn
<<<<<<< HEAD
    cugraph_store = CuGraphStore(F, G, N, backend="torch")
=======
    cugraph_store = CuGraphStore(F, G, N)
>>>>>>> efc4525a
    loader = CuGraphNeighborLoader(
        (cugraph_store, cugraph_store),
        torch.arange(N["type0"] + N["type1"], dtype=torch.int64),
        10,
        num_neighbors=[4, 4],
        random_state=62,
        replace=False,
    )

    samples = [s for s in loader]

    assert len(samples) == 3
    for sample in samples:
        if "type0" in sample:
            for prop in sample["type0"]["prop0"].tolist():
                assert prop % 31 == 0

        if "type1" in sample:
            for prop in sample["type1"]["prop0"].tolist():
                assert prop % 41 == 0<|MERGE_RESOLUTION|>--- conflicted
+++ resolved
@@ -23,11 +23,7 @@
 @pytest.mark.skipif(isinstance(torch, MissingModule), reason="torch not available")
 def test_cugraph_loader_basic(karate_gnn):
     F, G, N = karate_gnn
-<<<<<<< HEAD
-    cugraph_store = CuGraphStore(F, G, N, backend="torch")
-=======
     cugraph_store = CuGraphStore(F, G, N)
->>>>>>> efc4525a
     loader = CuGraphNeighborLoader(
         (cugraph_store, cugraph_store),
         torch.arange(N["type0"] + N["type1"], dtype=torch.int64),
