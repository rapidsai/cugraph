# Copyright (c) 2022-2023, NVIDIA CORPORATION.
# Licensed under the Apache License, Version 2.0 (the "License");
# you may not use this file except in compliance with the License.
# You may obtain a copy of the License at
#
#     http://www.apache.org/licenses/LICENSE-2.0
#
# Unless required by applicable law or agreed to in writing, software
# distributed under the License is distributed on an "AS IS" BASIS,
# WITHOUT WARRANTIES OR CONDITIONS OF ANY KIND, either express or implied.
# See the License for the specific language governing permissions and
# limitations under the License.

from cugraph_pyg.sampler import CuGraphSampler

import cudf
import cupy
import numpy as np

import pytest

<<<<<<< HEAD
from cugraph.gnn import FeatureStore
from cugraph_pyg.data import CuGraphStore


@pytest.fixture
def basic_graph_1():
    G = {
        ("vt1", "pig", "vt1"): [
            np.array([0, 0, 1, 2, 2, 3]),
            np.array([1, 2, 4, 3, 4, 1]),
        ]
    }

    N = {"vt1": 5}

    F = FeatureStore()
    F.add_data(np.array([100, 200, 300, 400, 500]), type_name="vt1", feat_name="prop1")

    F.add_data(np.array([5, 4, 3, 2, 1]), type_name="vt1", feat_name="prop2")

    return F, G, N


@pytest.fixture
def multi_edge_multi_vertex_graph_1():

    G = {
        ("brown", "horse", "brown"): [
            np.array([0, 0]),
            np.array([1, 2]),
        ],
        ("brown", "duck", "black"): [
            np.array([1, 1, 2]),
            np.array([1, 0, 1]),
        ],
        ("brown", "mongoose", "black"): [
            np.array([2, 1]),
            np.array([0, 1]),
        ],
        ("black", "cow", "brown"): [
            np.array([0, 0]),
            np.array([1, 2]),
        ],
        ("black", "snake", "black"): [
            np.array([1]),
            np.array([0]),
        ],
    }

    N = {"brown": 3, "black": 2}

    F = FeatureStore()
    F.add_data(np.array([100, 200, 300]), type_name="brown", feat_name="prop1")

    F.add_data(np.array([400, 500]), type_name="black", feat_name="prop1")

    F.add_data(np.array([5, 4, 3]), type_name="brown", feat_name="prop2")

    F.add_data(np.array([2, 1]), type_name="black", feat_name="prop2")

    return F, G, N
=======
from cugraph_pyg.data import CuGraphStore
>>>>>>> 64dabc36


@pytest.mark.cugraph_ops
def test_neighbor_sample(basic_graph_1):
    F, G, N = basic_graph_1
    cugraph_store = CuGraphStore(F, G, N, backend="cupy")

    sampler = CuGraphSampler(
        (cugraph_store, cugraph_store),
        num_neighbors=[-1],
        replace=True,
        directed=True,
        edge_types=[v.edge_type for v in cugraph_store._edge_types_to_attrs.values()],
    )

    out_dict = sampler.sample_from_nodes(
        (
            cupy.arange(6, dtype="int64"),
            cupy.array([0, 1, 2, 3, 4], dtype="int64"),
            None,
        )
    )

    if isinstance(out_dict, dict):
        noi_groups, row_dict, col_dict, _ = out_dict["out"]
        metadata = out_dict["metadata"]
    else:
        noi_groups = out_dict.node
        row_dict = out_dict.row
        col_dict = out_dict.col
        metadata = out_dict.metadata

    assert metadata.get().tolist() == list(range(6))

    for node_type, node_ids in noi_groups.items():
        actual_vertex_ids = cupy.arange(N[node_type])

        assert list(node_ids) == list(actual_vertex_ids)

    print("row:", row_dict)
    print("col:", col_dict)
    print("G:", G)

    for edge_type, ei in G.items():
        expected_df = cudf.DataFrame(
            {
                "src": ei[0],
                "dst": ei[1],
            }
        )

        results_df = cudf.DataFrame(
            {
                "src": row_dict[edge_type],
                "dst": col_dict[edge_type],
            }
        )

        expected_df = expected_df.drop_duplicates().sort_values(by=["src", "dst"])
        results_df = results_df.drop_duplicates().sort_values(by=["src", "dst"])
        assert (
            expected_df.src.values_host.tolist() == results_df.src.values_host.tolist()
        )
        assert (
            expected_df.dst.values_host.tolist() == results_df.dst.values_host.tolist()
        )


@pytest.mark.cugraph_ops
def test_neighbor_sample_multi_vertex(multi_edge_multi_vertex_graph_1):
    F, G, N = multi_edge_multi_vertex_graph_1
    cugraph_store = CuGraphStore(F, G, N, backend="cupy")

    sampler = CuGraphSampler(
        (cugraph_store, cugraph_store),
        num_neighbors=[-1],
        replace=True,
        directed=True,
        edge_types=[v.edge_type for v in cugraph_store._edge_types_to_attrs.values()],
    )

    out_dict = sampler.sample_from_nodes(
        (
            cupy.arange(6, dtype="int64"),
            cupy.array([0, 1, 2, 3, 4], dtype="int64"),
            None,
        )
    )

    if isinstance(out_dict, dict):
        noi_groups, row_dict, col_dict, _ = out_dict["out"]
        metadata = out_dict["metadata"]
    else:
        noi_groups = out_dict.node
        row_dict = out_dict.row
        col_dict = out_dict.col
        metadata = out_dict.metadata

    assert metadata.get().tolist() == list(range(6))

    for node_type, node_ids in noi_groups.items():
        actual_vertex_ids = cupy.arange(N[node_type])

        assert list(node_ids) == list(actual_vertex_ids)

    print("row:", row_dict)
    print("col:", col_dict)
    print("G:", G)

    for edge_type, ei in G.items():
        expected_df = cudf.DataFrame(
            {
                "src": ei[0],
                "dst": ei[1],
            }
        )

        results_df = cudf.DataFrame(
            {
                "src": row_dict[edge_type],
                "dst": col_dict[edge_type],
            }
        )

        expected_df = expected_df.drop_duplicates().sort_values(by=["src", "dst"])
        results_df = results_df.drop_duplicates().sort_values(by=["src", "dst"])
        assert (
            expected_df.src.values_host.tolist() == results_df.src.values_host.tolist()
        )
        assert (
            expected_df.dst.values_host.tolist() == results_df.dst.values_host.tolist()
        )<|MERGE_RESOLUTION|>--- conflicted
+++ resolved
@@ -15,75 +15,10 @@
 
 import cudf
 import cupy
-import numpy as np
 
 import pytest
 
-<<<<<<< HEAD
-from cugraph.gnn import FeatureStore
 from cugraph_pyg.data import CuGraphStore
-
-
-@pytest.fixture
-def basic_graph_1():
-    G = {
-        ("vt1", "pig", "vt1"): [
-            np.array([0, 0, 1, 2, 2, 3]),
-            np.array([1, 2, 4, 3, 4, 1]),
-        ]
-    }
-
-    N = {"vt1": 5}
-
-    F = FeatureStore()
-    F.add_data(np.array([100, 200, 300, 400, 500]), type_name="vt1", feat_name="prop1")
-
-    F.add_data(np.array([5, 4, 3, 2, 1]), type_name="vt1", feat_name="prop2")
-
-    return F, G, N
-
-
-@pytest.fixture
-def multi_edge_multi_vertex_graph_1():
-
-    G = {
-        ("brown", "horse", "brown"): [
-            np.array([0, 0]),
-            np.array([1, 2]),
-        ],
-        ("brown", "duck", "black"): [
-            np.array([1, 1, 2]),
-            np.array([1, 0, 1]),
-        ],
-        ("brown", "mongoose", "black"): [
-            np.array([2, 1]),
-            np.array([0, 1]),
-        ],
-        ("black", "cow", "brown"): [
-            np.array([0, 0]),
-            np.array([1, 2]),
-        ],
-        ("black", "snake", "black"): [
-            np.array([1]),
-            np.array([0]),
-        ],
-    }
-
-    N = {"brown": 3, "black": 2}
-
-    F = FeatureStore()
-    F.add_data(np.array([100, 200, 300]), type_name="brown", feat_name="prop1")
-
-    F.add_data(np.array([400, 500]), type_name="black", feat_name="prop1")
-
-    F.add_data(np.array([5, 4, 3]), type_name="brown", feat_name="prop2")
-
-    F.add_data(np.array([2, 1]), type_name="black", feat_name="prop2")
-
-    return F, G, N
-=======
-from cugraph_pyg.data import CuGraphStore
->>>>>>> 64dabc36
 
 
 @pytest.mark.cugraph_ops
