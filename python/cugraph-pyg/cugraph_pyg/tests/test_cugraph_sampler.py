--- conflicted
+++ resolved
@@ -83,21 +83,12 @@
 
 
 @pytest.mark.cugraph_ops
-<<<<<<< HEAD
-@pytest.mark.skip(reason="deprecated API")
-def test_neighbor_sample(basic_property_graph_1):
-    pG = basic_property_graph_1
-    feature_store, graph_store = to_pyg(pG, backend="cupy")
-    sampler = CuGraphSampler(
-        (feature_store, graph_store),
-=======
 def test_neighbor_sample(basic_graph_1):
     F, G, N = basic_graph_1
     cugraph_store = CuGraphStore(F, G, N, backend="cupy")
 
     sampler = CuGraphSampler(
         (cugraph_store, cugraph_store),
->>>>>>> e005d6d2
         num_neighbors=[-1],
         replace=True,
         directed=True,
@@ -140,21 +131,6 @@
             }
         )
 
-<<<<<<< HEAD
-    assert (
-        combined_df.drop_duplicates().values_host.tolist()
-        == base_df.values_host.tolist()
-    )
-
-
-@pytest.mark.cugraph_ops
-@pytest.mark.skip(reason="deprecated API")
-def test_neighbor_sample_multi_vertex(multi_edge_multi_vertex_property_graph_1):
-    pG = multi_edge_multi_vertex_property_graph_1
-    feature_store, graph_store = to_pyg(pG, backend="cupy")
-    sampler = CuGraphSampler(
-        (feature_store, graph_store),
-=======
         results_df = cudf.DataFrame(
             {
                 "src": row_dict[edge_type],
@@ -179,7 +155,6 @@
 
     sampler = CuGraphSampler(
         (cugraph_store, cugraph_store),
->>>>>>> e005d6d2
         num_neighbors=[-1],
         replace=True,
         directed=True,
@@ -195,11 +170,7 @@
     )
 
     if isinstance(out_dict, dict):
-<<<<<<< HEAD
-        _, row_dict, col_dict, _ = out_dict["out"]
-=======
         noi_groups, row_dict, col_dict, _ = out_dict["out"]
->>>>>>> e005d6d2
         metadata = out_dict["metadata"]
     else:
         noi_groups = out_dict.node
@@ -209,17 +180,6 @@
 
     assert metadata.get().tolist() == list(range(6))
 
-<<<<<<< HEAD
-    for pyg_can_edge_type, srcs in row_dict.items():
-        dsts = col_dict[pyg_can_edge_type]
-        num_unique_sampled_edges = len(
-            cudf.DataFrame({"src": srcs, "dst": dsts}).drop_duplicates()
-        )
-
-        cugraph_edge_type = pyg_can_edge_type[1]
-        num_edges = len(pG.get_edge_data(types=[cugraph_edge_type]))
-        assert num_edges == num_unique_sampled_edges
-=======
     for node_type, node_ids in noi_groups.items():
         actual_vertex_ids = cupy.arange(N[node_type])
 
@@ -251,5 +211,4 @@
         )
         assert (
             expected_df.dst.values_host.tolist() == results_df.dst.values_host.tolist()
-        )
->>>>>>> e005d6d2
+        )