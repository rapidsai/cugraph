--- conflicted
+++ resolved
@@ -29,11 +29,7 @@
 
 @pytest.mark.cugraph_ops
 @pytest.mark.skipif(isinstance(torch, MissingModule), reason="torch not available")
-<<<<<<< HEAD
-def test_neighbor_sample(dask_client, rmm_global_pool, basic_graph_1):
-=======
 def test_neighbor_sample(dask_client, basic_graph_1):
->>>>>>> 64690fe3
     F, G, N = basic_graph_1
     cugraph_store = CuGraphStore(F, G, N, multi_gpu=True)
 
@@ -87,13 +83,7 @@
 
 @pytest.mark.cugraph_ops
 @pytest.mark.skipif(isinstance(torch, MissingModule), reason="torch not available")
-<<<<<<< HEAD
-def test_neighbor_sample_multi_vertex(
-    dask_client, rmm_global_pool, multi_edge_multi_vertex_graph_1
-):
-=======
 def test_neighbor_sample_multi_vertex(dask_client, multi_edge_multi_vertex_graph_1):
->>>>>>> 64690fe3
     F, G, N = multi_edge_multi_vertex_graph_1
     cugraph_store = CuGraphStore(F, G, N, multi_gpu=True)
 
@@ -148,11 +138,7 @@
 
 
 @pytest.mark.skipif(isinstance(torch, MissingModule), reason="torch not available")
-<<<<<<< HEAD
-def test_neighbor_sample_mock_sampling_results(dask_client, rmm_global_pool):
-=======
 def test_neighbor_sample_mock_sampling_results(dask_client):
->>>>>>> 64690fe3
     N = {
         "A": 2,  # 0, 1
         "B": 3,  # 2, 3, 4
