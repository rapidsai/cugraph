--- conflicted
+++ resolved
@@ -19,21 +19,12 @@
 from cugraph.utilities.utils import import_optional, MissingModule
 
 torch = import_optional("torch")
-<<<<<<< HEAD
-
-
-@pytest.mark.skipif(isinstance(torch, MissingModule), reason="torch not available")
-def test_cugraph_loader_basic(dask_client, karate_gnn):
-    F, G, N = karate_gnn
-    cugraph_store = CuGraphStore(F, G, N, backend="torch", multi_gpu=True)
-=======
 
 
 @pytest.mark.skipif(isinstance(torch, MissingModule), reason="torch not available")
 def test_cugraph_loader_basic(dask_client, karate_gnn):
     F, G, N = karate_gnn
     cugraph_store = CuGraphStore(F, G, N, multi_gpu=True)
->>>>>>> a414574a
     loader = CuGraphNeighborLoader(
         (cugraph_store, cugraph_store),
         torch.arange(N["type0"] + N["type1"], dtype=torch.int64),
