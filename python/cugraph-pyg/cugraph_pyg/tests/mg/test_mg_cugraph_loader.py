# Copyright (c) 2023, NVIDIA CORPORATION.
# Licensed under the Apache License, Version 2.0 (the "License");
# you may not use this file except in compliance with the License.
# You may obtain a copy of the License at
#
#     http://www.apache.org/licenses/LICENSE-2.0
#
# Unless required by applicable law or agreed to in writing, software
# distributed under the License is distributed on an "AS IS" BASIS,
# WITHOUT WARRANTIES OR CONDITIONS OF ANY KIND, either express or implied.
# See the License for the specific language governing permissions and
# limitations under the License.

import pytest

from cugraph_pyg.loader import CuGraphNeighborLoader
from cugraph_pyg.data import CuGraphStore

from cugraph.utilities.utils import import_optional, MissingModule

torch = import_optional("torch")


<<<<<<< HEAD
@pytest.mark.skip(
    "Skipping for now, unskip after https://github.com/rapidsai/cugraph/pull/3289"
)
=======
@pytest.mark.skipif(isinstance(torch, MissingModule), reason="torch not available")
>>>>>>> 8e37094d
def test_cugraph_loader_basic(dask_client, karate_gnn):
    F, G, N = karate_gnn
    cugraph_store = CuGraphStore(F, G, N, backend="torch", multi_gpu=True)
    loader = CuGraphNeighborLoader(
        (cugraph_store, cugraph_store),
        torch.arange(N["type0"] + N["type1"], dtype=torch.int64),
        10,
        num_neighbors=[4, 4],
        random_state=62,
        replace=False,
    )

    assert isinstance(cugraph_store._subgraph()._plc_graph, dict)

    samples = [s for s in loader]

    assert len(samples) == 3
    for sample in samples:
        for prop in sample["type0"]["prop0"].tolist():
            assert prop % 31 == 0
        for prop in sample["type1"]["prop0"].tolist():
            assert prop % 41 == 0<|MERGE_RESOLUTION|>--- conflicted
+++ resolved
@@ -21,13 +21,7 @@
 torch = import_optional("torch")
 
 
-<<<<<<< HEAD
-@pytest.mark.skip(
-    "Skipping for now, unskip after https://github.com/rapidsai/cugraph/pull/3289"
-)
-=======
 @pytest.mark.skipif(isinstance(torch, MissingModule), reason="torch not available")
->>>>>>> 8e37094d
 def test_cugraph_loader_basic(dask_client, karate_gnn):
     F, G, N = karate_gnn
     cugraph_store = CuGraphStore(F, G, N, backend="torch", multi_gpu=True)
