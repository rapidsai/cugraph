# Copyright (c) 2022-2023, NVIDIA CORPORATION.
# Licensed under the Apache License, Version 2.0 (the "License");
# you may not use this file except in compliance with the License.
# You may obtain a copy of the License at
#
#     http://www.apache.org/licenses/LICENSE-2.0
#
# Unless required by applicable law or agreed to in writing, software
# distributed under the License is distributed on an "AS IS" BASIS,
# WITHOUT WARRANTIES OR CONDITIONS OF ANY KIND, either express or implied.
# See the License for the specific language governing permissions and
# limitations under the License.

import cugraph
from cugraph.experimental import MGPropertyGraph
from cugraph_pyg.data import to_pyg
from cugraph_pyg.data.cugraph_store import (
    CuGraphTensorAttr,
    CuGraphEdgeAttr,
    EdgeLayout,
)

import cudf
import dask_cudf
import cupy

import pytest


@pytest.fixture
def basic_property_graph_1(dask_client):
    pG = MGPropertyGraph()
    pG.add_edge_data(
        dask_cudf.from_cudf(
            cudf.DataFrame(
                {
                    "src": cupy.array([0, 0, 1, 2, 2, 3], dtype="int32"),
                    "dst": cupy.array([1, 2, 4, 3, 4, 1], dtype="int32"),
                }
            ),
            npartitions=2,
        ),
        vertex_col_names=["src", "dst"],
        type_name="pig",
    )

    pG.add_vertex_data(
        dask_cudf.from_cudf(
            cudf.DataFrame(
                {
                    "prop1": [100, 200, 300, 400, 500],
                    "prop2": [5, 4, 3, 2, 1],
                    "id": cupy.array([0, 1, 2, 3, 4], dtype="int32"),
                }
            ),
            npartitions=2,
        ),
        vertex_col_name="id",
        type_name="horse",
    )

    return pG


@pytest.fixture
def multi_edge_property_graph_1(dask_client):
    df = dask_cudf.from_cudf(
        cudf.DataFrame(
            {
                "src": cupy.array([0, 0, 1, 2, 2, 3, 3, 1, 2, 4], dtype="int32"),
                "dst": cupy.array([1, 2, 4, 3, 3, 1, 2, 4, 4, 3], dtype="int32"),
                "edge_type": [
                    "pig",
                    "dog",
                    "cat",
                    "pig",
                    "cat",
                    "pig",
                    "dog",
                    "pig",
                    "cat",
                    "dog",
                ],
            }
        ),
        npartitions=2,
    )

    pG = MGPropertyGraph()
    for edge_type in df.edge_type.unique().compute().to_pandas():
        pG.add_edge_data(
            df[df.edge_type == edge_type],
            vertex_col_names=["src", "dst"],
            type_name=edge_type,
        )

    pG.add_vertex_data(
        dask_cudf.from_cudf(
            cudf.DataFrame(
                {
                    "prop1": [100, 200, 300, 400, 500],
                    "prop2": [5, 4, 3, 2, 1],
                    "id": cupy.array([0, 1, 2, 3, 4], dtype="int32"),
                }
            ),
            npartitions=2,
        ),
        vertex_col_name="id",
        type_name="horse",
    )

    return pG


@pytest.fixture
def multi_edge_multi_vertex_property_graph_1(dask_client):
    df = dask_cudf.from_cudf(
        cudf.DataFrame(
            {
                "src": cupy.array([0, 0, 1, 2, 2, 3, 3, 1, 2, 4], dtype="int32"),
                "dst": cupy.array([1, 2, 4, 3, 3, 1, 2, 4, 4, 3], dtype="int32"),
                "edge_type": [
                    "horse",
                    "horse",
                    "duck",
                    "duck",
                    "mongoose",
                    "cow",
                    "cow",
                    "mongoose",
                    "duck",
                    "snake",
                ],
            }
        ),
        npartitions=2,
    )

    pG = MGPropertyGraph()
    for edge_type in df.edge_type.compute().unique().to_pandas():
        pG.add_edge_data(
            df[df.edge_type == edge_type],
            vertex_col_names=["src", "dst"],
            type_name=edge_type,
        )

    vdf = dask_cudf.from_cudf(
        cudf.DataFrame(
            {
                "prop1": [100, 200, 300, 400, 500],
                "prop2": [5, 4, 3, 2, 1],
                "id": cupy.array([0, 1, 2, 3, 4], dtype="int32"),
                "vertex_type": cudf.Series(
                    [
                        "brown",
                        "brown",
                        "brown",
                        "black",
                        "black",
                    ],
                    dtype=str,
                ),
            }
        ),
        npartitions=2,
    )

    for vertex_type in vdf.vertex_type.unique().compute().to_pandas():
        vd = vdf[vdf.vertex_type == vertex_type].drop("vertex_type", axis=1)
        pG.add_vertex_data(vd, vertex_col_name="id", type_name=vertex_type)

    return pG


def test_tensor_attr():
    ta = CuGraphTensorAttr("group0", "property1")
    assert not ta.is_fully_specified()
    assert not ta.is_set("index")

    ta.fully_specify()
    assert ta.is_fully_specified()

    other_ta = CuGraphTensorAttr(index=[1, 2, 3])
    ta.update(other_ta)
    assert ta.index == [1, 2, 3]

    casted_ta1 = CuGraphTensorAttr.cast(ta)
    assert casted_ta1 == ta

    casted_ta2 = CuGraphTensorAttr.cast(index=[1, 2, 3])
    assert casted_ta2.index == [1, 2, 3]
    assert not casted_ta2.is_fully_specified()

    casted_ta3 = CuGraphTensorAttr.cast(
        "group2",
        "property2",
        [1, 2, 3],
    )
    assert casted_ta3.group_name == "group2"
    assert casted_ta3.attr_name == "property2"
    assert casted_ta3.index == [1, 2, 3]


def test_edge_attr():
    ea = CuGraphEdgeAttr("type0", EdgeLayout.COO, False, 10)
    assert ea.edge_type == "type0"
    assert ea.layout == EdgeLayout.COO
    assert not ea.is_sorted
    assert ea.size == 10

    ea = CuGraphEdgeAttr(edge_type="type1", layout="csr", is_sorted=True)
    assert ea.size is None

    ea = CuGraphEdgeAttr.cast("type0", EdgeLayout.COO, False, 10)
    assert ea.edge_type == "type0"
    assert ea.layout == EdgeLayout.COO
    assert not ea.is_sorted
    assert ea.size == 10


@pytest.fixture(
    params=[
        "basic_property_graph_1",
        "multi_edge_property_graph_1",
        "multi_edge_multi_vertex_property_graph_1",
    ]
)
def graph(request):
    return request.getfixturevalue(request.param)


@pytest.fixture(params=["basic_property_graph_1", "multi_edge_property_graph_1"])
def single_vertex_graph(request):
    return request.getfixturevalue(request.param)


def test_get_edge_index(graph):
    pG = graph
    feature_store, graph_store = to_pyg(pG, backend="cupy")

    for edge_type in pG.edge_types:
        src, dst = graph_store.get_edge_index(
            edge_type=edge_type, layout="coo", is_sorted=False
        )

        assert pG.get_num_edges(edge_type) == len(src)
        assert pG.get_num_edges(edge_type) == len(dst)

        edge_data = pG.get_edge_data(
            types=[edge_type], columns=[pG.src_col_name, pG.dst_col_name]
        )
        edge_df = cudf.DataFrame({"src": src, "dst": dst})
        edge_df["counter"] = 1

        merged_df = cudf.merge(
            edge_data,
            edge_df,
            left_on=[pG.src_col_name, pG.dst_col_name],
            right_on=["src", "dst"],
        )

        assert merged_df.compute().counter.sum() == len(src)


def test_edge_types(graph):
    pG = graph
    feature_store, graph_store = to_pyg(pG, backend="cupy")

    eta = graph_store._edge_types_to_attrs
    assert eta.keys() == pG.edge_types

    for attr_name, attr_repr in eta.items():
        assert pG.get_num_edges(attr_name) == attr_repr.size[-1]
        assert attr_name == attr_repr.edge_type[1]


def test_get_subgraph(graph):
    pG = graph
    feature_store, graph_store = to_pyg(pG, backend="cupy")

    for edge_type in pG.edge_types:
        sg = graph_store._subgraph([edge_type])
        assert isinstance(sg, cugraph.Graph)
        assert sg.number_of_edges() == pG.get_num_edges(edge_type)

    sg = graph_store._subgraph(pG.edge_types)
    assert isinstance(sg, cugraph.Graph)

    # duplicate edges are automatically dropped in from_edgelist
    cols = [pG.src_col_name, pG.dst_col_name, pG.type_col_name]
    num_edges = (
        pG.get_edge_data(columns=cols)[cols].drop_duplicates().compute().shape[0]
    )
    assert sg.number_of_edges() == num_edges


def test_renumber_vertices(graph):
    pG = graph
    feature_store, graph_store = to_pyg(pG, backend="cupy")

    nodes_of_interest = pG.get_vertices().compute().sample(4)
    vc_actual = (
        pG.get_vertex_data(nodes_of_interest.values_host)[pG.type_col_name]
        .compute()
        .value_counts()
    )
    index = graph_store._get_vertex_groups_from_sample(nodes_of_interest)

    for vtype in index:
        assert len(index[vtype]) == vc_actual[vtype]


def test_renumber_edges(graph):
    pG = graph
    feature_store, graph_store = to_pyg(pG, backend="cupy")
    eoi_df = pG.get_edge_data().sample(frac=0.3)
    nodes_of_interest = (
        dask_cudf.concat([eoi_df[pG.src_col_name], eoi_df[pG.dst_col_name]])
        .unique()
        .compute()
        .sort_values()
    )
    vd = pG.get_vertex_data(nodes_of_interest.values_host).compute()

    noi_index = {}
    types = vd[pG.type_col_name].unique().values_host
    for vtype in types:
        noi_index[vtype] = vd[vd[pG.type_col_name] == vtype][
            pG.vertex_col_name
        ].to_cupy()

    sdf = cudf.DataFrame(
        {
            "sources": eoi_df[pG.src_col_name].compute(),
            "destinations": eoi_df[pG.dst_col_name].compute(),
<<<<<<< HEAD
            "edge_id": eoi_df[pG.edge_id_col_name].compute(),
            "edge_type": eoi_df[pG.type_col_name].cat.codes.astype("int32").compute(),
        }
    ).reset_index()
    print(sdf)
=======
            "indices": eoi_df[pG.type_col_name].cat.codes.astype("int32").compute(),
        }
    ).reset_index(drop=True)

>>>>>>> 38cdae9f
    row, col = graph_store._get_renumbered_edge_groups_from_sample(sdf, noi_index)

    for etype in row:
        stype, ctype, dtype = etype
        src = noi_index[stype][row[etype]]
        dst = noi_index[dtype][col[etype]]
        assert len(src) == len(dst)

        for i in range(len(src)):
            src_i = int(src[i])
            dst_i = int(dst[i])
            f = eoi_df[eoi_df[pG.src_col_name] == src_i]
            f = f[f[pG.dst_col_name] == dst_i]
            f = f[f[pG.type_col_name] == ctype]
            assert len(f) == 1  # make sure we match exactly 1 edge


def test_get_tensor(graph):
    pG = graph
    feature_store, graph_store = to_pyg(pG, backend="cupy")

    vertex_types = pG.vertex_types
    for vertex_type in vertex_types:
        for property_name in pG.vertex_property_names:
            if property_name != "vertex_type":
                base_series = pG.get_vertex_data(
                    types=[vertex_type], columns=[property_name]
                )

                vertex_ids = base_series[pG.vertex_col_name]
                vertex_ids = vertex_ids.compute().to_cupy()

                base_series = base_series[property_name]
                base_series = base_series.compute().to_cupy()

                tsr = feature_store.get_tensor(
                    vertex_type, property_name, vertex_ids, [property_name], cupy.int64
                )

                assert list(tsr) == list(base_series)


def test_multi_get_tensor(graph):
    pG = graph
    feature_store, graph_store = to_pyg(pG, backend="cupy")

    vertex_types = pG.vertex_types
    for vertex_type in vertex_types:
        for property_name in pG.vertex_property_names:
            if property_name != "vertex_type":
                base_series = pG.get_vertex_data(
                    types=[vertex_type], columns=[property_name]
                )

                vertex_ids = base_series[pG.vertex_col_name]
                vertex_ids = vertex_ids.compute().to_cupy()

                base_series = base_series[property_name]
                base_series = base_series.compute().to_cupy()

                tsr = feature_store.multi_get_tensor(
                    [
                        [
                            vertex_type,
                            property_name,
                            vertex_ids,
                            [property_name],
                            cupy.int64,
                        ]
                    ]
                )
                assert len(tsr) == 1
                tsr = tsr[0]

                assert list(tsr) == list(base_series)


def test_get_all_tensor_attrs(graph):
    pG = graph
    feature_store, graph_store = to_pyg(pG, backend="cupy")

    tensor_attrs = []
    for vertex_type in pG.vertex_types:
        tensor_attrs.append(
            CuGraphTensorAttr(
                vertex_type, "x", properties=["prop1", "prop2"], dtype=cupy.float32
            )
        )

    assert tensor_attrs == feature_store.get_all_tensor_attrs()


def test_get_tensor_size(graph):
    pG = graph
    feature_store, graph_store = to_pyg(pG, backend="cupy")

    vertex_types = pG.vertex_types
    for vertex_type in vertex_types:
        for property_name in pG.vertex_property_names:
            if property_name != "vertex_type":
                base_series = pG.get_vertex_data(
                    types=[vertex_type], columns=[property_name]
                )

                vertex_ids = base_series[pG.vertex_col_name]
                vertex_ids = vertex_ids.compute().to_cupy()
                size = feature_store.get_tensor_size(
                    vertex_type, property_name, vertex_ids, [property_name], cupy.int64
                )

                assert len(base_series) == size


def test_get_x(graph):
    pG = graph
    feature_store, graph_store = to_pyg(pG, backend="cupy")

    vertex_types = pG.vertex_types
    for vertex_type in vertex_types:
        base_df = pG.get_vertex_data(types=[vertex_type])

        base_x = (
            base_df.drop(pG.vertex_col_name, axis=1)
            .drop(pG.type_col_name, axis=1)
            .drop(graph_store._old_vertex_col_name, axis=1)
            .compute()
            .to_cupy()
            .astype("float32")
        )

        vertex_ids = base_df[pG.vertex_col_name].compute().to_cupy()

        tsr = feature_store.get_tensor(vertex_type, "x", vertex_ids)

        for t, b in zip(tsr, base_x):
            assert list(t) == list(b)


def test_get_x_with_pre_renumber(graph):
    pG = graph
    pG.renumber_vertices_by_type()
    feature_store, graph_store = to_pyg(pG, backend="cupy", renumber_graph=False)

    vertex_types = pG.vertex_types
    for vertex_type in vertex_types:
        base_df = pG.get_vertex_data(types=[vertex_type])

        base_x = (
            base_df.drop(pG.vertex_col_name, axis=1)
            .drop(pG.type_col_name, axis=1)
            .compute()
            .to_cupy()
            .astype("float32")
        )

        vertex_ids = base_df[pG.vertex_col_name].compute().to_cupy()

        tsr = feature_store.get_tensor(
            vertex_type, "x", vertex_ids, ["prop1", "prop2"], cupy.int64
        )

        for t, b in zip(tsr, base_x):
            assert list(t) == list(b)<|MERGE_RESOLUTION|>--- conflicted
+++ resolved
@@ -333,18 +333,10 @@
         {
             "sources": eoi_df[pG.src_col_name].compute(),
             "destinations": eoi_df[pG.dst_col_name].compute(),
-<<<<<<< HEAD
-            "edge_id": eoi_df[pG.edge_id_col_name].compute(),
-            "edge_type": eoi_df[pG.type_col_name].cat.codes.astype("int32").compute(),
-        }
-    ).reset_index()
-    print(sdf)
-=======
             "indices": eoi_df[pG.type_col_name].cat.codes.astype("int32").compute(),
         }
     ).reset_index(drop=True)
 
->>>>>>> 38cdae9f
     row, col = graph_store._get_renumbered_edge_groups_from_sample(sdf, noi_index)
 
     for etype in row:
