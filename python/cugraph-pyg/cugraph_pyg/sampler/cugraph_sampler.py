# Copyright (c) 2022-2023, NVIDIA CORPORATION.
# Licensed under the Apache License, Version 2.0 (the "License");
# you may not use this file except in compliance with the License.
# You may obtain a copy of the License at
#
#     http://www.apache.org/licenses/LICENSE-2.0
#
# Unless required by applicable law or agreed to in writing, software
# distributed under the License is distributed on an "AS IS" BASIS,
# WITHOUT WARRANTIES OR CONDITIONS OF ANY KIND, either express or implied.
# See the License for the specific language governing permissions and
# limitations under the License.

# cuGraph is required
try:
    import cugraph
except ModuleNotFoundError:
    raise ModuleNotFoundError(
        "cuGraph extensions for PyG require cuGraph to be installed."
    )


from typing import (
    Tuple,
    List,
    Union,
)

<<<<<<< HEAD
from cugraph_pyg.data import CuGraphStore
from cugraph_pyg.data.cugraph_store import TensorType
=======
from cugraph_pyg.loader.dispatch import call_cugraph_algorithm
from cugraph_pyg.data import CuGraphStore
from cugraph_pyg.data.cugraph_store import TensorType

from typing import Union
from typing import Tuple
from typing import List
>>>>>>> 749482c4

from cugraph.utilities.utils import import_optional, MissingModule
import cudf

dask_cudf = import_optional("dask_cudf")
torch_geometric = import_optional("torch_geometric")

cupy = import_optional("cupy")
torch = import_optional("torch")

<<<<<<< HEAD

=======
>>>>>>> 749482c4
HeteroSamplerOutput = (
    None
    if isinstance(torch_geometric, MissingModule)
    else torch_geometric.sampler.base.HeteroSamplerOutput
)


class EXPERIMENTAL__CuGraphSampler:
    """
    Duck-typed version of PyG's BaseSampler
    """

    UNIFORM_NEIGHBOR = "uniform_neighbor"
    SAMPLING_METHODS = [
        UNIFORM_NEIGHBOR,
    ]

    def __init__(
        self,
        data: Tuple[CuGraphStore, CuGraphStore],
        method: str = UNIFORM_NEIGHBOR,
        **kwargs,
    ):
        if method not in self.SAMPLING_METHODS:
            raise ValueError(f"{method} is not a valid sampling method")
        self.__method = method
        self.__sampling_args = kwargs

        fs, gs = data
        self.__feature_store = fs
        self.__graph_store = gs

    # FIXME Make HeteroSamplerOutput the only return type
    # after PyG becomes a hard requirement
    def sample_from_nodes(
        self, sampler_input: Tuple[TensorType, TensorType, TensorType]
    ) -> Union[HeteroSamplerOutput, dict]:
        """
        Sample nodes using this CuGraphSampler's sampling method
        (which is set at initialization)
        and the input node data passed to this function.  Matches
        the interface provided by PyG's NodeSamplerInput.

        Parameters
        ----------
        sampler_input: tuple(index, input_nodes, input_time)
            index: The sample indices to store as metadata
            input_nodes: Input nodes to pass to the sampler
            input_time: Node timestamps (if performing temporal
            sampling which is currently not supported)

        Returns
        -------
        HeteroSamplerOutput, if PyG is installed.
        dict, if PyG is not installed.
        """
        index, input_nodes, input_time = sampler_input

        if input_time is not None:
            raise ValueError("Temporal sampling is currently unsupported in cuGraph")

        if self.__method == self.UNIFORM_NEIGHBOR:
            return self.__neighbor_sample(
                input_nodes, **self.__sampling_args, metadata=index
            )

    def sample_from_edges(self, index):
        raise NotImplementedError("Edge sampling currently unsupported")

    @property
    def method(self) -> str:
        return self.__method

    @property
    def edge_permutation(self):
        return None

    """
    SAMPLER IMPLEMENTATIONS
    """

    def __neighbor_sample(
        self,
        index: TensorType,
        num_neighbors: List[int],
        replace: bool = True,
        directed: bool = True,
        edge_types: List[str] = None,
        metadata=None,
        **kwargs,
    ) -> Union[dict, HeteroSamplerOutput]:
<<<<<<< HEAD
=======
        is_multi_gpu = self.__graph_store.is_multi_gpu
        if is_multi_gpu and isinstance(dask_cudf, MissingModule):
            raise ImportError("Cannot use a multi-GPU store without dask_cudf")
        if is_multi_gpu != self.__feature_store.is_multi_gpu:
            raise ValueError(
                f"Graph store multi-GPU is {is_multi_gpu}"
                f" but feature store multi-GPU is "
                f"{self.__feature_store.is_multi_gpu}"
            )

>>>>>>> 749482c4
        backend = self.__graph_store.backend
        if backend != self.__feature_store.backend:
            raise ValueError(
                f"Graph store backend {backend}"
                f"does not match feature store "
                f"backend {self.__feature_store.backend}"
            )

        if not directed:
            raise ValueError("Undirected sampling not currently supported")

        if edge_types is None:
            edge_types = [
                attr.edge_type for attr in self.__graph_store.get_all_edge_attrs()
            ]

        if isinstance(num_neighbors, dict):
            # FIXME support variable num neighbors per edge type
            num_neighbors = list(num_neighbors.values())[0]

        if backend == "torch" and not index.is_cuda:
            index = index.cuda()

        G = self.__graph_store._subgraph(edge_types)

        index = cudf.from_dlpack(index.__dlpack__())

        sample_fn = (
            cugraph.dask.uniform_neighbor_sample
            if self.__graph_store._is_delayed
            else cugraph.uniform_neighbor_sample
        )

        sampling_results = sample_fn(
            G,
            index,
            # conversion required by cugraph api
            list(num_neighbors),
            replace,
            # with_edge_properties=True,
        )

<<<<<<< HEAD
        if self.__graph_store._is_delayed:
            sampling_results = sampling_results.compute()

        nodes_of_interest = cudf.concat(
            [sampling_results.destinations, sampling_results.sources]
=======
        # We make the assumption that the sample must fit on a single device
        if is_multi_gpu:
            sampling_results = sampling_results.compute()

        nodes_of_interest = cudf.concat(
            [sampling_results.sources, sampling_results.destinations]
>>>>>>> 749482c4
        ).unique()

        # Get the grouped node index (for creating the renumbered grouped edge index)
        noi_index = self.__graph_store._get_vertex_groups_from_sample(nodes_of_interest)

        # Get the new edge index (by type as expected for HeteroData)
        # FIXME handle edge ids/types after the C++ updates
        row_dict, col_dict = self.__graph_store._get_renumbered_edge_groups_from_sample(
            sampling_results, noi_index
        )

        out = (noi_index, row_dict, col_dict, None)

        # FIXME no longer allow torch_geometric to be missing.
        if isinstance(torch_geometric, MissingModule):
            return {"out": out, "metadata": metadata}
        else:
            return HeteroSamplerOutput(*out, metadata=metadata)<|MERGE_RESOLUTION|>--- conflicted
+++ resolved
@@ -26,18 +26,8 @@
     Union,
 )
 
-<<<<<<< HEAD
 from cugraph_pyg.data import CuGraphStore
 from cugraph_pyg.data.cugraph_store import TensorType
-=======
-from cugraph_pyg.loader.dispatch import call_cugraph_algorithm
-from cugraph_pyg.data import CuGraphStore
-from cugraph_pyg.data.cugraph_store import TensorType
-
-from typing import Union
-from typing import Tuple
-from typing import List
->>>>>>> 749482c4
 
 from cugraph.utilities.utils import import_optional, MissingModule
 import cudf
@@ -48,10 +38,6 @@
 cupy = import_optional("cupy")
 torch = import_optional("torch")
 
-<<<<<<< HEAD
-
-=======
->>>>>>> 749482c4
 HeteroSamplerOutput = (
     None
     if isinstance(torch_geometric, MissingModule)
@@ -143,19 +129,6 @@
         metadata=None,
         **kwargs,
     ) -> Union[dict, HeteroSamplerOutput]:
-<<<<<<< HEAD
-=======
-        is_multi_gpu = self.__graph_store.is_multi_gpu
-        if is_multi_gpu and isinstance(dask_cudf, MissingModule):
-            raise ImportError("Cannot use a multi-GPU store without dask_cudf")
-        if is_multi_gpu != self.__feature_store.is_multi_gpu:
-            raise ValueError(
-                f"Graph store multi-GPU is {is_multi_gpu}"
-                f" but feature store multi-GPU is "
-                f"{self.__feature_store.is_multi_gpu}"
-            )
-
->>>>>>> 749482c4
         backend = self.__graph_store.backend
         if backend != self.__feature_store.backend:
             raise ValueError(
@@ -198,20 +171,11 @@
             # with_edge_properties=True,
         )
 
-<<<<<<< HEAD
         if self.__graph_store._is_delayed:
             sampling_results = sampling_results.compute()
 
         nodes_of_interest = cudf.concat(
             [sampling_results.destinations, sampling_results.sources]
-=======
-        # We make the assumption that the sample must fit on a single device
-        if is_multi_gpu:
-            sampling_results = sampling_results.compute()
-
-        nodes_of_interest = cudf.concat(
-            [sampling_results.sources, sampling_results.destinations]
->>>>>>> 749482c4
         ).unique()
 
         # Get the grouped node index (for creating the renumbered grouped edge index)
