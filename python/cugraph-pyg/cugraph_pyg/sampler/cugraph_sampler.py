# Copyright (c) 2022-2023, NVIDIA CORPORATION.
# Licensed under the Apache License, Version 2.0 (the "License");
# you may not use this file except in compliance with the License.
# You may obtain a copy of the License at
#
#     http://www.apache.org/licenses/LICENSE-2.0
#
# Unless required by applicable law or agreed to in writing, software
# distributed under the License is distributed on an "AS IS" BASIS,
# WITHOUT WARRANTIES OR CONDITIONS OF ANY KIND, either express or implied.
# See the License for the specific language governing permissions and
# limitations under the License.


from typing import Sequence

from cugraph_pyg.data import CuGraphStore

from cugraph.utilities.utils import import_optional, MissingModule
import cudf

dask_cudf = import_optional("dask_cudf")
torch_geometric = import_optional("torch_geometric")

torch = import_optional("torch")

HeteroSamplerOutput = (
    None
    if isinstance(torch_geometric, MissingModule)
    else torch_geometric.sampler.base.HeteroSamplerOutput
)


def _count_unique_nodes(
    sampling_results: cudf.DataFrame,
    graph_store: CuGraphStore,
    node_type: str,
    node_position: str,
) -> int:
    """
    Counts the number of unique nodes of a given node type.

    Parameters
    ----------
    sampling_results: cudf.DataFrame
        The dataframe containing sampling results or filtered sampling results
        (i.e. sampling results for hop 2)
    graph_store: CuGraphStore
        The graph store containing the structure of the sampled graph.
    node_type: str
        The node type to count the number of unique nodes of.
    node_position: str ('src' or 'dst')
        Whether to examine source or destination nodes.
<<<<<<< HEAD
=======

    Returns
    -------
    int
        The number of unique nodes of the given node type.
>>>>>>> 64690fe3
    """
    if node_position == "src":
        edge_index = "sources"
        edge_sel = 0
    elif node_position == "dst":
        edge_index = "destinations"
        edge_sel = -1
    else:
        raise ValueError(f"Illegal value {node_position} for node_position")

    etypes = [
        graph_store.canonical_edge_type_to_numeric(et)
        for et in graph_store.edge_types
        if et[edge_sel] == node_type
    ]
    if len(etypes) > 0:
        f = sampling_results.edge_type == etypes[0]
        for et in etypes[1:]:
            f |= sampling_results.edge_type == et

        sampling_results_node = sampling_results[f]
    else:
        return 0

    return sampling_results_node[edge_index].nunique()


def _sampler_output_from_sampling_results(
    sampling_results: cudf.DataFrame,
    graph_store: CuGraphStore,
    metadata: Sequence = None,
) -> HeteroSamplerOutput:
    """
    Parameters
    ----------
    sampling_results: cudf.DataFrame
        The dataframe containing sampling results.
    graph_store: CuGraphStore
        The graph store containing the structure of the sampled graph.
    metadata: Tensor
        The metadata for the sampled batch.

    Returns
    -------
    HeteroSamplerOutput
    """

<<<<<<< HEAD
    # won't be needed once c++ changes ready (#3352)
    sampling_results = sampling_results.sort_values(by="hop_id")

=======
>>>>>>> 64690fe3
    hops = torch.arange(sampling_results.hop_id.max() + 1, device="cuda")
    hops = torch.searchsorted(
        torch.as_tensor(sampling_results.hop_id.values, device="cuda"), hops
    )

    num_nodes_per_hop_dict = {}
    num_edges_per_hop_dict = {}

    # Fill out hop 0 in num_nodes_per_hop_dict, which is based on src instead of dst
    sampling_results_hop_0 = sampling_results.iloc[
        0 : (hops[1] if len(hops) > 1 else len(sampling_results))
    ]
    for node_type in graph_store.node_types:
        if len(graph_store.node_types) == 1:
            num_unique_nodes = sampling_results_hop_0.sources.nunique()
        else:
            num_unique_nodes = _count_unique_nodes(
                sampling_results_hop_0, graph_store, node_type, "src"
            )

        if num_unique_nodes > 0:
            num_nodes_per_hop_dict[node_type] = torch.zeros(
                len(hops) + 1, dtype=torch.int64
            )
            num_nodes_per_hop_dict[node_type][0] = num_unique_nodes

    # Calculate nodes of interest based on unique nodes in order of appearance
    # Use hop 0 sources since those are the only ones not included in destinations
    # Use torch.concat based on benchmark performance (vs. cudf.concat)
<<<<<<< HEAD
    nodes_of_interest = cudf.Series(
        torch.concat(
            [
                torch.as_tensor(sampling_results_hop_0.sources.values, device="cuda"),
                torch.as_tensor(sampling_results.destinations.values, device="cuda"),
            ]
        ),
        name="nodes_of_interest",
    ).drop_duplicates()
    nodes_of_interest = (
        nodes_of_interest.sort_index().reset_index(drop=True).reset_index()
    )
    nodes_of_interest = nodes_of_interest.rename(columns={"index": "new_id"}).set_index(
        "nodes_of_interest"
=======
    nodes_of_interest = (
        cudf.Series(
            torch.concat(
                [
                    torch.as_tensor(
                        sampling_results_hop_0.sources.values, device="cuda"
                    ),
                    torch.as_tensor(
                        sampling_results.destinations.values, device="cuda"
                    ),
                ]
            ),
            name="nodes_of_interest",
        )
        .drop_duplicates()
        .sort_index()
>>>>>>> 64690fe3
    )
    del sampling_results_hop_0

    # Get the grouped node index (for creating the renumbered grouped edge index)
    noi_index = graph_store._get_vertex_groups_from_sample(
<<<<<<< HEAD
        torch.as_tensor(nodes_of_interest.index, device="cuda")
=======
        torch.as_tensor(nodes_of_interest.values, device="cuda")
>>>>>>> 64690fe3
    )
    del nodes_of_interest

    # Get the new edge index (by type as expected for HeteroData)
    # FIXME handle edge ids/types after the C++ updates
    row_dict, col_dict = graph_store._get_renumbered_edge_groups_from_sample(
        sampling_results, noi_index
    )

    for hop in range(len(hops)):
        hop_ix_start = hops[hop]
        hop_ix_end = hops[hop + 1] if hop < len(hops) - 1 else len(sampling_results)
        sampling_results_hop = sampling_results.iloc[hop_ix_start:hop_ix_end]

        for node_type in graph_store.node_types:
            if len(graph_store.node_types) == 1:
                num_unique_nodes = sampling_results_hop.destinations.nunique()
            else:
                num_unique_nodes = _count_unique_nodes(
                    sampling_results_hop, graph_store, node_type, "dst"
                )

            if num_unique_nodes > 0:
                if node_type not in num_nodes_per_hop_dict:
                    num_nodes_per_hop_dict[node_type] = torch.zeros(
                        len(hops) + 1, dtype=torch.int64
                    )
                num_nodes_per_hop_dict[node_type][hop + 1] = num_unique_nodes

        if len(graph_store.edge_types) == 1:
            edge_type = graph_store.edge_types[0]
            if edge_type not in num_edges_per_hop_dict:
                num_edges_per_hop_dict[edge_type] = torch.zeros(
                    len(hops), dtype=torch.int64
                )
            num_edges_per_hop_dict[graph_store.edge_types[0]][hop] = len(
                sampling_results_hop
            )
        else:
            numeric_etypes, counts = torch.unique(
                torch.as_tensor(sampling_results_hop.edge_type.values, device="cuda"),
                return_counts=True,
            )
            numeric_etypes = list(numeric_etypes)
            counts = list(counts)
            for num_etype, count in zip(numeric_etypes, counts):
                can_etype = graph_store.numeric_edge_type_to_canonical(num_etype)
                if can_etype not in num_edges_per_hop_dict:
                    num_edges_per_hop_dict[can_etype] = torch.zeros(
                        len(hops), dtype=torch.int64
                    )
                num_edges_per_hop_dict[can_etype][hop] = count

    if HeteroSamplerOutput is None:
        raise ImportError("Error importing from pyg")

    return HeteroSamplerOutput(
        node=noi_index,
        row=row_dict,
        col=col_dict,
        edge=None,
        num_sampled_nodes=num_nodes_per_hop_dict,
        num_sampled_edges=num_edges_per_hop_dict,
        metadata=metadata,
    )<|MERGE_RESOLUTION|>--- conflicted
+++ resolved
@@ -38,27 +38,27 @@
     node_position: str,
 ) -> int:
     """
-    Counts the number of unique nodes of a given node type.
-
-    Parameters
-    ----------
-    sampling_results: cudf.DataFrame
-        The dataframe containing sampling results or filtered sampling results
-        (i.e. sampling results for hop 2)
-    graph_store: CuGraphStore
-        The graph store containing the structure of the sampled graph.
-    node_type: str
-        The node type to count the number of unique nodes of.
-    node_position: str ('src' or 'dst')
-        Whether to examine source or destination nodes.
-<<<<<<< HEAD
-=======
-
-    Returns
-    -------
-    int
-        The number of unique nodes of the given node type.
->>>>>>> 64690fe3
+        Counts the number of unique nodes of a given node type.
+
+        Parameters
+        ----------
+        sampling_results: cudf.DataFrame
+            The dataframe containing sampling results or filtered sampling results
+            (i.e. sampling results for hop 2)
+        graph_store: CuGraphStore
+            The graph store containing the structure of the sampled graph.
+        node_type: str
+            The node type to count the number of unique nodes of.
+        node_position: str ('src' or 'dst')
+            Whether to examine source or destination nodes.
+    <<<<<<< HEAD
+    =======
+
+        Returns
+        -------
+        int
+            The number of unique nodes of the given node type.
+    >>>>>>> 64690fe39e5f2ae5559ebfac7c9d3ee49e96afe6
     """
     if node_position == "src":
         edge_index = "sources"
@@ -106,12 +106,6 @@
     HeteroSamplerOutput
     """
 
-<<<<<<< HEAD
-    # won't be needed once c++ changes ready (#3352)
-    sampling_results = sampling_results.sort_values(by="hop_id")
-
-=======
->>>>>>> 64690fe3
     hops = torch.arange(sampling_results.hop_id.max() + 1, device="cuda")
     hops = torch.searchsorted(
         torch.as_tensor(sampling_results.hop_id.values, device="cuda"), hops
@@ -141,22 +135,6 @@
     # Calculate nodes of interest based on unique nodes in order of appearance
     # Use hop 0 sources since those are the only ones not included in destinations
     # Use torch.concat based on benchmark performance (vs. cudf.concat)
-<<<<<<< HEAD
-    nodes_of_interest = cudf.Series(
-        torch.concat(
-            [
-                torch.as_tensor(sampling_results_hop_0.sources.values, device="cuda"),
-                torch.as_tensor(sampling_results.destinations.values, device="cuda"),
-            ]
-        ),
-        name="nodes_of_interest",
-    ).drop_duplicates()
-    nodes_of_interest = (
-        nodes_of_interest.sort_index().reset_index(drop=True).reset_index()
-    )
-    nodes_of_interest = nodes_of_interest.rename(columns={"index": "new_id"}).set_index(
-        "nodes_of_interest"
-=======
     nodes_of_interest = (
         cudf.Series(
             torch.concat(
@@ -173,17 +151,12 @@
         )
         .drop_duplicates()
         .sort_index()
->>>>>>> 64690fe3
     )
     del sampling_results_hop_0
 
     # Get the grouped node index (for creating the renumbered grouped edge index)
     noi_index = graph_store._get_vertex_groups_from_sample(
-<<<<<<< HEAD
-        torch.as_tensor(nodes_of_interest.index, device="cuda")
-=======
         torch.as_tensor(nodes_of_interest.values, device="cuda")
->>>>>>> 64690fe3
     )
     del nodes_of_interest
 
