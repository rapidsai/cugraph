--- conflicted
+++ resolved
@@ -15,31 +15,11 @@
 try:
     import cugraph
 except ModuleNotFoundError:
-<<<<<<< HEAD
     raise ModuleNotFoundError(
         "cuGraph extensions for PyG require cuGraph to be installed."
     )
 
 from cugraph.utilities.utils import import_optional, MissingModule
-=======
-    try:
-        from cugraph.utilities.utils import import_optional, MissingModule
-    except ModuleNotFoundError:
-        raise ModuleNotFoundError(
-            "cuGraph extensions for PyG require cuGraph"
-            "or cuGraph-Service to be installed."
-        )
-
-from cugraph_pyg.loader.dispatch import call_cugraph_algorithm
-from cugraph_pyg.data import CuGraphStore
-from cugraph_pyg.data.cugraph_store import TensorType
-
-from typing import Union
-from typing import Tuple
-from typing import List
-
-# FIXME try to remove cudf requirement
->>>>>>> 472afe2f
 import cudf
 
 dask_cudf = import_optional("dask_cudf")
@@ -138,21 +118,7 @@
         edge_types: List[str] = None,
         metadata=None,
         **kwargs,
-<<<<<<< HEAD
-    ):
-=======
     ) -> Union[dict, HeteroSamplerOutput]:
-        is_multi_gpu = self.__graph_store.is_multi_gpu
-        if is_multi_gpu and isinstance(dask_cudf, MissingModule):
-            raise ImportError("Cannot use a multi-GPU store without dask_cudf")
-        if is_multi_gpu != self.__feature_store.is_multi_gpu:
-            raise ValueError(
-                f"Graph store multi-GPU is {is_multi_gpu}"
-                f" but feature store multi-GPU is "
-                f"{self.__feature_store.is_multi_gpu}"
-            )
-
->>>>>>> 472afe2f
         backend = self.__graph_store.backend
         if backend != self.__feature_store.backend:
             raise ValueError(
@@ -202,7 +168,6 @@
             # with_edge_properties=True,
         )
 
-<<<<<<< HEAD
         nodes_of_interest = concat_fn(
             [sampling_results.destinations, sampling_results.sources]
         ).unique()
@@ -210,16 +175,6 @@
         if isinstance(nodes_of_interest, dask_cudf.Series):
             nodes_of_interest = nodes_of_interest.compute()
 
-=======
-        # We make the assumption that the sample must fit on a single device
-        if is_multi_gpu:
-            sampling_results = sampling_results.compute()
-
-        nodes_of_interest = cudf.concat(
-            [sampling_results.sources, sampling_results.destinations]
-        ).unique()
-
->>>>>>> 472afe2f
         # Get the grouped node index (for creating the renumbered grouped edge index)
         noi_index = self.__graph_store._get_vertex_groups_from_sample(nodes_of_interest)
 
