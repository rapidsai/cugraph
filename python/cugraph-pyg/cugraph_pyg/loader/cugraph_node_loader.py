# Copyright (c) 2023, NVIDIA CORPORATION.
# Licensed under the Apache License, Version 2.0 (the "License");
# you may not use this file except in compliance with the License.
# You may obtain a copy of the License at
#
#     http://www.apache.org/licenses/LICENSE-2.0
#
# Unless required by applicable law or agreed to in writing, software
# distributed under the License is distributed on an "AS IS" BASIS,
# WITHOUT WARRANTIES OR CONDITIONS OF ANY KIND, either express or implied.
# See the License for the specific language governing permissions and
# limitations under the License.

import tempfile

import os
import re

import cupy
import cudf

from cugraph.experimental.gnn import BulkSampler
from cugraph.utilities.utils import import_optional, MissingModule

from cugraph_pyg.data import CuGraphStore
from cugraph_pyg.sampler.cugraph_sampler import (
<<<<<<< HEAD
    _sampler_output_from_sampling_results,
=======
    _sampler_output_from_sampling_results_heterogeneous,
>>>>>>> eed12230
    _sampler_output_from_sampling_results_homogeneous,
)

from typing import Union, Tuple, Sequence, List, Dict

torch_geometric = import_optional("torch_geometric")
torch = import_optional("torch")
InputNodes = (
    Sequence
    if isinstance(torch_geometric, MissingModule)
    else torch_geometric.typing.InputNodes
)


class EXPERIMENTAL__BulkSampleLoader:

    __ex_parquet_file = re.compile(r"batch=([0-9]+)\-([0-9]+)\.parquet")

    def __init__(
        self,
        feature_store: CuGraphStore,
        graph_store: CuGraphStore,
        input_nodes: InputNodes = None,
        batch_size: int = 0,
        shuffle: bool = False,
        edge_types: Sequence[Tuple[str]] = None,
        directory: Union[str, tempfile.TemporaryDirectory] = None,
        input_files: List[str] = None,
        starting_batch_id: int = 0,
        batches_per_partition: int = 100,
        # Sampler args
        num_neighbors: Union[List[int], Dict[Tuple[str, str, str], List[int]]] = None,
        replace: bool = True,
        # Other kwargs for the BulkSampler
        **kwargs,
    ):
        """
        Executes a bulk sampling job immediately upon creation.
        Allows iteration over the returned results.

        Parameters
        ----------
        feature_store: CuGraphStore
            The feature store containing features for the graph.

        graph_store: CuGraphStore
            The graph store containing the graph structure.

        input_nodes: InputNodes
            The input nodes associated with this sampler.
            If None, this loader will load batches
            from disk rather than performing sampling in memory.

        batch_size: int
            The number of input nodes per sampling batch.
            Generally required unless loading already-sampled
            data from disk.

        shuffle: bool (optional, default=False)
            Whether to shuffle the input indices.
            If True, will shuffle the input indices.
            If False, will create batches in the original order.

        edge_types: Sequence[Tuple[str]] (optional, default=None)
            The desired edge types for the subgraph.
            Defaults to all edges in the graph.

        directory: str (optional, default=new tempdir)
            The path of the directory to write samples to.
            Defaults to a new generated temporary directory.

        input_files: List[str] (optional, default=None)
            The input files to read from the directory containing
            samples.  This argument is only used when loading
            alread-sampled batches from disk.

        starting_batch_id: int (optional, default=0)
            The starting id for each batch.  Defaults to 0.

        batches_per_partition: int (optional, default=100)
            The number of batches in each output partition.
            Defaults to 100.  Gets passed to the bulk
            sampler if there is one; otherwise, this argument
            is used to determine which files to read.

        num_neighbors: Union[List[int],
                 Dict[Tuple[str, str, str], List[int]]] (required)
            The number of neighbors to sample for each node in each iteration.
            If an entry is set to -1, all neighbors will be included.
            In heterogeneous graphs, may also take in a dictionary denoting
            the number of neighbors to sample for each individual edge type.

            Note: in cuGraph, only one value of num_neighbors is currently supported.
            Passing in a dictionary will result in an exception.
        """

        self.__feature_store = feature_store
        self.__graph_store = graph_store
        self.__next_batch = -1
        self.__end_exclusive = -1
        self.__batches_per_partition = batches_per_partition
        self.__starting_batch_id = starting_batch_id

        self._total_read_time = 0.0
        self._total_convert_time = 0.0
        self._total_feature_time = 0.0

        if input_nodes is None:
            # Will be loading from disk
            self.__num_batches = input_nodes
            self.__directory = directory
            if input_files is None:
                if isinstance(self.__directory, str):
                    self.__input_files = iter(os.listdir(self.__directory))
                else:
                    self.__input_files = iter(os.listdir(self.__directory.name))
            else:
                self.__input_files = iter(input_files)
            return

        input_type, input_nodes = torch_geometric.loader.utils.get_input_nodes(
            (feature_store, graph_store), input_nodes
        )
        if input_type is not None:
            input_nodes = graph_store._get_sample_from_vertex_groups(
                {input_type: input_nodes}
            )

        if batch_size is None or batch_size < 1:
            raise ValueError("Batch size must be >= 1")

        self.__directory = tempfile.TemporaryDirectory(dir=directory)

        if isinstance(num_neighbors, dict):
            raise ValueError("num_neighbors dict is currently unsupported!")

        renumber = (
            True
            if (
                (len(self.__graph_store.node_types) == 1)
                and (len(self.__graph_store.edge_types) == 1)
            )
            else False
        )

        bulk_sampler = BulkSampler(
            batch_size,
            self.__directory.name,
            self.__graph_store._subgraph(edge_types),
            fanout_vals=num_neighbors,
            with_replacement=replace,
            batches_per_partition=self.__batches_per_partition,
            renumber=renumber,
            **kwargs,
        )

        # Make sure indices are in cupy
        input_nodes = cupy.asarray(input_nodes)

        # Shuffle
        if shuffle:
            cupy.random.shuffle(input_nodes)

        # Truncate if we can't evenly divide the input array
        stop = (len(input_nodes) // batch_size) * batch_size
        input_nodes = input_nodes[:stop]

        # Split into batches
        input_nodes = cupy.split(input_nodes, len(input_nodes) // batch_size)

        self.__num_batches = 0
        for batch_num, batch_i in enumerate(input_nodes):
            self.__num_batches += 1
            bulk_sampler.add_batches(
                cudf.DataFrame(
                    {
                        "start": batch_i,
                        "batch": cupy.full(
                            batch_size, batch_num + starting_batch_id, dtype="int32"
                        ),
                    }
                ),
                start_col_name="start",
                batch_col_name="batch",
            )

        bulk_sampler.flush()
        self.__input_files = iter(os.listdir(self.__directory.name))

    def __next__(self):
        from time import perf_counter

        start_time_read_data = perf_counter()

        # Load the next set of sampling results if necessary
        if self.__next_batch >= self.__end_exclusive:
            if self.__directory is None:
                raise StopIteration

            # Read the next parquet file into memory
            dir_path = (
                self.__directory
                if isinstance(self.__directory, str)
                else self.__directory.name
            )

            # Will raise StopIteration if there are no files left
            try:
                fname = next(self.__input_files)
            except StopIteration as ex:
                # Won't delete a non-temp dir (since it would just be deleting a string)
                del self.__directory
                self.__directory = None
                raise StopIteration(ex)

            m = self.__ex_parquet_file.match(fname)
            if m is None:
                raise ValueError(f"Invalid parquet filename {fname}")

            self.__start_inclusive, end_inclusive = [int(g) for g in m.groups()]
            self.__next_batch = self.__start_inclusive
            self.__end_exclusive = end_inclusive + 1

            parquet_path = os.path.join(
                dir_path,
                fname,
            )

            columns = {
                "sources": "int64",
                "destinations": "int64",
                # 'edge_id':'int64',
                "edge_type": "int32",
                "batch_id": "int32",
                "hop_id": "int32",
            }

            raw_sample_data = cudf.read_parquet(parquet_path)
            if "map" in raw_sample_data.columns:
                num_batches = end_inclusive - self.__start_inclusive + 1

                map_end = raw_sample_data["map"].iloc[num_batches]

                map = torch.as_tensor(
                    raw_sample_data["map"].iloc[0:map_end], device="cuda"
                )
                raw_sample_data.drop("map", axis=1, inplace=True)

                self.__renumber_map_offsets = map[0 : num_batches + 1] - map[0]
                self.__renumber_map = map[num_batches + 1 :]

            else:
                self.__renumber_map = None

            self.__data = raw_sample_data[list(columns.keys())].astype(columns)
            self.__data.dropna(inplace=True)

            if (
                len(self.__graph_store.edge_types) == 1
                and len(self.__graph_store.node_types) == 1
            ):
                group_cols = ["batch_id", "hop_id"]
                self.__data_index = self.__data.groupby(group_cols, as_index=True).agg(
                    {"sources": "max", "destinations": "max"}
                )
                self.__data_index.rename(
                    columns={"sources": "src_max", "destinations": "dst_max"},
                    inplace=True,
                )
                self.__data_index = self.__data_index.to_dict(orient="index")
<<<<<<< HEAD
        end_time_read_data = perf_counter()
        self._total_read_time += end_time_read_data - start_time_read_data
=======
>>>>>>> eed12230

        # Pull the next set of sampling results out of the dataframe in memory
        start_time_convert = perf_counter()
        f = self.__data["batch_id"] == self.__next_batch
        if self.__renumber_map is not None:
            i = self.__next_batch - self.__start_inclusive

            # this should avoid d2h copy
            current_renumber_map = self.__renumber_map[
                self.__renumber_map_offsets[i] : self.__renumber_map_offsets[i + 1]
            ]

        else:
            current_renumber_map = None

        # Get and return the sampled subgraph
        if (
            len(self.__graph_store.edge_types) == 1
            and len(self.__graph_store.node_types) == 1
        ):
            sampler_output = _sampler_output_from_sampling_results_homogeneous(
                self.__data[f],
                current_renumber_map,
                self.__graph_store,
                self.__data_index,
                self.__next_batch,
            )
        else:
<<<<<<< HEAD
            sampler_output = _sampler_output_from_sampling_results(
                self.__data[f], current_renumber_map, self.__graph_store
            )

        end_time_convert = perf_counter()
        self._total_convert_time += end_time_convert - start_time_convert

=======
            sampler_output = _sampler_output_from_sampling_results_heterogeneous(
                self.__data[f], current_renumber_map, self.__graph_store
            )

>>>>>>> eed12230
        # Get ready for next iteration
        self.__next_batch += 1

        # Create a PyG HeteroData object, loading the required features
<<<<<<< HEAD
        start_time_load_data = perf_counter()
=======
>>>>>>> eed12230
        out = torch_geometric.loader.utils.filter_custom_store(
            self.__feature_store,
            self.__graph_store,
            sampler_output.node,
            sampler_output.row,
            sampler_output.col,
            sampler_output.edge,
        )
<<<<<<< HEAD
        end_time_load_data = perf_counter()
        self._total_feature_time = end_time_load_data - start_time_load_data
=======
>>>>>>> eed12230

        # Account for CSR format in cuGraph vs. CSC format in PyG
        if self.__graph_store.order == "CSC":
            for node_type in out.edge_index_dict:
                out[node_type].edge_index[0], out[node_type].edge_index[1] = (
                    out[node_type].edge_index[1],
                    out[node_type].edge_index[0],
                )

        out.set_value_dict("num_sampled_nodes", sampler_output.num_sampled_nodes)
        out.set_value_dict("num_sampled_edges", sampler_output.num_sampled_edges)

        return out

    @property
    def _starting_batch_id(self):
        return self.__starting_batch_id

    def __iter__(self):
        return self


class EXPERIMENTAL__CuGraphNeighborLoader:
    def __init__(
        self,
        data: Union[CuGraphStore, Tuple[CuGraphStore, CuGraphStore]],
        input_nodes: Union[InputNodes, int] = None,
        batch_size: int = None,
        **kwargs,
    ):
        """
        Parameters
        ----------
        data: CuGraphStore or (CuGraphStore, CuGraphStore)
            The CuGraphStore or stores where the graph/feature data is held.

        batch_size: int (required)
            The number of input nodes in each batch.

        input_nodes: Union[InputNodes, int] (required)
            The input nodes associated with this sampler.

        **kwargs: kwargs
            Keyword arguments to pass through for sampling.
            i.e. "shuffle", "fanout"
            See BulkSampleLoader.
        """

        if input_nodes is None:
            raise ValueError("input_nodes is required")
        if batch_size is None:
            raise ValueError("batch_size is required")

        # Allow passing in a feature store and graph store as a tuple, as
        # in the standard PyG API.  If only one is passed, it is assumed
        # it is behaving as both a graph store and a feature store.
        if isinstance(data, (list, tuple)):
            self.__feature_store, self.__graph_store = data
        else:
            self.__feature_store = data
            self.__graph_store = data

        self.__batch_size = batch_size
        self.__input_nodes = input_nodes
        self.inner_loader_args = kwargs

    @property
    def batch_size(self) -> int:
        return self.__batch_size

    def __iter__(self):
        self.current_loader = EXPERIMENTAL__BulkSampleLoader(
            self.__feature_store,
            self.__graph_store,
            self.__input_nodes,
            self.__batch_size,
            **self.inner_loader_args,
        )

        return self.current_loader<|MERGE_RESOLUTION|>--- conflicted
+++ resolved
@@ -24,11 +24,7 @@
 
 from cugraph_pyg.data import CuGraphStore
 from cugraph_pyg.sampler.cugraph_sampler import (
-<<<<<<< HEAD
-    _sampler_output_from_sampling_results,
-=======
     _sampler_output_from_sampling_results_heterogeneous,
->>>>>>> eed12230
     _sampler_output_from_sampling_results_homogeneous,
 )
 
@@ -299,11 +295,6 @@
                     inplace=True,
                 )
                 self.__data_index = self.__data_index.to_dict(orient="index")
-<<<<<<< HEAD
-        end_time_read_data = perf_counter()
-        self._total_read_time += end_time_read_data - start_time_read_data
-=======
->>>>>>> eed12230
 
         # Pull the next set of sampling results out of the dataframe in memory
         start_time_convert = perf_counter()
@@ -332,28 +323,14 @@
                 self.__next_batch,
             )
         else:
-<<<<<<< HEAD
-            sampler_output = _sampler_output_from_sampling_results(
-                self.__data[f], current_renumber_map, self.__graph_store
-            )
-
-        end_time_convert = perf_counter()
-        self._total_convert_time += end_time_convert - start_time_convert
-
-=======
             sampler_output = _sampler_output_from_sampling_results_heterogeneous(
                 self.__data[f], current_renumber_map, self.__graph_store
             )
 
->>>>>>> eed12230
         # Get ready for next iteration
         self.__next_batch += 1
 
         # Create a PyG HeteroData object, loading the required features
-<<<<<<< HEAD
-        start_time_load_data = perf_counter()
-=======
->>>>>>> eed12230
         out = torch_geometric.loader.utils.filter_custom_store(
             self.__feature_store,
             self.__graph_store,
@@ -362,11 +339,6 @@
             sampler_output.col,
             sampler_output.edge,
         )
-<<<<<<< HEAD
-        end_time_load_data = perf_counter()
-        self._total_feature_time = end_time_load_data - start_time_load_data
-=======
->>>>>>> eed12230
 
         # Account for CSR format in cuGraph vs. CSC format in PyG
         if self.__graph_store.order == "CSC":
