# Copyright (c) 2023, NVIDIA CORPORATION.
# Licensed under the Apache License, Version 2.0 (the "License");
# you may not use this file except in compliance with the License.
# You may obtain a copy of the License at
#
#     http://www.apache.org/licenses/LICENSE-2.0
#
# Unless required by applicable law or agreed to in writing, software
# distributed under the License is distributed on an "AS IS" BASIS,
# WITHOUT WARRANTIES OR CONDITIONS OF ANY KIND, either express or implied.
# See the License for the specific language governing permissions and
# limitations under the License.

import tempfile

import os
import re

import cupy
import cudf

from cugraph.experimental.gnn import BulkSampler
from cugraph.utilities.utils import import_optional, MissingModule

from cugraph_pyg.data import CuGraphStore
from cugraph_pyg.loader.filter import _filter_cugraph_store
from cugraph_pyg.sampler.cugraph_sampler import _sampler_output_from_sampling_results

from typing import Union, Tuple, Sequence, List, Dict

torch_geometric = import_optional("torch_geometric")
InputNodes = (
    Sequence
    if isinstance(torch_geometric, MissingModule)
    else torch_geometric.typing.InputNodes
)


class EXPERIMENTAL__BulkSampleLoader:

    __ex_parquet_file = re.compile(r"batch=([0-9]+)\-([0-9]+)\.parquet")

    def __init__(
        self,
        feature_store: CuGraphStore,
        graph_store: CuGraphStore,
        input_nodes: InputNodes = None,
        batch_size: int = 0,
        shuffle: bool = False,
        edge_types: Sequence[Tuple[str]] = None,
        directory: Union[str, tempfile.TemporaryDirectory] = None,
        input_files: List[str] = None,
        starting_batch_id: int = 0,
        batches_per_partition: int = 100,
        # Sampler args
        num_neighbors: Union[List[int], Dict[Tuple[str, str, str], List[int]]] = None,
        replace: bool = True,
        # Other kwargs for the BulkSampler
        **kwargs,
    ):
        """
        Executes a bulk sampling job immediately upon creation.
        Allows iteration over the returned results.

        Parameters
        ----------
        feature_store: CuGraphStore
            The feature store containing features for the graph.

        graph_store: CuGraphStore
            The graph store containing the graph structure.

        input_nodes: InputNodes
            The input nodes associated with this sampler.
            If None, this loader will load batches
            from disk rather than performing sampling in memory.

        batch_size: int
            The number of input nodes per sampling batch.
            Generally required unless loading already-sampled
            data from disk.

        shuffle: bool (optional, default=False)
            Whether to shuffle the input indices.
            If True, will shuffle the input indices.
            If False, will create batches in the original order.

        edge_types: Sequence[Tuple[str]] (optional, default=None)
            The desired edge types for the subgraph.
            Defaults to all edges in the graph.

        directory: str (optional, default=new tempdir)
            The path of the directory to write samples to.
            Defaults to a new generated temporary directory.

        input_files: List[str] (optional, default=None)
            The input files to read from the directory containing
            samples.  This argument is only used when loading
            alread-sampled batches from disk.

        starting_batch_id: int (optional, default=0)
            The starting id for each batch.  Defaults to 0.

        batches_per_partition: int (optional, default=100)
            The number of batches in each output partition.
            Defaults to 100.  Gets passed to the bulk
            sampler if there is one; otherwise, this argument
            is used to determine which files to read.

        num_neighbors: Union[List[int],
                 Dict[Tuple[str, str, str], List[int]]] (required)
            The number of neighbors to sample for each node in each iteration.
            If an entry is set to -1, all neighbors will be included.
            In heterogeneous graphs, may also take in a dictionary denoting
            the number of neighbors to sample for each individual edge type.

            Note: in cuGraph, only one value of num_neighbors is currently supported.
            Passing in a dictionary will result in an exception.
        """

        self.__feature_store = feature_store
        self.__graph_store = graph_store
        self.__next_batch = -1
        self.__end_exclusive = -1
        self.__batches_per_partition = batches_per_partition
        self.__starting_batch_id = starting_batch_id

        if input_nodes is None:
            # Will be loading from disk
            self.__num_batches = input_nodes
            self.__directory = directory
            if input_files is None:
                if isinstance(self.__directory, str):
                    self.__input_files = iter(os.listdir(self.__directory))
                else:
                    self.__input_files = iter(os.listdir(self.__directory.name))
            else:
                self.__input_files = iter(input_files)
            return

        input_type, input_nodes = torch_geometric.loader.utils.get_input_nodes(
            (feature_store, graph_store), input_nodes
        )
        if input_type is not None:
            input_nodes = graph_store._get_sample_from_vertex_groups(
                {input_type: input_nodes}
            )

        if batch_size is None or batch_size < 1:
            raise ValueError("Batch size must be >= 1")

        self.__directory = tempfile.TemporaryDirectory(dir=directory)

        if isinstance(num_neighbors, dict):
            raise ValueError("num_neighbors dict is currently unsupported!")

        renumber = (
            True
            if (
                (len(self.__graph_store.node_types) == 1)
                and (len(self.__graph_store.edge_types) == 1)
            )
            else False
        )

        bulk_sampler = BulkSampler(
            batch_size,
            self.__directory.name,
            self.__graph_store._subgraph(edge_types),
            fanout_vals=num_neighbors,
            with_replacement=replace,
            batches_per_partition=self.__batches_per_partition,
<<<<<<< HEAD
            renumber=renumber**kwargs,
=======
            renumber=renumber,
            **kwargs,
>>>>>>> e07f6cd7
        )

        # Make sure indices are in cupy
        input_nodes = cupy.asarray(input_nodes)

        # Shuffle
        if shuffle:
            cupy.random.shuffle(input_nodes)

        # Truncate if we can't evenly divide the input array
        stop = (len(input_nodes) // batch_size) * batch_size
        input_nodes = input_nodes[:stop]

        # Split into batches
        input_nodes = cupy.split(input_nodes, len(input_nodes) // batch_size)

        self.__num_batches = 0
        for batch_num, batch_i in enumerate(input_nodes):
            self.__num_batches += 1
            bulk_sampler.add_batches(
                cudf.DataFrame(
                    {
                        "start": batch_i,
                        "batch": cupy.full(
                            batch_size, batch_num + starting_batch_id, dtype="int32"
                        ),
                    }
                ),
                start_col_name="start",
                batch_col_name="batch",
            )

        bulk_sampler.flush()
        self.__input_files = iter(os.listdir(self.__directory.name))

    def __next__(self):
        # Load the next set of sampling results if necessary
        if self.__next_batch >= self.__end_exclusive:
            if self.__directory is None:
                raise StopIteration

            # Read the next parquet file into memory
            dir_path = (
                self.__directory
                if isinstance(self.__directory, str)
                else self.__directory.name
            )

            # Will raise StopIteration if there are no files left
            try:
                fname = next(self.__input_files)
            except StopIteration as ex:
                # Won't delete a non-temp dir (since it would just be deleting a string)
                del self.__directory
                self.__directory = None
                raise StopIteration(ex)

            m = self.__ex_parquet_file.match(fname)
            if m is None:
                raise ValueError(f"Invalid parquet filename {fname}")

            self.__start_inclusive, end_inclusive = [int(g) for g in m.groups()]
            self.__next_batch = self.__start_inclusive
            self.__end_exclusive = end_inclusive + 1

            parquet_path = os.path.join(
                dir_path,
                fname,
            )

            columns = {
                "sources": "int64",
                "destinations": "int64",
                # 'edge_id':'int64',
                "edge_type": "int32",
                "batch_id": "int32",
                "hop_id": "int32",
            }

            raw_sample_data = cudf.read_parquet(parquet_path)
            if "map" in raw_sample_data.columns:
                self.__renumber_map = raw_sample_data["map"]
<<<<<<< HEAD
                raw_sample_data = raw_sample_data.drop("map", axis=1)
=======
                raw_sample_data.drop("map", axis=1, inplace=True)
>>>>>>> e07f6cd7
            else:
                self.__renumber_map = None

            self.__data = raw_sample_data[list(columns.keys())].astype(columns)
            self.__data.dropna(inplace=True)

        # Pull the next set of sampling results out of the dataframe in memory
        f = self.__data["batch_id"] == self.__next_batch
        if self.__renumber_map is not None:
            i = self.__next_batch - self.__start_inclusive
            ix = self.__renumber_map.iloc[[i, i + 1]]
            ix_start, ix_end = ix.iloc[0], ix.iloc[1]
            current_renumber_map = self.__renumber_map.iloc[ix_start:ix_end]
            if len(current_renumber_map) != ix_end - ix_start:
                raise ValueError("invalid renumber map")
        else:
            current_renumber_map = None

        sampler_output = _sampler_output_from_sampling_results(
            self.__data[f], current_renumber_map, self.__graph_store
        )

        # Get ready for next iteration
        self.__next_batch += 1

        # Get and return the sampled subgraph
        if isinstance(torch_geometric, MissingModule):
            noi_index, row_dict, col_dict, edge_dict = sampler_output["out"]
            return _filter_cugraph_store(
                self.__feature_store,
                self.__graph_store,
                noi_index,
                row_dict,
                col_dict,
                edge_dict,
            )
        else:
            out = torch_geometric.loader.utils.filter_custom_store(
                self.__feature_store,
                self.__graph_store,
                sampler_output.node,
                sampler_output.row,
                sampler_output.col,
                sampler_output.edge,
            )

            return out

    def __iter__(self):
        return self


class EXPERIMENTAL__CuGraphNeighborLoader:
    def __init__(
        self,
        data: Union[CuGraphStore, Tuple[CuGraphStore, CuGraphStore]],
        input_nodes: Union[InputNodes, int] = None,
        batch_size: int = None,
        **kwargs,
    ):
        """
        Parameters
        ----------
        data: CuGraphStore or (CuGraphStore, CuGraphStore)
            The CuGraphStore or stores where the graph/feature data is held.

        batch_size: int (required)
            The number of input nodes in each batch.

        input_nodes: Union[InputNodes, int] (required)
            The input nodes associated with this sampler.

        **kwargs: kwargs
            Keyword arguments to pass through for sampling.
            i.e. "shuffle", "fanout"
            See BulkSampleLoader.
        """

        if input_nodes is None:
            raise ValueError("input_nodes is required")
        if batch_size is None:
            raise ValueError("batch_size is required")

        # Allow passing in a feature store and graph store as a tuple, as
        # in the standard PyG API.  If only one is passed, it is assumed
        # it is behaving as both a graph store and a feature store.
        if isinstance(data, (list, tuple)):
            self.__feature_store, self.__graph_store = data
        else:
            self.__feature_store = data
            self.__graph_store = data

        self.__batch_size = batch_size
        self.__input_nodes = input_nodes
        self.inner_loader_args = kwargs

    def __iter__(self):
        self.current_loader = EXPERIMENTAL__BulkSampleLoader(
            self.__feature_store,
            self.__graph_store,
            self.__input_nodes,
            self.__batch_size,
            **self.inner_loader_args,
        )

        return self.current_loader<|MERGE_RESOLUTION|>--- conflicted
+++ resolved
@@ -170,12 +170,8 @@
             fanout_vals=num_neighbors,
             with_replacement=replace,
             batches_per_partition=self.__batches_per_partition,
-<<<<<<< HEAD
-            renumber=renumber**kwargs,
-=======
             renumber=renumber,
             **kwargs,
->>>>>>> e07f6cd7
         )
 
         # Make sure indices are in cupy
@@ -258,11 +254,7 @@
             raw_sample_data = cudf.read_parquet(parquet_path)
             if "map" in raw_sample_data.columns:
                 self.__renumber_map = raw_sample_data["map"]
-<<<<<<< HEAD
-                raw_sample_data = raw_sample_data.drop("map", axis=1)
-=======
                 raw_sample_data.drop("map", axis=1, inplace=True)
->>>>>>> e07f6cd7
             else:
                 self.__renumber_map = None
 
