--- conflicted
+++ resolved
@@ -150,12 +150,6 @@
                 self.__input_files = iter(input_files)
             return
 
-<<<<<<< HEAD
-        input_node_info = torch_geometric.loader.utils.get_input_nodes(
-            (feature_store, graph_store),
-            input_nodes,
-            input_id=None,
-=======
         # To accommodate DLFW/PyG 2.5
         get_input_nodes = torch_geometric.loader.utils.get_input_nodes
         get_input_nodes_kwargs = {}
@@ -163,7 +157,6 @@
             get_input_nodes_kwargs["input_id"] = None
         input_node_info = get_input_nodes(
             (feature_store, graph_store), input_nodes, **get_input_nodes_kwargs
->>>>>>> c5d2a9a4
         )
 
         # PyG 2.4
@@ -460,7 +453,6 @@
 
         start_time_feature = perf_counter()
         # Create a PyG HeteroData object, loading the required features
-<<<<<<< HEAD
         if self.__graph_store != self.__feature_store:
             # TODO Possibly support this if there is an actual use case
             raise ValueError("Separate graph and feature stores currently unsupported")
@@ -472,31 +464,6 @@
             sampler_output.col,
             sampler_output.edge,
         )
-=======
-        if self.__coo:
-            pyg_filter_fn = (
-                torch_geometric.loader.utils.filter_custom_hetero_store
-                if hasattr(torch_geometric.loader.utils, "filter_custom_hetero_store")
-                else torch_geometric.loader.utils.filter_custom_store
-            )
-            out = pyg_filter_fn(
-                self.__feature_store,
-                self.__graph_store,
-                sampler_output.node,
-                sampler_output.row,
-                sampler_output.col,
-                sampler_output.edge,
-            )
-        else:
-            out = filter_cugraph_store_csc(
-                self.__feature_store,
-                self.__graph_store,
-                sampler_output.node,
-                sampler_output.row,
-                sampler_output.col,
-                sampler_output.edge,
-            )
->>>>>>> c5d2a9a4
 
         # Account for CSR format in cuGraph vs. CSC format in PyG
         # TODO deprecate and remove this functionality
