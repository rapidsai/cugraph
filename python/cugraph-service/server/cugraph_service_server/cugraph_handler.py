--- conflicted
+++ resolved
@@ -976,23 +976,15 @@
         result_host,
         result_port,
     ):
-<<<<<<< HEAD
-=======
-        G = self._get_graph(graph_id)
-        if isinstance(G, (MGPropertyGraph, PropertyGraph)):
-            # Implicitly extract a subgraph containing the entire multigraph.
-            # G will be garbage collected when this function returns.
-            G = G.extract_subgraph(
-                create_using=cugraph.MultiGraph(directed=True), default_edge_weight=1.0
-            )
-
->>>>>>> aa430359
         try:
             G = self._get_graph(graph_id)
             if isinstance(G, (MGPropertyGraph, PropertyGraph)):
                 # Implicitly extract a subgraph containing the entire multigraph.
                 # G will be garbage collected when this function returns.
-                G = G.extract_subgraph(create_using=cugraph.MultiGraph(directed=True))
+                G = G.extract_subgraph(
+                    create_using=cugraph.MultiGraph(directed=True),
+                    default_edge_weight=1.0,
+                )
 
             uns_result = call_algo(
                 uniform_neighbor_sample,
