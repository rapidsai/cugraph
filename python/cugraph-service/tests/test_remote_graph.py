--- conflicted
+++ resolved
@@ -740,10 +740,7 @@
     assert (res_local["indices"] == res_remote["indices"]).all()
 
 
-<<<<<<< HEAD
-=======
-@pytest.mark.skip(reason="FIXME: this may fail in CI")
->>>>>>> 0edf263e
+@pytest.mark.skip(reason="FIXME: this may fail in CI")
 def test_remote_graph_renumber_vertices(
     client_with_property_csvs_loaded, pG_with_property_csvs_loaded
 ):
@@ -765,10 +762,7 @@
             )
 
 
-<<<<<<< HEAD
-=======
-@pytest.mark.skip(reason="FIXME: this may fail in CI")
->>>>>>> 0edf263e
+@pytest.mark.skip(reason="FIXME: this may fail in CI")
 def test_remote_graph_renumber_edges(
     client_with_property_csvs_loaded, pG_with_property_csvs_loaded
 ):
