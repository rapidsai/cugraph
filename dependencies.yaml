--- conflicted
+++ resolved
@@ -171,9 +171,6 @@
           - rmm=23.04.*
           - scikit-build>=0.13.1
           - ucx-proc=*=gpu
-<<<<<<< HEAD
-          - ucx-py=0.30.*
-=======
           - ucx-py=0.31.*
   doc:
     common:
@@ -188,7 +185,6 @@
           - sphinxcontrib-websupport
           - sphinx-markdown-tables
           - sphinx-copybutton
->>>>>>> 0a5d8119
   common_python_test:
     common:
       - output_types: [conda, requirements]
