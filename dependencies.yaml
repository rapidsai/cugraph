# Dependency list for https://github.com/rapidsai/dependency-file-generator
files:
  all:
    output: [conda]
    matrix:
      cuda: ["11.8", "12.2"]
      arch: [x86_64]
    includes:
      - checks
      - common_build
      - cpp_build
      - cuda
      - cuda_version
      - docs
      - python_build_wheel
      - python_build_cythonize
      - depends_on_rmm
      - depends_on_cudf
      - depends_on_dask_cudf
      - depends_on_pylibraft
      - depends_on_raft_dask
      - depends_on_pylibcugraphops
      - depends_on_pylibwholegraph
      - depends_on_cupy
      - python_run_cugraph
      - python_run_nx_cugraph
      - python_run_cugraph_dgl
      - python_run_cugraph_pyg
      - test_notebook
      - test_python_common
      - test_python_cugraph
      - test_python_pylibcugraph
      - test_python_nx_cugraph
  checks:
    output: none
    includes:
      - checks
      - py_version
  docs:
    output: none
    includes:
      - cuda_version
      - docs
      - py_version
      - depends_on_pylibcugraphops
  test_cpp:
    output: none
    includes:
      - cuda_version
      - test_cpp
  test_notebooks:
    output: none
    includes:
      - cuda_version
      - py_version
      - test_notebook
      - test_python_common
      - test_python_cugraph
  test_python:
    output: none
    includes:
      - cuda_version
      - depends_on_cudf
      - depends_on_pylibwholegraph
      - py_version
      - test_python_common
      - test_python_cugraph
      - test_python_pylibcugraph
  py_build_cugraph:
    output: pyproject
    pyproject_dir: python/cugraph
    extras:
      table: build-system
    includes:
      - common_build
      - depends_on_rmm
      - depends_on_pylibraft
      - depends_on_pylibcugraph
      - python_build_cythonize
  py_run_cugraph:
    output: pyproject
    pyproject_dir: python/cugraph
    extras:
      table: project
    includes:
      - depends_on_rmm
      - depends_on_cudf
      - depends_on_dask_cudf
      - depends_on_raft_dask
      - depends_on_pylibcugraph
      - depends_on_cupy
      - python_run_cugraph
  py_test_cugraph:
    output: pyproject
    pyproject_dir: python/cugraph
    extras:
      table: project.optional-dependencies
      key: test
    includes:
      - test_python_common
      - test_python_cugraph
      - depends_on_pylibwholegraph
  py_build_pylibcugraph:
    output: pyproject
    pyproject_dir: python/pylibcugraph
    extras:
      table: build-system
    includes:
      - common_build
      - depends_on_rmm
      - depends_on_pylibraft
      - python_build_cythonize
  py_run_pylibcugraph:
    output: pyproject
    pyproject_dir: python/pylibcugraph
    extras:
      table: project
    includes:
      - depends_on_rmm
      - depends_on_pylibraft
  py_test_pylibcugraph:
    output: pyproject
    pyproject_dir: python/pylibcugraph
    extras:
      table: project.optional-dependencies
      key: test
    includes:
      - depends_on_cudf
      - test_python_common
      - test_python_pylibcugraph
  py_build_nx_cugraph:
    output: pyproject
    pyproject_dir: python/nx-cugraph
    extras:
      table: build-system
    includes:
      - python_build_wheel
  py_run_nx_cugraph:
    output: pyproject
    pyproject_dir: python/nx-cugraph
    extras:
      table: project
    includes:
      - depends_on_pylibcugraph
      - depends_on_cupy
      - python_run_nx_cugraph
  py_test_nx_cugraph:
    output: pyproject
    pyproject_dir: python/nx-cugraph
    extras:
      table: project.optional-dependencies
      key: test
    includes:
      - test_python_common
      - test_python_nx_cugraph
  py_build_cugraph_dgl:
    output: pyproject
    pyproject_dir: python/cugraph-dgl
    extras:
      table: build-system
    includes:
      - python_build_wheel
  py_run_cugraph_dgl:
    output: pyproject
    pyproject_dir: python/cugraph-dgl
    extras:
      table: project
    includes:
      - python_run_cugraph_dgl
      - depends_on_pylibcugraphops
  py_test_cugraph_dgl:
    output: pyproject
    pyproject_dir: python/cugraph-dgl
    extras:
      table: project.optional-dependencies
      key: test
    includes:
      - test_python_common
      - depends_on_pylibwholegraph
  py_build_cugraph_pyg:
    output: pyproject
    pyproject_dir: python/cugraph-pyg
    extras:
      table: build-system
    includes:
      - python_build_wheel
  py_run_cugraph_pyg:
    output: pyproject
    pyproject_dir: python/cugraph-pyg
    extras:
      table: project
    includes:
      - python_run_cugraph_pyg
      - depends_on_pylibcugraphops
  py_test_cugraph_pyg:
    output: pyproject
    pyproject_dir: python/cugraph-pyg
    extras:
      table: project.optional-dependencies
      key: test
    includes:
      - test_python_common
      - depends_on_pylibwholegraph
  py_build_cugraph_equivariant:
    output: pyproject
    pyproject_dir: python/cugraph-equivariant
    extras:
      table: build-system
    includes:
      - python_build_wheel
  py_run_cugraph_equivariant:
    output: pyproject
    pyproject_dir: python/cugraph-equivariant
    extras:
      table: project
    includes:
      - depends_on_pylibcugraphops
  py_test_cugraph_equivariant:
    output: pyproject
    pyproject_dir: python/cugraph-equivariant
    extras:
      table: project.optional-dependencies
      key: test
    includes:
      - test_python_common
  py_build_cugraph_service_client:
    output: pyproject
    pyproject_dir: python/cugraph-service/client
    extras:
      table: build-system
    includes:
      - python_build_wheel
  py_run_cugraph_service_client:
    output: pyproject
    pyproject_dir: python/cugraph-service/client
    extras:
      table: project
    includes:
      - python_run_cugraph_service_client
  py_build_cugraph_service_server:
    output: pyproject
    pyproject_dir: python/cugraph-service/server
    extras:
      table: build-system
    includes:
      - python_build_wheel
  py_run_cugraph_service_server:
    output: pyproject
    pyproject_dir: python/cugraph-service/server
    extras:
      table: project
    includes:
      - depends_on_rmm
      - depends_on_cudf
      - depends_on_dask_cudf
      - depends_on_cupy
      - python_run_cugraph_service_server
  py_test_cugraph_service_server:
    output: pyproject
    pyproject_dir: python/cugraph-service/server
    extras:
      table: project.optional-dependencies
      key: test
    includes:
      - test_python_common
      - test_python_cugraph
  cugraph_dgl_dev:
    matrix:
      cuda: ["11.8"]
    output: conda
    conda_dir: python/cugraph-dgl/conda
    includes:
      - checks
      - depends_on_pylibcugraphops
      - cugraph_dgl_dev
      - test_python_common
  cugraph_pyg_dev:
    matrix:
      cuda: ["11.8"]
    output: conda
    conda_dir: python/cugraph-pyg/conda
    includes:
      - checks
      - depends_on_pylibcugraphops
      - cugraph_pyg_dev
      - test_python_common
channels:
  - rapidsai
  - rapidsai-nightly
  - dask/label/dev
  - pyg
  - dglteam/label/cu118
  - conda-forge
  - nvidia
dependencies:
  checks:
    common:
      - output_types: [conda, requirements]
        packages:
          - pre-commit
  cuda_version:
    specific:
      - output_types: conda
        matrices:
          - matrix:
              cuda: "11.2"
            packages:
              - cuda-version=11.2
          - matrix:
              cuda: "11.4"
            packages:
              - cuda-version=11.4
          - matrix:
              cuda: "11.5"
            packages:
              - cuda-version=11.5
          - matrix:
              cuda: "11.8"
            packages:
              - cuda-version=11.8
          - matrix:
              cuda: "12.0"
            packages:
              - cuda-version=12.0
          - matrix:
              cuda: "12.2"
            packages:
              - cuda-version=12.2
  cuda:
    specific:
      - output_types: [conda]
        matrices:
          - matrix:
              cuda: "12.*"
            packages:
              - cuda-cudart-dev
              - cuda-nvtx-dev
              - cuda-profiler-api
              - libcublas-dev
              - libcurand-dev
              - libcusolver-dev
              - libcusparse-dev
          - matrix:
              cuda: "11.*"
            packages:
              - cudatoolkit
              - cuda-nvtx
  common_build:
    common:
      - output_types: [conda, pyproject]
        packages:
          - &cmake_ver cmake>=3.26.4
          - ninja
  cpp_build:
    common:
      - output_types: [conda]
        packages:
          - c-compiler
          - cxx-compiler
<<<<<<< HEAD
          - libcudf==24.8.*
          - libcugraphops==24.8.*
          - libraft-headers==24.8.*
          - libraft==24.8.*
          - librmm==24.8.*
          - openmpi # Required for building cpp-mgtests (multi-GPU tests)
=======
          - libcudf==24.6.*
          - libcugraphops==24.6.*
          - libraft-headers==24.6.*
          - libraft==24.6.*
          - librmm==24.6.*
          - openmpi<5.0.3 # Required for building cpp-mgtests (multi-GPU tests)
>>>>>>> 2e3546d9
    specific:
      - output_types: [conda]
        matrices:
          - matrix:
              arch: x86_64
            packages:
              - gcc_linux-64=11.*
          - matrix:
              arch: aarch64
            packages:
              - gcc_linux-aarch64=11.*
      - output_types: [conda]
        matrices:
          - matrix:
              arch: x86_64
              cuda: "11.8"
            packages:
              - nvcc_linux-64=11.8
          - matrix:
              arch: aarch64
              cuda: "11.8"
            packages:
              - nvcc_linux-aarch64=11.8
          - matrix:
              cuda: "12.*"
            packages:
              - cuda-nvcc
  docs:
    common:
      - output_types: [conda]
        packages:
          - breathe
          - doxygen
          - graphviz
          - ipython
          - nbsphinx
          - numpydoc
          - pydata-sphinx-theme
          - recommonmark
          - sphinx-copybutton
          - sphinx-markdown-tables
          - sphinx<6
          - sphinxcontrib-websupport
  py_version:
    specific:
      - output_types: [conda]
        matrices:
          - matrix:
              py: "3.9"
            packages:
              - python=3.9
          - matrix:
              py: "3.10"
            packages:
              - python=3.10
          - matrix:
              py: "3.11"
            packages:
              - python=3.11
          - matrix:
            packages:
              - python>=3.9,<3.12
  python_build_wheel:
    common:
      - output_types: [conda, pyproject, requirements]
        packages:
          - setuptools>=61.0.0
          - wheel
  python_build_cythonize:
    common:
      - output_types: [conda, pyproject, requirements]
        packages:
          - cython>=3.0.0
      - output_types: conda
        packages:
          - scikit-build-core>=0.7.0
      - output_types: [pyproject, requirements]
        packages:
          - scikit-build-core[pyproject]>=0.7.0
  python_run_cugraph:
    common:
      - output_types: [conda, pyproject]
        packages:
          - &dask rapids-dask-dependency==24.8.*
          - &dask_cuda dask-cuda==24.8.*
          - &numba numba>=0.57
          - &numpy numpy>=1.23,<2.0a0
          - &ucx_py ucx-py==0.39.*
      - output_types: conda
        packages:
          - aiohttp
          - fsspec>=0.6.0
          - requests
          - nccl>=2.9.9
          - ucx-proc=*=gpu
      - output_types: pyproject
        packages:
            # cudf uses fsspec but is protocol independent. cugraph
            # dataset APIs require [http] extras for use with cudf.
          - fsspec[http]>=0.6.0
  python_run_nx_cugraph:
    common:
      - output_types: [conda, pyproject]
        packages:
          - networkx>=3.0
          - *numpy
  python_run_cugraph_dgl:
    common:
      - output_types: [conda, pyproject]
        packages:
          - *numba
          - *numpy
      - output_types: [pyproject]
        packages:
          - &cugraph cugraph==24.8.*
  python_run_cugraph_pyg:
    common:
      - output_types: [conda, pyproject]
        packages:
          - *numba
          - *numpy
      - output_types: [pyproject]
        packages:
          - *cugraph
  python_run_cugraph_service_client:
    common:
      - output_types: [conda, pyproject]
        packages:
          - &thrift thriftpy2
  python_run_cugraph_service_server:
    common:
      - output_types: [conda, pyproject]
        packages:
          - *dask
          - *dask_cuda
          - *numba
          - *numpy
          - *thrift
          - *ucx_py
      - output_types: pyproject
        packages:
          - *cugraph
          - cugraph-service-client==24.8.*
  test_cpp:
    common:
      - output_types: conda
        packages:
          - *cmake_ver
  test_notebook:
    common:
      - output_types: [conda, requirements]
        packages:
          - ipython
          - notebook>=0.5.0
      - output_types: [conda]
        packages:
          - wget
  test_python_common:
    common:
      - output_types: [conda, pyproject]
        packages:
          - pandas
          - pytest
          - pytest-benchmark
          - pytest-cov
          - pytest-xdist
          - scipy
  test_python_cugraph:
    common:
      - output_types: [conda, pyproject]
        packages:
          - networkx>=2.5.1
          - *numpy
          - python-louvain
          - scikit-learn>=0.23.1
      - output_types: [conda]
        packages:
          - pylibwholegraph==24.8.*
  test_python_pylibcugraph:
    common:
      - output_types: [conda, pyproject]
        packages:
          - *numpy
  test_python_nx_cugraph:
    common:
      - output_types: [conda, pyproject]
        packages:
          - packaging>=21
            # not needed by nx-cugraph tests, but is required for running networkx tests
          - pytest-mpl
  cugraph_dgl_dev:
    common:
      - output_types: [conda]
        packages:
          - cugraph==24.8.*
          - pytorch>=2.0
          - pytorch-cuda==11.8
          - dgl>=1.1.0.cu*
  cugraph_pyg_dev:
    common:
      - output_types: [conda]
        packages:
          - cugraph==24.8.*
          - pytorch>=2.0
          - pytorch-cuda==11.8
          - tensordict>=0.1.2
          - pyg>=2.5,<2.6

  depends_on_pylibwholegraph:
    common:
      - output_types: conda
        packages:
          - &pylibwholegraph_conda pylibwholegraph==24.8.*
      - output_types: requirements
        packages:
          # pip recognizes the index as a global option for the requirements.txt file
          - --extra-index-url=https://pypi.nvidia.com
          - --extra-index-url=https://pypi.anaconda.org/rapidsai-wheels-nightly/simple
    specific:
      - output_types: [requirements, pyproject]
        matrices:
          - matrix: {cuda: "12.*"}
            packages:
              - pylibwholegraph-cu12==24.8.*
          - matrix: {cuda: "11.*"}
            packages:
              - pylibwholegraph-cu11==24.8.*
          - {matrix: null, packages: [*pylibwholegraph_conda]}

  depends_on_rmm:
    common:
      - output_types: conda
        packages:
          - &rmm_conda rmm==24.8.*
      - output_types: requirements
        packages:
          # pip recognizes the index as a global option for the requirements.txt file
          - --extra-index-url=https://pypi.nvidia.com
          - --extra-index-url=https://pypi.anaconda.org/rapidsai-wheels-nightly/simple
    specific:
      - output_types: [requirements, pyproject]
        matrices:
          - matrix: {cuda: "12.*"}
            packages:
              - rmm-cu12==24.8.*
          - matrix: {cuda: "11.*"}
            packages:
              - rmm-cu11==24.8.*
          - {matrix: null, packages: [*rmm_conda]}

  depends_on_cudf:
    common:
      - output_types: conda
        packages:
          - &cudf_conda cudf==24.8.*
      - output_types: requirements
        packages:
          # pip recognizes the index as a global option for the requirements.txt file
          - --extra-index-url=https://pypi.nvidia.com
          - --extra-index-url=https://pypi.anaconda.org/rapidsai-wheels-nightly/simple
    specific:
      - output_types: [requirements, pyproject]
        matrices:
          - matrix: {cuda: "12.*"}
            packages:
              - cudf-cu12==24.8.*
          - matrix: {cuda: "11.*"}
            packages:
              - cudf-cu11==24.8.*
          - {matrix: null, packages: [*cudf_conda]}

  depends_on_dask_cudf:
    common:
      - output_types: conda
        packages:
          - &dask_cudf_conda dask-cudf==24.8.*
      - output_types: requirements
        packages:
          # pip recognizes the index as a global option for the requirements.txt file
          - --extra-index-url=https://pypi.nvidia.com
          - --extra-index-url=https://pypi.anaconda.org/rapidsai-wheels-nightly/simple
    specific:
      - output_types: [requirements, pyproject]
        matrices:
          - matrix: {cuda: "12.*"}
            packages:
              - dask-cudf-cu12==24.8.*
          - matrix: {cuda: "11.*"}
            packages:
              - dask-cudf-cu11==24.8.*
          - {matrix: null, packages: [*dask_cudf_conda]}

  depends_on_pylibraft:
    common:
      - output_types: conda
        packages:
          - &pylibraft_conda pylibraft==24.8.*
      - output_types: requirements
        packages:
          # pip recognizes the index as a global option for the requirements.txt file
          - --extra-index-url=https://pypi.nvidia.com
          - --extra-index-url=https://pypi.anaconda.org/rapidsai-wheels-nightly/simple
    specific:
      - output_types: [requirements, pyproject]
        matrices:
          - matrix: {cuda: "12.*"}
            packages:
              - pylibraft-cu12==24.8.*
          - matrix: {cuda: "11.*"}
            packages:
              - pylibraft-cu11==24.8.*
          - {matrix: null, packages: [*pylibraft_conda]}

  depends_on_raft_dask:
    common:
      - output_types: conda
        packages:
          - &raft_dask_conda raft-dask==24.8.*
      - output_types: requirements
        packages:
          # pip recognizes the index as a global option for the requirements.txt file
          - --extra-index-url=https://pypi.nvidia.com
          - --extra-index-url=https://pypi.anaconda.org/rapidsai-wheels-nightly/simple
    specific:
      - output_types: [requirements, pyproject]
        matrices:
          - matrix: {cuda: "12.*"}
            packages:
              - raft-dask-cu12==24.8.*
          - matrix: {cuda: "11.*"}
            packages:
              - raft-dask-cu11==24.8.*
          - {matrix: null, packages: [*raft_dask_conda]}

  depends_on_pylibcugraph:
    common:
      - output_types: conda
        packages:
          - &pylibcugraph_conda pylibcugraph==24.8.*
      - output_types: requirements
        packages:
          # pip recognizes the index as a global option for the requirements.txt file
          - --extra-index-url=https://pypi.nvidia.com
          - --extra-index-url=https://pypi.anaconda.org/rapidsai-wheels-nightly/simple
    specific:
      - output_types: [requirements, pyproject]
        matrices:
          - matrix: {cuda: "12.*"}
            packages:
              - pylibcugraph-cu12==24.8.*
          - matrix: {cuda: "11.*"}
            packages:
              - pylibcugraph-cu11==24.8.*
          - {matrix: null, packages: [*pylibcugraph_conda]}

  depends_on_pylibcugraphops:
    common:
      - output_types: conda
        packages:
          - &pylibcugraphops_conda pylibcugraphops==24.8.*
      - output_types: requirements
        packages:
          # pip recognizes the index as a global option for the requirements.txt file
          - --extra-index-url=https://pypi.nvidia.com
          - --extra-index-url=https://pypi.anaconda.org/rapidsai-wheels-nightly/simple
    specific:
      - output_types: [requirements, pyproject]
        matrices:
          - matrix: {cuda: "12.*"}
            packages:
              - pylibcugraphops-cu12==24.8.*
          - matrix: {cuda: "11.*"}
            packages:
              - pylibcugraphops-cu11==24.8.*
          - {matrix: null, packages: [*pylibcugraphops_conda]}

  depends_on_cupy:
    common:
      - output_types: conda
        packages:
          - cupy>=12.0.0
    specific:
      - output_types: [requirements, pyproject]
        matrices:
          - matrix: {cuda: "12.*"}
            packages:
              - cupy-cuda12x>=12.0.0
          - matrix: {cuda: "11.*"}
            packages: &cupy_packages_cu11
              - cupy-cuda11x>=12.0.0
          - {matrix: null, packages: *cupy_packages_cu11}<|MERGE_RESOLUTION|>--- conflicted
+++ resolved
@@ -357,21 +357,12 @@
         packages:
           - c-compiler
           - cxx-compiler
-<<<<<<< HEAD
           - libcudf==24.8.*
           - libcugraphops==24.8.*
           - libraft-headers==24.8.*
           - libraft==24.8.*
           - librmm==24.8.*
-          - openmpi # Required for building cpp-mgtests (multi-GPU tests)
-=======
-          - libcudf==24.6.*
-          - libcugraphops==24.6.*
-          - libraft-headers==24.6.*
-          - libraft==24.6.*
-          - librmm==24.6.*
           - openmpi<5.0.3 # Required for building cpp-mgtests (multi-GPU tests)
->>>>>>> 2e3546d9
     specific:
       - output_types: [conda]
         matrices:
