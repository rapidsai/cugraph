--- conflicted
+++ resolved
@@ -173,12 +173,8 @@
     extras:
       table: project
     includes:
-<<<<<<< HEAD
+      - depends_on_cupy
       - depends_on_libcugraph
-=======
-      - cuda_wheels
-      - depends_on_cupy
->>>>>>> dd228f9f
       - depends_on_pylibraft
       - depends_on_rmm
       - python_run_pylibcugraph
