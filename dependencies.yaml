--- conflicted
+++ resolved
@@ -11,6 +11,7 @@
       - common_python_test
       - cpp_build
       - cudatoolkit
+      - docs_build
       - python_build
       - test_notebook
       - test_python
@@ -105,8 +106,19 @@
           - matrix:
               arch: aarch64
             packages:
-<<<<<<< HEAD
-              - nvcc_linux-aarch64=11.5
+              - gcc_linux-aarch64=9.*
+      - output_types: [conda]
+        matrices:
+          - matrix:
+              arch: x86_64
+              cuda: "11.8"
+            packages:
+              - nvcc_linux-64=11.8
+          - matrix:
+              arch: aarch64
+              cuda: "11.8"
+            packages:
+              - nvcc_linux-aarch64=11.8
   docs_build:
     common:
       - output_types: [conda]
@@ -122,21 +134,6 @@
           - sphinx-markdown-tables
           - sphinx<6
           - sphinxcontrib-websupport
-=======
-              - gcc_linux-aarch64=9.*
-      - output_types: [conda]
-        matrices:
-          - matrix:
-              arch: x86_64
-              cuda: "11.8"
-            packages:
-              - nvcc_linux-64=11.8
-          - matrix:
-              arch: aarch64
-              cuda: "11.8"
-            packages:
-              - nvcc_linux-aarch64=11.8
->>>>>>> 6e9b518d
   py_version:
     specific:
       - output_types: [conda]
