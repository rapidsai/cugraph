--- conflicted
+++ resolved
@@ -565,12 +565,8 @@
           - cugraph==24.6.*
           - pytorch>=2.0
           - pytorch-cuda==11.8
-<<<<<<< HEAD
-          - pyg>=2.4.0
           - tensordict>=0.1.2
-=======
           - pyg>=2.5,<2.6
->>>>>>> b1943a74
 
   depends_on_rmm:
     common:
