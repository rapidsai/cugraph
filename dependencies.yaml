# Dependency list for https://github.com/rapidsai/dependency-file-generator
files:
  all:
    output: [conda]
    matrix:
      cuda: ["11.8", "12.2"]
      arch: [x86_64]
    includes:
      - checks
      - common_build
      - cpp_build
      - cuda
      - cuda_version
      - docs
      - python_build_wheel
      - python_build_cythonize
      - depends_on_rmm
      - depends_on_cudf
      - depends_on_dask_cudf
      - depends_on_pylibraft
      - depends_on_raft_dask
      - depends_on_pylibcugraphops
      - depends_on_cupy
      - python_run_cugraph
      - python_run_nx_cugraph
      - python_run_cugraph_dgl
      - python_run_cugraph_pyg
      - test_notebook
      - test_python_common
      - test_python_cugraph
      - test_python_pylibcugraph
      - test_python_nx_cugraph
  checks:
    output: none
    includes:
      - checks
      - py_version
  docs:
    output: none
    includes:
      - cuda_version
      - docs
      - py_version
      - depends_on_pylibcugraphops
  test_cpp:
    output: none
    includes:
      - cuda_version
      - test_cpp
  test_notebooks:
    output: none
    includes:
      - cuda_version
      - py_version
      - test_notebook
      - test_python_common
      - test_python_cugraph
  test_python:
    output: none
    includes:
      - cuda_version
      - depends_on_cudf
      - py_version
      - test_python_common
      - test_python_cugraph
      - test_python_pylibcugraph
  py_build_cugraph:
    output: pyproject
    pyproject_dir: python/cugraph
    extras:
      table: build-system
    includes:
      - common_build
      - python_build_wheel
      - depends_on_rmm
      - depends_on_pylibraft
      - depends_on_pylibcugraph
      - python_build_cythonize
  py_run_cugraph:
    output: pyproject
    pyproject_dir: python/cugraph
    extras:
      table: project
    includes:
      - depends_on_rmm
      - depends_on_cudf
      - depends_on_dask_cudf
      - depends_on_raft_dask
      - depends_on_pylibcugraph
      - depends_on_cupy
      - python_run_cugraph
  py_test_cugraph:
    output: pyproject
    pyproject_dir: python/cugraph
    extras:
      table: project.optional-dependencies
      key: test
    includes:
      - test_python_common
      - test_python_cugraph
  py_build_pylibcugraph:
    output: pyproject
    pyproject_dir: python/pylibcugraph
    extras:
      table: build-system
    includes:
      - common_build
      - python_build_wheel
      - depends_on_rmm
      - depends_on_pylibraft
      - python_build_cythonize
  py_run_pylibcugraph:
    output: pyproject
    pyproject_dir: python/pylibcugraph
    extras:
      table: project
    includes:
      - depends_on_rmm
      - depends_on_pylibraft
  py_test_pylibcugraph:
    output: pyproject
    pyproject_dir: python/pylibcugraph
    extras:
      table: project.optional-dependencies
      key: test
    includes:
      - depends_on_cudf
      - test_python_common
      - test_python_pylibcugraph
  py_build_nx_cugraph:
    output: pyproject
    pyproject_dir: python/nx-cugraph
    extras:
      table: build-system
    includes:
      - python_build_wheel
  py_run_nx_cugraph:
    output: pyproject
    pyproject_dir: python/nx-cugraph
    extras:
      table: project
    includes:
      - depends_on_pylibcugraph
      - depends_on_cupy
      - python_run_nx_cugraph
  py_test_nx_cugraph:
    output: pyproject
    pyproject_dir: python/nx-cugraph
    extras:
      table: project.optional-dependencies
      key: test
    includes:
      - test_python_common
      - test_python_nx_cugraph
  py_build_cugraph_dgl:
    output: pyproject
    pyproject_dir: python/cugraph-dgl
    extras:
      table: build-system
    includes:
      - python_build_wheel
  py_run_cugraph_dgl:
    output: pyproject
    pyproject_dir: python/cugraph-dgl
    extras:
      table: project
    includes:
      - python_run_cugraph_dgl
      - depends_on_pylibcugraphops
  py_test_cugraph_dgl:
    output: pyproject
    pyproject_dir: python/cugraph-dgl
    extras:
      table: project.optional-dependencies
      key: test
    includes:
      - test_python_common
  py_build_cugraph_pyg:
    output: pyproject
    pyproject_dir: python/cugraph-pyg
    extras:
      table: build-system
    includes:
      - python_build_wheel
  py_run_cugraph_pyg:
    output: pyproject
    pyproject_dir: python/cugraph-pyg
    extras:
      table: project
    includes:
      - python_run_cugraph_pyg
      - depends_on_pylibcugraphops
  py_test_cugraph_pyg:
    output: pyproject
    pyproject_dir: python/cugraph-pyg
    extras:
      table: project.optional-dependencies
      key: test
    includes:
      - test_python_common
  py_build_cugraph_equivariant:
    output: pyproject
    pyproject_dir: python/cugraph-equivariant
    extras:
      table: build-system
    includes:
      - python_build_wheel
  py_run_cugraph_equivariant:
    output: pyproject
    pyproject_dir: python/cugraph-equivariant
    extras:
      table: project
    includes:
      - depends_on_pylibcugraphops
  py_test_cugraph_equivariant:
    output: pyproject
    pyproject_dir: python/cugraph-equivariant
    extras:
      table: project.optional-dependencies
      key: test
    includes:
      - test_python_common
  py_build_cugraph_service_client:
    output: pyproject
    pyproject_dir: python/cugraph-service/client
    extras:
      table: build-system
    includes:
      - python_build_wheel
  py_run_cugraph_service_client:
    output: pyproject
    pyproject_dir: python/cugraph-service/client
    extras:
      table: project
    includes:
      - python_run_cugraph_service_client
  py_build_cugraph_service_server:
    output: pyproject
    pyproject_dir: python/cugraph-service/server
    extras:
      table: build-system
    includes:
      - python_build_wheel
  py_run_cugraph_service_server:
    output: pyproject
    pyproject_dir: python/cugraph-service/server
    extras:
      table: project
    includes:
      - depends_on_rmm
      - depends_on_cudf
      - depends_on_dask_cudf
      - depends_on_cupy
      - python_run_cugraph_service_server
  py_test_cugraph_service_server:
    output: pyproject
    pyproject_dir: python/cugraph-service/server
    extras:
      table: project.optional-dependencies
      key: test
    includes:
      - test_python_common
      - test_python_cugraph
  cugraph_dgl_dev:
    matrix:
      cuda: ["11.8"]
    output: conda
    conda_dir: python/cugraph-dgl/conda
    includes:
      - checks
      - depends_on_pylibcugraphops
      - cugraph_dgl_dev
      - test_python_common
  cugraph_pyg_dev:
    matrix:
      cuda: ["11.8"]
    output: conda
    conda_dir: python/cugraph-pyg/conda
    includes:
      - checks
      - depends_on_pylibcugraphops
      - cugraph_pyg_dev
      - test_python_common
channels:
  - rapidsai
  - rapidsai-nightly
  - dask/label/dev
  - pytorch
  - pyg
  - dglteam/label/cu118
  - conda-forge
  - nvidia
dependencies:
  checks:
    common:
      - output_types: [conda, requirements]
        packages:
          - pre-commit
  cuda_version:
    specific:
      - output_types: conda
        matrices:
          - matrix:
              cuda: "11.2"
            packages:
              - cuda-version=11.2
          - matrix:
              cuda: "11.4"
            packages:
              - cuda-version=11.4
          - matrix:
              cuda: "11.5"
            packages:
              - cuda-version=11.5
          - matrix:
              cuda: "11.8"
            packages:
              - cuda-version=11.8
          - matrix:
              cuda: "12.0"
            packages:
              - cuda-version=12.0
          - matrix:
              cuda: "12.2"
            packages:
              - cuda-version=12.2
  cuda:
    specific:
      - output_types: [conda]
        matrices:
          - matrix:
              cuda: "12.*"
            packages:
          - matrix:
              cuda: "11.*"
            packages:
              - cudatoolkit
  common_build:
    common:
      - output_types: [conda, pyproject]
        packages:
          - &cmake_ver cmake>=3.26.4
          - ninja
  cpp_build:
    common:
      - output_types: [conda]
        packages:
          - c-compiler
          - cxx-compiler
          - gmock>=1.13.0
          - gtest>=1.13.0
          - libcugraphops==24.4.*
          - libraft-headers==24.4.*
          - libraft==24.4.*
          - librmm==24.4.*
          - openmpi # Required for building cpp-mgtests (multi-GPU tests)
    specific:
      - output_types: [conda]
        matrices:
          - matrix:
              arch: x86_64
            packages:
              - gcc_linux-64=11.*
          - matrix:
              arch: aarch64
            packages:
              - gcc_linux-aarch64=11.*
      - output_types: [conda]
        matrices:
          - matrix:
              arch: x86_64
              cuda: "11.8"
            packages:
              - nvcc_linux-64=11.8
          - matrix:
              arch: aarch64
              cuda: "11.8"
            packages:
              - nvcc_linux-aarch64=11.8
          - matrix:
              cuda: "12.*"
            packages:
              - cuda-nvcc
  docs:
    common:
      - output_types: [conda]
        packages:
          - breathe
          - doxygen
          - graphviz
          - ipython
          - nbsphinx
          - numpydoc
          - pydata-sphinx-theme
          - recommonmark
          - sphinx-copybutton
          - sphinx-markdown-tables
          - sphinx<6
          - sphinxcontrib-websupport
  py_version:
    specific:
      - output_types: [conda]
        matrices:
          - matrix:
              py: "3.9"
            packages:
              - python=3.9
          - matrix:
              py: "3.10"
            packages:
              - python=3.10
          - matrix:
            packages:
              - python>=3.9,<3.11
  python_build_wheel:
    common:
      - output_types: [conda, pyproject, requirements]
        packages:
          - setuptools>=61.0.0
          - wheel
  python_build_cythonize:
    common:
      - output_types: [conda, pyproject, requirements]
        packages:
          - cython>=3.0.0
      - output_types: conda
        packages:
          - scikit-build-core>=0.7.0
      - output_types: [pyproject, requirements]
        packages:
          - scikit-build-core[pyproject]>=0.7.0
  python_run_cugraph:
    common:
      - output_types: [conda, pyproject]
        packages:
          - &dask rapids-dask-dependency==24.4.*
          - &dask_cuda dask-cuda==24.4.*
          - &numba numba>=0.57
          - &numpy numpy>=1.21
          - &ucx_py ucx-py==0.37.*
      - output_types: conda
        packages:
          - aiohttp
          - fsspec>=0.6.0
          - libcudf==24.4.*
          - requests
          - nccl>=2.9.9
          - ucx-proc=*=gpu
      - output_types: pyproject
        packages:
            # cudf uses fsspec but is protocol independent. cugraph
            # dataset APIs require [http] extras for use with cudf.
          - fsspec[http]>=0.6.0
  python_run_nx_cugraph:
    common:
      - output_types: [conda, pyproject]
        packages:
          - networkx>=3.0
          - *numpy
  python_run_cugraph_dgl:
    common:
      - output_types: [conda, pyproject]
        packages:
          - *numba
          - *numpy
      - output_types: [pyproject]
        packages:
          - &cugraph cugraph==24.4.*
  python_run_cugraph_pyg:
    common:
      - output_types: [conda, pyproject]
        packages:
          - *numba
          - *numpy
      - output_types: [pyproject]
        packages:
          - *cugraph
  python_run_cugraph_service_client:
    common:
      - output_types: [conda, pyproject]
        packages:
          - &thrift thriftpy2
  python_run_cugraph_service_server:
    common:
      - output_types: [conda, pyproject]
        packages:
          - *dask
          - *dask_cuda
          - *numba
          - *numpy
          - *thrift
          - *ucx_py
      - output_types: pyproject
        packages:
          - *cugraph
          - cugraph-service-client==24.4.*
  test_cpp:
    common:
      - output_types: conda
        packages:
          - *cmake_ver
  test_notebook:
    common:
      - output_types: [conda, requirements]
        packages:
          - ipython
          - notebook>=0.5.0
      - output_types: [conda]
        packages:
          - wget
  test_python_common:
    common:
      - output_types: [conda, pyproject]
        packages:
          - pandas
          - pytest
          - pytest-benchmark
          - pytest-cov
          - pytest-xdist
          - scipy
  test_python_cugraph:
    common:
      - output_types: [conda, pyproject]
        packages:
          - networkx>=2.5.1
          - *numpy
          - python-louvain
          - scikit-learn>=0.23.1
      - output_types: [conda]
        packages:
          - pylibwholegraph==24.4.*
  test_python_pylibcugraph:
    common:
      - output_types: [conda, pyproject]
        packages:
          - *numpy
  test_python_nx_cugraph:
    common:
      - output_types: [conda, pyproject]
        packages:
          - packaging>=21
            # not needed by nx-cugraph tests, but is required for running networkx tests
          - pytest-mpl
  cugraph_dgl_dev:
    common:
      - output_types: [conda]
        packages:
          - cugraph==24.4.*
          - pytorch>=2.0
          - pytorch-cuda==11.8
          - dgl>=1.1.0.cu*
  cugraph_pyg_dev:
    common:
      - output_types: [conda]
        packages:
          - cugraph==24.4.*
          - pytorch>=2.0
          - pytorch-cuda==11.8
          - pyg>=2.4.0

  depends_on_rmm:
    common:
      - output_types: conda
        packages:
          - &rmm_conda rmm==24.4.*
      - output_types: requirements
        packages:
          # pip recognizes the index as a global option for the requirements.txt file
          - --extra-index-url=https://pypi.nvidia.com
          - --extra-index-url=https://pypi.anaconda.org/rapidsai-wheels-nightly/simple
    specific:
      - output_types: [requirements, pyproject]
        matrices:
          - matrix: {cuda: "12.*"}
            packages:
<<<<<<< HEAD
              - rmm-cu12==24.2.*
          - matrix: {cuda: "11.*"}
            packages:
              - rmm-cu11==24.2.*
=======
              - rmm-cu12==24.4.*
          - matrix: {cuda: "11.*"}
            packages:
              - rmm-cu11==24.4.*
>>>>>>> 0e753b87
          - {matrix: null, packages: [*rmm_conda]}

  depends_on_cudf:
    common:
      - output_types: conda
        packages:
          - &cudf_conda cudf==24.4.*
      - output_types: requirements
        packages:
          # pip recognizes the index as a global option for the requirements.txt file
          - --extra-index-url=https://pypi.nvidia.com
          - --extra-index-url=https://pypi.anaconda.org/rapidsai-wheels-nightly/simple
    specific:
      - output_types: [requirements, pyproject]
        matrices:
          - matrix: {cuda: "12.*"}
            packages:
<<<<<<< HEAD
              - cudf-cu12==24.2.*
          - matrix: {cuda: "11.*"}
            packages:
              - cudf-cu11==24.2.*
=======
              - cudf-cu12==24.4.*
          - matrix: {cuda: "11.*"}
            packages:
              - cudf-cu11==24.4.*
>>>>>>> 0e753b87
          - {matrix: null, packages: [*cudf_conda]}

  depends_on_dask_cudf:
    common:
      - output_types: conda
        packages:
          - &dask_cudf_conda dask-cudf==24.4.*
      - output_types: requirements
        packages:
          # pip recognizes the index as a global option for the requirements.txt file
          - --extra-index-url=https://pypi.nvidia.com
          - --extra-index-url=https://pypi.anaconda.org/rapidsai-wheels-nightly/simple
    specific:
      - output_types: [requirements, pyproject]
        matrices:
          - matrix: {cuda: "12.*"}
            packages:
<<<<<<< HEAD
              - dask-cudf-cu12==24.2.*
          - matrix: {cuda: "11.*"}
            packages:
              - dask-cudf-cu11==24.2.*
=======
              - dask-cudf-cu12==24.4.*
          - matrix: {cuda: "11.*"}
            packages:
              - dask-cudf-cu11==24.4.*
>>>>>>> 0e753b87
          - {matrix: null, packages: [*dask_cudf_conda]}

  depends_on_pylibraft:
    common:
      - output_types: conda
        packages:
          - &pylibraft_conda pylibraft==24.4.*
      - output_types: requirements
        packages:
          # pip recognizes the index as a global option for the requirements.txt file
          - --extra-index-url=https://pypi.nvidia.com
          - --extra-index-url=https://pypi.anaconda.org/rapidsai-wheels-nightly/simple
    specific:
      - output_types: [requirements, pyproject]
        matrices:
          - matrix: {cuda: "12.*"}
            packages:
<<<<<<< HEAD
              - pylibraft-cu12==24.2.*
          - matrix: {cuda: "11.*"}
            packages:
              - pylibraft-cu11==24.2.*
=======
              - pylibraft-cu12==24.4.*
          - matrix: {cuda: "11.*"}
            packages:
              - pylibraft-cu11==24.4.*
>>>>>>> 0e753b87
          - {matrix: null, packages: [*pylibraft_conda]}

  depends_on_raft_dask:
    common:
      - output_types: conda
        packages:
          - &raft_dask_conda raft-dask==24.4.*
      - output_types: requirements
        packages:
          # pip recognizes the index as a global option for the requirements.txt file
          - --extra-index-url=https://pypi.nvidia.com
          - --extra-index-url=https://pypi.anaconda.org/rapidsai-wheels-nightly/simple
    specific:
      - output_types: [requirements, pyproject]
        matrices:
          - matrix: {cuda: "12.*"}
            packages:
<<<<<<< HEAD
              - raft-dask-cu12==24.2.*
          - matrix: {cuda: "11.*"}
            packages:
              - raft-dask-cu11==24.2.*
=======
              - raft-dask-cu12==24.4.*
          - matrix: {cuda: "11.*"}
            packages:
              - raft-dask-cu11==24.4.*
>>>>>>> 0e753b87
          - {matrix: null, packages: [*raft_dask_conda]}

  depends_on_pylibcugraph:
    common:
      - output_types: conda
        packages:
          - &pylibcugraph_conda pylibcugraph==24.4.*
      - output_types: requirements
        packages:
          # pip recognizes the index as a global option for the requirements.txt file
          - --extra-index-url=https://pypi.nvidia.com
          - --extra-index-url=https://pypi.anaconda.org/rapidsai-wheels-nightly/simple
    specific:
      - output_types: [requirements, pyproject]
        matrices:
          - matrix: {cuda: "12.*"}
            packages:
<<<<<<< HEAD
              - pylibcugraph-cu12==24.2.*
          - matrix: {cuda: "11.*"}
            packages:
              - pylibcugraph-cu11==24.2.*
=======
              - pylibcugraph-cu12==24.4.*
          - matrix: {cuda: "11.*"}
            packages:
              - pylibcugraph-cu11==24.4.*
>>>>>>> 0e753b87
          - {matrix: null, packages: [*pylibcugraph_conda]}

  depends_on_pylibcugraphops:
    common:
      - output_types: conda
        packages:
          - &pylibcugraphops_conda pylibcugraphops==24.4.*
      - output_types: requirements
        packages:
          # pip recognizes the index as a global option for the requirements.txt file
          - --extra-index-url=https://pypi.nvidia.com
          - --extra-index-url=https://pypi.anaconda.org/rapidsai-wheels-nightly/simple
    specific:
      - output_types: [requirements, pyproject]
        matrices:
          - matrix: {cuda: "12.*"}
            packages:
<<<<<<< HEAD
              - pylibcugraphops-cu12==24.2.*
          - matrix: {cuda: "11.*"}
            packages:
              - pylibcugraphops-cu11==24.2.*
=======
              - pylibcugraphops-cu12==24.4.*
          - matrix: {cuda: "11.*"}
            packages:
              - pylibcugraphops-cu11==24.4.*
>>>>>>> 0e753b87
          - {matrix: null, packages: [*pylibcugraphops_conda]}

  depends_on_cupy:
    common:
      - output_types: conda
        packages:
          - cupy>=12.0.0
    specific:
      - output_types: [requirements, pyproject]
        matrices:
          - matrix: {cuda: "12.*"}
            packages:
              - cupy-cuda12x>=12.0.0
          - matrix: {cuda: "11.*"}
<<<<<<< HEAD
            packages:
              - cupy-cuda11x>=12.0.0
          - {matrix: null, packages: [cupy-cuda11x>=12.0.0]}
=======
            packages: &cupy_packages_cu11
              - cupy-cuda11x>=12.0.0
          - {matrix: null, packages: *cupy_packages_cu11}
>>>>>>> 0e753b87
<|MERGE_RESOLUTION|>--- conflicted
+++ resolved
@@ -573,17 +573,10 @@
         matrices:
           - matrix: {cuda: "12.*"}
             packages:
-<<<<<<< HEAD
-              - rmm-cu12==24.2.*
-          - matrix: {cuda: "11.*"}
-            packages:
-              - rmm-cu11==24.2.*
-=======
               - rmm-cu12==24.4.*
           - matrix: {cuda: "11.*"}
             packages:
               - rmm-cu11==24.4.*
->>>>>>> 0e753b87
           - {matrix: null, packages: [*rmm_conda]}
 
   depends_on_cudf:
@@ -601,17 +594,10 @@
         matrices:
           - matrix: {cuda: "12.*"}
             packages:
-<<<<<<< HEAD
-              - cudf-cu12==24.2.*
-          - matrix: {cuda: "11.*"}
-            packages:
-              - cudf-cu11==24.2.*
-=======
               - cudf-cu12==24.4.*
           - matrix: {cuda: "11.*"}
             packages:
               - cudf-cu11==24.4.*
->>>>>>> 0e753b87
           - {matrix: null, packages: [*cudf_conda]}
 
   depends_on_dask_cudf:
@@ -629,17 +615,10 @@
         matrices:
           - matrix: {cuda: "12.*"}
             packages:
-<<<<<<< HEAD
-              - dask-cudf-cu12==24.2.*
-          - matrix: {cuda: "11.*"}
-            packages:
-              - dask-cudf-cu11==24.2.*
-=======
               - dask-cudf-cu12==24.4.*
           - matrix: {cuda: "11.*"}
             packages:
               - dask-cudf-cu11==24.4.*
->>>>>>> 0e753b87
           - {matrix: null, packages: [*dask_cudf_conda]}
 
   depends_on_pylibraft:
@@ -657,17 +636,10 @@
         matrices:
           - matrix: {cuda: "12.*"}
             packages:
-<<<<<<< HEAD
-              - pylibraft-cu12==24.2.*
-          - matrix: {cuda: "11.*"}
-            packages:
-              - pylibraft-cu11==24.2.*
-=======
               - pylibraft-cu12==24.4.*
           - matrix: {cuda: "11.*"}
             packages:
               - pylibraft-cu11==24.4.*
->>>>>>> 0e753b87
           - {matrix: null, packages: [*pylibraft_conda]}
 
   depends_on_raft_dask:
@@ -685,17 +657,10 @@
         matrices:
           - matrix: {cuda: "12.*"}
             packages:
-<<<<<<< HEAD
-              - raft-dask-cu12==24.2.*
-          - matrix: {cuda: "11.*"}
-            packages:
-              - raft-dask-cu11==24.2.*
-=======
               - raft-dask-cu12==24.4.*
           - matrix: {cuda: "11.*"}
             packages:
               - raft-dask-cu11==24.4.*
->>>>>>> 0e753b87
           - {matrix: null, packages: [*raft_dask_conda]}
 
   depends_on_pylibcugraph:
@@ -713,17 +678,10 @@
         matrices:
           - matrix: {cuda: "12.*"}
             packages:
-<<<<<<< HEAD
-              - pylibcugraph-cu12==24.2.*
-          - matrix: {cuda: "11.*"}
-            packages:
-              - pylibcugraph-cu11==24.2.*
-=======
               - pylibcugraph-cu12==24.4.*
           - matrix: {cuda: "11.*"}
             packages:
               - pylibcugraph-cu11==24.4.*
->>>>>>> 0e753b87
           - {matrix: null, packages: [*pylibcugraph_conda]}
 
   depends_on_pylibcugraphops:
@@ -741,17 +699,10 @@
         matrices:
           - matrix: {cuda: "12.*"}
             packages:
-<<<<<<< HEAD
-              - pylibcugraphops-cu12==24.2.*
-          - matrix: {cuda: "11.*"}
-            packages:
-              - pylibcugraphops-cu11==24.2.*
-=======
               - pylibcugraphops-cu12==24.4.*
           - matrix: {cuda: "11.*"}
             packages:
               - pylibcugraphops-cu11==24.4.*
->>>>>>> 0e753b87
           - {matrix: null, packages: [*pylibcugraphops_conda]}
 
   depends_on_cupy:
@@ -766,12 +717,6 @@
             packages:
               - cupy-cuda12x>=12.0.0
           - matrix: {cuda: "11.*"}
-<<<<<<< HEAD
-            packages:
-              - cupy-cuda11x>=12.0.0
-          - {matrix: null, packages: [cupy-cuda11x>=12.0.0]}
-=======
             packages: &cupy_packages_cu11
               - cupy-cuda11x>=12.0.0
-          - {matrix: null, packages: *cupy_packages_cu11}
->>>>>>> 0e753b87
+          - {matrix: null, packages: *cupy_packages_cu11}