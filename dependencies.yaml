--- conflicted
+++ resolved
@@ -146,83 +146,6 @@
       - depends_on_cudf
       - test_python_common
       - test_python_pylibcugraph
-<<<<<<< HEAD
-  py_build_cugraph_equivariant:
-    output: pyproject
-    pyproject_dir: python/cugraph-equivariant
-=======
-  py_build_cugraph_dgl:
-    output: pyproject
-    pyproject_dir: python/cugraph-dgl
->>>>>>> 6ad8cf8a
-    extras:
-      table: build-system
-    includes:
-      - python_build_rapids
-      - python_build_wheel
-<<<<<<< HEAD
-  py_run_cugraph_equivariant:
-    output: pyproject
-    pyproject_dir: python/cugraph-equivariant
-    extras:
-      table: project
-    includes:
-        # Deprecate pylibcugraphops
-      - depends_on_pylibcugraphops
-  py_test_cugraph_equivariant:
-    output: pyproject
-    pyproject_dir: python/cugraph-equivariant
-=======
-  py_run_cugraph_dgl:
-    output: pyproject
-    pyproject_dir: python/cugraph-dgl
-    extras:
-      table: project
-    includes:
-      - python_run_cugraph_dgl
-        # Deprecate pylibcugraphops
-      - depends_on_pylibcugraphops
-  py_test_cugraph_dgl:
-    output: pyproject
-    pyproject_dir: python/cugraph-dgl
->>>>>>> 6ad8cf8a
-    extras:
-      table: project.optional-dependencies
-      key: test
-    includes:
-      - test_python_common
-<<<<<<< HEAD
-=======
-      - depends_on_pylibwholegraph
-      - depends_on_pytorch
-  py_build_cugraph_pyg:
-    output: pyproject
-    pyproject_dir: python/cugraph-pyg
-    extras:
-      table: build-system
-    includes:
-      - python_build_rapids
-      - python_build_wheel
-  py_run_cugraph_pyg:
-    output: pyproject
-    pyproject_dir: python/cugraph-pyg
-    extras:
-      table: project
-    includes:
-      - python_run_cugraph_pyg
-        # Deprecate pylibcugraphops
-      - depends_on_pylibcugraphops
-  py_test_cugraph_pyg:
-    output: pyproject
-    pyproject_dir: python/cugraph-pyg
-    extras:
-      table: project.optional-dependencies
-      key: test
-    includes:
-      - test_python_common
-      - depends_on_pylibwholegraph
-      - depends_on_pytorch
->>>>>>> 6ad8cf8a
   py_build_cugraph_service_client:
     output: pyproject
     pyproject_dir: python/cugraph-service/client
