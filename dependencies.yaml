--- conflicted
+++ resolved
@@ -321,19 +321,11 @@
     common:
       - output_types: [conda, pyproject]
         packages:
-<<<<<<< HEAD
-          - &cudf cudf==23.8.*
-          - &dask dask==2023.7.1
-          - &distributed distributed==2023.7.1
-          - &dask_cuda dask-cuda==23.8.*
-          - &dask_cudf dask-cudf==23.8.*
-=======
           - &cudf cudf==23.10.*
           - &dask dask>=2023.5.1
           - &distributed distributed>=2023.5.1
           - &dask_cuda dask-cuda==23.10.*
           - &dask_cudf dask-cudf==23.10.*
->>>>>>> 4951f04b
           - &numba numba>=0.57
           - raft-dask==23.10.*
           - *rmm
@@ -341,13 +333,10 @@
       - output_types: conda
         packages:
           - &cupy cupy>=12.0.0
-<<<<<<< HEAD
           - &dask-core dask-core==2023.7.1
           - libcudf==23.8.*
-=======
           - &dask-core dask-core>=2023.5.1
           - libcudf==23.10.*
->>>>>>> 4951f04b
           - nccl>=2.9.9
           - ucx-proc=*=gpu
       - output_types: pyproject
