# Dependency list for https://github.com/rapidsai/dependency-file-generator
files:
  all:
    output: [conda]
    matrix:
      cuda: ["11.8", "12.2"]
      arch: [x86_64]
    includes:
      - checks
      - common_build
      - cpp_build
      - cuda
      - cuda_version
      - docs
      - python_build_wheel
      - python_build_cythonize
      - depends_on_rmm
      - depends_on_cudf
      - depends_on_dask_cudf
      - depends_on_pylibraft
      - depends_on_raft_dask
      - depends_on_pylibcugraphops
      - depends_on_pylibwholegraph
      - depends_on_cupy
      - python_run_cugraph
      - python_run_nx_cugraph
      - python_run_cugraph_dgl
      - python_run_cugraph_pyg
      - test_notebook
      - test_python_common
      - test_python_cugraph
      - test_python_pylibcugraph
      - test_python_nx_cugraph
  checks:
    output: none
    includes:
      - checks
      - py_version
  docs:
    output: none
    includes:
      - cuda_version
      - docs
      - py_version
      - depends_on_pylibcugraphops
  test_cpp:
    output: none
    includes:
      - cuda_version
      - test_cpp
  test_notebooks:
    output: none
    includes:
      - cuda_version
      - py_version
      - test_notebook
      - test_python_common
      - test_python_cugraph
  test_python:
    output: none
    includes:
      - cuda_version
      - depends_on_cudf
      - depends_on_pylibwholegraph
      - py_version
      - test_python_common
      - test_python_cugraph
      - test_python_pylibcugraph
  py_build_cugraph:
    output: pyproject
    pyproject_dir: python/cugraph
    extras:
      table: build-system
    includes:
      - common_build
      - depends_on_rmm
      - depends_on_pylibraft
      - depends_on_pylibcugraph
      - python_build_cythonize
  py_run_cugraph:
    output: pyproject
    pyproject_dir: python/cugraph
    extras:
      table: project
    includes:
      - depends_on_rmm
      - depends_on_cudf
      - depends_on_dask_cudf
      - depends_on_raft_dask
      - depends_on_pylibcugraph
      - depends_on_cupy
      - python_run_cugraph
  py_test_cugraph:
    output: pyproject
    pyproject_dir: python/cugraph
    extras:
      table: project.optional-dependencies
      key: test
    includes:
      - test_python_common
      - test_python_cugraph
      - depends_on_pylibwholegraph
  py_build_pylibcugraph:
    output: pyproject
    pyproject_dir: python/pylibcugraph
    extras:
      table: build-system
    includes:
      - common_build
      - depends_on_rmm
      - depends_on_pylibraft
      - python_build_cythonize
  py_run_pylibcugraph:
    output: pyproject
    pyproject_dir: python/pylibcugraph
    extras:
      table: project
    includes:
      - depends_on_rmm
      - depends_on_pylibraft
  py_test_pylibcugraph:
    output: pyproject
    pyproject_dir: python/pylibcugraph
    extras:
      table: project.optional-dependencies
      key: test
    includes:
      - depends_on_cudf
      - test_python_common
      - test_python_pylibcugraph
  py_build_nx_cugraph:
    output: pyproject
    pyproject_dir: python/nx-cugraph
    extras:
      table: build-system
    includes:
      - python_build_wheel
  py_run_nx_cugraph:
    output: pyproject
    pyproject_dir: python/nx-cugraph
    extras:
      table: project
    includes:
      - depends_on_pylibcugraph
      - depends_on_cupy
      - python_run_nx_cugraph
  py_test_nx_cugraph:
    output: pyproject
    pyproject_dir: python/nx-cugraph
    extras:
      table: project.optional-dependencies
      key: test
    includes:
      - test_python_common
      - test_python_nx_cugraph
  py_build_cugraph_dgl:
    output: pyproject
    pyproject_dir: python/cugraph-dgl
    extras:
      table: build-system
    includes:
      - python_build_wheel
  py_run_cugraph_dgl:
    output: pyproject
    pyproject_dir: python/cugraph-dgl
    extras:
      table: project
    includes:
      - python_run_cugraph_dgl
      - depends_on_pylibcugraphops
  py_test_cugraph_dgl:
    output: pyproject
    pyproject_dir: python/cugraph-dgl
    extras:
      table: project.optional-dependencies
      key: test
    includes:
      - test_python_common
      - depends_on_pylibwholegraph
  py_build_cugraph_pyg:
    output: pyproject
    pyproject_dir: python/cugraph-pyg
    extras:
      table: build-system
    includes:
      - python_build_wheel
  py_run_cugraph_pyg:
    output: pyproject
    pyproject_dir: python/cugraph-pyg
    extras:
      table: project
    includes:
      - python_run_cugraph_pyg
      - depends_on_pylibcugraphops
  py_test_cugraph_pyg:
    output: pyproject
    pyproject_dir: python/cugraph-pyg
    extras:
      table: project.optional-dependencies
      key: test
    includes:
      - test_python_common
      - depends_on_pylibwholegraph
  py_build_cugraph_equivariant:
    output: pyproject
    pyproject_dir: python/cugraph-equivariant
    extras:
      table: build-system
    includes:
      - python_build_wheel
  py_run_cugraph_equivariant:
    output: pyproject
    pyproject_dir: python/cugraph-equivariant
    extras:
      table: project
    includes:
      - depends_on_pylibcugraphops
  py_test_cugraph_equivariant:
    output: pyproject
    pyproject_dir: python/cugraph-equivariant
    extras:
      table: project.optional-dependencies
      key: test
    includes:
      - test_python_common
  py_build_cugraph_service_client:
    output: pyproject
    pyproject_dir: python/cugraph-service/client
    extras:
      table: build-system
    includes:
      - python_build_wheel
  py_run_cugraph_service_client:
    output: pyproject
    pyproject_dir: python/cugraph-service/client
    extras:
      table: project
    includes:
      - python_run_cugraph_service_client
  py_build_cugraph_service_server:
    output: pyproject
    pyproject_dir: python/cugraph-service/server
    extras:
      table: build-system
    includes:
      - python_build_wheel
  py_run_cugraph_service_server:
    output: pyproject
    pyproject_dir: python/cugraph-service/server
    extras:
      table: project
    includes:
      - depends_on_rmm
      - depends_on_cudf
      - depends_on_dask_cudf
      - depends_on_cupy
      - python_run_cugraph_service_server
  py_test_cugraph_service_server:
    output: pyproject
    pyproject_dir: python/cugraph-service/server
    extras:
      table: project.optional-dependencies
      key: test
    includes:
      - test_python_common
      - test_python_cugraph
  cugraph_dgl_dev:
    matrix:
      cuda: ["11.8"]
    output: conda
    conda_dir: python/cugraph-dgl/conda
    includes:
      - checks
      - depends_on_pylibcugraphops
      - cugraph_dgl_dev
      - test_python_common
  cugraph_pyg_dev:
    matrix:
      cuda: ["11.8"]
    output: conda
    conda_dir: python/cugraph-pyg/conda
    includes:
      - checks
      - depends_on_pylibcugraphops
      - cugraph_pyg_dev
      - test_python_common
channels:
  - rapidsai
  - rapidsai-nightly
  - dask/label/dev
  - pyg
  - dglteam/label/cu118
  - conda-forge
  - nvidia
dependencies:
  checks:
    common:
      - output_types: [conda, requirements]
        packages:
          - pre-commit
  cuda_version:
    specific:
      - output_types: conda
        matrices:
          - matrix:
              cuda: "11.2"
            packages:
              - cuda-version=11.2
          - matrix:
              cuda: "11.4"
            packages:
              - cuda-version=11.4
          - matrix:
              cuda: "11.5"
            packages:
              - cuda-version=11.5
          - matrix:
              cuda: "11.8"
            packages:
              - cuda-version=11.8
          - matrix:
              cuda: "12.0"
            packages:
              - cuda-version=12.0
          - matrix:
              cuda: "12.2"
            packages:
              - cuda-version=12.2
  cuda:
    specific:
      - output_types: [conda]
        matrices:
          - matrix:
              cuda: "12.*"
            packages:
              - cuda-cudart-dev
              - cuda-nvtx-dev
              - cuda-profiler-api
              - libcublas-dev
              - libcurand-dev
              - libcusolver-dev
              - libcusparse-dev
          - matrix:
              cuda: "11.*"
            packages:
              - cudatoolkit
              - cuda-nvtx
  common_build:
    common:
      - output_types: [conda, pyproject]
        packages:
          - &cmake_ver cmake>=3.26.4
          - ninja
  cpp_build:
    common:
      - output_types: [conda]
        packages:
          - c-compiler
          - cxx-compiler
          - libcudf==24.8.*
          - libcugraphops==24.8.*
          - libraft-headers==24.8.*
          - libraft==24.8.*
          - librmm==24.8.*
          - openmpi # Required for building cpp-mgtests (multi-GPU tests)
    specific:
      - output_types: [conda]
        matrices:
          - matrix:
              arch: x86_64
            packages:
              - gcc_linux-64=11.*
          - matrix:
              arch: aarch64
            packages:
              - gcc_linux-aarch64=11.*
      - output_types: [conda]
        matrices:
          - matrix:
              arch: x86_64
              cuda: "11.8"
            packages:
              - nvcc_linux-64=11.8
          - matrix:
              arch: aarch64
              cuda: "11.8"
            packages:
              - nvcc_linux-aarch64=11.8
          - matrix:
              cuda: "12.*"
            packages:
              - cuda-nvcc
  docs:
    common:
      - output_types: [conda]
        packages:
          - breathe
          - doxygen
          - graphviz
          - ipython
          - nbsphinx
          - numpydoc
          - pydata-sphinx-theme
          - recommonmark
          - sphinx-copybutton
          - sphinx-markdown-tables
          - sphinx<6
          - sphinxcontrib-websupport
  py_version:
    specific:
      - output_types: [conda]
        matrices:
          - matrix:
              py: "3.9"
            packages:
              - python=3.9
          - matrix:
              py: "3.10"
            packages:
              - python=3.10
          - matrix:
              py: "3.11"
            packages:
              - python=3.11
          - matrix:
            packages:
              - python>=3.9,<3.12
  python_build_wheel:
    common:
      - output_types: [conda, pyproject, requirements]
        packages:
          - setuptools>=61.0.0
          - wheel
  python_build_cythonize:
    common:
      - output_types: [conda, pyproject, requirements]
        packages:
          - cython>=3.0.0
      - output_types: conda
        packages:
          - scikit-build-core>=0.7.0
      - output_types: [pyproject, requirements]
        packages:
          - scikit-build-core[pyproject]>=0.7.0
  python_run_cugraph:
    common:
      - output_types: [conda, pyproject]
        packages:
          - &dask rapids-dask-dependency==24.8.*
          - &dask_cuda dask-cuda==24.8.*
          - &numba numba>=0.57
          - &numpy numpy>=1.23,<2.0a0
          - &ucx_py ucx-py==0.39.*
      - output_types: conda
        packages:
          - aiohttp
          - fsspec>=0.6.0
          - requests
          - nccl>=2.9.9
          - ucx-proc=*=gpu
      - output_types: pyproject
        packages:
            # cudf uses fsspec but is protocol independent. cugraph
            # dataset APIs require [http] extras for use with cudf.
          - fsspec[http]>=0.6.0
  python_run_nx_cugraph:
    common:
      - output_types: [conda, pyproject]
        packages:
          - networkx>=3.0
          - *numpy
  python_run_cugraph_dgl:
    common:
      - output_types: [conda, pyproject]
        packages:
          - *numba
          - *numpy
      - output_types: [pyproject]
        packages:
          - &cugraph cugraph==24.8.*
  python_run_cugraph_pyg:
    common:
      - output_types: [conda, pyproject]
        packages:
          - *numba
          - *numpy
      - output_types: [pyproject]
        packages:
          - *cugraph
  python_run_cugraph_service_client:
    common:
      - output_types: [conda, pyproject]
        packages:
          - &thrift thriftpy2
  python_run_cugraph_service_server:
    common:
      - output_types: [conda, pyproject]
        packages:
          - *dask
          - *dask_cuda
          - *numba
          - *numpy
          - *thrift
          - *ucx_py
      - output_types: pyproject
        packages:
          - *cugraph
          - cugraph-service-client==24.8.*
  test_cpp:
    common:
      - output_types: conda
        packages:
          - *cmake_ver
  test_notebook:
    common:
      - output_types: [conda, requirements]
        packages:
          - ipython
          - notebook>=0.5.0
      - output_types: [conda]
        packages:
          - wget
  test_python_common:
    common:
      - output_types: [conda, pyproject]
        packages:
          - pandas
          - pytest
          - pytest-benchmark
          - pytest-cov
          - pytest-xdist
          - scipy
  test_python_cugraph:
    common:
      - output_types: [conda, pyproject]
        packages:
          - networkx>=2.5.1
          - *numpy
          - python-louvain
          - scikit-learn>=0.23.1
<<<<<<< HEAD
<<<<<<< HEAD
      - output_types: [conda]
        packages:
          - pylibwholegraph==24.8.*
=======

>>>>>>> 1667f7a43bcc0e9289fa91db2a56ed8907ec92c6
=======
      - output_types: [conda]
        packages:
          - pylibwholegraph==24.8.*
>>>>>>> 31f01ca6
  test_python_pylibcugraph:
    common:
      - output_types: [conda, pyproject]
        packages:
          - *numpy
  test_python_nx_cugraph:
    common:
      - output_types: [conda, pyproject]
        packages:
          - packaging>=21
            # not needed by nx-cugraph tests, but is required for running networkx tests
          - pytest-mpl
  cugraph_dgl_dev:
    common:
      - output_types: [conda]
        packages:
          - cugraph==24.8.*
          - pytorch>=2.0
          - pytorch-cuda==11.8
          - dgl>=1.1.0.cu*
  cugraph_pyg_dev:
    common:
      - output_types: [conda]
        packages:
          - cugraph==24.8.*
          - pytorch>=2.0
          - pytorch-cuda==11.8
          - tensordict>=0.1.2
          - pyg>=2.5,<2.6

  depends_on_pylibwholegraph:
    common:
      - output_types: conda
        packages:
          - &pylibwholegraph_conda pylibwholegraph==24.8.*
      - output_types: requirements
        packages:
          # pip recognizes the index as a global option for the requirements.txt file
          - --extra-index-url=https://pypi.nvidia.com
          - --extra-index-url=https://pypi.anaconda.org/rapidsai-wheels-nightly/simple
    specific:
      - output_types: [requirements, pyproject]
        matrices:
          - matrix: {cuda: "12.*"}
            packages:
              - pylibwholegraph-cu12==24.8.*
          - matrix: {cuda: "11.*"}
            packages:
              - pylibwholegraph-cu11==24.8.*
          - {matrix: null, packages: [*pylibwholegraph_conda]}

  depends_on_rmm:
    common:
      - output_types: conda
        packages:
          - &rmm_conda rmm==24.8.*
      - output_types: requirements
        packages:
          # pip recognizes the index as a global option for the requirements.txt file
          - --extra-index-url=https://pypi.nvidia.com
          - --extra-index-url=https://pypi.anaconda.org/rapidsai-wheels-nightly/simple
    specific:
      - output_types: [requirements, pyproject]
        matrices:
          - matrix: {cuda: "12.*"}
            packages:
              - rmm-cu12==24.8.*
          - matrix: {cuda: "11.*"}
            packages:
              - rmm-cu11==24.8.*
          - {matrix: null, packages: [*rmm_conda]}

  depends_on_cudf:
    common:
      - output_types: conda
        packages:
          - &cudf_conda cudf==24.8.*
      - output_types: requirements
        packages:
          # pip recognizes the index as a global option for the requirements.txt file
          - --extra-index-url=https://pypi.nvidia.com
          - --extra-index-url=https://pypi.anaconda.org/rapidsai-wheels-nightly/simple
    specific:
      - output_types: [requirements, pyproject]
        matrices:
          - matrix: {cuda: "12.*"}
            packages:
              - cudf-cu12==24.8.*
          - matrix: {cuda: "11.*"}
            packages:
              - cudf-cu11==24.8.*
          - {matrix: null, packages: [*cudf_conda]}

  depends_on_dask_cudf:
    common:
      - output_types: conda
        packages:
          - &dask_cudf_conda dask-cudf==24.8.*
      - output_types: requirements
        packages:
          # pip recognizes the index as a global option for the requirements.txt file
          - --extra-index-url=https://pypi.nvidia.com
          - --extra-index-url=https://pypi.anaconda.org/rapidsai-wheels-nightly/simple
    specific:
      - output_types: [requirements, pyproject]
        matrices:
          - matrix: {cuda: "12.*"}
            packages:
              - dask-cudf-cu12==24.8.*
          - matrix: {cuda: "11.*"}
            packages:
              - dask-cudf-cu11==24.8.*
          - {matrix: null, packages: [*dask_cudf_conda]}

  depends_on_pylibraft:
    common:
      - output_types: conda
        packages:
          - &pylibraft_conda pylibraft==24.8.*
      - output_types: requirements
        packages:
          # pip recognizes the index as a global option for the requirements.txt file
          - --extra-index-url=https://pypi.nvidia.com
          - --extra-index-url=https://pypi.anaconda.org/rapidsai-wheels-nightly/simple
    specific:
      - output_types: [requirements, pyproject]
        matrices:
          - matrix: {cuda: "12.*"}
            packages:
              - pylibraft-cu12==24.8.*
          - matrix: {cuda: "11.*"}
            packages:
              - pylibraft-cu11==24.8.*
          - {matrix: null, packages: [*pylibraft_conda]}

  depends_on_raft_dask:
    common:
      - output_types: conda
        packages:
          - &raft_dask_conda raft-dask==24.8.*
      - output_types: requirements
        packages:
          # pip recognizes the index as a global option for the requirements.txt file
          - --extra-index-url=https://pypi.nvidia.com
          - --extra-index-url=https://pypi.anaconda.org/rapidsai-wheels-nightly/simple
    specific:
      - output_types: [requirements, pyproject]
        matrices:
          - matrix: {cuda: "12.*"}
            packages:
              - raft-dask-cu12==24.8.*
          - matrix: {cuda: "11.*"}
            packages:
              - raft-dask-cu11==24.8.*
          - {matrix: null, packages: [*raft_dask_conda]}

  depends_on_pylibcugraph:
    common:
      - output_types: conda
        packages:
          - &pylibcugraph_conda pylibcugraph==24.8.*
      - output_types: requirements
        packages:
          # pip recognizes the index as a global option for the requirements.txt file
          - --extra-index-url=https://pypi.nvidia.com
          - --extra-index-url=https://pypi.anaconda.org/rapidsai-wheels-nightly/simple
    specific:
      - output_types: [requirements, pyproject]
        matrices:
          - matrix: {cuda: "12.*"}
            packages:
              - pylibcugraph-cu12==24.8.*
          - matrix: {cuda: "11.*"}
            packages:
              - pylibcugraph-cu11==24.8.*
          - {matrix: null, packages: [*pylibcugraph_conda]}

  depends_on_pylibcugraphops:
    common:
      - output_types: conda
        packages:
          - &pylibcugraphops_conda pylibcugraphops==24.8.*
      - output_types: requirements
        packages:
          # pip recognizes the index as a global option for the requirements.txt file
          - --extra-index-url=https://pypi.nvidia.com
          - --extra-index-url=https://pypi.anaconda.org/rapidsai-wheels-nightly/simple
    specific:
      - output_types: [requirements, pyproject]
        matrices:
          - matrix: {cuda: "12.*"}
            packages:
              - pylibcugraphops-cu12==24.8.*
          - matrix: {cuda: "11.*"}
            packages:
              - pylibcugraphops-cu11==24.8.*
          - {matrix: null, packages: [*pylibcugraphops_conda]}

  depends_on_cupy:
    common:
      - output_types: conda
        packages:
          - cupy>=12.0.0
    specific:
      - output_types: [requirements, pyproject]
        matrices:
          - matrix: {cuda: "12.*"}
            packages:
              - cupy-cuda12x>=12.0.0
          - matrix: {cuda: "11.*"}
            packages: &cupy_packages_cu11
              - cupy-cuda11x>=12.0.0
          - {matrix: null, packages: *cupy_packages_cu11}<|MERGE_RESOLUTION|>--- conflicted
+++ resolved
@@ -538,19 +538,9 @@
           - *numpy
           - python-louvain
           - scikit-learn>=0.23.1
-<<<<<<< HEAD
-<<<<<<< HEAD
       - output_types: [conda]
         packages:
           - pylibwholegraph==24.8.*
-=======
-
->>>>>>> 1667f7a43bcc0e9289fa91db2a56ed8907ec92c6
-=======
-      - output_types: [conda]
-        packages:
-          - pylibwholegraph==24.8.*
->>>>>>> 31f01ca6
   test_python_pylibcugraph:
     common:
       - output_types: [conda, pyproject]
