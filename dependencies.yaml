# Dependency list for https://github.com/rapidsai/dependency-file-generator
files:
  all:
    output: [conda]
    matrix:
      cuda: ["11.8", "12.2"]
      arch: [x86_64]
    includes:
      - checks
      - common_build
      - cpp_build
      - cuda
      - cuda_version
      - docs
      - python_build_wheel
      - python_build_cythonize
      - depends_on_rmm
      - depends_on_cudf
      - depends_on_dask_cudf
      - depends_on_pylibraft
      - depends_on_raft_dask
      - depends_on_pylibcugraphops
      - depends_on_cupy
      - python_run_cugraph
      - python_run_nx_cugraph
      - python_run_cugraph_dgl
      - python_run_cugraph_pyg
      - test_notebook
      - test_python_common
      - test_python_cugraph
      - test_python_pylibcugraph
      - test_python_nx_cugraph
  checks:
    output: none
    includes:
      - checks
      - py_version
  docs:
    output: none
    includes:
      - cuda_version
      - docs
      - py_version
      - depends_on_pylibcugraphops
  test_cpp:
    output: none
    includes:
      - cuda_version
      - test_cpp
  test_notebooks:
    output: none
    includes:
      - cuda_version
      - py_version
      - test_notebook
      - test_python_common
      - test_python_cugraph
  test_python:
    output: none
    includes:
      - cuda_version
      - depends_on_cudf
      - py_version
      - test_python_common
      - test_python_cugraph
      - test_python_pylibcugraph
  py_build_cugraph:
    output: pyproject
    pyproject_dir: python/cugraph
    extras:
      table: build-system
    includes:
      - common_build
      - python_build_wheel
      - depends_on_rmm
      - depends_on_pylibraft
      - depends_on_pylibcugraph
      - python_build_cythonize
  py_run_cugraph:
    output: pyproject
    pyproject_dir: python/cugraph
    extras:
      table: project
    includes:
      - depends_on_rmm
      - depends_on_cudf
      - depends_on_dask_cudf
      - depends_on_raft_dask
      - depends_on_pylibcugraph
      - depends_on_cupy
      - python_run_cugraph
  py_test_cugraph:
    output: pyproject
    pyproject_dir: python/cugraph
    extras:
      table: project.optional-dependencies
      key: test
    includes:
      - test_python_common
      - test_python_cugraph
  py_build_pylibcugraph:
    output: pyproject
    pyproject_dir: python/pylibcugraph
    extras:
      table: build-system
    includes:
      - common_build
      - python_build_wheel
      - depends_on_rmm
      - depends_on_pylibraft
      - python_build_cythonize
  py_run_pylibcugraph:
    output: pyproject
    pyproject_dir: python/pylibcugraph
    extras:
      table: project
    includes:
      - depends_on_rmm
      - depends_on_pylibraft
  py_test_pylibcugraph:
    output: pyproject
    pyproject_dir: python/pylibcugraph
    extras:
      table: project.optional-dependencies
      key: test
    includes:
      - depends_on_cudf
      - test_python_common
      - test_python_pylibcugraph
  py_build_nx_cugraph:
    output: pyproject
    pyproject_dir: python/nx-cugraph
    extras:
      table: build-system
    includes:
      - python_build_wheel
  py_run_nx_cugraph:
    output: pyproject
    pyproject_dir: python/nx-cugraph
    extras:
      table: project
    includes:
      - depends_on_pylibcugraph
      - depends_on_cupy
      - python_run_nx_cugraph
  py_test_nx_cugraph:
    output: pyproject
    pyproject_dir: python/nx-cugraph
    extras:
      table: project.optional-dependencies
      key: test
    includes:
      - test_python_common
      - test_python_nx_cugraph
  py_build_cugraph_dgl:
    output: pyproject
    pyproject_dir: python/cugraph-dgl
    extras:
      table: build-system
    includes:
      - python_build_wheel
  py_run_cugraph_dgl:
    output: pyproject
    pyproject_dir: python/cugraph-dgl
    extras:
      table: project
    includes:
      - python_run_cugraph_dgl
      - depends_on_pylibcugraphops
  py_test_cugraph_dgl:
    output: pyproject
    pyproject_dir: python/cugraph-dgl
    extras:
      table: project.optional-dependencies
      key: test
    includes:
      - test_python_common
  py_build_cugraph_pyg:
    output: pyproject
    pyproject_dir: python/cugraph-pyg
    extras:
      table: build-system
    includes:
      - python_build_wheel
  py_run_cugraph_pyg:
    output: pyproject
    pyproject_dir: python/cugraph-pyg
    extras:
      table: project
    includes:
      - python_run_cugraph_pyg
      - depends_on_pylibcugraphops
  py_test_cugraph_pyg:
    output: pyproject
    pyproject_dir: python/cugraph-pyg
    extras:
      table: project.optional-dependencies
      key: test
    includes:
      - test_python_common
  py_build_cugraph_service_client:
    output: pyproject
    pyproject_dir: python/cugraph-service/client
    extras:
      table: build-system
    includes:
      - python_build_wheel
  py_run_cugraph_service_client:
    output: pyproject
    pyproject_dir: python/cugraph-service/client
    extras:
      table: project
    includes:
      - python_run_cugraph_service_client
  py_build_cugraph_service_server:
    output: pyproject
    pyproject_dir: python/cugraph-service/server
    extras:
      table: build-system
    includes:
      - python_build_wheel
  py_run_cugraph_service_server:
    output: pyproject
    pyproject_dir: python/cugraph-service/server
    extras:
      table: project
    includes:
      - depends_on_rmm
      - depends_on_cudf
      - depends_on_dask_cudf
      - depends_on_cupy
      - python_run_cugraph_service_server
  py_test_cugraph_service_server:
    output: pyproject
    pyproject_dir: python/cugraph-service/server
    extras:
      table: project.optional-dependencies
      key: test
    includes:
      - test_python_common
      - test_python_cugraph
  cugraph_dgl_dev:
    matrix:
      cuda: ["11.8"]
    output: conda
    conda_dir: python/cugraph-dgl/conda
    includes:
      - checks
      - depends_on_pylibcugraphops
      - cugraph_dgl_dev
      - test_python_common
  cugraph_pyg_dev:
    matrix:
      cuda: ["11.8"]
    output: conda
    conda_dir: python/cugraph-pyg/conda
    includes:
      - checks
      - depends_on_pylibcugraphops
      - cugraph_pyg_dev
      - test_python_common
channels:
  - rapidsai
  - rapidsai-nightly
  - dask/label/dev
  - pytorch
  - pyg
  - dglteam/label/cu118
  - conda-forge
  - nvidia
dependencies:
  checks:
    common:
      - output_types: [conda, requirements]
        packages:
          - pre-commit
  cuda_version:
    specific:
      - output_types: conda
        matrices:
          - matrix:
              cuda: "11.2"
            packages:
              - cuda-version=11.2
          - matrix:
              cuda: "11.4"
            packages:
              - cuda-version=11.4
          - matrix:
              cuda: "11.5"
            packages:
              - cuda-version=11.5
          - matrix:
              cuda: "11.8"
            packages:
              - cuda-version=11.8
          - matrix:
              cuda: "12.0"
            packages:
              - cuda-version=12.0
          - matrix:
              cuda: "12.2"
            packages:
              - cuda-version=12.2
  cuda:
    specific:
      - output_types: [conda]
        matrices:
          - matrix:
              cuda: "12.*"
            packages:
          - matrix:
              cuda: "11.*"
            packages:
              - cudatoolkit
  common_build:
    common:
      - output_types: [conda, pyproject]
        packages:
          - &cmake_ver cmake>=3.26.4
          - ninja
  cpp_build:
    common:
      - output_types: [conda]
        packages:
          - c-compiler
          - cxx-compiler
          - gmock>=1.13.0
          - gtest>=1.13.0
          - libcugraphops==24.4.*
          - libraft-headers==24.4.*
          - libraft==24.4.*
          - librmm==24.4.*
          - openmpi # Required for building cpp-mgtests (multi-GPU tests)
    specific:
      - output_types: [conda]
        matrices:
          - matrix:
              arch: x86_64
            packages:
              - gcc_linux-64=11.*
          - matrix:
              arch: aarch64
            packages:
              - gcc_linux-aarch64=11.*
      - output_types: [conda]
        matrices:
          - matrix:
              arch: x86_64
              cuda: "11.8"
            packages:
              - nvcc_linux-64=11.8
          - matrix:
              arch: aarch64
              cuda: "11.8"
            packages:
              - nvcc_linux-aarch64=11.8
          - matrix:
              cuda: "12.*"
            packages:
              - cuda-nvcc
  docs:
    common:
      - output_types: [conda]
        packages:
          - breathe
          - doxygen
          - graphviz
          - ipython
          - nbsphinx
          - numpydoc
          - pydata-sphinx-theme
          - recommonmark
          - sphinx-copybutton
          - sphinx-markdown-tables
          - sphinx<6
          - sphinxcontrib-websupport
  py_version:
    specific:
      - output_types: [conda]
        matrices:
          - matrix:
              py: "3.9"
            packages:
              - python=3.9
          - matrix:
              py: "3.10"
            packages:
              - python=3.10
          - matrix:
            packages:
              - python>=3.9,<3.11
  python_build_wheel:
    common:
      - output_types: [conda, pyproject, requirements]
        packages:
          - setuptools>=61.0.0
          - wheel
  python_build_cythonize:
    common:
      - output_types: [conda, pyproject, requirements]
        packages:
          - cython>=3.0.0
      - output_types: conda
        packages:
          - scikit-build-core>=0.7.0
      - output_types: [pyproject, requirements]
        packages:
          - scikit-build-core[pyproject]>=0.7.0
  python_run_cugraph:
    common:
      - output_types: [conda, pyproject]
        packages:
          - &dask rapids-dask-dependency==24.4.*
          - &dask_cuda dask-cuda==24.4.*
          - &numba numba>=0.57
          - &numpy numpy>=1.21
          - &ucx_py ucx-py==0.37.*
      - output_types: conda
        packages:
          - aiohttp
          - fsspec>=0.6.0
          - libcudf==24.4.*
          - requests
          - nccl>=2.9.9
          - ucx-proc=*=gpu
      - output_types: pyproject
        packages:
            # cudf uses fsspec but is protocol independent. cugraph
            # dataset APIs require [http] extras for use with cudf.
          - fsspec[http]>=0.6.0
  python_run_nx_cugraph:
    common:
      - output_types: [conda, pyproject]
        packages:
          - networkx>=3.0
          - *numpy
  python_run_cugraph_dgl:
    common:
      - output_types: [conda, pyproject]
        packages:
          - *numba
          - *numpy
      - output_types: [pyproject]
        packages:
          - &cugraph cugraph==24.4.*
  python_run_cugraph_pyg:
    common:
      - output_types: [conda, pyproject]
        packages:
          - *numba
          - *numpy
      - output_types: [pyproject]
        packages:
          - *cugraph
  python_run_cugraph_service_client:
    common:
      - output_types: [conda, pyproject]
        packages:
          - &thrift thriftpy2
  python_run_cugraph_service_server:
    common:
      - output_types: [conda, pyproject]
        packages:
          - *dask
          - *dask_cuda
          - *numba
          - *numpy
          - *thrift
          - *ucx_py
      - output_types: pyproject
        packages:
          - *cugraph
          - cugraph-service-client==24.4.*
  test_cpp:
    common:
      - output_types: conda
        packages:
          - *cmake_ver
  test_notebook:
    common:
      - output_types: [conda, requirements]
        packages:
          - ipython
          - notebook>=0.5.0
      - output_types: [conda]
        packages:
          - wget
  test_python_common:
    common:
      - output_types: [conda, pyproject]
        packages:
          - pandas
          - pytest
          - pytest-benchmark
          - pytest-cov
          - pytest-xdist
          - scipy
  test_python_cugraph:
    common:
      - output_types: [conda, pyproject]
        packages:
          - networkx>=2.5.1
          - *numpy
          - python-louvain
          - scikit-learn>=0.23.1
      - output_types: [conda]
        packages:
          - pylibwholegraph==24.4.*
  test_python_pylibcugraph:
    common:
      - output_types: [conda, pyproject]
        packages:
          - *numpy
  test_python_nx_cugraph:
    common:
      - output_types: [conda, pyproject]
        packages:
          - packaging>=21
            # not needed by nx-cugraph tests, but is required for running networkx tests
          - pytest-mpl
  cugraph_dgl_dev:
    common:
      - output_types: [conda]
        packages:
          - cugraph==24.4.*
          - pytorch>=2.0
          - pytorch-cuda==11.8
          - dgl>=1.1.0.cu*
  cugraph_pyg_dev:
    common:
      - output_types: [conda]
        packages:
          - cugraph==24.4.*
          - pytorch>=2.0
          - pytorch-cuda==11.8
          - pyg>=2.4.0

  depends_on_rmm:
    common:
      - output_types: conda
        packages:
          - &rmm_conda rmm==24.4.*
      - output_types: requirements
        packages:
          # pip recognizes the index as a global option for the requirements.txt file
          - --extra-index-url=https://pypi.nvidia.com
          - --extra-index-url=https://pypi.anaconda.org/rapidsai-wheels-nightly/simple
    specific:
      - output_types: [requirements, pyproject]
        matrices:
<<<<<<< HEAD
          - matrix: {cuda: "12.*"}
            packages:
              - rmm-cu12==24.2.*
          - matrix: {cuda: "11.*"}
            packages:
              - rmm-cu11==24.2.*
=======
          - matrix: {cuda: "12.2"}
            packages: &rmm_packages_pip_cu12
              - rmm-cu12==24.4.*
          - {matrix: {cuda: "12.1"}, packages: *rmm_packages_pip_cu12}
          - {matrix: {cuda: "12.0"}, packages: *rmm_packages_pip_cu12}
          - matrix: {cuda: "11.8"}
            packages: &rmm_packages_pip_cu11
              - rmm-cu11==24.4.*
          - {matrix: {cuda: "11.5"}, packages: *rmm_packages_pip_cu11}
          - {matrix: {cuda: "11.4"}, packages: *rmm_packages_pip_cu11}
          - {matrix: {cuda: "11.2"}, packages: *rmm_packages_pip_cu11}
>>>>>>> 44d3d647
          - {matrix: null, packages: [*rmm_conda]}

  depends_on_cudf:
    common:
      - output_types: conda
        packages:
          - &cudf_conda cudf==24.4.*
      - output_types: requirements
        packages:
          # pip recognizes the index as a global option for the requirements.txt file
          - --extra-index-url=https://pypi.nvidia.com
          - --extra-index-url=https://pypi.anaconda.org/rapidsai-wheels-nightly/simple
    specific:
      - output_types: [requirements, pyproject]
        matrices:
<<<<<<< HEAD
          - matrix: {cuda: "12.*"}
            packages:
              - cudf-cu12==24.2.*
          - matrix: {cuda: "11.*"}
            packages:
              - cudf-cu11==24.2.*
=======
          - matrix: {cuda: "12.2"}
            packages: &cudf_packages_pip_cu12
              - cudf-cu12==24.4.*
          - {matrix: {cuda: "12.1"}, packages: *cudf_packages_pip_cu12}
          - {matrix: {cuda: "12.0"}, packages: *cudf_packages_pip_cu12}
          - matrix: {cuda: "11.8"}
            packages: &cudf_packages_pip_cu11
              - cudf-cu11==24.4.*
          - {matrix: {cuda: "11.5"}, packages: *cudf_packages_pip_cu11}
          - {matrix: {cuda: "11.4"}, packages: *cudf_packages_pip_cu11}
          - {matrix: {cuda: "11.2"}, packages: *cudf_packages_pip_cu11}
>>>>>>> 44d3d647
          - {matrix: null, packages: [*cudf_conda]}

  depends_on_dask_cudf:
    common:
      - output_types: conda
        packages:
          - &dask_cudf_conda dask-cudf==24.4.*
      - output_types: requirements
        packages:
          # pip recognizes the index as a global option for the requirements.txt file
          - --extra-index-url=https://pypi.nvidia.com
          - --extra-index-url=https://pypi.anaconda.org/rapidsai-wheels-nightly/simple
    specific:
      - output_types: [requirements, pyproject]
        matrices:
<<<<<<< HEAD
          - matrix: {cuda: "12.*"}
            packages:
              - dask-cudf-cu12==24.2.*
          - matrix: {cuda: "11.*"}
            packages:
              - dask-cudf-cu11==24.2.*
=======
          - matrix: {cuda: "12.2"}
            packages: &dask_cudf_packages_pip_cu12
              - dask-cudf-cu12==24.4.*
          - {matrix: {cuda: "12.1"}, packages: *dask_cudf_packages_pip_cu12}
          - {matrix: {cuda: "12.0"}, packages: *dask_cudf_packages_pip_cu12}
          - matrix: {cuda: "11.8"}
            packages: &dask_cudf_packages_pip_cu11
              - dask-cudf-cu11==24.4.*
          - {matrix: {cuda: "11.5"}, packages: *dask_cudf_packages_pip_cu11}
          - {matrix: {cuda: "11.4"}, packages: *dask_cudf_packages_pip_cu11}
          - {matrix: {cuda: "11.2"}, packages: *dask_cudf_packages_pip_cu11}
>>>>>>> 44d3d647
          - {matrix: null, packages: [*dask_cudf_conda]}

  depends_on_pylibraft:
    common:
      - output_types: conda
        packages:
          - &pylibraft_conda pylibraft==24.4.*
      - output_types: requirements
        packages:
          # pip recognizes the index as a global option for the requirements.txt file
          - --extra-index-url=https://pypi.nvidia.com
          - --extra-index-url=https://pypi.anaconda.org/rapidsai-wheels-nightly/simple
    specific:
      - output_types: [requirements, pyproject]
        matrices:
<<<<<<< HEAD
          - matrix: {cuda: "12.*"}
            packages:
              - pylibraft-cu12==24.2.*
          - matrix: {cuda: "11.*"}
            packages:
              - pylibraft-cu11==24.2.*
=======
          - matrix: {cuda: "12.2"}
            packages: &pylibraft_packages_pip_cu12
              - pylibraft-cu12==24.4.*
          - {matrix: {cuda: "12.1"}, packages: *pylibraft_packages_pip_cu12}
          - {matrix: {cuda: "12.0"}, packages: *pylibraft_packages_pip_cu12}
          - matrix: {cuda: "11.8"}
            packages: &pylibraft_packages_pip_cu11
              - pylibraft-cu11==24.4.*
          - {matrix: {cuda: "11.5"}, packages: *pylibraft_packages_pip_cu11}
          - {matrix: {cuda: "11.4"}, packages: *pylibraft_packages_pip_cu11}
          - {matrix: {cuda: "11.2"}, packages: *pylibraft_packages_pip_cu11}
>>>>>>> 44d3d647
          - {matrix: null, packages: [*pylibraft_conda]}

  depends_on_raft_dask:
    common:
      - output_types: conda
        packages:
          - &raft_dask_conda raft-dask==24.4.*
      - output_types: requirements
        packages:
          # pip recognizes the index as a global option for the requirements.txt file
          - --extra-index-url=https://pypi.nvidia.com
          - --extra-index-url=https://pypi.anaconda.org/rapidsai-wheels-nightly/simple
    specific:
      - output_types: [requirements, pyproject]
        matrices:
<<<<<<< HEAD
          - matrix: {cuda: "12.*"}
            packages:
              - raft-dask-cu12==24.2.*
          - matrix: {cuda: "11.*"}
            packages:
              - raft-dask-cu11==24.2.*
=======
          - matrix: {cuda: "12.2"}
            packages: &raft_dask_packages_pip_cu12
              - raft-dask-cu12==24.4.*
          - {matrix: {cuda: "12.1"}, packages: *raft_dask_packages_pip_cu12}
          - {matrix: {cuda: "12.0"}, packages: *raft_dask_packages_pip_cu12}
          - matrix: {cuda: "11.8"}
            packages: &raft_dask_packages_pip_cu11
              - raft-dask-cu11==24.4.*
          - {matrix: {cuda: "11.5"}, packages: *raft_dask_packages_pip_cu11}
          - {matrix: {cuda: "11.4"}, packages: *raft_dask_packages_pip_cu11}
          - {matrix: {cuda: "11.2"}, packages: *raft_dask_packages_pip_cu11}
>>>>>>> 44d3d647
          - {matrix: null, packages: [*raft_dask_conda]}

  depends_on_pylibcugraph:
    common:
      - output_types: conda
        packages:
          - &pylibcugraph_conda pylibcugraph==24.4.*
      - output_types: requirements
        packages:
          # pip recognizes the index as a global option for the requirements.txt file
          - --extra-index-url=https://pypi.nvidia.com
          - --extra-index-url=https://pypi.anaconda.org/rapidsai-wheels-nightly/simple
    specific:
      - output_types: [requirements, pyproject]
        matrices:
<<<<<<< HEAD
          - matrix: {cuda: "12.*"}
            packages:
              - pylibcugraph-cu12==24.2.*
          - matrix: {cuda: "11.*"}
            packages:
              - pylibcugraph-cu11==24.2.*
=======
          - matrix: {cuda: "12.2"}
            packages: &pylibcugraph_packages_pip_cu12
              - pylibcugraph-cu12==24.4.*
          - {matrix: {cuda: "12.1"}, packages: *pylibcugraph_packages_pip_cu12}
          - {matrix: {cuda: "12.0"}, packages: *pylibcugraph_packages_pip_cu12}
          - matrix: {cuda: "11.8"}
            packages: &pylibcugraph_packages_pip_cu11
              - pylibcugraph-cu11==24.4.*
          - {matrix: {cuda: "11.5"}, packages: *pylibcugraph_packages_pip_cu11}
          - {matrix: {cuda: "11.4"}, packages: *pylibcugraph_packages_pip_cu11}
          - {matrix: {cuda: "11.2"}, packages: *pylibcugraph_packages_pip_cu11}
>>>>>>> 44d3d647
          - {matrix: null, packages: [*pylibcugraph_conda]}

  depends_on_pylibcugraphops:
    common:
      - output_types: conda
        packages:
          - &pylibcugraphops_conda pylibcugraphops==24.4.*
      - output_types: requirements
        packages:
          # pip recognizes the index as a global option for the requirements.txt file
          - --extra-index-url=https://pypi.nvidia.com
          - --extra-index-url=https://pypi.anaconda.org/rapidsai-wheels-nightly/simple
    specific:
      - output_types: [requirements, pyproject]
        matrices:
<<<<<<< HEAD
          - matrix: {cuda: "12.*"}
            packages:
              - pylibcugraphops-cu12==24.2.*
          - matrix: {cuda: "11.*"}
            packages:
              - pylibcugraphops-cu11==24.2.*
=======
          - matrix: {cuda: "12.2"}
            packages: &pylibcugraphops_packages_pip_cu12
              - pylibcugraphops-cu12==24.4.*
          - {matrix: {cuda: "12.1"}, packages: *pylibcugraphops_packages_pip_cu12}
          - {matrix: {cuda: "12.0"}, packages: *pylibcugraphops_packages_pip_cu12}
          - matrix: {cuda: "11.8"}
            packages: &pylibcugraphops_packages_pip_cu11
              - pylibcugraphops-cu11==24.4.*
          - {matrix: {cuda: "11.5"}, packages: *pylibcugraphops_packages_pip_cu11}
          - {matrix: {cuda: "11.4"}, packages: *pylibcugraphops_packages_pip_cu11}
          - {matrix: {cuda: "11.2"}, packages: *pylibcugraphops_packages_pip_cu11}
>>>>>>> 44d3d647
          - {matrix: null, packages: [*pylibcugraphops_conda]}

  depends_on_cupy:
    common:
      - output_types: conda
        packages:
          - cupy>=12.0.0
    specific:
      - output_types: [requirements, pyproject]
        matrices:
          - matrix: {cuda: "12.*"}
            packages:
              - cupy-cuda12x>=12.0.0
          - matrix: {cuda: "11.*"}
            packages:
              - cupy-cuda11x>=12.0.0
          - {matrix: null, packages: [cupy-cuda11x>=12.0.0]}<|MERGE_RESOLUTION|>--- conflicted
+++ resolved
@@ -549,26 +549,12 @@
     specific:
       - output_types: [requirements, pyproject]
         matrices:
-<<<<<<< HEAD
           - matrix: {cuda: "12.*"}
             packages:
               - rmm-cu12==24.2.*
           - matrix: {cuda: "11.*"}
             packages:
               - rmm-cu11==24.2.*
-=======
-          - matrix: {cuda: "12.2"}
-            packages: &rmm_packages_pip_cu12
-              - rmm-cu12==24.4.*
-          - {matrix: {cuda: "12.1"}, packages: *rmm_packages_pip_cu12}
-          - {matrix: {cuda: "12.0"}, packages: *rmm_packages_pip_cu12}
-          - matrix: {cuda: "11.8"}
-            packages: &rmm_packages_pip_cu11
-              - rmm-cu11==24.4.*
-          - {matrix: {cuda: "11.5"}, packages: *rmm_packages_pip_cu11}
-          - {matrix: {cuda: "11.4"}, packages: *rmm_packages_pip_cu11}
-          - {matrix: {cuda: "11.2"}, packages: *rmm_packages_pip_cu11}
->>>>>>> 44d3d647
           - {matrix: null, packages: [*rmm_conda]}
 
   depends_on_cudf:
@@ -584,26 +570,12 @@
     specific:
       - output_types: [requirements, pyproject]
         matrices:
-<<<<<<< HEAD
           - matrix: {cuda: "12.*"}
             packages:
               - cudf-cu12==24.2.*
           - matrix: {cuda: "11.*"}
             packages:
               - cudf-cu11==24.2.*
-=======
-          - matrix: {cuda: "12.2"}
-            packages: &cudf_packages_pip_cu12
-              - cudf-cu12==24.4.*
-          - {matrix: {cuda: "12.1"}, packages: *cudf_packages_pip_cu12}
-          - {matrix: {cuda: "12.0"}, packages: *cudf_packages_pip_cu12}
-          - matrix: {cuda: "11.8"}
-            packages: &cudf_packages_pip_cu11
-              - cudf-cu11==24.4.*
-          - {matrix: {cuda: "11.5"}, packages: *cudf_packages_pip_cu11}
-          - {matrix: {cuda: "11.4"}, packages: *cudf_packages_pip_cu11}
-          - {matrix: {cuda: "11.2"}, packages: *cudf_packages_pip_cu11}
->>>>>>> 44d3d647
           - {matrix: null, packages: [*cudf_conda]}
 
   depends_on_dask_cudf:
@@ -619,26 +591,12 @@
     specific:
       - output_types: [requirements, pyproject]
         matrices:
-<<<<<<< HEAD
           - matrix: {cuda: "12.*"}
             packages:
               - dask-cudf-cu12==24.2.*
           - matrix: {cuda: "11.*"}
             packages:
               - dask-cudf-cu11==24.2.*
-=======
-          - matrix: {cuda: "12.2"}
-            packages: &dask_cudf_packages_pip_cu12
-              - dask-cudf-cu12==24.4.*
-          - {matrix: {cuda: "12.1"}, packages: *dask_cudf_packages_pip_cu12}
-          - {matrix: {cuda: "12.0"}, packages: *dask_cudf_packages_pip_cu12}
-          - matrix: {cuda: "11.8"}
-            packages: &dask_cudf_packages_pip_cu11
-              - dask-cudf-cu11==24.4.*
-          - {matrix: {cuda: "11.5"}, packages: *dask_cudf_packages_pip_cu11}
-          - {matrix: {cuda: "11.4"}, packages: *dask_cudf_packages_pip_cu11}
-          - {matrix: {cuda: "11.2"}, packages: *dask_cudf_packages_pip_cu11}
->>>>>>> 44d3d647
           - {matrix: null, packages: [*dask_cudf_conda]}
 
   depends_on_pylibraft:
@@ -654,26 +612,12 @@
     specific:
       - output_types: [requirements, pyproject]
         matrices:
-<<<<<<< HEAD
           - matrix: {cuda: "12.*"}
             packages:
               - pylibraft-cu12==24.2.*
           - matrix: {cuda: "11.*"}
             packages:
               - pylibraft-cu11==24.2.*
-=======
-          - matrix: {cuda: "12.2"}
-            packages: &pylibraft_packages_pip_cu12
-              - pylibraft-cu12==24.4.*
-          - {matrix: {cuda: "12.1"}, packages: *pylibraft_packages_pip_cu12}
-          - {matrix: {cuda: "12.0"}, packages: *pylibraft_packages_pip_cu12}
-          - matrix: {cuda: "11.8"}
-            packages: &pylibraft_packages_pip_cu11
-              - pylibraft-cu11==24.4.*
-          - {matrix: {cuda: "11.5"}, packages: *pylibraft_packages_pip_cu11}
-          - {matrix: {cuda: "11.4"}, packages: *pylibraft_packages_pip_cu11}
-          - {matrix: {cuda: "11.2"}, packages: *pylibraft_packages_pip_cu11}
->>>>>>> 44d3d647
           - {matrix: null, packages: [*pylibraft_conda]}
 
   depends_on_raft_dask:
@@ -689,26 +633,12 @@
     specific:
       - output_types: [requirements, pyproject]
         matrices:
-<<<<<<< HEAD
           - matrix: {cuda: "12.*"}
             packages:
               - raft-dask-cu12==24.2.*
           - matrix: {cuda: "11.*"}
             packages:
               - raft-dask-cu11==24.2.*
-=======
-          - matrix: {cuda: "12.2"}
-            packages: &raft_dask_packages_pip_cu12
-              - raft-dask-cu12==24.4.*
-          - {matrix: {cuda: "12.1"}, packages: *raft_dask_packages_pip_cu12}
-          - {matrix: {cuda: "12.0"}, packages: *raft_dask_packages_pip_cu12}
-          - matrix: {cuda: "11.8"}
-            packages: &raft_dask_packages_pip_cu11
-              - raft-dask-cu11==24.4.*
-          - {matrix: {cuda: "11.5"}, packages: *raft_dask_packages_pip_cu11}
-          - {matrix: {cuda: "11.4"}, packages: *raft_dask_packages_pip_cu11}
-          - {matrix: {cuda: "11.2"}, packages: *raft_dask_packages_pip_cu11}
->>>>>>> 44d3d647
           - {matrix: null, packages: [*raft_dask_conda]}
 
   depends_on_pylibcugraph:
@@ -724,26 +654,12 @@
     specific:
       - output_types: [requirements, pyproject]
         matrices:
-<<<<<<< HEAD
           - matrix: {cuda: "12.*"}
             packages:
               - pylibcugraph-cu12==24.2.*
           - matrix: {cuda: "11.*"}
             packages:
               - pylibcugraph-cu11==24.2.*
-=======
-          - matrix: {cuda: "12.2"}
-            packages: &pylibcugraph_packages_pip_cu12
-              - pylibcugraph-cu12==24.4.*
-          - {matrix: {cuda: "12.1"}, packages: *pylibcugraph_packages_pip_cu12}
-          - {matrix: {cuda: "12.0"}, packages: *pylibcugraph_packages_pip_cu12}
-          - matrix: {cuda: "11.8"}
-            packages: &pylibcugraph_packages_pip_cu11
-              - pylibcugraph-cu11==24.4.*
-          - {matrix: {cuda: "11.5"}, packages: *pylibcugraph_packages_pip_cu11}
-          - {matrix: {cuda: "11.4"}, packages: *pylibcugraph_packages_pip_cu11}
-          - {matrix: {cuda: "11.2"}, packages: *pylibcugraph_packages_pip_cu11}
->>>>>>> 44d3d647
           - {matrix: null, packages: [*pylibcugraph_conda]}
 
   depends_on_pylibcugraphops:
@@ -759,26 +675,12 @@
     specific:
       - output_types: [requirements, pyproject]
         matrices:
-<<<<<<< HEAD
           - matrix: {cuda: "12.*"}
             packages:
               - pylibcugraphops-cu12==24.2.*
           - matrix: {cuda: "11.*"}
             packages:
               - pylibcugraphops-cu11==24.2.*
-=======
-          - matrix: {cuda: "12.2"}
-            packages: &pylibcugraphops_packages_pip_cu12
-              - pylibcugraphops-cu12==24.4.*
-          - {matrix: {cuda: "12.1"}, packages: *pylibcugraphops_packages_pip_cu12}
-          - {matrix: {cuda: "12.0"}, packages: *pylibcugraphops_packages_pip_cu12}
-          - matrix: {cuda: "11.8"}
-            packages: &pylibcugraphops_packages_pip_cu11
-              - pylibcugraphops-cu11==24.4.*
-          - {matrix: {cuda: "11.5"}, packages: *pylibcugraphops_packages_pip_cu11}
-          - {matrix: {cuda: "11.4"}, packages: *pylibcugraphops_packages_pip_cu11}
-          - {matrix: {cuda: "11.2"}, packages: *pylibcugraphops_packages_pip_cu11}
->>>>>>> 44d3d647
           - {matrix: null, packages: [*pylibcugraphops_conda]}
 
   depends_on_cupy:
