# Dependency list for https://github.com/rapidsai/dependency-file-generator
files:
  all:
    output: [conda]
    matrix:
      cuda: ["11.8", "12.2"]
      arch: [x86_64]
    includes:
      - checks
      - common_build
      - cpp_build
      - cuda
      - cuda_version
      - docs
      - python_build_rapids
      - python_build_wheel
      - python_build_cythonize
      - depends_on_rmm
      - depends_on_cudf
      - depends_on_dask_cudf
      - depends_on_pylibraft
      - depends_on_raft_dask
      - depends_on_pylibcugraphops
      - depends_on_pylibwholegraph
      - depends_on_cupy
      - depends_on_pytorch
      - python_run_cugraph
      - python_run_nx_cugraph
      - python_run_cugraph_dgl
      - python_run_cugraph_pyg
      - test_notebook
      - test_python_common
      - test_python_cugraph
      - test_python_pylibcugraph
      - test_python_nx_cugraph
  checks:
    output: none
    includes:
      - checks
      - py_version
  docs:
    output: none
    includes:
      - cuda_version
      - docs
      - py_version
      - depends_on_pylibcugraphops
  test_cpp:
    output: none
    includes:
      - cuda_version
      - test_cpp
  test_notebooks:
    output: none
    includes:
      - cuda_version
      - py_version
      - test_notebook
      - test_python_common
      - test_python_cugraph
  test_python:
    output: none
    includes:
      - cuda_version
      - depends_on_cudf
      - depends_on_pylibwholegraph
      - depends_on_pytorch
      - py_version
      - test_python_common
      - test_python_cugraph
      - test_python_pylibcugraph
  py_build_cugraph:
    output: pyproject
    pyproject_dir: python/cugraph
    extras:
      table: build-system
    includes:
      - python_build_rapids
      - python_build_cythonize
  py_rapids_build_cugraph:
    output: pyproject
    pyproject_dir: python/cugraph
    extras:
      table: tool.rapids-build-backend
      key: requires
    includes:
      - common_build
      - depends_on_rmm
      - depends_on_pylibraft
      - depends_on_pylibcugraph
  py_run_cugraph:
    output: pyproject
    pyproject_dir: python/cugraph
    extras:
      table: project
    includes:
      - depends_on_rmm
      - depends_on_cudf
      - depends_on_dask_cudf
      - depends_on_raft_dask
      - depends_on_pylibcugraph
      - depends_on_cupy
      - python_run_cugraph
  py_test_cugraph:
    output: pyproject
    pyproject_dir: python/cugraph
    extras:
      table: project.optional-dependencies
      key: test
    includes:
      - test_python_common
      - test_python_cugraph
      - depends_on_pylibwholegraph
  py_build_pylibcugraph:
    output: pyproject
    pyproject_dir: python/pylibcugraph
    extras:
      table: build-system
    includes:
      - python_build_rapids
      - python_build_cythonize
  py_rapids_build_pylibcugraph:
    output: pyproject
    pyproject_dir: python/pylibcugraph
    extras:
      table: tool.rapids-build-backend
      key: requires
    includes:
      - common_build
      - depends_on_rmm
      - depends_on_pylibraft
  py_run_pylibcugraph:
    output: pyproject
    pyproject_dir: python/pylibcugraph
    extras:
      table: project
    includes:
      - depends_on_rmm
      - depends_on_pylibraft
  py_test_pylibcugraph:
    output: pyproject
    pyproject_dir: python/pylibcugraph
    extras:
      table: project.optional-dependencies
      key: test
    includes:
      - depends_on_cudf
      - test_python_common
      - test_python_pylibcugraph
  py_build_nx_cugraph:
    output: pyproject
    pyproject_dir: python/nx-cugraph
    extras:
      table: build-system
    includes:
      - python_build_rapids
      - python_build_wheel
  py_run_nx_cugraph:
    output: pyproject
    pyproject_dir: python/nx-cugraph
    extras:
      table: project
    includes:
      - depends_on_pylibcugraph
      - depends_on_cupy
      - python_run_nx_cugraph
  py_test_nx_cugraph:
    output: pyproject
    pyproject_dir: python/nx-cugraph
    extras:
      table: project.optional-dependencies
      key: test
    includes:
      - test_python_common
      - test_python_nx_cugraph
  py_build_cugraph_dgl:
    output: pyproject
    pyproject_dir: python/cugraph-dgl
    extras:
      table: build-system
    includes:
      - python_build_rapids
      - python_build_wheel
  py_run_cugraph_dgl:
    output: pyproject
    pyproject_dir: python/cugraph-dgl
    extras:
      table: project
    includes:
      - python_run_cugraph_dgl
      - depends_on_pylibcugraphops
  py_test_cugraph_dgl:
    output: pyproject
    pyproject_dir: python/cugraph-dgl
    extras:
      table: project.optional-dependencies
      key: test
    includes:
      - test_python_common
      - depends_on_pylibwholegraph
      - depends_on_pytorch
  py_build_cugraph_pyg:
    output: pyproject
    pyproject_dir: python/cugraph-pyg
    extras:
      table: build-system
    includes:
      - python_build_rapids
      - python_build_wheel
  py_run_cugraph_pyg:
    output: pyproject
    pyproject_dir: python/cugraph-pyg
    extras:
      table: project
    includes:
      - python_run_cugraph_pyg
      - depends_on_pylibcugraphops
  py_test_cugraph_pyg:
    output: pyproject
    pyproject_dir: python/cugraph-pyg
    extras:
      table: project.optional-dependencies
      key: test
    includes:
      - test_python_common
      - depends_on_pylibwholegraph
      - depends_on_pytorch
  py_build_cugraph_equivariant:
    output: pyproject
    pyproject_dir: python/cugraph-equivariant
    extras:
      table: build-system
    includes:
      - python_build_rapids
      - python_build_wheel
  py_run_cugraph_equivariant:
    output: pyproject
    pyproject_dir: python/cugraph-equivariant
    extras:
      table: project
    includes:
      - depends_on_pylibcugraphops
  py_test_cugraph_equivariant:
    output: pyproject
    pyproject_dir: python/cugraph-equivariant
    extras:
      table: project.optional-dependencies
      key: test
    includes:
      - test_python_common
  py_build_cugraph_service_client:
    output: pyproject
    pyproject_dir: python/cugraph-service/client
    extras:
      table: build-system
    includes:
      - python_build_rapids
      - python_build_wheel
  py_run_cugraph_service_client:
    output: pyproject
    pyproject_dir: python/cugraph-service/client
    extras:
      table: project
    includes:
      - python_run_cugraph_service_client
  py_build_cugraph_service_server:
    output: pyproject
    pyproject_dir: python/cugraph-service/server
    extras:
      table: build-system
    includes:
      - python_build_rapids
      - python_build_wheel
  py_run_cugraph_service_server:
    output: pyproject
    pyproject_dir: python/cugraph-service/server
    extras:
      table: project
    includes:
      - depends_on_rmm
      - depends_on_cudf
      - depends_on_dask_cudf
      - depends_on_cupy
      - python_run_cugraph_service_server
  py_test_cugraph_service_server:
    output: pyproject
    pyproject_dir: python/cugraph-service/server
    extras:
      table: project.optional-dependencies
      key: test
    includes:
      - test_python_common
      - test_python_cugraph
  cugraph_dgl_dev:
    matrix:
      cuda: ["11.8"]
    output: conda
    conda_dir: python/cugraph-dgl/conda
    includes:
      - checks
      - depends_on_pylibcugraphops
      - cugraph_dgl_dev
      - test_python_common
  cugraph_pyg_dev:
    matrix:
      cuda: ["11.8"]
    output: conda
    conda_dir: python/cugraph-pyg/conda
    includes:
      - checks
      - depends_on_pylibcugraphops
      - cugraph_pyg_dev
      - test_python_common
channels:
  - rapidsai
  - rapidsai-nightly
  - dask/label/dev
  - pyg
  - dglteam/label/cu118
  - conda-forge
  - nvidia
dependencies:
  checks:
    common:
      - output_types: [conda, requirements]
        packages:
          - pre-commit
  cuda_version:
    specific:
      - output_types: conda
        matrices:
          - matrix:
              cuda: "11.2"
            packages:
              - cuda-version=11.2
          - matrix:
              cuda: "11.4"
            packages:
              - cuda-version=11.4
          - matrix:
              cuda: "11.5"
            packages:
              - cuda-version=11.5
          - matrix:
              cuda: "11.8"
            packages:
              - cuda-version=11.8
          - matrix:
              cuda: "12.0"
            packages:
              - cuda-version=12.0
          - matrix:
              cuda: "12.2"
            packages:
              - cuda-version=12.2
  cuda:
    specific:
      - output_types: [conda]
        matrices:
          - matrix:
              cuda: "12.*"
            packages:
              - cuda-cudart-dev
              - cuda-nvtx-dev
              - cuda-profiler-api
              - libcublas-dev
              - libcurand-dev
              - libcusolver-dev
              - libcusparse-dev
          - matrix:
              cuda: "11.*"
            packages:
              - cudatoolkit
              - cuda-nvtx
  common_build:
    common:
      - output_types: [conda, pyproject]
        packages:
          - &cmake_ver cmake>=3.26.4
          - ninja
  cpp_build:
    common:
      - output_types: [conda]
        packages:
          - c-compiler
          - cxx-compiler
          - libcudf==24.8.*,>=0.0.0a0
          - libcugraphops==24.8.*,>=0.0.0a0
          - libraft-headers==24.8.*,>=0.0.0a0
          - libraft==24.8.*,>=0.0.0a0
          - librmm==24.8.*,>=0.0.0a0
          - openmpi # Required for building cpp-mgtests (multi-GPU tests)
    specific:
      - output_types: [conda]
        matrices:
          - matrix:
              arch: x86_64
            packages:
              - gcc_linux-64=11.*
          - matrix:
              arch: aarch64
            packages:
              - gcc_linux-aarch64=11.*
      - output_types: [conda]
        matrices:
          - matrix:
              arch: x86_64
              cuda: "11.8"
            packages:
              - nvcc_linux-64=11.8
          - matrix:
              arch: aarch64
              cuda: "11.8"
            packages:
              - nvcc_linux-aarch64=11.8
          - matrix:
              cuda: "12.*"
            packages:
              - cuda-nvcc
  docs:
    common:
      - output_types: [conda]
        packages:
          - breathe
          - doxygen
          - graphviz
          - ipython
          - nbsphinx
          - numpydoc
          - pydata-sphinx-theme
          - recommonmark
          - sphinx-copybutton
          - sphinx-markdown-tables
          - sphinx<6
          - sphinxcontrib-websupport
  py_version:
    specific:
      - output_types: [conda]
        matrices:
          - matrix:
              py: "3.9"
            packages:
              - python=3.9
          - matrix:
              py: "3.10"
            packages:
              - python=3.10
          - matrix:
              py: "3.11"
            packages:
              - python=3.11
          - matrix:
            packages:
              - python>=3.9,<3.12
  python_build_rapids:
    common:
      - output_types: [conda, pyproject, requirements]
        packages:
          - rapids-build-backend>=0.3.1,<0.4.0.dev0
  python_build_wheel:
    common:
      - output_types: [conda, pyproject, requirements]
        packages:
          - setuptools>=61.0.0
          - wheel
  python_build_cythonize:
    common:
      - output_types: [conda, pyproject, requirements]
        packages:
          - cython>=3.0.0
      - output_types: conda
        packages:
          - scikit-build-core>=0.7.0
      - output_types: [pyproject, requirements]
        packages:
          - scikit-build-core[pyproject]>=0.7.0
  python_run_cugraph:
    common:
      - output_types: [conda, pyproject]
        packages:
          - &dask rapids-dask-dependency==24.8.*,>=0.0.0a0
          - &dask_cuda dask-cuda==24.8.*,>=0.0.0a0
          - &numba numba>=0.57
          - &numpy numpy>=1.23,<2.0a0
      - output_types: conda
        packages:
          - aiohttp
          - fsspec>=0.6.0
          - requests
          - nccl>=2.9.9
          - ucx-proc=*=gpu
          - &ucx_py ucx-py==0.39.*,>=0.0.0a0
      - output_types: pyproject
        packages:
            # cudf uses fsspec but is protocol independent. cugraph
            # dataset APIs require [http] extras for use with cudf.
          - fsspec[http]>=0.6.0
    specific:
      - output_types: pyproject
        matrices:
          - matrix:
              cuda: "11.*"
            packages:
              - &ucx_py_cu11 ucx-py-cu11==0.39.*,>=0.0.0a0
          - matrix:
              cuda: "12.*"
            packages:
              - &ucx_py_cu12 ucx-py-cu12==0.39.*,>=0.0.0a0
          - matrix:
            packages:
              - *ucx_py
  python_run_nx_cugraph:
    common:
      - output_types: [conda, pyproject]
        packages:
          - networkx>=3.0
          - *numpy
  python_run_cugraph_dgl:
    common:
      - output_types: [conda, pyproject]
        packages:
          - *numba
          - *numpy
    specific:
      - output_types: [pyproject]
        matrices:
          - matrix:
              cuda: "11.*"
            packages:
              - &cugraph_cu11 cugraph-cu11==24.8.*,>=0.0.0a0
          - matrix:
              cuda: "12.*"
            packages:
              - &cugraph_cu12 cugraph-cu12==24.8.*,>=0.0.0a0
          - matrix:
            packages:
              - &cugraph cugraph==24.8.*,>=0.0.0a0
  python_run_cugraph_pyg:
    common:
      - output_types: [conda, pyproject]
        packages:
          - *numba
          - *numpy
    specific:
      - output_types: [pyproject]
        matrices:
          - matrix:
              cuda: "11.*"
            packages:
              - *cugraph_cu11
          - matrix:
              cuda: "12.*"
            packages:
              - *cugraph_cu12
          - matrix:
            packages:
              - *cugraph
  python_run_cugraph_service_client:
    common:
      - output_types: [conda, pyproject]
        packages:
          # this thriftpy2 entry can be removed entirely (or switched to a '!=')
          # once a new release of that project resolves https://github.com/Thriftpy/thriftpy2/issues/281
          - &thrift thriftpy2<=0.5.0
  python_run_cugraph_service_server:
    common:
      - output_types: [conda, pyproject]
        packages:
          - *dask
          - *dask_cuda
          - *numba
          - *numpy
          - *thrift
      - output_types: pyproject
        packages:
          - *cugraph
          - cugraph-service-client==24.8.*,>=0.0.0a0
      - output_types: conda
        packages:
          - *ucx_py
    specific:
      - output_types: pyproject
        matrices:
          - matrix:
              cuda: "11.*"
            packages:
              - *ucx_py_cu11
          - matrix:
              cuda: "12.*"
            packages:
              - *ucx_py_cu12
          - matrix:
            packages:
              - *ucx_py
  test_cpp:
    common:
      - output_types: conda
        packages:
          - *cmake_ver
  test_notebook:
    common:
      - output_types: [conda, requirements]
        packages:
          - ipython
          - notebook>=0.5.0
      - output_types: [conda]
        packages:
          - wget
  test_python_common:
    common:
      - output_types: [conda, pyproject]
        packages:
          - pandas
          - pytest
          - pytest-benchmark
          - pytest-cov
          - pytest-xdist
          - scipy
  test_python_cugraph:
    common:
      - output_types: [conda, pyproject]
        packages:
          - networkx>=2.5.1
          - *numpy
          - python-louvain
          - scikit-learn>=0.23.1
      - output_types: [conda]
        packages:
<<<<<<< HEAD
          - pylibwholegraph==24.8.*
          - *thrift
=======
          - &pylibwholegraph_conda pylibwholegraph==24.8.*,>=0.0.0a0
          # this thriftpy2 entry can be removed entirely (or switched to a '!=')
          # once a new release of that project resolves https://github.com/Thriftpy/thriftpy2/issues/281
          - thriftpy2<=0.5.0
>>>>>>> 538a2ce9
  test_python_pylibcugraph:
    common:
      - output_types: [conda, pyproject]
        packages:
          - *numpy
  test_python_nx_cugraph:
    common:
      - output_types: [conda, pyproject]
        packages:
          - packaging>=21
            # not needed by nx-cugraph tests, but is required for running networkx tests
          - pytest-mpl
  cugraph_dgl_dev:
    common:
      - output_types: [conda]
        packages:
          - cugraph==24.8.*,>=0.0.0a0
          - pytorch>=2.0
          - pytorch-cuda==11.8
          - dgl>=1.1.0.cu*
  cugraph_pyg_dev:
    common:
      - output_types: [conda]
        packages:
          - cugraph==24.8.*,>=0.0.0a0
          - pytorch>=2.0
          - pytorch-cuda==11.8
          - &tensordict tensordict>=0.1.2
          - pyg>=2.5,<2.6

  depends_on_pytorch:
    common:
      - output_types: [conda]
        packages:
          - &pytorch_conda pytorch>=2.0,<2.2.0a0

    specific:
      - output_types: [requirements]
        matrices:
          - matrix: {cuda: "12.*"}
            packages:
              - --extra-index-url=https://download.pytorch.org/whl/cu121
          - matrix: {cuda: "11.*"}
            packages:
              - --extra-index-url=https://download.pytorch.org/whl/cu118
          - {matrix: null, packages: null}
      - output_types: [requirements, pyproject]
        matrices:
          - matrix: {cuda: "12.*"}
            packages:
              - &pytorch_pip torch>=2.0,<2.2.0a0
              - *tensordict
          - matrix: {cuda: "11.*"}
            packages:
              - *pytorch_pip
              - *tensordict
          - {matrix: null, packages: [*pytorch_pip, *tensordict]}

  depends_on_pylibwholegraph:
    common:
      - output_types: conda
        packages:
          - *pylibwholegraph_conda
      - output_types: requirements
        packages:
          # pip recognizes the index as a global option for the requirements.txt file
          - --extra-index-url=https://pypi.nvidia.com
          - --extra-index-url=https://pypi.anaconda.org/rapidsai-wheels-nightly/simple
    specific:
      - output_types: [requirements, pyproject]
        matrices:
          - matrix: {cuda: "12.*"}
            packages:
              - pylibwholegraph-cu12==24.8.*,>=0.0.0a0
          - matrix: {cuda: "11.*"}
            packages:
              - pylibwholegraph-cu11==24.8.*,>=0.0.0a0
          - {matrix: null, packages: [*pylibwholegraph_conda]}

  depends_on_rmm:
    common:
      - output_types: conda
        packages:
          - &rmm_conda rmm==24.8.*,>=0.0.0a0
      - output_types: requirements
        packages:
          # pip recognizes the index as a global option for the requirements.txt file
          - --extra-index-url=https://pypi.nvidia.com
          - --extra-index-url=https://pypi.anaconda.org/rapidsai-wheels-nightly/simple
    specific:
      - output_types: [requirements, pyproject]
        matrices:
          - matrix: {cuda: "12.*"}
            packages:
              - rmm-cu12==24.8.*,>=0.0.0a0
          - matrix: {cuda: "11.*"}
            packages:
              - rmm-cu11==24.8.*,>=0.0.0a0
          - {matrix: null, packages: [*rmm_conda]}

  depends_on_cudf:
    common:
      - output_types: conda
        packages:
          - &cudf_conda cudf==24.8.*,>=0.0.0a0
      - output_types: requirements
        packages:
          # pip recognizes the index as a global option for the requirements.txt file
          - --extra-index-url=https://pypi.nvidia.com
          - --extra-index-url=https://pypi.anaconda.org/rapidsai-wheels-nightly/simple
    specific:
      - output_types: [requirements, pyproject]
        matrices:
          - matrix: {cuda: "12.*"}
            packages:
              - cudf-cu12==24.8.*,>=0.0.0a0
          - matrix: {cuda: "11.*"}
            packages:
              - cudf-cu11==24.8.*,>=0.0.0a0
          - {matrix: null, packages: [*cudf_conda]}

  depends_on_dask_cudf:
    common:
      - output_types: conda
        packages:
          - &dask_cudf_conda dask-cudf==24.8.*,>=0.0.0a0
      - output_types: requirements
        packages:
          # pip recognizes the index as a global option for the requirements.txt file
          - --extra-index-url=https://pypi.nvidia.com
          - --extra-index-url=https://pypi.anaconda.org/rapidsai-wheels-nightly/simple
    specific:
      - output_types: [requirements, pyproject]
        matrices:
          - matrix: {cuda: "12.*"}
            packages:
              - dask-cudf-cu12==24.8.*,>=0.0.0a0
          - matrix: {cuda: "11.*"}
            packages:
              - dask-cudf-cu11==24.8.*,>=0.0.0a0
          - {matrix: null, packages: [*dask_cudf_conda]}

  depends_on_pylibraft:
    common:
      - output_types: conda
        packages:
          - &pylibraft_conda pylibraft==24.8.*,>=0.0.0a0
      - output_types: requirements
        packages:
          # pip recognizes the index as a global option for the requirements.txt file
          - --extra-index-url=https://pypi.nvidia.com
          - --extra-index-url=https://pypi.anaconda.org/rapidsai-wheels-nightly/simple
    specific:
      - output_types: [requirements, pyproject]
        matrices:
          - matrix: {cuda: "12.*"}
            packages:
              - pylibraft-cu12==24.8.*,>=0.0.0a0
          - matrix: {cuda: "11.*"}
            packages:
              - pylibraft-cu11==24.8.*,>=0.0.0a0
          - {matrix: null, packages: [*pylibraft_conda]}

  depends_on_raft_dask:
    common:
      - output_types: conda
        packages:
          - &raft_dask_conda raft-dask==24.8.*,>=0.0.0a0
      - output_types: requirements
        packages:
          # pip recognizes the index as a global option for the requirements.txt file
          - --extra-index-url=https://pypi.nvidia.com
          - --extra-index-url=https://pypi.anaconda.org/rapidsai-wheels-nightly/simple
    specific:
      - output_types: [requirements, pyproject]
        matrices:
          - matrix: {cuda: "12.*"}
            packages:
              - raft-dask-cu12==24.8.*,>=0.0.0a0
          - matrix: {cuda: "11.*"}
            packages:
              - raft-dask-cu11==24.8.*,>=0.0.0a0
          - {matrix: null, packages: [*raft_dask_conda]}

  depends_on_pylibcugraph:
    common:
      - output_types: conda
        packages:
          - &pylibcugraph_conda pylibcugraph==24.8.*,>=0.0.0a0
      - output_types: requirements
        packages:
          # pip recognizes the index as a global option for the requirements.txt file
          - --extra-index-url=https://pypi.nvidia.com
          - --extra-index-url=https://pypi.anaconda.org/rapidsai-wheels-nightly/simple
    specific:
      - output_types: [requirements, pyproject]
        matrices:
          - matrix: {cuda: "12.*"}
            packages:
              - pylibcugraph-cu12==24.8.*,>=0.0.0a0
          - matrix: {cuda: "11.*"}
            packages:
              - pylibcugraph-cu11==24.8.*,>=0.0.0a0
          - {matrix: null, packages: [*pylibcugraph_conda]}

  depends_on_pylibcugraphops:
    common:
      - output_types: conda
        packages:
          - &pylibcugraphops_conda pylibcugraphops==24.8.*,>=0.0.0a0
      - output_types: requirements
        packages:
          # pip recognizes the index as a global option for the requirements.txt file
          - --extra-index-url=https://pypi.nvidia.com
          - --extra-index-url=https://pypi.anaconda.org/rapidsai-wheels-nightly/simple
    specific:
      - output_types: [requirements, pyproject]
        matrices:
          - matrix: {cuda: "12.*"}
            packages:
              - pylibcugraphops-cu12==24.8.*,>=0.0.0a0
          - matrix: {cuda: "11.*"}
            packages:
              - pylibcugraphops-cu11==24.8.*,>=0.0.0a0
          - {matrix: null, packages: [*pylibcugraphops_conda]}

  depends_on_cupy:
    common:
      - output_types: conda
        packages:
          - cupy>=12.0.0
    specific:
      - output_types: [requirements, pyproject]
        matrices:
          - matrix: {cuda: "12.*"}
            packages:
              - cupy-cuda12x>=12.0.0
          - matrix: {cuda: "11.*"}
            packages: &cupy_packages_cu11
              - cupy-cuda11x>=12.0.0
          - {matrix: null, packages: *cupy_packages_cu11}<|MERGE_RESOLUTION|>--- conflicted
+++ resolved
@@ -626,15 +626,8 @@
           - scikit-learn>=0.23.1
       - output_types: [conda]
         packages:
-<<<<<<< HEAD
-          - pylibwholegraph==24.8.*
+          - &pylibwholegraph_conda pylibwholegraph==24.8.*,>=0.0.0a0
           - *thrift
-=======
-          - &pylibwholegraph_conda pylibwholegraph==24.8.*,>=0.0.0a0
-          # this thriftpy2 entry can be removed entirely (or switched to a '!=')
-          # once a new release of that project resolves https://github.com/Thriftpy/thriftpy2/issues/281
-          - thriftpy2<=0.5.0
->>>>>>> 538a2ce9
   test_python_pylibcugraph:
     common:
       - output_types: [conda, pyproject]
