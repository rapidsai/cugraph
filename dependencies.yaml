--- conflicted
+++ resolved
@@ -440,13 +440,8 @@
     common:
       - output_types: [conda, pyproject, requirements]
         packages:
-<<<<<<< HEAD
-          - &dask rapids-dask-dependency==25.4.*
-          - &numba numba>=0.59.1,<0.61.0a0
-=======
           - &dask rapids-dask-dependency==25.6.*,>=0.0.0a0
           - &numba numba>=0.59.1,<0.62.0a0
->>>>>>> 7fdd979b
           - &numpy numpy>=1.23,<3.0a0
       - output_types: conda
         packages:
@@ -541,85 +536,57 @@
     common:
       - output_types: conda
         packages:
-<<<<<<< HEAD
-          - &cugraph_unsuffixed cugraph==25.4.*
-=======
           - &cugraph_unsuffixed cugraph==25.6.*,>=0.0.0a0
->>>>>>> 7fdd979b
-      - output_types: requirements
-        packages:
-          # pip recognizes the index as a global option for the requirements.txt file
-          - --extra-index-url=https://pypi.nvidia.com
-          - --extra-index-url=https://pypi.anaconda.org/rapidsai-wheels-nightly/simple
-    specific:
-      - output_types: [requirements, pyproject]
-        matrices:
-          - matrix:
-              cuda: "12.*"
-              cuda_suffixed: "true"
-            packages:
-<<<<<<< HEAD
-              - cugraph-cu12==25.4.*
-=======
+      - output_types: requirements
+        packages:
+          # pip recognizes the index as a global option for the requirements.txt file
+          - --extra-index-url=https://pypi.nvidia.com
+          - --extra-index-url=https://pypi.anaconda.org/rapidsai-wheels-nightly/simple
+    specific:
+      - output_types: [requirements, pyproject]
+        matrices:
+          - matrix:
+              cuda: "12.*"
+              cuda_suffixed: "true"
+            packages:
               - cugraph-cu12==25.6.*,>=0.0.0a0
->>>>>>> 7fdd979b
-          - matrix:
-              cuda: "11.*"
-              cuda_suffixed: "true"
-            packages:
-<<<<<<< HEAD
-              - cugraph-cu11==25.4.*
-=======
+          - matrix:
+              cuda: "11.*"
+              cuda_suffixed: "true"
+            packages:
               - cugraph-cu11==25.6.*,>=0.0.0a0
->>>>>>> 7fdd979b
           - {matrix: null, packages: [*cugraph_unsuffixed]}
 
   depends_on_cugraph_pyg:
     common:
       - output_types: conda
         packages:
-<<<<<<< HEAD
-          - &cugraph_pyg_unsuffixed cugraph-pyg==25.4.*
-=======
           - &cugraph_pyg_unsuffixed cugraph-pyg==25.6.*,>=0.0.0a0
->>>>>>> 7fdd979b
-      - output_types: requirements
-        packages:
-          # pip recognizes the index as a global option for the requirements.txt file
-          - --extra-index-url=https://pypi.nvidia.com
-          - --extra-index-url=https://pypi.anaconda.org/rapidsai-wheels-nightly/simple
-    specific:
-      - output_types: [requirements, pyproject]
-        matrices:
-          - matrix:
-              cuda: "12.*"
-              cuda_suffixed: "true"
-            packages:
-<<<<<<< HEAD
-              - cugraph-pyg-cu12==25.4.*
-=======
+      - output_types: requirements
+        packages:
+          # pip recognizes the index as a global option for the requirements.txt file
+          - --extra-index-url=https://pypi.nvidia.com
+          - --extra-index-url=https://pypi.anaconda.org/rapidsai-wheels-nightly/simple
+    specific:
+      - output_types: [requirements, pyproject]
+        matrices:
+          - matrix:
+              cuda: "12.*"
+              cuda_suffixed: "true"
+            packages:
               - cugraph-pyg-cu12==25.6.*,>=0.0.0a0
->>>>>>> 7fdd979b
-          - matrix:
-              cuda: "11.*"
-              cuda_suffixed: "true"
-            packages:
-<<<<<<< HEAD
-              - cugraph-pyg-cu11==25.4.*
-=======
+          - matrix:
+              cuda: "11.*"
+              cuda_suffixed: "true"
+            packages:
               - cugraph-pyg-cu11==25.6.*,>=0.0.0a0
->>>>>>> 7fdd979b
           - {matrix: null, packages: [*cugraph_pyg_unsuffixed]}
 
   depends_on_cugraph_service_client:
     common:
       - output_types: [conda, requirements, pyproject]
         packages:
-<<<<<<< HEAD
-          - cugraph-service-client==25.4.*
-=======
           - cugraph-service-client==25.6.*,>=0.0.0a0
->>>>>>> 7fdd979b
       - output_types: requirements
         packages:
           # pip recognizes the index as a global option for the requirements.txt file
@@ -630,11 +597,7 @@
     common:
       - output_types: [conda, requirements, pyproject]
         packages:
-<<<<<<< HEAD
-          - cugraph-service-server==25.4.*
-=======
           - cugraph-service-server==25.6.*,>=0.0.0a0
->>>>>>> 7fdd979b
       - output_types: requirements
         packages:
           # pip recognizes the index as a global option for the requirements.txt file
@@ -645,11 +608,7 @@
     common:
       - output_types: conda
         packages:
-<<<<<<< HEAD
-          - libcugraph_etl==25.4.*
-=======
           - libcugraph_etl==25.6.*,>=0.0.0a0
->>>>>>> 7fdd979b
 
   depends_on_libcugraph_tests:
     common:
@@ -699,206 +658,132 @@
     common:
       - output_types: conda
         packages:
-<<<<<<< HEAD
-          - &pylibwholegraph_unsuffixed pylibwholegraph==25.4.*
-=======
           - &libraft_unsuffixed libraft==25.6.*,>=0.0.0a0
->>>>>>> 7fdd979b
-      - output_types: requirements
-        packages:
-          # pip recognizes the index as a global option for the requirements.txt file
-          - --extra-index-url=https://pypi.nvidia.com
-          - --extra-index-url=https://pypi.anaconda.org/rapidsai-wheels-nightly/simple
-    specific:
-      - output_types: [requirements, pyproject]
-        matrices:
-          - matrix:
-              cuda: "12.*"
-              cuda_suffixed: "true"
-            packages:
-<<<<<<< HEAD
-              - pylibwholegraph-cu12==25.4.*
-=======
+      - output_types: requirements
+        packages:
+          # pip recognizes the index as a global option for the requirements.txt file
+          - --extra-index-url=https://pypi.nvidia.com
+          - --extra-index-url=https://pypi.anaconda.org/rapidsai-wheels-nightly/simple
+    specific:
+      - output_types: [requirements, pyproject]
+        matrices:
+          - matrix:
+              cuda: "12.*"
+              cuda_suffixed: "true"
+            packages:
               - libraft-cu12==25.6.*,>=0.0.0a0
->>>>>>> 7fdd979b
-          - matrix:
-              cuda: "11.*"
-              cuda_suffixed: "true"
-            packages:
-<<<<<<< HEAD
-              - pylibwholegraph-cu11==25.4.*
-          - {matrix: null, packages: [*pylibwholegraph_unsuffixed]}
-
-  depends_on_libcudf:
-    common:
-      - output_types: conda
-        packages:
-          - libcudf==25.4.*
-=======
+          - matrix:
+              cuda: "11.*"
+              cuda_suffixed: "true"
+            packages:
               - libraft-cu11==25.6.*,>=0.0.0a0
           - {matrix: null, packages: [*libraft_unsuffixed]}
->>>>>>> 7fdd979b
 
   depends_on_librmm:
     common:
       - output_types: conda
         packages:
-<<<<<<< HEAD
-          - &libraft_unsuffixed libraft==25.4.*
-=======
           - &librmm_unsuffixed librmm==25.6.*,>=0.0.0a0
->>>>>>> 7fdd979b
-      - output_types: requirements
-        packages:
-          # pip recognizes the index as a global option for the requirements.txt file
-          - --extra-index-url=https://pypi.nvidia.com
-          - --extra-index-url=https://pypi.anaconda.org/rapidsai-wheels-nightly/simple
-    specific:
-      - output_types: [requirements, pyproject]
-        matrices:
-          - matrix:
-              cuda: "12.*"
-              cuda_suffixed: "true"
-            packages:
-<<<<<<< HEAD
-              - libraft-cu12==25.4.*
-=======
+      - output_types: requirements
+        packages:
+          # pip recognizes the index as a global option for the requirements.txt file
+          - --extra-index-url=https://pypi.nvidia.com
+          - --extra-index-url=https://pypi.anaconda.org/rapidsai-wheels-nightly/simple
+    specific:
+      - output_types: [requirements, pyproject]
+        matrices:
+          - matrix:
+              cuda: "12.*"
+              cuda_suffixed: "true"
+            packages:
               - librmm-cu12==25.6.*,>=0.0.0a0
->>>>>>> 7fdd979b
-          - matrix:
-              cuda: "11.*"
-              cuda_suffixed: "true"
-            packages:
-<<<<<<< HEAD
-              - libraft-cu11==25.4.*
-          - {matrix: null, packages: [*libraft_unsuffixed]}
-=======
+          - matrix:
+              cuda: "11.*"
+              cuda_suffixed: "true"
+            packages:
               - librmm-cu11==25.6.*,>=0.0.0a0
           - {matrix: null, packages: [*librmm_unsuffixed]}
->>>>>>> 7fdd979b
 
   depends_on_rmm:
     common:
       - output_types: conda
         packages:
-<<<<<<< HEAD
-          - &librmm_unsuffixed librmm==25.4.*
-=======
           - &rmm_unsuffixed rmm==25.6.*,>=0.0.0a0
->>>>>>> 7fdd979b
-      - output_types: requirements
-        packages:
-          # pip recognizes the index as a global option for the requirements.txt file
-          - --extra-index-url=https://pypi.nvidia.com
-          - --extra-index-url=https://pypi.anaconda.org/rapidsai-wheels-nightly/simple
-    specific:
-      - output_types: [requirements, pyproject]
-        matrices:
-          - matrix:
-              cuda: "12.*"
-              cuda_suffixed: "true"
-            packages:
-<<<<<<< HEAD
-              - librmm-cu12==25.4.*
-=======
+      - output_types: requirements
+        packages:
+          # pip recognizes the index as a global option for the requirements.txt file
+          - --extra-index-url=https://pypi.nvidia.com
+          - --extra-index-url=https://pypi.anaconda.org/rapidsai-wheels-nightly/simple
+    specific:
+      - output_types: [requirements, pyproject]
+        matrices:
+          - matrix:
+              cuda: "12.*"
+              cuda_suffixed: "true"
+            packages:
               - rmm-cu12==25.6.*,>=0.0.0a0
->>>>>>> 7fdd979b
-          - matrix:
-              cuda: "11.*"
-              cuda_suffixed: "true"
-            packages:
-<<<<<<< HEAD
-              - librmm-cu11==25.4.*
-          - {matrix: null, packages: [*librmm_unsuffixed]}
-=======
+          - matrix:
+              cuda: "11.*"
+              cuda_suffixed: "true"
+            packages:
               - rmm-cu11==25.6.*,>=0.0.0a0
           - {matrix: null, packages: [*rmm_unsuffixed]}
->>>>>>> 7fdd979b
 
   depends_on_pylibcudf:
     common:
       - output_types: conda
         packages:
-<<<<<<< HEAD
-          - &rmm_unsuffixed rmm==25.4.*
-=======
           - &pylibcudf_unsuffixed pylibcudf==25.6.*,>=0.0.0a0
->>>>>>> 7fdd979b
-      - output_types: requirements
-        packages:
-          # pip recognizes the index as a global option for the requirements.txt file
-          - --extra-index-url=https://pypi.nvidia.com
-          - --extra-index-url=https://pypi.anaconda.org/rapidsai-wheels-nightly/simple
-    specific:
-      - output_types: [requirements, pyproject]
-        matrices:
-          - matrix:
-              cuda: "12.*"
-              cuda_suffixed: "true"
-            packages:
-<<<<<<< HEAD
-              - rmm-cu12==25.4.*
-=======
+      - output_types: requirements
+        packages:
+          # pip recognizes the index as a global option for the requirements.txt file
+          - --extra-index-url=https://pypi.nvidia.com
+          - --extra-index-url=https://pypi.anaconda.org/rapidsai-wheels-nightly/simple
+    specific:
+      - output_types: [requirements, pyproject]
+        matrices:
+          - matrix:
+              cuda: "12.*"
+              cuda_suffixed: "true"
+            packages:
               - pylibcudf-cu12==25.6.*,>=0.0.0a0
->>>>>>> 7fdd979b
-          - matrix:
-              cuda: "11.*"
-              cuda_suffixed: "true"
-            packages:
-<<<<<<< HEAD
-              - rmm-cu11==25.4.*
-          - {matrix: null, packages: [*rmm_unsuffixed]}
-=======
+          - matrix:
+              cuda: "11.*"
+              cuda_suffixed: "true"
+            packages:
               - pylibcudf-cu11==25.6.*,>=0.0.0a0
           - {matrix: null, packages: [*pylibcudf_unsuffixed]}
->>>>>>> 7fdd979b
 
   depends_on_cudf:
     common:
       - output_types: conda
         packages:
-<<<<<<< HEAD
-          - &cudf_unsuffixed cudf==25.4.*
-=======
           - &cudf_unsuffixed cudf==25.6.*,>=0.0.0a0
->>>>>>> 7fdd979b
-      - output_types: requirements
-        packages:
-          # pip recognizes the index as a global option for the requirements.txt file
-          - --extra-index-url=https://pypi.nvidia.com
-          - --extra-index-url=https://pypi.anaconda.org/rapidsai-wheels-nightly/simple
-    specific:
-      - output_types: [requirements, pyproject]
-        matrices:
-          - matrix:
-              cuda: "12.*"
-              cuda_suffixed: "true"
-            packages:
-<<<<<<< HEAD
-              - cudf-cu12==25.4.*
-=======
+      - output_types: requirements
+        packages:
+          # pip recognizes the index as a global option for the requirements.txt file
+          - --extra-index-url=https://pypi.nvidia.com
+          - --extra-index-url=https://pypi.anaconda.org/rapidsai-wheels-nightly/simple
+    specific:
+      - output_types: [requirements, pyproject]
+        matrices:
+          - matrix:
+              cuda: "12.*"
+              cuda_suffixed: "true"
+            packages:
               - cudf-cu12==25.6.*,>=0.0.0a0
->>>>>>> 7fdd979b
-          - matrix:
-              cuda: "11.*"
-              cuda_suffixed: "true"
-            packages:
-<<<<<<< HEAD
-              - cudf-cu11==25.4.*
-=======
+          - matrix:
+              cuda: "11.*"
+              cuda_suffixed: "true"
+            packages:
               - cudf-cu11==25.6.*,>=0.0.0a0
->>>>>>> 7fdd979b
           - {matrix: null, packages: [*cudf_unsuffixed]}
 
   depends_on_dask_cuda:
     common:
       - output_types: [conda, pyproject, requirements]
         packages:
-<<<<<<< HEAD
-          - dask-cuda==25.4.*
-=======
           - dask-cuda==25.6.*,>=0.0.0a0
->>>>>>> 7fdd979b
       - output_types: requirements
         packages:
           # pip recognizes the index as a global option for the requirements.txt file
@@ -909,185 +794,125 @@
     common:
       - output_types: conda
         packages:
-<<<<<<< HEAD
-          - &dask_cudf_unsuffixed dask-cudf==25.4.*
-=======
           - &dask_cudf_unsuffixed dask-cudf==25.6.*,>=0.0.0a0
->>>>>>> 7fdd979b
-      - output_types: requirements
-        packages:
-          # pip recognizes the index as a global option for the requirements.txt file
-          - --extra-index-url=https://pypi.nvidia.com
-          - --extra-index-url=https://pypi.anaconda.org/rapidsai-wheels-nightly/simple
-    specific:
-      - output_types: [requirements, pyproject]
-        matrices:
-          - matrix:
-              cuda: "12.*"
-              cuda_suffixed: "true"
-            packages:
-<<<<<<< HEAD
-              - dask-cudf-cu12==25.4.*
-=======
+      - output_types: requirements
+        packages:
+          # pip recognizes the index as a global option for the requirements.txt file
+          - --extra-index-url=https://pypi.nvidia.com
+          - --extra-index-url=https://pypi.anaconda.org/rapidsai-wheels-nightly/simple
+    specific:
+      - output_types: [requirements, pyproject]
+        matrices:
+          - matrix:
+              cuda: "12.*"
+              cuda_suffixed: "true"
+            packages:
               - dask-cudf-cu12==25.6.*,>=0.0.0a0
->>>>>>> 7fdd979b
-          - matrix:
-              cuda: "11.*"
-              cuda_suffixed: "true"
-            packages:
-<<<<<<< HEAD
-              - dask-cudf-cu11==25.4.*
-=======
+          - matrix:
+              cuda: "11.*"
+              cuda_suffixed: "true"
+            packages:
               - dask-cudf-cu11==25.6.*,>=0.0.0a0
->>>>>>> 7fdd979b
           - {matrix: null, packages: [*dask_cudf_unsuffixed]}
 
   depends_on_pylibraft:
     common:
       - output_types: conda
         packages:
-<<<<<<< HEAD
-          - &pylibraft_unsuffixed pylibraft==25.4.*
-=======
           - &pylibraft_unsuffixed pylibraft==25.6.*,>=0.0.0a0
->>>>>>> 7fdd979b
-      - output_types: requirements
-        packages:
-          # pip recognizes the index as a global option for the requirements.txt file
-          - --extra-index-url=https://pypi.nvidia.com
-          - --extra-index-url=https://pypi.anaconda.org/rapidsai-wheels-nightly/simple
-    specific:
-      - output_types: [requirements, pyproject]
-        matrices:
-          - matrix:
-              cuda: "12.*"
-              cuda_suffixed: "true"
-            packages:
-<<<<<<< HEAD
-              - pylibraft-cu12==25.4.*
-=======
+      - output_types: requirements
+        packages:
+          # pip recognizes the index as a global option for the requirements.txt file
+          - --extra-index-url=https://pypi.nvidia.com
+          - --extra-index-url=https://pypi.anaconda.org/rapidsai-wheels-nightly/simple
+    specific:
+      - output_types: [requirements, pyproject]
+        matrices:
+          - matrix:
+              cuda: "12.*"
+              cuda_suffixed: "true"
+            packages:
               - pylibraft-cu12==25.6.*,>=0.0.0a0
->>>>>>> 7fdd979b
-          - matrix:
-              cuda: "11.*"
-              cuda_suffixed: "true"
-            packages:
-<<<<<<< HEAD
-              - pylibraft-cu11==25.4.*
-=======
+          - matrix:
+              cuda: "11.*"
+              cuda_suffixed: "true"
+            packages:
               - pylibraft-cu11==25.6.*,>=0.0.0a0
->>>>>>> 7fdd979b
           - {matrix: null, packages: [*pylibraft_unsuffixed]}
 
   depends_on_raft_dask:
     common:
       - output_types: conda
         packages:
-<<<<<<< HEAD
-          - &raft_dask_unsuffixed raft-dask==25.4.*
-=======
           - &raft_dask_unsuffixed raft-dask==25.6.*,>=0.0.0a0
->>>>>>> 7fdd979b
-      - output_types: requirements
-        packages:
-          # pip recognizes the index as a global option for the requirements.txt file
-          - --extra-index-url=https://pypi.nvidia.com
-          - --extra-index-url=https://pypi.anaconda.org/rapidsai-wheels-nightly/simple
-    specific:
-      - output_types: [requirements, pyproject]
-        matrices:
-          - matrix:
-              cuda: "12.*"
-              cuda_suffixed: "true"
-            packages:
-<<<<<<< HEAD
-              - raft-dask-cu12==25.4.*
-=======
+      - output_types: requirements
+        packages:
+          # pip recognizes the index as a global option for the requirements.txt file
+          - --extra-index-url=https://pypi.nvidia.com
+          - --extra-index-url=https://pypi.anaconda.org/rapidsai-wheels-nightly/simple
+    specific:
+      - output_types: [requirements, pyproject]
+        matrices:
+          - matrix:
+              cuda: "12.*"
+              cuda_suffixed: "true"
+            packages:
               - raft-dask-cu12==25.6.*,>=0.0.0a0
->>>>>>> 7fdd979b
-          - matrix:
-              cuda: "11.*"
-              cuda_suffixed: "true"
-            packages:
-<<<<<<< HEAD
-              - raft-dask-cu11==25.4.*
-=======
+          - matrix:
+              cuda: "11.*"
+              cuda_suffixed: "true"
+            packages:
               - raft-dask-cu11==25.6.*,>=0.0.0a0
->>>>>>> 7fdd979b
           - {matrix: null, packages: [*raft_dask_unsuffixed]}
 
   depends_on_libcugraph:
     common:
       - output_types: conda
         packages:
-<<<<<<< HEAD
-          - &libcugraph_unsuffixed libcugraph==25.4.*
-=======
           - &libcugraph_unsuffixed libcugraph==25.6.*,>=0.0.0a0
->>>>>>> 7fdd979b
-      - output_types: requirements
-        packages:
-          # pip recognizes the index as a global option for the requirements.txt file
-          - --extra-index-url=https://pypi.nvidia.com
-          - --extra-index-url=https://pypi.anaconda.org/rapidsai-wheels-nightly/simple
-    specific:
-      - output_types: [requirements, pyproject]
-        matrices:
-          - matrix:
-              cuda: "12.*"
-              cuda_suffixed: "true"
-            packages:
-<<<<<<< HEAD
-              - libcugraph-cu12==25.4.*
-=======
+      - output_types: requirements
+        packages:
+          # pip recognizes the index as a global option for the requirements.txt file
+          - --extra-index-url=https://pypi.nvidia.com
+          - --extra-index-url=https://pypi.anaconda.org/rapidsai-wheels-nightly/simple
+    specific:
+      - output_types: [requirements, pyproject]
+        matrices:
+          - matrix:
+              cuda: "12.*"
+              cuda_suffixed: "true"
+            packages:
               - libcugraph-cu12==25.6.*,>=0.0.0a0
->>>>>>> 7fdd979b
-          - matrix:
-              cuda: "11.*"
-              cuda_suffixed: "true"
-            packages:
-<<<<<<< HEAD
-              - libcugraph-cu11==25.4.*
-=======
+          - matrix:
+              cuda: "11.*"
+              cuda_suffixed: "true"
+            packages:
               - libcugraph-cu11==25.6.*,>=0.0.0a0
->>>>>>> 7fdd979b
           - {matrix: null, packages: [*libcugraph_unsuffixed]}
 
   depends_on_pylibcugraph:
     common:
       - output_types: conda
         packages:
-<<<<<<< HEAD
-          - &pylibcugraph_unsuffixed pylibcugraph==25.4.*
-=======
           - &pylibcugraph_unsuffixed pylibcugraph==25.6.*,>=0.0.0a0
->>>>>>> 7fdd979b
-      - output_types: requirements
-        packages:
-          # pip recognizes the index as a global option for the requirements.txt file
-          - --extra-index-url=https://pypi.nvidia.com
-          - --extra-index-url=https://pypi.anaconda.org/rapidsai-wheels-nightly/simple
-    specific:
-      - output_types: [requirements, pyproject]
-        matrices:
-          - matrix:
-              cuda: "12.*"
-              cuda_suffixed: "true"
-            packages:
-<<<<<<< HEAD
-              - pylibcugraph-cu12==25.4.*
-=======
+      - output_types: requirements
+        packages:
+          # pip recognizes the index as a global option for the requirements.txt file
+          - --extra-index-url=https://pypi.nvidia.com
+          - --extra-index-url=https://pypi.anaconda.org/rapidsai-wheels-nightly/simple
+    specific:
+      - output_types: [requirements, pyproject]
+        matrices:
+          - matrix:
+              cuda: "12.*"
+              cuda_suffixed: "true"
+            packages:
               - pylibcugraph-cu12==25.6.*,>=0.0.0a0
->>>>>>> 7fdd979b
-          - matrix:
-              cuda: "11.*"
-              cuda_suffixed: "true"
-            packages:
-<<<<<<< HEAD
-              - pylibcugraph-cu11==25.4.*
-=======
+          - matrix:
+              cuda: "11.*"
+              cuda_suffixed: "true"
+            packages:
               - pylibcugraph-cu11==25.6.*,>=0.0.0a0
->>>>>>> 7fdd979b
           - {matrix: null, packages: [*pylibcugraph_unsuffixed]}
 
   depends_on_cupy:
@@ -1113,35 +938,23 @@
     common:
       - output_types: conda
         packages:
-<<<<<<< HEAD
-          - &ucx_py_unsuffixed ucx-py==0.43.*
-=======
           - &ucx_py_unsuffixed ucx-py==0.44.*,>=0.0.0a0
->>>>>>> 7fdd979b
-      - output_types: requirements
-        packages:
-          # pip recognizes the index as a global option for the requirements.txt file
-          - --extra-index-url=https://pypi.nvidia.com
-          - --extra-index-url=https://pypi.anaconda.org/rapidsai-wheels-nightly/simple
-    specific:
-      - output_types: [requirements, pyproject]
-        matrices:
-          - matrix:
-              cuda: "12.*"
-              cuda_suffixed: "true"
-            packages:
-<<<<<<< HEAD
-              - ucx-py-cu12==0.43.*
-=======
+      - output_types: requirements
+        packages:
+          # pip recognizes the index as a global option for the requirements.txt file
+          - --extra-index-url=https://pypi.nvidia.com
+          - --extra-index-url=https://pypi.anaconda.org/rapidsai-wheels-nightly/simple
+    specific:
+      - output_types: [requirements, pyproject]
+        matrices:
+          - matrix:
+              cuda: "12.*"
+              cuda_suffixed: "true"
+            packages:
               - ucx-py-cu12==0.44.*,>=0.0.0a0
->>>>>>> 7fdd979b
-          - matrix:
-              cuda: "11.*"
-              cuda_suffixed: "true"
-            packages:
-<<<<<<< HEAD
-              - ucx-py-cu11==0.43.*
-=======
+          - matrix:
+              cuda: "11.*"
+              cuda_suffixed: "true"
+            packages:
               - ucx-py-cu11==0.44.*,>=0.0.0a0
->>>>>>> 7fdd979b
           - {matrix: null, packages: [*ucx_py_unsuffixed]}