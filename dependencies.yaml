# Dependency list for https://github.com/rapidsai/dependency-file-generator
files:
  all:
    output: [conda]
    matrix:
      cuda: ["11.8", "12.5"]
      arch: [x86_64]
    includes:
      - checks
      - common_build
      - cpp_build
      - cuda
      - cuda_version
      - depends_on_cudf
      - depends_on_cupy
      - depends_on_dask_cudf
      - depends_on_librmm
      - depends_on_pylibraft
      - depends_on_pylibwholegraph
      - depends_on_pytorch
      - depends_on_raft_dask
      - depends_on_rmm
      - docs
      - python_build_cythonize
      - python_build_rapids
      - python_build_wheel
      - python_run_cugraph
      - test_notebook
      - test_python_common
      - test_python_cugraph
      - test_python_pylibcugraph
  checks:
    output: none
    includes:
      - checks
      - py_version
  docs:
    output: none
    includes:
      - cuda_version
      - docs
      - py_version
  test_cpp:
    output: none
    includes:
      - cuda_version
      - test_cpp
  test_notebooks:
    output: none
    includes:
      - cuda_version
      - py_version
      - test_notebook
      - test_python_common
      - test_python_cugraph
  test_python:
    output: none
    includes:
      - cuda_version
      - depends_on_cudf
      - depends_on_pylibwholegraph
      - depends_on_pytorch
      - py_version
      - test_python_common
      - test_python_cugraph
      - test_python_pylibcugraph
  py_build_cugraph:
    output: pyproject
    pyproject_dir: python/cugraph
    extras:
      table: build-system
    includes:
      - python_build_cythonize
      - python_build_rapids
  py_rapids_build_cugraph:
    output: pyproject
    pyproject_dir: python/cugraph
    extras:
      table: tool.rapids-build-backend
      key: requires
    includes:
      - common_build
      - depends_on_librmm
      - depends_on_pylibcugraph
      - depends_on_pylibraft
      - depends_on_rmm
  py_run_cugraph:
    output: pyproject
    pyproject_dir: python/cugraph
    extras:
      table: project
    includes:
      - depends_on_cudf
      - depends_on_cupy
      - depends_on_dask_cudf
      - depends_on_pylibcugraph
      - depends_on_raft_dask
      - depends_on_rmm
      - python_run_cugraph
  py_test_cugraph:
    output: pyproject
    pyproject_dir: python/cugraph
    extras:
      table: project.optional-dependencies
      key: test
    includes:
      - depends_on_pylibwholegraph
      - test_python_common
      - test_python_cugraph
  py_build_pylibcugraph:
    output: pyproject
    pyproject_dir: python/pylibcugraph
    extras:
      table: build-system
    includes:
      - python_build_cythonize
      - python_build_rapids
  py_rapids_build_pylibcugraph:
    output: pyproject
    pyproject_dir: python/pylibcugraph
    extras:
      table: tool.rapids-build-backend
      key: requires
    includes:
      - common_build
      - depends_on_librmm
      - depends_on_pylibraft
      - depends_on_rmm
  py_run_pylibcugraph:
    output: pyproject
    pyproject_dir: python/pylibcugraph
    extras:
      table: project
    includes:
      - cuda_wheels
      - depends_on_pylibraft
      - depends_on_rmm
  py_test_pylibcugraph:
    output: pyproject
    pyproject_dir: python/pylibcugraph
    extras:
      table: project.optional-dependencies
      key: test
    includes:
      - depends_on_cudf
      - test_python_common
      - test_python_pylibcugraph
  py_build_cugraph_service_client:
    output: pyproject
    pyproject_dir: python/cugraph-service/client
    extras:
      table: build-system
    includes:
      - python_build_rapids
      - python_build_wheel
  py_run_cugraph_service_client:
    output: pyproject
    pyproject_dir: python/cugraph-service/client
    extras:
      table: project
    includes:
      - python_run_cugraph_service_client
  py_build_cugraph_service_server:
    output: pyproject
    pyproject_dir: python/cugraph-service/server
    extras:
      table: build-system
    includes:
      - python_build_rapids
      - python_build_wheel
  py_run_cugraph_service_server:
    output: pyproject
    pyproject_dir: python/cugraph-service/server
    extras:
      table: project
    includes:
      - depends_on_cudf
      - depends_on_cupy
      - depends_on_dask_cudf
      - depends_on_rmm
      - python_run_cugraph_service_server
  py_test_cugraph_service_server:
    output: pyproject
    pyproject_dir: python/cugraph-service/server
    extras:
      table: project.optional-dependencies
      key: test
    includes:
      - test_python_common
      - test_python_cugraph
channels:
  - rapidsai
  - rapidsai-nightly
  - dask/label/dev
  - conda-forge
  - nvidia
dependencies:
  checks:
    common:
      - output_types: [conda, requirements]
        packages:
          - pre-commit
  cuda_version:
    specific:
      - output_types: conda
        matrices:
          - matrix:
              cuda: "11.2"
            packages:
              - cuda-version=11.2
          - matrix:
              cuda: "11.4"
            packages:
              - cuda-version=11.4
          - matrix:
              cuda: "11.5"
            packages:
              - cuda-version=11.5
          - matrix:
              cuda: "11.8"
            packages:
              - cuda-version=11.8
          - matrix:
              cuda: "12.0"
            packages:
              - cuda-version=12.0
          - matrix:
              cuda: "12.2"
            packages:
              - cuda-version=12.2
          - matrix:
              cuda: "12.5"
            packages:
              - cuda-version=12.5
  cuda:
    specific:
      - output_types: [conda]
        matrices:
          - matrix:
              cuda: "12.*"
            packages:
              - cuda-cudart-dev
              - cuda-nvtx-dev
              - cuda-profiler-api
              - libcublas-dev
              - libcurand-dev
              - libcusolver-dev
              - libcusparse-dev
          - matrix:
              cuda: "11.*"
            packages:
              - cudatoolkit
              - cuda-nvtx
  cuda_wheels:
    specific:
      - output_types: pyproject
        matrices:
          - matrix:
              cuda: "12.*"
              use_cuda_wheels: "true"
            packages:
              - nvidia-cublas-cu12
              - nvidia-curand-cu12
              - nvidia-cusolver-cu12
              - nvidia-cusparse-cu12
          # CUDA 11 does not provide wheels, so use the system libraries instead
          - matrix:
              cuda: "11.*"
              use_cuda_wheels: "true"
            packages:
          # if use_cuda_wheels=false is provided, do not add dependencies on any CUDA wheels
          # (e.g. for DLFW and pip devcontainers)
          - matrix:
              use_cuda_wheels: "false"
            packages:
          # if no matching matrix selectors passed, list the unsuffixed packages
          # (just as a source of documentation, as this populates pyproject.toml in source control)
          - matrix:
            packages:
              - nvidia-cublas
              - nvidia-curand
              - nvidia-cusolver
              - nvidia-cusparse
  common_build:
    common:
      - output_types: [conda, pyproject]
        packages:
          - &cmake_ver cmake>=3.26.4,!=3.30.0
          - ninja
  cpp_build:
    common:
      - output_types: [conda]
        packages:
          - c-compiler
          - cxx-compiler
          - libcudf==25.2.*,>=0.0.0a0
          - libraft-headers==25.2.*,>=0.0.0a0
          - libraft==25.2.*,>=0.0.0a0
          - openmpi # Required for building cpp-mgtests (multi-GPU tests)
    specific:
      - output_types: [conda]
        matrices:
          - matrix:
              arch: x86_64
            packages:
              - gcc_linux-64=11.*
          - matrix:
              arch: aarch64
            packages:
              - gcc_linux-aarch64=11.*
      - output_types: [conda]
        matrices:
          - matrix:
              arch: x86_64
              cuda: "11.8"
            packages:
              - nvcc_linux-64=11.8
          - matrix:
              arch: aarch64
              cuda: "11.8"
            packages:
              - nvcc_linux-aarch64=11.8
          - matrix:
              cuda: "12.*"
            packages:
              - cuda-nvcc
  docs:
    common:
      - output_types: [conda]
        packages:
          - breathe
          - doxygen
          - graphviz
          - ipython
          - nbsphinx
          - numpydoc
          - pydata-sphinx-theme
          - recommonmark
          - sphinx-copybutton
          - sphinx-markdown-tables
          - sphinx<6
          - sphinxcontrib-websupport
  py_version:
    specific:
      - output_types: [conda]
        matrices:
          - matrix:
              py: "3.10"
            packages:
              - python=3.10
          - matrix:
              py: "3.11"
            packages:
              - python=3.11
          - matrix:
              py: "3.12"
            packages:
              - python=3.12
          - matrix:
            packages:
              - python>=3.10,<3.13
  python_build_rapids:
    common:
      - output_types: [conda, pyproject, requirements]
        packages:
          - rapids-build-backend>=0.3.1,<0.4.0.dev0
  python_build_wheel:
    common:
      - output_types: [conda, pyproject, requirements]
        packages:
          - setuptools>=61.0.0
          - wheel
  python_build_cythonize:
    common:
      - output_types: [conda, pyproject, requirements]
        packages:
          - cython>=3.0.0
      - output_types: conda
        packages:
          - scikit-build-core>=0.10.0
      - output_types: [pyproject, requirements]
        packages:
          - scikit-build-core[pyproject]>=0.10.0
  python_run_cugraph:
    common:
      - output_types: [conda, pyproject]
        packages:
          - &dask rapids-dask-dependency==25.2.*,>=0.0.0a0
          - &dask_cuda dask-cuda==25.2.*,>=0.0.0a0
          - &numba numba>=0.57
          - &numpy numpy>=1.23,<3.0a0
      - output_types: conda
        packages:
          - aiohttp
          - fsspec>=0.6.0
          - requests
          - nccl>=2.19
          - ucx-proc=*=gpu
          - &ucx_py_unsuffixed ucx-py==0.42.*,>=0.0.0a0
      - output_types: pyproject
        packages:
            # cudf uses fsspec but is protocol independent. cugraph
            # dataset APIs require [http] extras for use with cudf.
          - fsspec[http]>=0.6.0
    specific:
      - output_types: pyproject
        matrices:
          - matrix:
              cuda: "11.*"
              cuda_suffixed: "true"
            packages:
              - &ucx_py_cu11 ucx-py-cu11==0.42.*,>=0.0.0a0
          - matrix:
              cuda: "12.*"
              cuda_suffixed: "true"
            packages:
              - &ucx_py_cu12 ucx-py-cu12==0.42.*,>=0.0.0a0
          - matrix:
            packages:
              - *ucx_py_unsuffixed
  python_run_cugraph_service_client:
    common:
      - output_types: [conda, pyproject]
        packages:
          - &thrift thriftpy2!=0.5.0,!=0.5.1
  python_run_cugraph_service_server:
    common:
      - output_types: [conda, pyproject]
        packages:
          - *dask
          - *dask_cuda
          - *numba
          - *numpy
          - *thrift
      - output_types: conda
        packages:
          - *ucx_py_unsuffixed
    specific:
      - output_types: pyproject
        matrices:
          - matrix:
              cuda: "11.*"
              cuda_suffixed: "true"
            packages:
              - cugraph-cu11==25.2.*,>=0.0.0a0
              - cugraph-service-client-cu11==25.2.*,>=0.0.0a0
              - *ucx_py_cu11
          - matrix:
              cuda: "12.*"
              cuda_suffixed: "true"
            packages:
              - cugraph-cu12==25.2.*,>=0.0.0a0
              - cugraph-service-client-cu12==25.2.*,>=0.0.0a0
              - *ucx_py_cu12
          - matrix:
            packages:
              - cugraph==25.2.*,>=0.0.0a0
              - cugraph-service-client==25.2.*,>=0.0.0a0
              - *ucx_py_unsuffixed
  test_cpp:
    common:
      - output_types: conda
        packages:
          - *cmake_ver
  test_notebook:
    common:
      - output_types: [conda, requirements]
        packages:
          - certifi
          - ipython
          - notebook>=0.5.0
  test_python_common:
    common:
      - output_types: [conda, pyproject]
        packages:
          - pandas
          - pytest
          - pytest-benchmark
          - pytest-cov
          - pytest-xdist
          - scipy
  test_python_cugraph:
    common:
      - output_types: [conda, pyproject]
        packages:
          - certifi
          - networkx>=2.5.1
          - *numpy
          - python-louvain
          - scikit-learn>=0.23.1
      - output_types: [conda]
        packages:
          - &pylibwholegraph_unsuffixed pylibwholegraph==25.2.*,>=0.0.0a0
          - *thrift
  test_python_pylibcugraph:
    common:
      - output_types: [conda, pyproject]
        packages:
          - *numpy

  depends_on_pytorch:
    common:
      - output_types: [conda]
        packages:
<<<<<<< HEAD
          - pytorch>=2.3
=======
          - &pytorch_conda pytorch>=2.3,<2.5a0
>>>>>>> 3ad4949f
          - torchdata
          - pydantic
          - ogb
          - torchmetrics

    specific:
      - output_types: [requirements]
        matrices:
          - matrix: {cuda: "12.*"}
            packages:
              - --extra-index-url=https://download.pytorch.org/whl/cu121
          - matrix: {cuda: "11.*"}
            packages:
              - --extra-index-url=https://download.pytorch.org/whl/cu118
          - {matrix: null, packages: null}
      - output_types: [requirements, pyproject]
        matrices:
          - matrix: {cuda: "12.*"}
            packages:
              - &pytorch_pip torch>=2.3
              - &tensordict tensordict>=0.1.2
          - matrix: {cuda: "11.*"}
            packages:
              - *pytorch_pip
              - *tensordict
          - {matrix: null, packages: [*pytorch_pip, *tensordict]}

  depends_on_pylibwholegraph:
    common:
      - output_types: conda
        packages:
          - *pylibwholegraph_unsuffixed
      - output_types: requirements
        packages:
          # pip recognizes the index as a global option for the requirements.txt file
          - --extra-index-url=https://pypi.nvidia.com
          - --extra-index-url=https://pypi.anaconda.org/rapidsai-wheels-nightly/simple
    specific:
      - output_types: [requirements, pyproject]
        matrices:
          - matrix:
              cuda: "12.*"
              cuda_suffixed: "true"
            packages:
              - pylibwholegraph-cu12==25.2.*,>=0.0.0a0
          - matrix:
              cuda: "11.*"
              cuda_suffixed: "true"
            packages:
              - pylibwholegraph-cu11==25.2.*,>=0.0.0a0
          - {matrix: null, packages: [*pylibwholegraph_unsuffixed]}

  depends_on_librmm:
    common:
      - output_types: conda
        packages:
          - &librmm_unsuffixed librmm==25.2.*,>=0.0.0a0
      - output_types: requirements
        packages:
          # pip recognizes the index as a global option for the requirements.txt file
          - --extra-index-url=https://pypi.nvidia.com
          - --extra-index-url=https://pypi.anaconda.org/rapidsai-wheels-nightly/simple
    specific:
      - output_types: [requirements, pyproject]
        matrices:
          - matrix:
              cuda: "12.*"
              cuda_suffixed: "true"
            packages:
              - librmm-cu12==25.2.*,>=0.0.0a0
          - matrix:
              cuda: "11.*"
              cuda_suffixed: "true"
            packages:
              - librmm-cu11==25.2.*,>=0.0.0a0
          - {matrix: null, packages: [*librmm_unsuffixed]}

  depends_on_rmm:
    common:
      - output_types: conda
        packages:
          - &rmm_unsuffixed rmm==25.2.*,>=0.0.0a0
      - output_types: requirements
        packages:
          # pip recognizes the index as a global option for the requirements.txt file
          - --extra-index-url=https://pypi.nvidia.com
          - --extra-index-url=https://pypi.anaconda.org/rapidsai-wheels-nightly/simple
    specific:
      - output_types: [requirements, pyproject]
        matrices:
          - matrix:
              cuda: "12.*"
              cuda_suffixed: "true"
            packages:
              - rmm-cu12==25.2.*,>=0.0.0a0
          - matrix:
              cuda: "11.*"
              cuda_suffixed: "true"
            packages:
              - rmm-cu11==25.2.*,>=0.0.0a0
          - {matrix: null, packages: [*rmm_unsuffixed]}

  depends_on_cudf:
    common:
      - output_types: conda
        packages:
          - &cudf_unsuffixed cudf==25.2.*,>=0.0.0a0
      - output_types: requirements
        packages:
          # pip recognizes the index as a global option for the requirements.txt file
          - --extra-index-url=https://pypi.nvidia.com
          - --extra-index-url=https://pypi.anaconda.org/rapidsai-wheels-nightly/simple
    specific:
      - output_types: [requirements, pyproject]
        matrices:
          - matrix:
              cuda: "12.*"
              cuda_suffixed: "true"
            packages:
              - cudf-cu12==25.2.*,>=0.0.0a0
          - matrix:
              cuda: "11.*"
              cuda_suffixed: "true"
            packages:
              - cudf-cu11==25.2.*,>=0.0.0a0
          - {matrix: null, packages: [*cudf_unsuffixed]}

  depends_on_dask_cudf:
    common:
      - output_types: conda
        packages:
          - &dask_cudf_unsuffixed dask-cudf==25.2.*,>=0.0.0a0
      - output_types: requirements
        packages:
          # pip recognizes the index as a global option for the requirements.txt file
          - --extra-index-url=https://pypi.nvidia.com
          - --extra-index-url=https://pypi.anaconda.org/rapidsai-wheels-nightly/simple
    specific:
      - output_types: [requirements, pyproject]
        matrices:
          - matrix:
              cuda: "12.*"
              cuda_suffixed: "true"
            packages:
              - dask-cudf-cu12==25.2.*,>=0.0.0a0
          - matrix:
              cuda: "11.*"
              cuda_suffixed: "true"
            packages:
              - dask-cudf-cu11==25.2.*,>=0.0.0a0
          - {matrix: null, packages: [*dask_cudf_unsuffixed]}

  depends_on_pylibraft:
    common:
      - output_types: conda
        packages:
          - &pylibraft_unsuffixed pylibraft==25.2.*,>=0.0.0a0
      - output_types: requirements
        packages:
          # pip recognizes the index as a global option for the requirements.txt file
          - --extra-index-url=https://pypi.nvidia.com
          - --extra-index-url=https://pypi.anaconda.org/rapidsai-wheels-nightly/simple
    specific:
      - output_types: [requirements, pyproject]
        matrices:
          - matrix:
              cuda: "12.*"
              cuda_suffixed: "true"
            packages:
              - pylibraft-cu12==25.2.*,>=0.0.0a0
          - matrix:
              cuda: "11.*"
              cuda_suffixed: "true"
            packages:
              - pylibraft-cu11==25.2.*,>=0.0.0a0
          - {matrix: null, packages: [*pylibraft_unsuffixed]}

  depends_on_raft_dask:
    common:
      - output_types: conda
        packages:
          - &raft_dask_unsuffixed raft-dask==25.2.*,>=0.0.0a0
      - output_types: requirements
        packages:
          # pip recognizes the index as a global option for the requirements.txt file
          - --extra-index-url=https://pypi.nvidia.com
          - --extra-index-url=https://pypi.anaconda.org/rapidsai-wheels-nightly/simple
    specific:
      - output_types: [requirements, pyproject]
        matrices:
          - matrix:
              cuda: "12.*"
              cuda_suffixed: "true"
            packages:
              - raft-dask-cu12==25.2.*,>=0.0.0a0
          - matrix:
              cuda: "11.*"
              cuda_suffixed: "true"
            packages:
              - raft-dask-cu11==25.2.*,>=0.0.0a0
          - {matrix: null, packages: [*raft_dask_unsuffixed]}

  depends_on_pylibcugraph:
    common:
      - output_types: conda
        packages:
          - &pylibcugraph_unsuffixed pylibcugraph==25.2.*,>=0.0.0a0
      - output_types: requirements
        packages:
          # pip recognizes the index as a global option for the requirements.txt file
          - --extra-index-url=https://pypi.nvidia.com
          - --extra-index-url=https://pypi.anaconda.org/rapidsai-wheels-nightly/simple
    specific:
      - output_types: [requirements, pyproject]
        matrices:
          - matrix:
              cuda: "12.*"
              cuda_suffixed: "true"
            packages:
              - pylibcugraph-cu12==25.2.*,>=0.0.0a0
          - matrix:
              cuda: "11.*"
              cuda_suffixed: "true"
            packages:
              - pylibcugraph-cu11==25.2.*,>=0.0.0a0
          - {matrix: null, packages: [*pylibcugraph_unsuffixed]}

  depends_on_cupy:
    common:
      - output_types: conda
        packages:
          - cupy>=12.0.0
    # NOTE: This is intentionally not broken into groups by a 'cuda_suffixed' selector like
    #       other packages with -cu{nn}x suffixes in this file.
    #       All RAPIDS wheel builds (including in devcontainers) expect cupy to be suffixed.
    specific:
      - output_types: [requirements, pyproject]
        matrices:
          - matrix: {cuda: "12.*"}
            packages:
              - cupy-cuda12x>=12.0.0
          - matrix: {cuda: "11.*"}
            packages: &cupy_packages_cu11
              - cupy-cuda11x>=12.0.0
          - {matrix: null, packages: *cupy_packages_cu11}<|MERGE_RESOLUTION|>--- conflicted
+++ resolved
@@ -502,11 +502,7 @@
     common:
       - output_types: [conda]
         packages:
-<<<<<<< HEAD
-          - pytorch>=2.3
-=======
-          - &pytorch_conda pytorch>=2.3,<2.5a0
->>>>>>> 3ad4949f
+          - pytorch>=2.3,<2.5a0
           - torchdata
           - pydantic
           - ogb
