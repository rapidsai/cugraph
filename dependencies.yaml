# Dependency list for https://github.com/rapidsai/dependency-file-generator
files:
  all:
    output: [conda]
    matrix:
      cuda: ["11.8"]
      arch: [x86_64]
    includes:
      - checks
      - common_build
      - cpp_build
      - cudatoolkit
      - docs
      - python_build_cythonize
      - python_run_cugraph
      - python_run_pylibcugraph
      - python_run_cugraph_dgl
      - python_run_cugraph_pyg
      - test_notebook
      - test_python_common
      - test_python_cugraph
      - test_python_pylibcugraph
  checks:
    output: none
    includes:
      - checks
      - py_version
  docs:
    output: none
    includes:
      - cudatoolkit
      - docs
      - py_version
  test_cpp:
    output: none
    includes:
      - cudatoolkit
  test_notebooks:
    output: none
    includes:
      - cudatoolkit
      - py_version
      - test_notebook
      - test_python_common
      - test_python_cugraph
  test_python:
    output: none
    includes:
      - cudatoolkit
      - py_version
      - test_python_common
      - test_python_cugraph
      - test_python_pylibcugraph
  py_build_cugraph:
    output: pyproject
    pyproject_dir: python/cugraph
    extras:
      table: build-system
    includes:
      - common_build
      - python_build_wheel
      - python_build_cythonize
      - python_build_cugraph
  py_run_cugraph:
    output: pyproject
    pyproject_dir: python/cugraph
    extras:
      table: project
    includes:
      - python_run_cugraph
  py_test_cugraph:
    output: pyproject
    pyproject_dir: python/cugraph
    extras:
      table: project.optional-dependencies
      key: test
    includes:
      - test_python_common
      - test_python_cugraph
  py_build_pylibcugraph:
    output: pyproject
    pyproject_dir: python/pylibcugraph
    extras:
      table: build-system
    includes:
      - common_build
      - python_build_wheel
      - python_build_cythonize
  py_run_pylibcugraph:
    output: pyproject
    pyproject_dir: python/pylibcugraph
    extras:
      table: project
    includes:
      - python_run_pylibcugraph
  py_test_pylibcugraph:
    output: pyproject
    pyproject_dir: python/pylibcugraph
    extras:
      table: project.optional-dependencies
      key: test
    includes:
      - test_python_common
      - test_python_pylibcugraph
  py_build_cugraph_dgl:
    output: pyproject
    pyproject_dir: python/cugraph-dgl
    extras:
      table: build-system
    includes:
      - python_build_wheel
  py_run_cugraph_dgl:
    output: pyproject
    pyproject_dir: python/cugraph-dgl
    extras:
      table: project
    includes:
      - python_run_cugraph_dgl
  py_build_cugraph_pyg:
    output: pyproject
    pyproject_dir: python/cugraph-pyg
    extras:
      table: build-system
    includes:
      - python_build_wheel
  py_run_cugraph_pyg:
    output: pyproject
    pyproject_dir: python/cugraph-pyg
    extras:
      table: project
    includes:
      - python_run_cugraph_pyg
  py_build_cugraph_service_client:
    output: pyproject
    pyproject_dir: python/cugraph-service/client
    extras:
      table: build-system
    includes:
      - python_build_wheel
  py_run_cugraph_service_client:
    output: pyproject
    pyproject_dir: python/cugraph-service/client
    extras:
      table: project
    includes:
      - python_run_cugraph_service_client
  py_build_cugraph_service_server:
    output: pyproject
    pyproject_dir: python/cugraph-service/server
    extras:
      table: build-system
    includes:
      - python_build_wheel
  py_run_cugraph_service_server:
    output: pyproject
    pyproject_dir: python/cugraph-service/server
    extras:
      table: project
    includes:
      - python_run_cugraph_service_server
  py_test_cugraph_service_server:
    output: pyproject
    pyproject_dir: python/cugraph-service/server
    extras:
      table: project.optional-dependencies
      key: test
    includes:
      # TODO: I think that the contents of the server's pyproject.toml
      # dependencies were just copied from cugraph, so I'm not sure if this
      # list is really minimal or if it is a superset.
      - test_python_common
      - test_python_cugraph
channels:
  - rapidsai
  - rapidsai-nightly
  - dask/label/dev
  - conda-forge
  - nvidia
dependencies:
  checks:
    common:
      - output_types: [conda, requirements]
        packages:
          - pre-commit
  cudatoolkit:
    specific:
      - output_types: [conda]
        matrices:
          - matrix:
              cuda: "11.8"
            packages:
              - cudatoolkit=11.8
          - matrix:
              cuda: "11.5"
            packages:
              - cudatoolkit=11.5
          - matrix:
              cuda: "11.4"
            packages:
              - cudatoolkit=11.4
          - matrix:
              cuda: "11.2"
            packages:
              - cudatoolkit=11.2
  common_build:
    common:
      - output_types: [conda, pyproject]
        packages:
          - cmake>=3.23.1,!=3.25.0
          - ninja
  cpp_build:
    common:
      - output_types: [conda]
        packages:
          - c-compiler
          - cxx-compiler
          - gmock>=1.13.0
          - gtest>=1.13.0
          - libcugraphops==23.8.*
          - libraft-headers==23.8.*
          - libraft==23.8.*
          - librmm==23.8.*
          - openmpi # Required for building cpp-mgtests (multi-GPU tests)
    specific:
      - output_types: [conda]
        matrices:
          - matrix:
              arch: x86_64
            packages:
              - gcc_linux-64=11.*
          - matrix:
              arch: aarch64
            packages:
              - gcc_linux-aarch64=11.*
      - output_types: [conda]
        matrices:
          - matrix:
              arch: x86_64
              cuda: "11.8"
            packages:
              - nvcc_linux-64=11.8
          - matrix:
              arch: aarch64
              cuda: "11.8"
            packages:
              - nvcc_linux-aarch64=11.8
  docs:
    common:
      - output_types: [conda]
        packages:
          - doxygen
          - graphviz
          - ipython
          - nbsphinx
          - numpydoc
          - pydata-sphinx-theme
          - recommonmark
          - sphinx-copybutton
          - sphinx-markdown-tables
          - sphinx<6
          - sphinxcontrib-websupport
          - pylibcugraphops==23.8.*
  py_version:
    specific:
      - output_types: [conda]
        matrices:
          - matrix:
              py: "3.9"
            packages:
              - python=3.9
          - matrix:
              py: "3.10"
            packages:
              - python=3.10
          - matrix:
            packages:
              - python>=3.9,<3.11
  python_build_wheel:
    common:
      - output_types: [conda, pyproject]
        packages:
          - wheel
          - setuptools
  python_build_cythonize:
    common:
      - output_types: [conda, pyproject]
        packages:
          - cython>=0.29,<0.30
          - &pylibraft pylibraft==23.8.*
          - &rmm rmm==23.8.*
          - scikit-build>=0.13.1,<0.17.2
  python_build_cugraph:
    common:
      - output_types: [conda, pyproject]
        packages:
          - pylibcugraph==23.8.*
  python_run_cugraph:
    common:
      - output_types: [conda, pyproject]
        packages:
<<<<<<< HEAD
          - &cudf cudf==23.6.*
          - &dask dask>=2023.5.1
          - &distributed distributed>=2023.5.1
          - &dask_cuda dask-cuda==23.6.*
          - &dask_cudf dask-cudf==23.6.*
=======
          - &cudf cudf==23.8.*
          - &dask dask==2023.3.2
          - &distributed distributed==2023.3.2.1
          - &dask_cuda dask-cuda==23.8.*
          - &dask_cudf dask-cudf==23.8.*
>>>>>>> ccaf2856
          - &numba numba>=0.57
          - raft-dask==23.8.*
          - *rmm
          - &ucx_py ucx-py==0.33.*
      - output_types: conda
        packages:
          - &cupy cupy>=12.0.0
<<<<<<< HEAD
          - &dask-core dask-core>=2023.5.1
          - libcudf=23.6.*
=======
          - &dask-core dask-core==2023.3.2
          - libcudf==23.8.*
>>>>>>> ccaf2856
          - nccl>=2.9.9
          - ucx-proc=*=gpu
      - output_types: pyproject
        packages:
          - &cupy_pip cupy-cuda11x>=12.0.0
          - pylibcugraph==23.8.*
  python_run_pylibcugraph:
    common:
      - output_types: [conda, pyproject]
        packages:
          - *pylibraft
          - *rmm
  python_run_cugraph_dgl:
    common:
      - output_types: [conda, pyproject]
        packages:
          - *numba
          - &numpy numpy>=1.21
      - output_types: [pyproject]
        packages:
          - &cugraph cugraph==23.8.*
  python_run_cugraph_pyg:
    common:
      - output_types: [conda, pyproject]
        packages:
          - *numba
          - *numpy
      - output_types: [pyproject]
        packages:
          - *cugraph
  python_run_cugraph_service_client:
    common:
      - output_types: [conda, pyproject]
        packages:
          - &thrift thriftpy2
  python_run_cugraph_service_server:
    common:
      - output_types: [conda, pyproject]
        packages:
          - *cudf
          - *dask
          - *dask_cuda
          - *dask_cudf
          - *distributed
          - *numba
          - *numpy
          - *rmm
          - *thrift
          - *ucx_py
      - output_types: conda
        packages:
          - *cupy
          - *dask-core
      - output_types: pyproject
        packages:
          - *cupy_pip
          - *cugraph
          - cugraph-service-client==23.8.*
  doc:
    common:
      - output_types: [conda]
        packages:
          - doxygen
          - nbsphinx
          - numpydoc
          - pydata-sphinx-theme
          - recommonmark
          - sphinx
          - sphinxcontrib-websupport
          - sphinx-markdown-tables
          - sphinx-copybutton
          - pylibcugraphops==23.8.*
  test_notebook:
    common:
      - output_types: [conda, requirements]
        packages:
          - ipython
          - notebook>=0.5.0
  test_python_common:
    common:
      - output_types: [conda, pyproject]
        packages:
          - networkx>=2.5.1
          - *numpy
          - pandas
          - pytest
          - pytest-benchmark
          - pytest-cov
          - pytest-xdist
          - scipy
  test_python_cugraph:
    common:
      - output_types: [conda, pyproject]
        packages:
          - aiohttp
            # cudf will use fsspec but is protocol independent. cugraph tests
            # specifically require http for the test files it asks cudf to read.
          - fsspec[http]>=0.6.0
          - python-louvain
          - requests
          - scikit-learn>=0.23.1
  test_python_pylibcugraph:
    common:
      - output_types: [conda, pyproject]
        packages:
          - *cudf<|MERGE_RESOLUTION|>--- conflicted
+++ resolved
@@ -298,19 +298,11 @@
     common:
       - output_types: [conda, pyproject]
         packages:
-<<<<<<< HEAD
-          - &cudf cudf==23.6.*
+          - &cudf cudf==23.8.*
           - &dask dask>=2023.5.1
           - &distributed distributed>=2023.5.1
-          - &dask_cuda dask-cuda==23.6.*
-          - &dask_cudf dask-cudf==23.6.*
-=======
-          - &cudf cudf==23.8.*
-          - &dask dask==2023.3.2
-          - &distributed distributed==2023.3.2.1
           - &dask_cuda dask-cuda==23.8.*
           - &dask_cudf dask-cudf==23.8.*
->>>>>>> ccaf2856
           - &numba numba>=0.57
           - raft-dask==23.8.*
           - *rmm
@@ -318,13 +310,8 @@
       - output_types: conda
         packages:
           - &cupy cupy>=12.0.0
-<<<<<<< HEAD
           - &dask-core dask-core>=2023.5.1
-          - libcudf=23.6.*
-=======
-          - &dask-core dask-core==2023.3.2
           - libcudf==23.8.*
->>>>>>> ccaf2856
           - nccl>=2.9.9
           - ucx-proc=*=gpu
       - output_types: pyproject
