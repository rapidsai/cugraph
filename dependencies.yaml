--- conflicted
+++ resolved
@@ -368,19 +368,11 @@
         packages:
           - c-compiler
           - cxx-compiler
-<<<<<<< HEAD
-          - libcudf==24.6.*,>=0.0.0a0
-          - libcugraphops==24.6.*,>=0.0.0a0
-          - libraft-headers==24.6.*,>=0.0.0a0
-          - libraft==24.6.*,>=0.0.0a0
-          - librmm==24.6.*,>=0.0.0a0
-=======
-          - libcudf==24.8.*
-          - libcugraphops==24.8.*
-          - libraft-headers==24.8.*
-          - libraft==24.8.*
-          - librmm==24.8.*
->>>>>>> 2e552df4
+          - libcudf==24.8.*,>=0.0.0a0
+          - libcugraphops==24.8.*,>=0.0.0a0
+          - libraft-headers==24.8.*,>=0.0.0a0
+          - libraft==24.8.*,>=0.0.0a0
+          - librmm==24.8.*,>=0.0.0a0
           - openmpi # Required for building cpp-mgtests (multi-GPU tests)
     specific:
       - output_types: [conda]
@@ -466,18 +458,10 @@
     common:
       - output_types: [conda, pyproject]
         packages:
-<<<<<<< HEAD
-          - &dask rapids-dask-dependency==24.6.*,>=0.0.0a0
-          - &dask_cuda dask-cuda==24.6.*,>=0.0.0a0
+          - &dask rapids-dask-dependency==24.8.*,>=0.0.0a0
+          - &dask_cuda dask-cuda==24.8.*,>=0.0.0a0
           - &numba numba>=0.57
           - &numpy numpy>=1.23,<2.0a0
-=======
-          - &dask rapids-dask-dependency==24.8.*
-          - &dask_cuda dask-cuda==24.8.*
-          - &numba numba>=0.57
-          - &numpy numpy>=1.23,<2.0a0
-          - &ucx_py ucx-py==0.39.*
->>>>>>> 2e552df4
       - output_types: conda
         packages:
           - aiohttp
@@ -485,7 +469,7 @@
           - requests
           - nccl>=2.9.9
           - ucx-proc=*=gpu
-          - &ucx_py ucx-py==0.38.*,>=0.0.0a0
+          - &ucx_py ucx-py==0.39.*,>=0.0.0a0
       - output_types: pyproject
         packages:
             # cudf uses fsspec but is protocol independent. cugraph
@@ -497,11 +481,11 @@
           - matrix:
               cuda: "11.*"
             packages:
-              - &ucx_py_cu11 ucx-py-cu11==0.38.*,>=0.0.0a0
+              - &ucx_py_cu11 ucx-py-cu11==0.39.*,>=0.0.0a0
           - matrix:
               cuda: "12.*"
             packages:
-              - &ucx_py_cu12 ucx-py-cu12==0.38.*,>=0.0.0a0
+              - &ucx_py_cu12 ucx-py-cu12==0.39.*,>=0.0.0a0
           - matrix:
             packages:
               - *ucx_py
@@ -519,23 +503,18 @@
           - *numpy
     specific:
       - output_types: [pyproject]
-<<<<<<< HEAD
         matrices:
           - matrix:
               cuda: "11.*"
             packages:
-              - &cugraph_cu11 cugraph-cu11==24.6.*,>=0.0.0a0
+              - &cugraph_cu11 cugraph-cu11==24.8.*,>=0.0.0a0
           - matrix:
               cuda: "12.*"
             packages:
-              - &cugraph_cu12 cugraph-cu12==24.6.*,>=0.0.0a0
-          - matrix:
-            packages:
-              - &cugraph cugraph==24.6.*,>=0.0.0a0
-=======
-        packages:
-          - &cugraph cugraph==24.8.*
->>>>>>> 2e552df4
+              - &cugraph_cu12 cugraph-cu12==24.8.*,>=0.0.0a0
+          - matrix:
+            packages:
+              - &cugraph cugraph==24.8.*,>=0.0.0a0
   python_run_cugraph_pyg:
     common:
       - output_types: [conda, pyproject]
@@ -573,8 +552,7 @@
       - output_types: pyproject
         packages:
           - *cugraph
-<<<<<<< HEAD
-          - cugraph-service-client==24.6.*,>=0.0.0a0
+          - cugraph-service-client==24.8.*,>=0.0.0a0
       - output_types: conda
         packages:
           - *ucx_py
@@ -592,9 +570,6 @@
           - matrix:
             packages:
               - *ucx_py
-=======
-          - cugraph-service-client==24.8.*
->>>>>>> 2e552df4
   test_cpp:
     common:
       - output_types: conda
@@ -629,11 +604,7 @@
           - scikit-learn>=0.23.1
       - output_types: [conda]
         packages:
-<<<<<<< HEAD
-          - pylibwholegraph==24.6.*,>=0.0.0a0
-=======
-          - pylibwholegraph==24.8.*
->>>>>>> 2e552df4
+          - pylibwholegraph==24.8.*,>=0.0.0a0
   test_python_pylibcugraph:
     common:
       - output_types: [conda, pyproject]
@@ -650,11 +621,7 @@
     common:
       - output_types: [conda]
         packages:
-<<<<<<< HEAD
-          - cugraph==24.6.*,>=0.0.0a0
-=======
-          - cugraph==24.8.*
->>>>>>> 2e552df4
+          - cugraph==24.8.*,>=0.0.0a0
           - pytorch>=2.0
           - pytorch-cuda==11.8
           - dgl>=1.1.0.cu*
@@ -662,11 +629,7 @@
     common:
       - output_types: [conda]
         packages:
-<<<<<<< HEAD
-          - cugraph==24.6.*,>=0.0.0a0
-=======
-          - cugraph==24.8.*
->>>>>>> 2e552df4
+          - cugraph==24.8.*,>=0.0.0a0
           - pytorch>=2.0
           - pytorch-cuda==11.8
           - pyg>=2.5,<2.6
@@ -675,11 +638,7 @@
     common:
       - output_types: conda
         packages:
-<<<<<<< HEAD
-          - &rmm_conda rmm==24.6.*,>=0.0.0a0
-=======
-          - &rmm_conda rmm==24.8.*
->>>>>>> 2e552df4
+          - &rmm_conda rmm==24.8.*,>=0.0.0a0
       - output_types: requirements
         packages:
           # pip recognizes the index as a global option for the requirements.txt file
@@ -690,28 +649,17 @@
         matrices:
           - matrix: {cuda: "12.*"}
             packages:
-<<<<<<< HEAD
-              - rmm-cu12==24.6.*,>=0.0.0a0
+              - rmm-cu12==24.8.*,>=0.0.0a0
           - matrix: {cuda: "11.*"}
             packages:
-              - rmm-cu11==24.6.*,>=0.0.0a0
-=======
-              - rmm-cu12==24.8.*
-          - matrix: {cuda: "11.*"}
-            packages:
-              - rmm-cu11==24.8.*
->>>>>>> 2e552df4
+              - rmm-cu11==24.8.*,>=0.0.0a0
           - {matrix: null, packages: [*rmm_conda]}
 
   depends_on_cudf:
     common:
       - output_types: conda
         packages:
-<<<<<<< HEAD
-          - &cudf_conda cudf==24.6.*,>=0.0.0a0
-=======
-          - &cudf_conda cudf==24.8.*
->>>>>>> 2e552df4
+          - &cudf_conda cudf==24.8.*,>=0.0.0a0
       - output_types: requirements
         packages:
           # pip recognizes the index as a global option for the requirements.txt file
@@ -722,28 +670,17 @@
         matrices:
           - matrix: {cuda: "12.*"}
             packages:
-<<<<<<< HEAD
-              - cudf-cu12==24.6.*,>=0.0.0a0
+              - cudf-cu12==24.8.*,>=0.0.0a0
           - matrix: {cuda: "11.*"}
             packages:
-              - cudf-cu11==24.6.*,>=0.0.0a0
-=======
-              - cudf-cu12==24.8.*
-          - matrix: {cuda: "11.*"}
-            packages:
-              - cudf-cu11==24.8.*
->>>>>>> 2e552df4
+              - cudf-cu11==24.8.*,>=0.0.0a0
           - {matrix: null, packages: [*cudf_conda]}
 
   depends_on_dask_cudf:
     common:
       - output_types: conda
         packages:
-<<<<<<< HEAD
-          - &dask_cudf_conda dask-cudf==24.6.*,>=0.0.0a0
-=======
-          - &dask_cudf_conda dask-cudf==24.8.*
->>>>>>> 2e552df4
+          - &dask_cudf_conda dask-cudf==24.8.*,>=0.0.0a0
       - output_types: requirements
         packages:
           # pip recognizes the index as a global option for the requirements.txt file
@@ -754,28 +691,17 @@
         matrices:
           - matrix: {cuda: "12.*"}
             packages:
-<<<<<<< HEAD
-              - dask-cudf-cu12==24.6.*,>=0.0.0a0
+              - dask-cudf-cu12==24.8.*,>=0.0.0a0
           - matrix: {cuda: "11.*"}
             packages:
-              - dask-cudf-cu11==24.6.*,>=0.0.0a0
-=======
-              - dask-cudf-cu12==24.8.*
-          - matrix: {cuda: "11.*"}
-            packages:
-              - dask-cudf-cu11==24.8.*
->>>>>>> 2e552df4
+              - dask-cudf-cu11==24.8.*,>=0.0.0a0
           - {matrix: null, packages: [*dask_cudf_conda]}
 
   depends_on_pylibraft:
     common:
       - output_types: conda
         packages:
-<<<<<<< HEAD
-          - &pylibraft_conda pylibraft==24.6.*,>=0.0.0a0
-=======
-          - &pylibraft_conda pylibraft==24.8.*
->>>>>>> 2e552df4
+          - &pylibraft_conda pylibraft==24.8.*,>=0.0.0a0
       - output_types: requirements
         packages:
           # pip recognizes the index as a global option for the requirements.txt file
@@ -786,28 +712,17 @@
         matrices:
           - matrix: {cuda: "12.*"}
             packages:
-<<<<<<< HEAD
-              - pylibraft-cu12==24.6.*,>=0.0.0a0
+              - pylibraft-cu12==24.8.*,>=0.0.0a0
           - matrix: {cuda: "11.*"}
             packages:
-              - pylibraft-cu11==24.6.*,>=0.0.0a0
-=======
-              - pylibraft-cu12==24.8.*
-          - matrix: {cuda: "11.*"}
-            packages:
-              - pylibraft-cu11==24.8.*
->>>>>>> 2e552df4
+              - pylibraft-cu11==24.8.*,>=0.0.0a0
           - {matrix: null, packages: [*pylibraft_conda]}
 
   depends_on_raft_dask:
     common:
       - output_types: conda
         packages:
-<<<<<<< HEAD
-          - &raft_dask_conda raft-dask==24.6.*,>=0.0.0a0
-=======
-          - &raft_dask_conda raft-dask==24.8.*
->>>>>>> 2e552df4
+          - &raft_dask_conda raft-dask==24.8.*,>=0.0.0a0
       - output_types: requirements
         packages:
           # pip recognizes the index as a global option for the requirements.txt file
@@ -818,28 +733,17 @@
         matrices:
           - matrix: {cuda: "12.*"}
             packages:
-<<<<<<< HEAD
-              - raft-dask-cu12==24.6.*,>=0.0.0a0
+              - raft-dask-cu12==24.8.*,>=0.0.0a0
           - matrix: {cuda: "11.*"}
             packages:
-              - raft-dask-cu11==24.6.*,>=0.0.0a0
-=======
-              - raft-dask-cu12==24.8.*
-          - matrix: {cuda: "11.*"}
-            packages:
-              - raft-dask-cu11==24.8.*
->>>>>>> 2e552df4
+              - raft-dask-cu11==24.8.*,>=0.0.0a0
           - {matrix: null, packages: [*raft_dask_conda]}
 
   depends_on_pylibcugraph:
     common:
       - output_types: conda
         packages:
-<<<<<<< HEAD
-          - &pylibcugraph_conda pylibcugraph==24.6.*,>=0.0.0a0
-=======
-          - &pylibcugraph_conda pylibcugraph==24.8.*
->>>>>>> 2e552df4
+          - &pylibcugraph_conda pylibcugraph==24.8.*,>=0.0.0a0
       - output_types: requirements
         packages:
           # pip recognizes the index as a global option for the requirements.txt file
@@ -850,28 +754,17 @@
         matrices:
           - matrix: {cuda: "12.*"}
             packages:
-<<<<<<< HEAD
-              - pylibcugraph-cu12==24.6.*,>=0.0.0a0
+              - pylibcugraph-cu12==24.8.*,>=0.0.0a0
           - matrix: {cuda: "11.*"}
             packages:
-              - pylibcugraph-cu11==24.6.*,>=0.0.0a0
-=======
-              - pylibcugraph-cu12==24.8.*
-          - matrix: {cuda: "11.*"}
-            packages:
-              - pylibcugraph-cu11==24.8.*
->>>>>>> 2e552df4
+              - pylibcugraph-cu11==24.8.*,>=0.0.0a0
           - {matrix: null, packages: [*pylibcugraph_conda]}
 
   depends_on_pylibcugraphops:
     common:
       - output_types: conda
         packages:
-<<<<<<< HEAD
-          - &pylibcugraphops_conda pylibcugraphops==24.6.*,>=0.0.0a0
-=======
-          - &pylibcugraphops_conda pylibcugraphops==24.8.*
->>>>>>> 2e552df4
+          - &pylibcugraphops_conda pylibcugraphops==24.8.*,>=0.0.0a0
       - output_types: requirements
         packages:
           # pip recognizes the index as a global option for the requirements.txt file
@@ -882,17 +775,10 @@
         matrices:
           - matrix: {cuda: "12.*"}
             packages:
-<<<<<<< HEAD
-              - pylibcugraphops-cu12==24.6.*,>=0.0.0a0
+              - pylibcugraphops-cu12==24.8.*,>=0.0.0a0
           - matrix: {cuda: "11.*"}
             packages:
-              - pylibcugraphops-cu11==24.6.*,>=0.0.0a0
-=======
-              - pylibcugraphops-cu12==24.8.*
-          - matrix: {cuda: "11.*"}
-            packages:
-              - pylibcugraphops-cu11==24.8.*
->>>>>>> 2e552df4
+              - pylibcugraphops-cu11==24.8.*,>=0.0.0a0
           - {matrix: null, packages: [*pylibcugraphops_conda]}
 
   depends_on_cupy:
