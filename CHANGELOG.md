--- conflicted
+++ resolved
@@ -7,12 +7,9 @@
 
 ## Improvements
 - PR #1227 Pin cmake policies to cmake 3.17 version
-<<<<<<< HEAD
 - PR #1267 Compile time improvements via Explicit Instantiation Declarations.
-=======
 - PR #1269 Removed old db code that was not being used
 - PR #1271 Add extra check to make SG Louvain deterministic
->>>>>>> 1be056bd
 
 ## Bug Fixes
 - PR #1242 Calling gunrock cmake using explicit -D options, re-enabling C++ tests
