--- conflicted
+++ resolved
@@ -20,11 +20,8 @@
 - PR #1139 MNMG Louvain Python updates, Cython cleanup
 - PR #1149 Parquet read and concat within workers
 - PR #1152 graph container cleanup, added arg for instantiating legacy types and switch statements to factory function
-<<<<<<< HEAD
 - PR #1164 MG symmetrize and conda env updates
-=======
 - PR #1162 enhanced networkx testing
->>>>>>> 12b9a54d
 
 ## Bug Fixes
 - PR #1131 Show style checker errors with set +e
