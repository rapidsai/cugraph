# cugraph 25.02.00 (13 Feb 2025)

## 🚨 Breaking Changes

- Update MG negative sampling to return random samples distributed as specified ([#4885](https://github.com/rapidsai/cugraph/pull/4885)) [@ChuckHastings](https://github.com/ChuckHastings)
- Remove unnecessary CUDA utilities ([#4855](https://github.com/rapidsai/cugraph/pull/4855)) [@bdice](https://github.com/bdice)
- Add support to create temporal graphs ([#4819](https://github.com/rapidsai/cugraph/pull/4819)) [@ChuckHastings](https://github.com/ChuckHastings)
- [FEA] Heterogeneous Distributed Sampling ([#4795](https://github.com/rapidsai/cugraph/pull/4795)) [@alexbarghi-nv](https://github.com/alexbarghi-nv)
- Add `amazon0302.txt.gz` Benchmarking Dataset to Datasets API ([#4790](https://github.com/rapidsai/cugraph/pull/4790)) [@nv-rliu](https://github.com/nv-rliu)

## 🐛 Bug Fixes

- [BUG] Output Edge Labels in the Distributed Sampler ([#4898](https://github.com/rapidsai/cugraph/pull/4898)) [@alexbarghi-nv](https://github.com/alexbarghi-nv)
- Temporarily skip CUDA 11 wheel CI ([#4876](https://github.com/rapidsai/cugraph/pull/4876)) [@bdice](https://github.com/bdice)
- Fix &quot;cudaErrorInvalidDevice: invalid device ordinal&quot; in debug  runs ([#4875](https://github.com/rapidsai/cugraph/pull/4875)) [@seunghwak](https://github.com/seunghwak)
- pylibcugraph: declare cupy and numpy hard dependencies ([#4854](https://github.com/rapidsai/cugraph/pull/4854)) [@jameslamb](https://github.com/jameslamb)
- Remove thrust::get&lt;0&gt;() calls on a scalar variable. ([#4851](https://github.com/rapidsai/cugraph/pull/4851)) [@seunghwak](https://github.com/seunghwak)
- Address Leiden numbering issue ([#4845](https://github.com/rapidsai/cugraph/pull/4845)) [@jnke2016](https://github.com/jnke2016)
- Add cuda-python dependency ([#4829](https://github.com/rapidsai/cugraph/pull/4829)) [@bdice](https://github.com/bdice)
- Fix bug in MG Neighborhood sampling ([#4827](https://github.com/rapidsai/cugraph/pull/4827)) [@jnke2016](https://github.com/jnke2016)
- [BUG] Skip WholeGraph Tests if GPU PyTorch Unavailable ([#4820](https://github.com/rapidsai/cugraph/pull/4820)) [@alexbarghi-nv](https://github.com/alexbarghi-nv)
- Bug fix in packed bool compare &amp; swap ([#4814](https://github.com/rapidsai/cugraph/pull/4814)) [@seunghwak](https://github.com/seunghwak)

## 📖 Documentation

- Fixed links that pointed to old docs/source and removed perf page ([#4903](https://github.com/rapidsai/cugraph/pull/4903)) [@acostadon](https://github.com/acostadon)
- Added more doxygen groups and fixed some existing ones ([#4870](https://github.com/rapidsai/cugraph/pull/4870)) [@acostadon](https://github.com/acostadon)
- added doxygen instrumentation to various cpp include files to use in doxygen ([#4864](https://github.com/rapidsai/cugraph/pull/4864)) [@acostadon](https://github.com/acostadon)
- Adds the refactored Repository information ([#4860](https://github.com/rapidsai/cugraph/pull/4860)) [@acostadon](https://github.com/acostadon)
- added doxygen groups so docs can clean up the API ([#4857](https://github.com/rapidsai/cugraph/pull/4857)) [@acostadon](https://github.com/acostadon)
- removes docs and fixed build_docs.sh to only build xml for doxygen ([#4837](https://github.com/rapidsai/cugraph/pull/4837)) [@acostadon](https://github.com/acostadon)
- Changed ci build_docs to just upload the xml so the cugraph-docs can create the docs ([#4662](https://github.com/rapidsai/cugraph/pull/4662)) [@acostadon](https://github.com/acostadon)

## 🚀 New Features

- Support C API Arbitrary Renumbering in PLC ([#4895](https://github.com/rapidsai/cugraph/pull/4895)) [@alexbarghi-nv](https://github.com/alexbarghi-nv)
- Remove upper bounds on cuda-python to allow 12.6.2 and 11.8.5 ([#4798](https://github.com/rapidsai/cugraph/pull/4798)) [@bdice](https://github.com/bdice)
- [FEA] Heterogeneous Distributed Sampling ([#4795](https://github.com/rapidsai/cugraph/pull/4795)) [@alexbarghi-nv](https://github.com/alexbarghi-nv)
- Add `amazon0302.txt.gz` Benchmarking Dataset to Datasets API ([#4790](https://github.com/rapidsai/cugraph/pull/4790)) [@nv-rliu](https://github.com/nv-rliu)

## 🛠️ Improvements

- Revert CUDA 12.8 shared workflow branch changes ([#4906](https://github.com/rapidsai/cugraph/pull/4906)) [@vyasr](https://github.com/vyasr)
- Build and test with CUDA 12.8.0 ([#4896](https://github.com/rapidsai/cugraph/pull/4896)) [@bdice](https://github.com/bdice)
- remove ucx-proc dependency ([#4894](https://github.com/rapidsai/cugraph/pull/4894)) [@jameslamb](https://github.com/jameslamb)
- Replace all uses of `thrust::optional` with `cuda::std::optional` ([#4891](https://github.com/rapidsai/cugraph/pull/4891)) [@miscco](https://github.com/miscco)
- update pip devcontainers to UCX 1.18 ([#4890](https://github.com/rapidsai/cugraph/pull/4890)) [@jameslamb](https://github.com/jameslamb)
- Fix issues when building with upcoming cccl ([#4888](https://github.com/rapidsai/cugraph/pull/4888)) [@miscco](https://github.com/miscco)
- Update MG negative sampling to return random samples distributed as specified ([#4885](https://github.com/rapidsai/cugraph/pull/4885)) [@ChuckHastings](https://github.com/ChuckHastings)
- Revert &quot;Temporarily skip CUDA 11 wheel CI&quot; ([#4879](https://github.com/rapidsai/cugraph/pull/4879)) [@bdice](https://github.com/bdice)
- Add upper bound to prevent usage of numba 0.61.0 ([#4878](https://github.com/rapidsai/cugraph/pull/4878)) [@galipremsagar](https://github.com/galipremsagar)
- use wildcards in auditwheel exclusions ([#4877](https://github.com/rapidsai/cugraph/pull/4877)) [@jameslamb](https://github.com/jameslamb)
- Replace thrust::min/max with cuda::std::min/max ([#4871](https://github.com/rapidsai/cugraph/pull/4871)) [@seunghwak](https://github.com/seunghwak)
- Removes unused benchmark infra: rapids-pytest-benchmark and asvdb ([#4865](https://github.com/rapidsai/cugraph/pull/4865)) [@rlratzel](https://github.com/rlratzel)
- Switch to `pynvml_utils.smi` for PyNVML 12 ([#4863](https://github.com/rapidsai/cugraph/pull/4863)) [@jakirkham](https://github.com/jakirkham)
- cugraph: declare pylibraft dependency for wheels ([#4862](https://github.com/rapidsai/cugraph/pull/4862)) [@jameslamb](https://github.com/jameslamb)
- Use GCC 13 in CUDA 12 conda builds. ([#4861](https://github.com/rapidsai/cugraph/pull/4861)) [@bdice](https://github.com/bdice)
- Renumber with global renumber map too big for GPU ([#4856](https://github.com/rapidsai/cugraph/pull/4856)) [@ChuckHastings](https://github.com/ChuckHastings)
- Remove unnecessary CUDA utilities ([#4855](https://github.com/rapidsai/cugraph/pull/4855)) [@bdice](https://github.com/bdice)
- Support raft&#39;s logger targets ([#4848](https://github.com/rapidsai/cugraph/pull/4848)) [@vyasr](https://github.com/vyasr)
- move wheel installs into per-project test scripts, other packaging changes ([#4847](https://github.com/rapidsai/cugraph/pull/4847)) [@jameslamb](https://github.com/jameslamb)
- Get breathe from conda ([#4842](https://github.com/rapidsai/cugraph/pull/4842)) [@vyasr](https://github.com/vyasr)
- Update API for node2vec and biased random walks ([#4841](https://github.com/rapidsai/cugraph/pull/4841)) [@jnke2016](https://github.com/jnke2016)
- Check if nightlies have succeeded recently enough ([#4840](https://github.com/rapidsai/cugraph/pull/4840)) [@vyasr](https://github.com/vyasr)
- Remove sphinx pinning ([#4839](https://github.com/rapidsai/cugraph/pull/4839)) [@vyasr](https://github.com/vyasr)
- Adds utility scripts and initial docs for managing multi-GPU Dask clusters for cuGraph ([#4838](https://github.com/rapidsai/cugraph/pull/4838)) [@rlratzel](https://github.com/rlratzel)
- heterogeneous sampling primitive ([#4836](https://github.com/rapidsai/cugraph/pull/4836)) [@seunghwak](https://github.com/seunghwak)
- Update for raft logger changes ([#4835](https://github.com/rapidsai/cugraph/pull/4835)) [@vyasr](https://github.com/vyasr)
- update telemetry actions to fluent-bit friendly style ([#4834](https://github.com/rapidsai/cugraph/pull/4834)) [@msarahan](https://github.com/msarahan)
- Use cuda-python bindings for getting device properties. ([#4830](https://github.com/rapidsai/cugraph/pull/4830)) [@bdice](https://github.com/bdice)
- Update version references in workflow ([#4824](https://github.com/rapidsai/cugraph/pull/4824)) [@AyodeAwe](https://github.com/AyodeAwe)
- Add support to create temporal graphs ([#4819](https://github.com/rapidsai/cugraph/pull/4819)) [@ChuckHastings](https://github.com/ChuckHastings)
- gate telemetry dispatch calls on TELEMETRY_ENABLED env var ([#4816](https://github.com/rapidsai/cugraph/pull/4816)) [@msarahan](https://github.com/msarahan)
- Update cuda-python lower bounds to 12.6.2 / 11.8.5 ([#4813](https://github.com/rapidsai/cugraph/pull/4813)) [@bdice](https://github.com/bdice)
- remove &#39;wget&#39; conda dependency, re-organize dependencies.yaml ([#4805](https://github.com/rapidsai/cugraph/pull/4805)) [@jameslamb](https://github.com/jameslamb)
- introduce libcugraph wheels ([#4804](https://github.com/rapidsai/cugraph/pull/4804)) [@jameslamb](https://github.com/jameslamb)
- PR CI: make cugraph builds depend on pylibcugraph builds ([#4801](https://github.com/rapidsai/cugraph/pull/4801)) [@jameslamb](https://github.com/jameslamb)
- Adapt to rmm logger changes ([#4794](https://github.com/rapidsai/cugraph/pull/4794)) [@vyasr](https://github.com/vyasr)
- pip devcontainers: use UCX 1.17, prefer system installation ([#4792](https://github.com/rapidsai/cugraph/pull/4792)) [@jameslamb](https://github.com/jameslamb)
- Require approval to run CI on draft PRs ([#4789](https://github.com/rapidsai/cugraph/pull/4789)) [@bdice](https://github.com/bdice)
- Forward-merge branch-24.12 to branch-25.02 ([#4785](https://github.com/rapidsai/cugraph/pull/4785)) [@bdice](https://github.com/bdice)
- remove all remaining uses of cugraph-ops ([#4784](https://github.com/rapidsai/cugraph/pull/4784)) [@jameslamb](https://github.com/jameslamb)
- Forward-merge branch-24.12 to branch-25.02 ([#4780](https://github.com/rapidsai/cugraph/pull/4780)) [@bdice](https://github.com/bdice)
- Avoid private mask cudf API in favor of Column.as_mask ([#4758](https://github.com/rapidsai/cugraph/pull/4758)) [@mroeschke](https://github.com/mroeschke)
- Add breaking change workflow trigger ([#4746](https://github.com/rapidsai/cugraph/pull/4746)) [@AyodeAwe](https://github.com/AyodeAwe)
- Optimize K-Truss ([#4742](https://github.com/rapidsai/cugraph/pull/4742)) [@jnke2016](https://github.com/jnke2016)

# cugraph 24.12.00 (11 Dec 2024)

## 🚨 Breaking Changes

- Fix SSL Error ([#4825](https://github.com/rapidsai/cugraph/pull/4825)) [@nv-rliu](https://github.com/nv-rliu)
- [BUG] Set Max PyTorch Version, Skip 11.4 Tests Using WholeGraph ([#4808](https://github.com/rapidsai/cugraph/pull/4808)) [@alexbarghi-nv](https://github.com/alexbarghi-nv)
- Remove GNN Packages ([#4765](https://github.com/rapidsai/cugraph/pull/4765)) [@alexbarghi-nv](https://github.com/alexbarghi-nv)
- remove cugraph-dgl and cugraph-pyg building/testing/publishing ([#4752](https://github.com/rapidsai/cugraph/pull/4752)) [@jameslamb](https://github.com/jameslamb)
- Remove `nx-cugraph` build/test/publish from cugraph ([#4748](https://github.com/rapidsai/cugraph/pull/4748)) [@nv-rliu](https://github.com/nv-rliu)
- Remove CMake/C++ references to cugraph-ops ([#4744](https://github.com/rapidsai/cugraph/pull/4744)) [@ChuckHastings](https://github.com/ChuckHastings)
- Delete the deprecated data_type_id_t enum ([#4737](https://github.com/rapidsai/cugraph/pull/4737)) [@ChuckHastings](https://github.com/ChuckHastings)
- Don&#39;t compile int32_t/int64_t vertex_t/edge_t combinations ([#4720](https://github.com/rapidsai/cugraph/pull/4720)) [@ChuckHastings](https://github.com/ChuckHastings)
- Remove deprecated C API functions for graph creation/graph free ([#4718](https://github.com/rapidsai/cugraph/pull/4718)) [@ChuckHastings](https://github.com/ChuckHastings)

## 🐛 Bug Fixes

- Fix SSL Error ([#4825](https://github.com/rapidsai/cugraph/pull/4825)) [@nv-rliu](https://github.com/nv-rliu)
- [BUG] Set Max PyTorch Version, Skip 11.4 Tests Using WholeGraph ([#4808](https://github.com/rapidsai/cugraph/pull/4808)) [@alexbarghi-nv](https://github.com/alexbarghi-nv)
- Fix CCCL 2.7.0-rc2 compile issue by removing reference from values. ([#4799](https://github.com/rapidsai/cugraph/pull/4799)) [@bdice](https://github.com/bdice)
- Re-enable balanced edge cut test ([#4781](https://github.com/rapidsai/cugraph/pull/4781)) [@ChuckHastings](https://github.com/ChuckHastings)
- Fix debug build failure ([#4774](https://github.com/rapidsai/cugraph/pull/4774)) [@seunghwak](https://github.com/seunghwak)
- Add sphinx-lint pre-commit and some docs fixes ([#4771](https://github.com/rapidsai/cugraph/pull/4771)) [@eriknw](https://github.com/eriknw)
- Fix improper initialization of degree_type ([#4755](https://github.com/rapidsai/cugraph/pull/4755)) [@ChuckHastings](https://github.com/ChuckHastings)
- Put a ceiling on cuda-python ([#4747](https://github.com/rapidsai/cugraph/pull/4747)) [@bdice](https://github.com/bdice)
- Fix MG similarity issues ([#4741](https://github.com/rapidsai/cugraph/pull/4741)) [@ChuckHastings](https://github.com/ChuckHastings)
- Address Leiden clustering generating too many clusters ([#4730](https://github.com/rapidsai/cugraph/pull/4730)) [@ChuckHastings](https://github.com/ChuckHastings)
- Add support for storing results for all k-values ([#4728](https://github.com/rapidsai/cugraph/pull/4728)) [@nv-rliu](https://github.com/nv-rliu)
- Remove `--collect-only` Option Left by Accident ([#4727](https://github.com/rapidsai/cugraph/pull/4727)) [@nv-rliu](https://github.com/nv-rliu)
- Update nx-cugraph to NetworkX 3.4 ([#4717](https://github.com/rapidsai/cugraph/pull/4717)) [@eriknw](https://github.com/eriknw)
- Symmetrize edgelist when creating a CSR graph ([#4716](https://github.com/rapidsai/cugraph/pull/4716)) [@jnke2016](https://github.com/jnke2016)

## 📖 Documentation

- nx-cugraph: add `bipartite_betweenness_centrality` to supported algorithms ([#4778](https://github.com/rapidsai/cugraph/pull/4778)) [@eriknw](https://github.com/eriknw)
- Notebook to run Centrality against PatentsView data for Medium Blog ([#4769](https://github.com/rapidsai/cugraph/pull/4769)) [@acostadon](https://github.com/acostadon)
- Drop support for NetworkX 3.0 and 3.1 for nx-cugraph ([#4766](https://github.com/rapidsai/cugraph/pull/4766)) [@eriknw](https://github.com/eriknw)
- Update nx-cugraph Docs URLs ([#4761](https://github.com/rapidsai/cugraph/pull/4761)) [@nv-rliu](https://github.com/nv-rliu)
- Update `nx-cugraph` README with New Env Variable ([#4705](https://github.com/rapidsai/cugraph/pull/4705)) [@nv-rliu](https://github.com/nv-rliu)

## 🚀 New Features

- [FEA] Support Edge ID Lookup in PyLibcuGraph ([#4687](https://github.com/rapidsai/cugraph/pull/4687)) [@alexbarghi-nv](https://github.com/alexbarghi-nv)

## 🛠️ Improvements

- Increase max_iterations in MG HITS TEST ([#4783](https://github.com/rapidsai/cugraph/pull/4783)) [@seunghwak](https://github.com/seunghwak)
- Updates READMEs, updates `core_number` to properly ignore `degree_type`, minor cleanup ([#4776](https://github.com/rapidsai/cugraph/pull/4776)) [@rlratzel](https://github.com/rlratzel)
- Remove edge renumber map from the homogeneous sampling API ([#4775](https://github.com/rapidsai/cugraph/pull/4775)) [@jnke2016](https://github.com/jnke2016)
- Remove GNN Packages ([#4765](https://github.com/rapidsai/cugraph/pull/4765)) [@alexbarghi-nv](https://github.com/alexbarghi-nv)
- Remove cugraph-equivariance ([#4762](https://github.com/rapidsai/cugraph/pull/4762)) [@BradReesWork](https://github.com/BradReesWork)
- deprecate NetworkX Graph as input ([#4759](https://github.com/rapidsai/cugraph/pull/4759)) [@BradReesWork](https://github.com/BradReesWork)
- Remove `nx-cugraph` from this repo ([#4756](https://github.com/rapidsai/cugraph/pull/4756)) [@eriknw](https://github.com/eriknw)
- enforce wheel size limits, README formatting in CI ([#4754](https://github.com/rapidsai/cugraph/pull/4754)) [@jameslamb](https://github.com/jameslamb)
- remove cugraph-dgl and cugraph-pyg building/testing/publishing ([#4752](https://github.com/rapidsai/cugraph/pull/4752)) [@jameslamb](https://github.com/jameslamb)
- Primitives &amp; BFS performance improvements ([#4751](https://github.com/rapidsai/cugraph/pull/4751)) [@seunghwak](https://github.com/seunghwak)
- extract the edgelist from the graph ([#4750](https://github.com/rapidsai/cugraph/pull/4750)) [@jnke2016](https://github.com/jnke2016)
- Remove `nx-cugraph` build/test/publish from cugraph ([#4748](https://github.com/rapidsai/cugraph/pull/4748)) [@nv-rliu](https://github.com/nv-rliu)
- Remove CMake/C++ references to cugraph-ops ([#4744](https://github.com/rapidsai/cugraph/pull/4744)) [@ChuckHastings](https://github.com/ChuckHastings)
- add telemetry ([#4740](https://github.com/rapidsai/cugraph/pull/4740)) [@msarahan](https://github.com/msarahan)
- Delete the deprecated data_type_id_t enum ([#4737](https://github.com/rapidsai/cugraph/pull/4737)) [@ChuckHastings](https://github.com/ChuckHastings)
- Updates README with new dataset, removes mention of script no longer used ([#4736](https://github.com/rapidsai/cugraph/pull/4736)) [@rlratzel](https://github.com/rlratzel)
- devcontainer: replace `VAULT_HOST` with `AWS_ROLE_ARN` ([#4732](https://github.com/rapidsai/cugraph/pull/4732)) [@jjacobelli](https://github.com/jjacobelli)
- Adds new dataset for benchmarking in the 100k node 1M edge range, adds additional k-values for BC benchmarks ([#4726](https://github.com/rapidsai/cugraph/pull/4726)) [@rlratzel](https://github.com/rlratzel)
- re-run all CI when files in .github/workflows change ([#4723](https://github.com/rapidsai/cugraph/pull/4723)) [@jameslamb](https://github.com/jameslamb)
- Don&#39;t compile int32_t/int64_t vertex_t/edge_t combinations ([#4720](https://github.com/rapidsai/cugraph/pull/4720)) [@ChuckHastings](https://github.com/ChuckHastings)
- print sccache stats in builds ([#4719](https://github.com/rapidsai/cugraph/pull/4719)) [@jameslamb](https://github.com/jameslamb)
- Remove deprecated C API functions for graph creation/graph free ([#4718](https://github.com/rapidsai/cugraph/pull/4718)) [@ChuckHastings](https://github.com/ChuckHastings)
- Clean up the use of cuco hash functions ([#4707](https://github.com/rapidsai/cugraph/pull/4707)) [@PointKernel](https://github.com/PointKernel)
- Relax PyTorch upper bound (allowing 2.4) ([#4703](https://github.com/rapidsai/cugraph/pull/4703)) [@jakirkham](https://github.com/jakirkham)
- combine pip install calls in wheel-testing scripts ([#4701](https://github.com/rapidsai/cugraph/pull/4701)) [@jameslamb](https://github.com/jameslamb)
- Merge branch-24.10 into branch-24.12 ([#4697](https://github.com/rapidsai/cugraph/pull/4697)) [@jameslamb](https://github.com/jameslamb)
- Merge branch-24.10 into branch-24.12 ([#4682](https://github.com/rapidsai/cugraph/pull/4682)) [@jameslamb](https://github.com/jameslamb)
- Update all rmm imports to use pylibrmm/librmm ([#4671](https://github.com/rapidsai/cugraph/pull/4671)) [@Matt711](https://github.com/Matt711)
- Prune workflows based on changed files ([#4634](https://github.com/rapidsai/cugraph/pull/4634)) [@KyleFromNVIDIA](https://github.com/KyleFromNVIDIA)
- support heterogenous fanout type ([#4608](https://github.com/rapidsai/cugraph/pull/4608)) [@jnke2016](https://github.com/jnke2016)

# cugraph 24.10.00 (9 Oct 2024)

## 🚨 Breaking Changes

- Add Additional Check for `NetworkX` Release Candidate Versions ([#4613](https://github.com/rapidsai/cugraph/pull/4613)) [@nv-rliu](https://github.com/nv-rliu)
- Updates to `cugraph.hypergraph` (Duplicate Col Labels Bug) ([#4610](https://github.com/rapidsai/cugraph/pull/4610)) [@nv-rliu](https://github.com/nv-rliu)
- Heterogeneous renumbering implementation ([#4602](https://github.com/rapidsai/cugraph/pull/4602)) [@seunghwak](https://github.com/seunghwak)
- [FEA] DGL Examples ([#4583](https://github.com/rapidsai/cugraph/pull/4583)) [@alexbarghi-nv](https://github.com/alexbarghi-nv)

## 🐛 Bug Fixes

- Updates docs to describe nx-cugraph based on latest updates for 24.10 ([#4694](https://github.com/rapidsai/cugraph/pull/4694)) [@nv-rliu](https://github.com/nv-rliu)
- Constrain versions of PyTorch and CI artifacts in CI Runs, upgrade to dgl 2.4 ([#4690](https://github.com/rapidsai/cugraph/pull/4690)) [@alexbarghi-nv](https://github.com/alexbarghi-nv)
- Drops duplicate edges in non-MultiGraph PLC `SGGraph` instances ([#4658](https://github.com/rapidsai/cugraph/pull/4658)) [@rlratzel](https://github.com/rlratzel)
- Install mg test executables ([#4656](https://github.com/rapidsai/cugraph/pull/4656)) [@KyleFromNVIDIA](https://github.com/KyleFromNVIDIA)
- Fix build strings in nx-cugraph ([#4639](https://github.com/rapidsai/cugraph/pull/4639)) [@bdice](https://github.com/bdice)
- Set CUDA_STATIC_MATH_LIBRARIES in Python builds ([#4612](https://github.com/rapidsai/cugraph/pull/4612)) [@KyleFromNVIDIA](https://github.com/KyleFromNVIDIA)
- Updates to `cugraph.hypergraph` (Duplicate Col Labels Bug) ([#4610](https://github.com/rapidsai/cugraph/pull/4610)) [@nv-rliu](https://github.com/nv-rliu)
- Biased sampling primitive bug fix ([#4607](https://github.com/rapidsai/cugraph/pull/4607)) [@seunghwak](https://github.com/seunghwak)
- Fix `test_property_graph_mg` Usage of Util Function ([#4600](https://github.com/rapidsai/cugraph/pull/4600)) [@nv-rliu](https://github.com/nv-rliu)
- Re-configure benchmarking devices &amp; add markers to `bench_cugraph_uniform_neighbor_sample` ([#4561](https://github.com/rapidsai/cugraph/pull/4561)) [@nv-rliu](https://github.com/nv-rliu)

## 📖 Documentation

- Implementing some of the VDR feedback ([#4674](https://github.com/rapidsai/cugraph/pull/4674)) [@acostadon](https://github.com/acostadon)
- Add `nx-cugraph` Docs Pages ([#4669](https://github.com/rapidsai/cugraph/pull/4669)) [@nv-rliu](https://github.com/nv-rliu)
- Recommending `miniforge` for conda install ([#4650](https://github.com/rapidsai/cugraph/pull/4650)) [@mmccarty](https://github.com/mmccarty)

## 🚀 New Features

- Add `nx-cugraph` introduction notebook to repo ([#4677](https://github.com/rapidsai/cugraph/pull/4677)) [@nv-rliu](https://github.com/nv-rliu)
- Support Negative Sampling in pylibcugraph and cuGraph-PyG ([#4660](https://github.com/rapidsai/cugraph/pull/4660)) [@alexbarghi-nv](https://github.com/alexbarghi-nv)
- Heterogeneous renumbering implementation ([#4602](https://github.com/rapidsai/cugraph/pull/4602)) [@seunghwak](https://github.com/seunghwak)
- [FEA] Biased Sampling in cuGraph-DGL ([#4595](https://github.com/rapidsai/cugraph/pull/4595)) [@alexbarghi-nv](https://github.com/alexbarghi-nv)
- [FEA] Biased Sampling in cuGraph-PyG ([#4586](https://github.com/rapidsai/cugraph/pull/4586)) [@alexbarghi-nv](https://github.com/alexbarghi-nv)
- [FEA] DGL Examples ([#4583](https://github.com/rapidsai/cugraph/pull/4583)) [@alexbarghi-nv](https://github.com/alexbarghi-nv)

## 🛠️ Improvements

- `nx-cugraph`: add `NX_CUGRAPH_AUTOCONFIG=True` env var to enable full zero-code change ([#4685](https://github.com/rapidsai/cugraph/pull/4685)) [@eriknw](https://github.com/eriknw)
- Fix `cit-patents` Dataset for `nx-cugraph` Benchmark ([#4666](https://github.com/rapidsai/cugraph/pull/4666)) [@nv-rliu](https://github.com/nv-rliu)
- Update update-version.sh to use packaging lib ([#4664](https://github.com/rapidsai/cugraph/pull/4664)) [@AyodeAwe](https://github.com/AyodeAwe)
- Swtch traceback to `--native` in `cugraph` ([#4663](https://github.com/rapidsai/cugraph/pull/4663)) [@galipremsagar](https://github.com/galipremsagar)
- bump NCCL floor to 2.18.1.1, include nccl.h where it&#39;s needed ([#4661](https://github.com/rapidsai/cugraph/pull/4661)) [@jameslamb](https://github.com/jameslamb)
- Use CI workflow branch &#39;branch-24.10&#39; again ([#4654](https://github.com/rapidsai/cugraph/pull/4654)) [@jameslamb](https://github.com/jameslamb)
- Update flake8 to 7.1.1. ([#4652](https://github.com/rapidsai/cugraph/pull/4652)) [@bdice](https://github.com/bdice)
- reduce pip verbosity in wheel builds ([#4651](https://github.com/rapidsai/cugraph/pull/4651)) [@jameslamb](https://github.com/jameslamb)
- Refactor the python function symmetrizing the edgelist ([#4649](https://github.com/rapidsai/cugraph/pull/4649)) [@jnke2016](https://github.com/jnke2016)
- Add `--cpu-only` or `--gpu-only` Arguments to `nx-cugraph` Benchmark ([#4648](https://github.com/rapidsai/cugraph/pull/4648)) [@nv-rliu](https://github.com/nv-rliu)
- Add support for Python 3.12 ([#4647](https://github.com/rapidsai/cugraph/pull/4647)) [@jameslamb](https://github.com/jameslamb)
- Biased Random Walks and Node2Vec implementation ([#4645](https://github.com/rapidsai/cugraph/pull/4645)) [@ChuckHastings](https://github.com/ChuckHastings)
- update a few more Python references to Python 3.10 ([#4637](https://github.com/rapidsai/cugraph/pull/4637)) [@jameslamb](https://github.com/jameslamb)
- Negative Sampling test needs whole GPU ([#4636](https://github.com/rapidsai/cugraph/pull/4636)) [@ChuckHastings](https://github.com/ChuckHastings)
- Update rapidsai/pre-commit-hooks ([#4633](https://github.com/rapidsai/cugraph/pull/4633)) [@KyleFromNVIDIA](https://github.com/KyleFromNVIDIA)
- Update examples to build with latest changes to cugraph ([#4632](https://github.com/rapidsai/cugraph/pull/4632)) [@ChuckHastings](https://github.com/ChuckHastings)
- Remove Warnings and Timeout from `bench_cugraph_uniform_neighbor_sample.py` ([#4631](https://github.com/rapidsai/cugraph/pull/4631)) [@nv-rliu](https://github.com/nv-rliu)
- Update edge triangle count to call a non detail primitive ([#4630](https://github.com/rapidsai/cugraph/pull/4630)) [@jnke2016](https://github.com/jnke2016)
- nx-cugraph: Updates nxcg.Graph classes for API-compatibility with NetworkX Graph classes, needed for zero code change graph generators ([#4629](https://github.com/rapidsai/cugraph/pull/4629)) [@eriknw](https://github.com/eriknw)
- Drop Python 3.9 support ([#4625](https://github.com/rapidsai/cugraph/pull/4625)) [@jameslamb](https://github.com/jameslamb)
- Download fewer datasets for C/C++ unit tests ([#4624](https://github.com/rapidsai/cugraph/pull/4624)) [@ChuckHastings](https://github.com/ChuckHastings)
- Use CUDA math wheels ([#4621](https://github.com/rapidsai/cugraph/pull/4621)) [@KyleFromNVIDIA](https://github.com/KyleFromNVIDIA)
- Fix ListColumn constructor argument ([#4620](https://github.com/rapidsai/cugraph/pull/4620)) [@mroeschke](https://github.com/mroeschke)
- Use CategoricalColumn instead of build_categorical_column ([#4618](https://github.com/rapidsai/cugraph/pull/4618)) [@mroeschke](https://github.com/mroeschke)
- Add `nx-cugraph` Benchmarking Scripts ([#4616](https://github.com/rapidsai/cugraph/pull/4616)) [@nv-rliu](https://github.com/nv-rliu)
- Remove NumPy &lt;2 pin ([#4615](https://github.com/rapidsai/cugraph/pull/4615)) [@seberg](https://github.com/seberg)
- Add Additional Check for `NetworkX` Release Candidate Versions ([#4613](https://github.com/rapidsai/cugraph/pull/4613)) [@nv-rliu](https://github.com/nv-rliu)
- Remove a bunch of legacy code that&#39;s no longer used ([#4609](https://github.com/rapidsai/cugraph/pull/4609)) [@ChuckHastings](https://github.com/ChuckHastings)
- Update pre-commit hooks ([#4605](https://github.com/rapidsai/cugraph/pull/4605)) [@KyleFromNVIDIA](https://github.com/KyleFromNVIDIA)
- Improve update-version.sh ([#4599](https://github.com/rapidsai/cugraph/pull/4599)) [@bdice](https://github.com/bdice)
- Use tool.scikit-build.cmake.version, set scikit-build-core minimum-version ([#4597](https://github.com/rapidsai/cugraph/pull/4597)) [@jameslamb](https://github.com/jameslamb)
- Migrate get_sampling_index function from cugraph-ops to cugraph ([#4594](https://github.com/rapidsai/cugraph/pull/4594)) [@ChuckHastings](https://github.com/ChuckHastings)
- Merge branch-24.08 into branch-24.10 ([#4565](https://github.com/rapidsai/cugraph/pull/4565)) [@jameslamb](https://github.com/jameslamb)
- Fix ucx-py version, use UCX 1.17.0 in pip devcontainers ([#4562](https://github.com/rapidsai/cugraph/pull/4562)) [@bdice](https://github.com/bdice)
- Use stream_allocator_adaptor constructor instead of factory. ([#4557](https://github.com/rapidsai/cugraph/pull/4557)) [@bdice](https://github.com/bdice)
- Add an Explanatory Error Message for uint Types ([#4556](https://github.com/rapidsai/cugraph/pull/4556)) [@alexbarghi-nv](https://github.com/alexbarghi-nv)
- Define and Implement C++ API for negative sampling ([#4523](https://github.com/rapidsai/cugraph/pull/4523)) [@ChuckHastings](https://github.com/ChuckHastings)

# cugraph 24.08.00 (7 Aug 2024)

## 🚨 Breaking Changes

- Use MNMG version of ECG in python layer instead, and remove legacy ECG and Louvain ([#4514](https://github.com/rapidsai/cugraph/pull/4514)) [@naimnv](https://github.com/naimnv)

## 🐛 Bug Fixes

- add setuptools to host requirements for conda packages that need it ([#4582](https://github.com/rapidsai/cugraph/pull/4582)) [@jameslamb](https://github.com/jameslamb)
- Add pylibcugraph dependency on pylibraft. ([#4570](https://github.com/rapidsai/cugraph/pull/4570)) [@bdice](https://github.com/bdice)
- Fix build error with NO_CUGRAPH_OPS ([#4563](https://github.com/rapidsai/cugraph/pull/4563)) [@seunghwak](https://github.com/seunghwak)
- [BUG] Fix Failing WholeGraph Tests ([#4560](https://github.com/rapidsai/cugraph/pull/4560)) [@alexbarghi-nv](https://github.com/alexbarghi-nv)
- Temporarily Disable Feature Store Tests with WholeGraph ([#4559](https://github.com/rapidsai/cugraph/pull/4559)) [@alexbarghi-nv](https://github.com/alexbarghi-nv)
- Fix MG `katz_centrality`: Check if DataFrame Arg is Not None ([#4555](https://github.com/rapidsai/cugraph/pull/4555)) [@nv-rliu](https://github.com/nv-rliu)
- nx-cugraph: fix `from_pandas_edgekey` given edgekey but not edgeattr ([#4550](https://github.com/rapidsai/cugraph/pull/4550)) [@eriknw](https://github.com/eriknw)
- Fix triangle count test bug ([#4549](https://github.com/rapidsai/cugraph/pull/4549)) [@jnke2016](https://github.com/jnke2016)
- [BUG] Use the Correct WG Communicator ([#4548](https://github.com/rapidsai/cugraph/pull/4548)) [@alexbarghi-nv](https://github.com/alexbarghi-nv)
- Add Additional Check For SSSP Source Vertex &amp; Fix SSSP Benchmark ([#4541](https://github.com/rapidsai/cugraph/pull/4541)) [@nv-rliu](https://github.com/nv-rliu)
- Fix OOM Bug for Jaccard, Sorensen, and Overlap benchmarks ([#4524](https://github.com/rapidsai/cugraph/pull/4524)) [@nv-rliu](https://github.com/nv-rliu)
- Distribute start_list across ranks ([#4519](https://github.com/rapidsai/cugraph/pull/4519)) [@jnke2016](https://github.com/jnke2016)
- [FIX] Skip Distributed Sampler Tests if PyTorch with CUDA is not Available ([#4518](https://github.com/rapidsai/cugraph/pull/4518)) [@alexbarghi-nv](https://github.com/alexbarghi-nv)
- [BUG] Fix a hang issue in MG triangle counts (when invoked with a small number of vertices to update triangle counts) ([#4517](https://github.com/rapidsai/cugraph/pull/4517)) [@seunghwak](https://github.com/seunghwak)
- Update MG Benchmark List ([#4516](https://github.com/rapidsai/cugraph/pull/4516)) [@nv-rliu](https://github.com/nv-rliu)
- Fix TensorProductConv test and improve docs ([#4480](https://github.com/rapidsai/cugraph/pull/4480)) [@tingyu66](https://github.com/tingyu66)
- Test nx-cugraph package instead of editable install ([#4442](https://github.com/rapidsai/cugraph/pull/4442)) [@KyleFromNVIDIA](https://github.com/KyleFromNVIDIA)

## 📖 Documentation

- DOC: typo in nx_transition.rst ([#4491](https://github.com/rapidsai/cugraph/pull/4491)) [@raybellwaves](https://github.com/raybellwaves)
- Doc cleanup for nx-cugraph: fixed typos, cleaned up various descriptions, renamed notebook to match naming convetion. ([#4478](https://github.com/rapidsai/cugraph/pull/4478)) [@rlratzel](https://github.com/rlratzel)
- [DOC] Minor Improvements to cuGraph-PyG Documentation ([#4460](https://github.com/rapidsai/cugraph/pull/4460)) [@alexbarghi-nv](https://github.com/alexbarghi-nv)

## 🚀 New Features

- Use MNMG version of ECG in python layer instead, and remove legacy ECG and Louvain ([#4514](https://github.com/rapidsai/cugraph/pull/4514)) [@naimnv](https://github.com/naimnv)
- c_api and plc binding for lookup src dst using edge ids and type(s) ([#4494](https://github.com/rapidsai/cugraph/pull/4494)) [@naimnv](https://github.com/naimnv)
- Forward merge branch-24.06 into branch-24.08 ([#4489](https://github.com/rapidsai/cugraph/pull/4489)) [@nv-rliu](https://github.com/nv-rliu)
- [FEA] New Graph Interface and Loaders for Distributed Sampling in DGL ([#4486](https://github.com/rapidsai/cugraph/pull/4486)) [@alexbarghi-nv](https://github.com/alexbarghi-nv)
- compute cosine similarity for vertex pairs ([#4482](https://github.com/rapidsai/cugraph/pull/4482)) [@naimnv](https://github.com/naimnv)
- Define heterogeneous renumbering API ([#4463](https://github.com/rapidsai/cugraph/pull/4463)) [@seunghwak](https://github.com/seunghwak)
- Lookup edge src dst using edge id and type ([#4449](https://github.com/rapidsai/cugraph/pull/4449)) [@naimnv](https://github.com/naimnv)
- Biased sampling ([#4443](https://github.com/rapidsai/cugraph/pull/4443)) [@seunghwak](https://github.com/seunghwak)

## 🛠️ Improvements

- nx-cugraph: check networkx version ([#4571](https://github.com/rapidsai/cugraph/pull/4571)) [@eriknw](https://github.com/eriknw)
- nx-cugraph: add `G.__networkx_cache__` to enable graph conversion caching ([#4567](https://github.com/rapidsai/cugraph/pull/4567)) [@eriknw](https://github.com/eriknw)
- split up CUDA-suffixed dependencies in dependencies.yaml ([#4552](https://github.com/rapidsai/cugraph/pull/4552)) [@jameslamb](https://github.com/jameslamb)
- Use workflow branch 24.08 again ([#4544](https://github.com/rapidsai/cugraph/pull/4544)) [@KyleFromNVIDIA](https://github.com/KyleFromNVIDIA)
- Support non p2p configuration when initializing the comms ([#4543](https://github.com/rapidsai/cugraph/pull/4543)) [@jnke2016](https://github.com/jnke2016)
- Fix Warning from `simpleDistributedGraph.py` ([#4540](https://github.com/rapidsai/cugraph/pull/4540)) [@nv-rliu](https://github.com/nv-rliu)
- Create a graph from the edge list in multiple chunks ([#4539](https://github.com/rapidsai/cugraph/pull/4539)) [@seunghwak](https://github.com/seunghwak)
- nx-cugraph: add dijkstra sssp functions ([#4538](https://github.com/rapidsai/cugraph/pull/4538)) [@eriknw](https://github.com/eriknw)
- nx-cugraph: add `from_dict_of_lists` and `to_dict_of_lists` ([#4537](https://github.com/rapidsai/cugraph/pull/4537)) [@eriknw](https://github.com/eriknw)
- Ensure `get_test_data.sh` doesn&#39;t re-download datasets ([#4536](https://github.com/rapidsai/cugraph/pull/4536)) [@trxcllnt](https://github.com/trxcllnt)
- Define and Implement C API for biased sampling ([#4535](https://github.com/rapidsai/cugraph/pull/4535)) [@ChuckHastings](https://github.com/ChuckHastings)
- Build and test with CUDA 12.5.1 ([#4534](https://github.com/rapidsai/cugraph/pull/4534)) [@KyleFromNVIDIA](https://github.com/KyleFromNVIDIA)
- Refactor C++ unit tests to allow finer grained filtering ([#4533](https://github.com/rapidsai/cugraph/pull/4533)) [@ChuckHastings](https://github.com/ChuckHastings)
- [IMP] Set the Default WG Memory Type to &#39;distributed&#39; for the MNMG PyG Example ([#4532](https://github.com/rapidsai/cugraph/pull/4532)) [@alexbarghi-nv](https://github.com/alexbarghi-nv)
- nx-cugraph: add `relabel_nodes` and `convert_node_labels_to_integers` ([#4531](https://github.com/rapidsai/cugraph/pull/4531)) [@eriknw](https://github.com/eriknw)
- Add `-cuXX` suffixed versions of cugraph-service-client dependency to pyproject.toml&#39;s project.dependencies list ([#4530](https://github.com/rapidsai/cugraph/pull/4530)) [@trxcllnt](https://github.com/trxcllnt)
- Further optimize `from_pandas_edgelist` with cudf ([#4528](https://github.com/rapidsai/cugraph/pull/4528)) [@eriknw](https://github.com/eriknw)
- Performance optimize BFS (including direction optimizing BFS implementation, mainly for single-GPU) ([#4527](https://github.com/rapidsai/cugraph/pull/4527)) [@seunghwak](https://github.com/seunghwak)
- Add CUDA_STATIC_MATH_LIBRARIES ([#4526](https://github.com/rapidsai/cugraph/pull/4526)) [@KyleFromNVIDIA](https://github.com/KyleFromNVIDIA)
- Better handle cudf.pandas in `from_pandas_edgelist` ([#4525](https://github.com/rapidsai/cugraph/pull/4525)) [@eriknw](https://github.com/eriknw)
- Skip the benchmark ctests within CI ([#4522](https://github.com/rapidsai/cugraph/pull/4522)) [@ChuckHastings](https://github.com/ChuckHastings)
- remove thriftpy2 ceiling ([#4521](https://github.com/rapidsai/cugraph/pull/4521)) [@jameslamb](https://github.com/jameslamb)
- Avoid --find-links in wheel jobs ([#4509](https://github.com/rapidsai/cugraph/pull/4509)) [@jameslamb](https://github.com/jameslamb)
- Refactor code base to reduce memory requirement for building libcugraph ([#4506](https://github.com/rapidsai/cugraph/pull/4506)) [@naimnv](https://github.com/naimnv)
- Tweak rmm configuration for C++ unit tests ([#4503](https://github.com/rapidsai/cugraph/pull/4503)) [@ChuckHastings](https://github.com/ChuckHastings)
- Expose new all-pairs Similarity algorithms ([#4502](https://github.com/rapidsai/cugraph/pull/4502)) [@jnke2016](https://github.com/jnke2016)
- remove openmpi ceiling ([#4496](https://github.com/rapidsai/cugraph/pull/4496)) [@jameslamb](https://github.com/jameslamb)
- Cut peak memory footprint in per_v_transform_reduce_dst_key_aggregated_outgoing_e ([#4484](https://github.com/rapidsai/cugraph/pull/4484)) [@seunghwak](https://github.com/seunghwak)
- Skip MG `dgl_uniform_sampler` test in nightlies ([#4479](https://github.com/rapidsai/cugraph/pull/4479)) [@nv-rliu](https://github.com/nv-rliu)
- Remove text builds of documentation ([#4468](https://github.com/rapidsai/cugraph/pull/4468)) [@vyasr](https://github.com/vyasr)
- [IMP] Limit the Test Data Size when Running CI in `gcn_dist_sg.py` ([#4461](https://github.com/rapidsai/cugraph/pull/4461)) [@alexbarghi-nv](https://github.com/alexbarghi-nv)
- Forward Merge branch-24.06 into branch-24.08 ([#4454](https://github.com/rapidsai/cugraph/pull/4454)) [@nv-rliu](https://github.com/nv-rliu)
- Properly clean up python directories ([#4453](https://github.com/rapidsai/cugraph/pull/4453)) [@ChuckHastings](https://github.com/ChuckHastings)
- Fixes for On-Going MG Test Failures ([#4450](https://github.com/rapidsai/cugraph/pull/4450)) [@nv-rliu](https://github.com/nv-rliu)
- remove unnecessary &#39;setuptools&#39; and &#39;wheel&#39; dependencies ([#4448](https://github.com/rapidsai/cugraph/pull/4448)) [@jameslamb](https://github.com/jameslamb)
- MG Implementation K-Truss ([#4438](https://github.com/rapidsai/cugraph/pull/4438)) [@jnke2016](https://github.com/jnke2016)
- Overhaul ops-codeowners ([#4409](https://github.com/rapidsai/cugraph/pull/4409)) [@raydouglass](https://github.com/raydouglass)
- Use rapids-build-backend ([#4393](https://github.com/rapidsai/cugraph/pull/4393)) [@KyleFromNVIDIA](https://github.com/KyleFromNVIDIA)
- Optimize K-Truss ([#4375](https://github.com/rapidsai/cugraph/pull/4375)) [@jnke2016](https://github.com/jnke2016)

# cugraph 24.06.00 (5 Jun 2024)

## 🚨 Breaking Changes

- Call New `replicate_edgelist` Function ([#4441](https://github.com/rapidsai/cugraph/pull/4441)) [@nv-rliu](https://github.com/nv-rliu)
- Enable FutureWarnings and DeprecationWarnings as errors in cugraph ([#4415](https://github.com/rapidsai/cugraph/pull/4415)) [@mroeschke](https://github.com/mroeschke)
- Distributed Sampling in cuGraph-PyG ([#4384](https://github.com/rapidsai/cugraph/pull/4384)) [@alexbarghi-nv](https://github.com/alexbarghi-nv)
- Move edge triangle count to the stable API ([#4382](https://github.com/rapidsai/cugraph/pull/4382)) [@jnke2016](https://github.com/jnke2016)
- Address dask_cudf.read_csv chunksize deprecation ([#4379](https://github.com/rapidsai/cugraph/pull/4379)) [@mroeschke](https://github.com/mroeschke)
- Convert device_memory_resource* to device_async_resource_ref ([#4365](https://github.com/rapidsai/cugraph/pull/4365)) [@harrism](https://github.com/harrism)
- Update cugraph-pyg models for PyG 2.5 ([#4335](https://github.com/rapidsai/cugraph/pull/4335)) [@tingyu66](https://github.com/tingyu66)

## 🐛 Bug Fixes

- Fix bug in kv_store_t&#39;s insertion methods ([#4444](https://github.com/rapidsai/cugraph/pull/4444)) [@naimnv](https://github.com/naimnv)
- Fix a bug in kv_store_t implementation ([#4434](https://github.com/rapidsai/cugraph/pull/4434)) [@naimnv](https://github.com/naimnv)
- [FIX] Remove Unintentional Expensive Check from SG Uniform Neighbor Sample ([#4421](https://github.com/rapidsai/cugraph/pull/4421)) [@alexbarghi-nv](https://github.com/alexbarghi-nv)
- BFS fix for exec_policy ([#4417](https://github.com/rapidsai/cugraph/pull/4417)) [@ChuckHastings](https://github.com/ChuckHastings)
- Skip/adjust doctests for deprecations ([#4380](https://github.com/rapidsai/cugraph/pull/4380)) [@mroeschke](https://github.com/mroeschke)
- Address dask_cudf.read_csv chunksize deprecation ([#4379](https://github.com/rapidsai/cugraph/pull/4379)) [@mroeschke](https://github.com/mroeschke)
- Fix bad Leiden result ([#4376](https://github.com/rapidsai/cugraph/pull/4376)) [@ChuckHastings](https://github.com/ChuckHastings)
- Erdos-Renyi generator had bad logic in thrust calls ([#4362](https://github.com/rapidsai/cugraph/pull/4362)) [@ChuckHastings](https://github.com/ChuckHastings)
- Change mamba option --force to --yes ([#4357](https://github.com/rapidsai/cugraph/pull/4357)) [@naimnv](https://github.com/naimnv)
- Fix false C++ HITS test failure on H100 ([#4352](https://github.com/rapidsai/cugraph/pull/4352)) [@seunghwak](https://github.com/seunghwak)
- Bug fix in cugraph::detail::extract_transform_v_froniter_e ([#4320](https://github.com/rapidsai/cugraph/pull/4320)) [@seunghwak](https://github.com/seunghwak)
- Refactor CMakeLists.txt to better express usage requirements ([#4309](https://github.com/rapidsai/cugraph/pull/4309)) [@robertmaynard](https://github.com/robertmaynard)
- [BUG] Always Persist Dask DataFrames in cuGraph-DGL Graph Storage ([#4296](https://github.com/rapidsai/cugraph/pull/4296)) [@alexbarghi-nv](https://github.com/alexbarghi-nv)
- Fix Bug in MG `ego_graph` ([#4262](https://github.com/rapidsai/cugraph/pull/4262)) [@nv-rliu](https://github.com/nv-rliu)
- [FIX] Remove Unnecessary CUDA Check Causing Deprecation Warning ([#4239](https://github.com/rapidsai/cugraph/pull/4239)) [@alexbarghi-nv](https://github.com/alexbarghi-nv)

## 📖 Documentation

- Fixed links and added c++ docs per issue 4431 ([#4435](https://github.com/rapidsai/cugraph/pull/4435)) [@acostadon](https://github.com/acostadon)
- first copy of general cugraph tutorial. ([#4396](https://github.com/rapidsai/cugraph/pull/4396)) [@acostadon](https://github.com/acostadon)
- adding notebook to demo nx_cugraph ([#4366](https://github.com/rapidsai/cugraph/pull/4366)) [@acostadon](https://github.com/acostadon)
- Update operators.rst ([#4339](https://github.com/rapidsai/cugraph/pull/4339)) [@raybellwaves](https://github.com/raybellwaves)
- Removed obsolete methods from rst file ([#4331](https://github.com/rapidsai/cugraph/pull/4331)) [@acostadon](https://github.com/acostadon)
- Update DGL_support.md ([#4327](https://github.com/rapidsai/cugraph/pull/4327)) [@raybellwaves](https://github.com/raybellwaves)
- test sphinx mapping to networkx ([#4323](https://github.com/rapidsai/cugraph/pull/4323)) [@raybellwaves](https://github.com/raybellwaves)
- Updates the nx-cugraph README.md with the latest upstream URLs ([#4321](https://github.com/rapidsai/cugraph/pull/4321)) [@rlratzel](https://github.com/rlratzel)
- Fix Table for Synthetic Data notebook ([#4311](https://github.com/rapidsai/cugraph/pull/4311)) [@nv-rliu](https://github.com/nv-rliu)
- Fix Docstring for `from_dask_cudf_edgelist` ([#4310](https://github.com/rapidsai/cugraph/pull/4310)) [@nv-rliu](https://github.com/nv-rliu)
- fix PyPI URL in docs ([#4282](https://github.com/rapidsai/cugraph/pull/4282)) [@jameslamb](https://github.com/jameslamb)
- DOC: doc-update-link-for-cugraphops ([#4279](https://github.com/rapidsai/cugraph/pull/4279)) [@raybellwaves](https://github.com/raybellwaves)
- Notebook fixes to formulas and outputs ([#4272](https://github.com/rapidsai/cugraph/pull/4272)) [@acostadon](https://github.com/acostadon)

## 🚀 New Features

- [FEA] New WholeGraph Feature Store for PyG ([#4432](https://github.com/rapidsai/cugraph/pull/4432)) [@alexbarghi-nv](https://github.com/alexbarghi-nv)
- Biased sampling primitive ([#4430](https://github.com/rapidsai/cugraph/pull/4430)) [@seunghwak](https://github.com/seunghwak)
- Distributed Sampling in cuGraph-PyG ([#4384](https://github.com/rapidsai/cugraph/pull/4384)) [@alexbarghi-nv](https://github.com/alexbarghi-nv)
- [FEA] Support Seed Retention for Sampling with Renumbering ([#4355](https://github.com/rapidsai/cugraph/pull/4355)) [@alexbarghi-nv](https://github.com/alexbarghi-nv)
- Always use a static gtest ([#4344](https://github.com/rapidsai/cugraph/pull/4344)) [@robertmaynard](https://github.com/robertmaynard)
- Update GNN sampling post processing functions to optionally consider seed vertices in renumbering ([#4329](https://github.com/rapidsai/cugraph/pull/4329)) [@seunghwak](https://github.com/seunghwak)
- MNMG Approximation Algorithm for the Weighted Matching Problem ([#4315](https://github.com/rapidsai/cugraph/pull/4315)) [@naimnv](https://github.com/naimnv)
- [FEA] cuGraph GNN NCCL-only Setup and Distributed Sampling ([#4278](https://github.com/rapidsai/cugraph/pull/4278)) [@alexbarghi-nv](https://github.com/alexbarghi-nv)

## 🛠️ Improvements

- Adds benchmark for `nx_cugraph.ego_graph` ([#4451](https://github.com/rapidsai/cugraph/pull/4451)) [@rlratzel](https://github.com/rlratzel)
- Pin torch version in `cugraph-dgl` wheel test ([#4447](https://github.com/rapidsai/cugraph/pull/4447)) [@tingyu66](https://github.com/tingyu66)
- Call New `replicate_edgelist` Function ([#4441](https://github.com/rapidsai/cugraph/pull/4441)) [@nv-rliu](https://github.com/nv-rliu)
- Fix MG Betweenness Centrality Test Bug ([#4429](https://github.com/rapidsai/cugraph/pull/4429)) [@nv-rliu](https://github.com/nv-rliu)
- Expose graph_view method to count multi edges through C API and PLC ([#4426](https://github.com/rapidsai/cugraph/pull/4426)) [@ChuckHastings](https://github.com/ChuckHastings)
- Update doxygen comments to specify in,out instead of in/out ([#4425](https://github.com/rapidsai/cugraph/pull/4425)) [@ChuckHastings](https://github.com/ChuckHastings)
- Enable FutureWarnings and DeprecationWarnings as errors in cugraph ([#4415](https://github.com/rapidsai/cugraph/pull/4415)) [@mroeschke](https://github.com/mroeschke)
- Add MTMG support for Similarity and test for all-pairs Jaccard ([#4411](https://github.com/rapidsai/cugraph/pull/4411)) [@ChuckHastings](https://github.com/ChuckHastings)
- Update collect_comm to handle value of tuple type ([#4410](https://github.com/rapidsai/cugraph/pull/4410)) [@naimnv](https://github.com/naimnv)
- Updates SG `PropertyGraph` and `cugraph-service` to apply `DataFrame.fillna()` based on latest cuDF changes ([#4408](https://github.com/rapidsai/cugraph/pull/4408)) [@rlratzel](https://github.com/rlratzel)
- Fix building cugraph with CCCL main ([#4404](https://github.com/rapidsai/cugraph/pull/4404)) [@trxcllnt](https://github.com/trxcllnt)
- Update decompress_to_edgelist to handle edge types ([#4397](https://github.com/rapidsai/cugraph/pull/4397)) [@naimnv](https://github.com/naimnv)
- nx-cugraph: add `ego_graph` ([#4395](https://github.com/rapidsai/cugraph/pull/4395)) [@eriknw](https://github.com/eriknw)
- Remove unused benchmark fixture in test_dask_mg_random_walks ([#4391](https://github.com/rapidsai/cugraph/pull/4391)) [@mroeschke](https://github.com/mroeschke)
- Address do_expensive_check FutureWarnings in Python tests ([#4390](https://github.com/rapidsai/cugraph/pull/4390)) [@mroeschke](https://github.com/mroeschke)
- Address k_truss_subgraph(use_weights=) deprecation ([#4389](https://github.com/rapidsai/cugraph/pull/4389)) [@mroeschke](https://github.com/mroeschke)
- Address PendingDeprecationWarning from _from_edgelist ([#4388](https://github.com/rapidsai/cugraph/pull/4388)) [@mroeschke](https://github.com/mroeschke)
- Adjust deprecated cugraph.subgraph usage in Python tests ([#4386](https://github.com/rapidsai/cugraph/pull/4386)) [@mroeschke](https://github.com/mroeschke)
- Update `k_truss` to work with many connected components ([#4383](https://github.com/rapidsai/cugraph/pull/4383)) [@eriknw](https://github.com/eriknw)
- Move edge triangle count to the stable API ([#4382](https://github.com/rapidsai/cugraph/pull/4382)) [@jnke2016](https://github.com/jnke2016)
- Replace deprecated cupy.sparse with cupyx.scipy.sparse ([#4381](https://github.com/rapidsai/cugraph/pull/4381)) [@mroeschke](https://github.com/mroeschke)
- Migrate to `{{ stdlib(&quot;c&quot;) }}` ([#4374](https://github.com/rapidsai/cugraph/pull/4374)) [@hcho3](https://github.com/hcho3)
- Convert device_memory_resource* to device_async_resource_ref ([#4365](https://github.com/rapidsai/cugraph/pull/4365)) [@harrism](https://github.com/harrism)
- add --rm and --name to devcontainer run args ([#4361](https://github.com/rapidsai/cugraph/pull/4361)) [@trxcllnt](https://github.com/trxcllnt)
- Update pip devcontainers to UCX v1.15.0 ([#4360](https://github.com/rapidsai/cugraph/pull/4360)) [@trxcllnt](https://github.com/trxcllnt)
- Add missing `&lt;optional&gt;` include ([#4353](https://github.com/rapidsai/cugraph/pull/4353)) [@trxcllnt](https://github.com/trxcllnt)
- `nx-cugraph`: support `should_run` that was added in NetworkX 3.3 ([#4348](https://github.com/rapidsai/cugraph/pull/4348)) [@eriknw](https://github.com/eriknw)
- Update generation and flattening of dendrogram in Leiden ([#4347](https://github.com/rapidsai/cugraph/pull/4347)) [@ChuckHastings](https://github.com/ChuckHastings)
- Update cugraph-pyg models for PyG 2.5 ([#4335](https://github.com/rapidsai/cugraph/pull/4335)) [@tingyu66](https://github.com/tingyu66)
- Update pre-commit hooks to include all C and C++ files ([#4332](https://github.com/rapidsai/cugraph/pull/4332)) [@ChuckHastings](https://github.com/ChuckHastings)
- Enable expression-based Dask Dataframe support ([#4325](https://github.com/rapidsai/cugraph/pull/4325)) [@rjzamora](https://github.com/rjzamora)
- Use appropriate edge src and dst properties based on is_multi_gpu flag ([#4319](https://github.com/rapidsai/cugraph/pull/4319)) [@naimnv](https://github.com/naimnv)
- Test GNN Examples and Add CUDA 12 Testing ([#4317](https://github.com/rapidsai/cugraph/pull/4317)) [@alexbarghi-nv](https://github.com/alexbarghi-nv)
- Adds missing files to `update-version.sh` ([#4314](https://github.com/rapidsai/cugraph/pull/4314)) [@AyodeAwe](https://github.com/AyodeAwe)
- Fix stream synchronization in MTMG graph construction ([#4275](https://github.com/rapidsai/cugraph/pull/4275)) [@ChuckHastings](https://github.com/ChuckHastings)
- Get rid of sentinel namespace ([#4274](https://github.com/rapidsai/cugraph/pull/4274)) [@PointKernel](https://github.com/PointKernel)
- Update more C++ algorithm tests to include edge masked input graphs. ([#4267](https://github.com/rapidsai/cugraph/pull/4267)) [@seunghwak](https://github.com/seunghwak)
- Update triangle count to internally use edge masking and update Triangle counting &amp; K-hop neighbor tests to include edge masked graph view inputs ([#4261](https://github.com/rapidsai/cugraph/pull/4261)) [@seunghwak](https://github.com/seunghwak)
- Add Additional Checks to `get_edgelist` and `get_dask_edgelist` ([#4256](https://github.com/rapidsai/cugraph/pull/4256)) [@nv-rliu](https://github.com/nv-rliu)
- Refactor Several MG Tests ([#4244](https://github.com/rapidsai/cugraph/pull/4244)) [@nv-rliu](https://github.com/nv-rliu)

# cuGraph 24.04.00 (10 Apr 2024)

## 🚨 Breaking Changes

- C API for MNMG ECG ([#4194](https://github.com/rapidsai/cugraph/pull/4194)) [@naimnv](https://github.com/naimnv)
- Refactor and Fix `test_induced_subgraph_mg` ([#4183](https://github.com/rapidsai/cugraph/pull/4183)) [@nv-rliu](https://github.com/nv-rliu)
- Removes APIs that have been deprecated and have exceeded the grace period, improves *_warning_wrapper performance ([#4176](https://github.com/rapidsai/cugraph/pull/4176)) [@rlratzel](https://github.com/rlratzel)
- Fixes for pandas 2, latest cudf, and wheel building ([#4144](https://github.com/rapidsai/cugraph/pull/4144)) [@vyasr](https://github.com/vyasr)

## 🐛 Bug Fixes

- Update pre-commit-hooks to v0.0.3 ([#4264](https://github.com/rapidsai/cugraph/pull/4264)) [@KyleFromNVIDIA](https://github.com/KyleFromNVIDIA)
- Removes (unintentional?) runtime dependency on `packaging` from nx-cugraph ([#4240](https://github.com/rapidsai/cugraph/pull/4240)) [@rlratzel](https://github.com/rlratzel)
- Fix kv_store_t build error when cuCollection is used as a backend and the value type is thrust::tuple ([#4238](https://github.com/rapidsai/cugraph/pull/4238)) [@seunghwak](https://github.com/seunghwak)
- MTMG gather use of streams ([#4237](https://github.com/rapidsai/cugraph/pull/4237)) [@ChuckHastings](https://github.com/ChuckHastings)
- remove NVTX calls in libcugraph_etl ([#4229](https://github.com/rapidsai/cugraph/pull/4229)) [@ChuckHastings](https://github.com/ChuckHastings)
- Update cuGraph-PyG GraphSAGE Examples ([#4224](https://github.com/rapidsai/cugraph/pull/4224)) [@alexbarghi-nv](https://github.com/alexbarghi-nv)
- transform_e bug fix in edge masking ([#4221](https://github.com/rapidsai/cugraph/pull/4221)) [@seunghwak](https://github.com/seunghwak)
- Remove Usage of Experimental Datasets Package ([#4220](https://github.com/rapidsai/cugraph/pull/4220)) [@nv-rliu](https://github.com/nv-rliu)
- Fix pos_list api for force atlas ([#4219](https://github.com/rapidsai/cugraph/pull/4219)) [@hlinsen](https://github.com/hlinsen)
- Fix `louvain_communities`, `PropertyGraph`, cudf `column.full`, dgl 2.1.0 CI failures ([#4215](https://github.com/rapidsai/cugraph/pull/4215)) [@eriknw](https://github.com/eriknw)
- Remove CUGRAPH_EXPECTS(!(this-&gt;has_edge_mask()), unimplemented.) ([#4214](https://github.com/rapidsai/cugraph/pull/4214)) [@naimnv](https://github.com/naimnv)
- fix scatter to handle empty graphs ([#4193](https://github.com/rapidsai/cugraph/pull/4193)) [@tingyu66](https://github.com/tingyu66)
- Refactor and Fix `test_induced_subgraph_mg` ([#4183](https://github.com/rapidsai/cugraph/pull/4183)) [@nv-rliu](https://github.com/nv-rliu)
- Update SG notebook ([#4169](https://github.com/rapidsai/cugraph/pull/4169)) [@naimnv](https://github.com/naimnv)
- Use input rng_state rather than creating a local one ([#4168](https://github.com/rapidsai/cugraph/pull/4168)) [@naimnv](https://github.com/naimnv)
- Fix `FutureWarnings` in Graph Creation ([#4167](https://github.com/rapidsai/cugraph/pull/4167)) [@nv-rliu](https://github.com/nv-rliu)
- Fixes for pandas 2, latest cudf, and wheel building ([#4144](https://github.com/rapidsai/cugraph/pull/4144)) [@vyasr](https://github.com/vyasr)
- handle more RAPIDS version formats in update-version.sh, refactor dependencies.yaml ([#4109](https://github.com/rapidsai/cugraph/pull/4109)) [@jameslamb](https://github.com/jameslamb)
- Mark kernels as internal ([#4098](https://github.com/rapidsai/cugraph/pull/4098)) [@robertmaynard](https://github.com/robertmaynard)

## 📖 Documentation

- Add Python 3.11 to Conda docs ([#4213](https://github.com/rapidsai/cugraph/pull/4213)) [@jakirkham](https://github.com/jakirkham)
- Update installation docs for CUDA 12. ([#4207](https://github.com/rapidsai/cugraph/pull/4207)) [@bdice](https://github.com/bdice)
- Fix in Docs to address question asked in issue 4182 ([#4204](https://github.com/rapidsai/cugraph/pull/4204)) [@acostadon](https://github.com/acostadon)
- [docs] fix GNN typo ([#4196](https://github.com/rapidsai/cugraph/pull/4196)) [@aMahanna](https://github.com/aMahanna)
- Update README for cugraph notebooks ([#4180](https://github.com/rapidsai/cugraph/pull/4180)) [@naimnv](https://github.com/naimnv)
- Starting work on blog links and nx_cugraph docs ([#4160](https://github.com/rapidsai/cugraph/pull/4160)) [@acostadon](https://github.com/acostadon)

## 🚀 New Features

- Graph coloring and MIS ([#4211](https://github.com/rapidsai/cugraph/pull/4211)) [@naimnv](https://github.com/naimnv)
- Enable edge masking in the remaining primitives ([#4186](https://github.com/rapidsai/cugraph/pull/4186)) [@seunghwak](https://github.com/seunghwak)
- Update per_v_random_select_transform_outgoing_e to support edge masking ([#4174](https://github.com/rapidsai/cugraph/pull/4174)) [@seunghwak](https://github.com/seunghwak)
- cugraph examples ([#4128](https://github.com/rapidsai/cugraph/pull/4128)) [@naimnv](https://github.com/naimnv)
- Enable edge masking in additional primitives ([#4126](https://github.com/rapidsai/cugraph/pull/4126)) [@seunghwak](https://github.com/seunghwak)
- Support CUDA 12.2 ([#4088](https://github.com/rapidsai/cugraph/pull/4088)) [@jameslamb](https://github.com/jameslamb)
- cuGraph-DGL and WholeGraph Performance Testing with Feature Store Performance Improvements ([#4081](https://github.com/rapidsai/cugraph/pull/4081)) [@alexbarghi-nv](https://github.com/alexbarghi-nv)

## 🛠️ Improvements

- Use `conda env create --yes` instead of `--force` ([#4286](https://github.com/rapidsai/cugraph/pull/4286)) [@bdice](https://github.com/bdice)
- Always scatter in FP32 in TPConv ([#4260](https://github.com/rapidsai/cugraph/pull/4260)) [@tingyu66](https://github.com/tingyu66)
- Remove outdated conda_build.sh. ([#4257](https://github.com/rapidsai/cugraph/pull/4257)) [@bdice](https://github.com/bdice)
- update example build script with targets and options/help ([#4254](https://github.com/rapidsai/cugraph/pull/4254)) [@naimnv](https://github.com/naimnv)
- Refactor test utility functions and update SG &amp; MG core_number tests to test with edge masking ([#4253](https://github.com/rapidsai/cugraph/pull/4253)) [@seunghwak](https://github.com/seunghwak)
- nx-cugraph: add `is_negatively_weighted` ([#4242](https://github.com/rapidsai/cugraph/pull/4242)) [@eriknw](https://github.com/eriknw)
- Add upper bound to prevent usage of NumPy 2 ([#4233](https://github.com/rapidsai/cugraph/pull/4233)) [@bdice](https://github.com/bdice)
- Adds nx-cugraph benchmarks for APIs added to prior releases that were never benchmarked ([#4228](https://github.com/rapidsai/cugraph/pull/4228)) [@rlratzel](https://github.com/rlratzel)
- Make external vertex and edge shuffling function public ([#4227](https://github.com/rapidsai/cugraph/pull/4227)) [@naimnv](https://github.com/naimnv)
- Updates nx-cugraph `README` for latest h/w, CUDA, python, NX requirements, moves updater to pre-commit ([#4225](https://github.com/rapidsai/cugraph/pull/4225)) [@rlratzel](https://github.com/rlratzel)
- Enable pytest failures on warnings from cudf ([#4223](https://github.com/rapidsai/cugraph/pull/4223)) [@mroeschke](https://github.com/mroeschke)
- Added a weighted example to the jaccard notebook ([#4222](https://github.com/rapidsai/cugraph/pull/4222)) [@acostadon](https://github.com/acostadon)
- Use public pandas and cudf APIs where possible ([#4218](https://github.com/rapidsai/cugraph/pull/4218)) [@mroeschke](https://github.com/mroeschke)
- Remove hard-coding of RAPIDS version where possible ([#4217](https://github.com/rapidsai/cugraph/pull/4217)) [@KyleFromNVIDIA](https://github.com/KyleFromNVIDIA)
- Treat nx-cugraph, cugraph-pyg, cugraph-dgl, and cugraph-equivariant CI artifacts as pure wheels ([#4216](https://github.com/rapidsai/cugraph/pull/4216)) [@bdice](https://github.com/bdice)
- Add degrees to C API ([#4212](https://github.com/rapidsai/cugraph/pull/4212)) [@ChuckHastings](https://github.com/ChuckHastings)
- Add additional `kwargs` to GATConv ([#4210](https://github.com/rapidsai/cugraph/pull/4210)) [@tingyu66](https://github.com/tingyu66)
- Add `DeprecationWarning` to `batched_ego_graphs` ([#4209](https://github.com/rapidsai/cugraph/pull/4209)) [@nv-rliu](https://github.com/nv-rliu)
- Trim trailing whitespace ([#4206](https://github.com/rapidsai/cugraph/pull/4206)) [@bdice](https://github.com/bdice)
- Automate C++ include file grouping and ordering using clang-format ([#4205](https://github.com/rapidsai/cugraph/pull/4205)) [@harrism](https://github.com/harrism)
- nx-cugraph: add more shortest path algorithms ([#4199](https://github.com/rapidsai/cugraph/pull/4199)) [@eriknw](https://github.com/eriknw)
- Refactor MG Centrality Tests ([#4197](https://github.com/rapidsai/cugraph/pull/4197)) [@nv-rliu](https://github.com/nv-rliu)
- Add support for Python 3.11, require NumPy 1.23+ ([#4195](https://github.com/rapidsai/cugraph/pull/4195)) [@jameslamb](https://github.com/jameslamb)
- C API for MNMG ECG ([#4194](https://github.com/rapidsai/cugraph/pull/4194)) [@naimnv](https://github.com/naimnv)
- nx-cugraph: update `get_info` function keys to NetworkX 3.3 ([#4192](https://github.com/rapidsai/cugraph/pull/4192)) [@eriknw](https://github.com/eriknw)
- Adds additional detail to Jaccard notebook ([#4189](https://github.com/rapidsai/cugraph/pull/4189)) [@rlratzel](https://github.com/rlratzel)
- Update devcontainers to CUDA Toolkit 12.2 ([#4184](https://github.com/rapidsai/cugraph/pull/4184)) [@trxcllnt](https://github.com/trxcllnt)
- Update `louvain_communities` to match NetworkX 3.3 (added max_level) ([#4177](https://github.com/rapidsai/cugraph/pull/4177)) [@eriknw](https://github.com/eriknw)
- Removes APIs that have been deprecated and have exceeded the grace period, improves *_warning_wrapper performance ([#4176](https://github.com/rapidsai/cugraph/pull/4176)) [@rlratzel](https://github.com/rlratzel)
- target branch-24.04 for GitHub Actions workflows ([#4175](https://github.com/rapidsai/cugraph/pull/4175)) [@jameslamb](https://github.com/jameslamb)
- Add cuda-nvtx-dev, add missing CUDA library dependencies. ([#4162](https://github.com/rapidsai/cugraph/pull/4162)) [@bdice](https://github.com/bdice)
- Enforce matching type ([#4161](https://github.com/rapidsai/cugraph/pull/4161)) [@jnke2016](https://github.com/jnke2016)
- Add new all-pairs similarity algorithm ([#4158](https://github.com/rapidsai/cugraph/pull/4158)) [@ChuckHastings](https://github.com/ChuckHastings)
- nx-cugraph: automatically generate trees in README.md ([#4156](https://github.com/rapidsai/cugraph/pull/4156)) [@eriknw](https://github.com/eriknw)
- Add environment-agnostic scripts for running ctests and pytests ([#4152](https://github.com/rapidsai/cugraph/pull/4152)) [@trxcllnt](https://github.com/trxcllnt)
- Ensure that `ctest` is called with `--no-tests=error`. ([#4148](https://github.com/rapidsai/cugraph/pull/4148)) [@bdice](https://github.com/bdice)
- Update ops-bot.yaml ([#4146](https://github.com/rapidsai/cugraph/pull/4146)) [@AyodeAwe](https://github.com/AyodeAwe)
- Replace local copyright check with pre-commit-hooks verify-copyright ([#4130](https://github.com/rapidsai/cugraph/pull/4130)) [@KyleFromNVIDIA](https://github.com/KyleFromNVIDIA)
- Re-run `ci/release/update-version.sh 24.04.00` ([#4127](https://github.com/rapidsai/cugraph/pull/4127)) [@jakirkham](https://github.com/jakirkham)
- Address primitives performance regression with the added edge masking support (when edge masking is not in use) ([#4119](https://github.com/rapidsai/cugraph/pull/4119)) [@seunghwak](https://github.com/seunghwak)
- Update cugraph for compatibility with the latest cuco ([#4111](https://github.com/rapidsai/cugraph/pull/4111)) [@PointKernel](https://github.com/PointKernel)
- Add a new notebook for SNMG benchmark runs ([#4091](https://github.com/rapidsai/cugraph/pull/4091)) [@naimnv](https://github.com/naimnv)
- Ktruss implementation ([#4059](https://github.com/rapidsai/cugraph/pull/4059)) [@jnke2016](https://github.com/jnke2016)

# cuGraph 24.02.00 (12 Feb 2024)

## 🚨 Breaking Changes

- Remove Experimental Wrappers from GNN Code ([#4070](https://github.com/rapidsai/cugraph/pull/4070)) [@alexbarghi-nv](https://github.com/alexbarghi-nv)
- Switch to scikit-build-core ([#4053](https://github.com/rapidsai/cugraph/pull/4053)) [@vyasr](https://github.com/vyasr)
- Update to CCCL 2.2.0. ([#4052](https://github.com/rapidsai/cugraph/pull/4052)) [@bdice](https://github.com/bdice)

## 🐛 Bug Fixes

- Revert &quot;Exclude tests from builds ([#4147)&quot; (#4157](https://github.com/rapidsai/cugraph/pull/4147)&quot; (#4157)) [@raydouglass](https://github.com/raydouglass)
- Exclude tests from builds ([#4147](https://github.com/rapidsai/cugraph/pull/4147)) [@vyasr](https://github.com/vyasr)
- Constraint pytorch-dependent wheel test to only run on amd64 ([#4133](https://github.com/rapidsai/cugraph/pull/4133)) [@tingyu66](https://github.com/tingyu66)
- Removes the `networkx_algorithm` decorator to all SCC functions to disable dispatching to them ([#4120](https://github.com/rapidsai/cugraph/pull/4120)) [@rlratzel](https://github.com/rlratzel)
- Correct `cugraph-pyg` package name used in wheels and fix test script ([#4083](https://github.com/rapidsai/cugraph/pull/4083)) [@tingyu66](https://github.com/tingyu66)
- Fix Jaccard hang ([#4080](https://github.com/rapidsai/cugraph/pull/4080)) [@jnke2016](https://github.com/jnke2016)
- Fix OOB error, BFS C API should validate that the source vertex is a valid vertex ([#4077](https://github.com/rapidsai/cugraph/pull/4077)) [@ChuckHastings](https://github.com/ChuckHastings)
- [BUG]Fix non-type template parameter to cugraph::relabel ([#4064](https://github.com/rapidsai/cugraph/pull/4064)) [@naimnv](https://github.com/naimnv)
- Fix MG weighted similarity test failure ([#4054](https://github.com/rapidsai/cugraph/pull/4054)) [@seunghwak](https://github.com/seunghwak)
- MG C-API test failure fixes ([#4047](https://github.com/rapidsai/cugraph/pull/4047)) [@seunghwak](https://github.com/seunghwak)
- Add a barrier before cugraph Graph creation ([#4046](https://github.com/rapidsai/cugraph/pull/4046)) [@VibhuJawa](https://github.com/VibhuJawa)
- Fix % 0 bug in MG_SELECT_RANDOM_VERTICES test ([#4034](https://github.com/rapidsai/cugraph/pull/4034)) [@seunghwak](https://github.com/seunghwak)
- Branch 24.02 merge branch 23.12 ([#4012](https://github.com/rapidsai/cugraph/pull/4012)) [@vyasr](https://github.com/vyasr)

## 📖 Documentation

- Updates nx-cugraph README.md with latest algos ([#4135](https://github.com/rapidsai/cugraph/pull/4135)) [@rlratzel](https://github.com/rlratzel)
- corrected links in C API and added groups for support functions ([#4131](https://github.com/rapidsai/cugraph/pull/4131)) [@acostadon](https://github.com/acostadon)
- Forward-merge branch-23.12 to branch-24.02 ([#4049](https://github.com/rapidsai/cugraph/pull/4049)) [@GPUtester](https://github.com/GPUtester)

## 🚀 New Features

- Implement has_edge() &amp; compute_multiplicity() ([#4096](https://github.com/rapidsai/cugraph/pull/4096)) [@seunghwak](https://github.com/seunghwak)
- Update per_v_transform_reduce_incoming|outgoing_e to support edge masking ([#4085](https://github.com/rapidsai/cugraph/pull/4085)) [@seunghwak](https://github.com/seunghwak)
- Remove Experimental Wrappers from GNN Code ([#4070](https://github.com/rapidsai/cugraph/pull/4070)) [@alexbarghi-nv](https://github.com/alexbarghi-nv)
- MNMG ECG ([#4030](https://github.com/rapidsai/cugraph/pull/4030)) [@naimnv](https://github.com/naimnv)
- Replace graph_view.hpp::number_of_edges with compute_number_of_edges ([#4026](https://github.com/rapidsai/cugraph/pull/4026)) [@seunghwak](https://github.com/seunghwak)
- Update count_if_e, transform_reduce_e, and transform_e to support edge masking ([#4001](https://github.com/rapidsai/cugraph/pull/4001)) [@seunghwak](https://github.com/seunghwak)
- Sampling Performance Testing ([#3584](https://github.com/rapidsai/cugraph/pull/3584)) [@alexbarghi-nv](https://github.com/alexbarghi-nv)

## 🛠️ Improvements

- Adds option to rapids_cpm_find for raft to disable hnswlib feature, adds updates for pytest 8 compat, temporarily skips IO intensive test in CI ([#4121](https://github.com/rapidsai/cugraph/pull/4121)) [@rlratzel](https://github.com/rlratzel)
- Adds benchmarks for additional nx-cugraph 24.02 algos ([#4112](https://github.com/rapidsai/cugraph/pull/4112)) [@rlratzel](https://github.com/rlratzel)
- nx-cugraph: use coverage to ensure all algorithms were run ([#4108](https://github.com/rapidsai/cugraph/pull/4108)) [@eriknw](https://github.com/eriknw)
- nx-cugraph: rename `plc=` to `_plc=` ([#4106](https://github.com/rapidsai/cugraph/pull/4106)) [@eriknw](https://github.com/eriknw)
- nx-cugraph: add `complement` and `reverse` ([#4103](https://github.com/rapidsai/cugraph/pull/4103)) [@eriknw](https://github.com/eriknw)
- nx-cugraph: add `core_number` (undirected graphs only) ([#4100](https://github.com/rapidsai/cugraph/pull/4100)) [@eriknw](https://github.com/eriknw)
- nx-cugraph: add `is_tree`, etc. ([#4097](https://github.com/rapidsai/cugraph/pull/4097)) [@eriknw](https://github.com/eriknw)
- Optimize the drop-duplicate functionality ([#4095](https://github.com/rapidsai/cugraph/pull/4095)) [@jnke2016](https://github.com/jnke2016)
- nx-cugraph: add triangles and clustering algorithms ([#4093](https://github.com/rapidsai/cugraph/pull/4093)) [@eriknw](https://github.com/eriknw)
- nx-cugraph: PLC now handles isolated nodes; clean up our workarounds ([#4092](https://github.com/rapidsai/cugraph/pull/4092)) [@eriknw](https://github.com/eriknw)
- Remove usages of rapids-env-update ([#4090](https://github.com/rapidsai/cugraph/pull/4090)) [@KyleFromNVIDIA](https://github.com/KyleFromNVIDIA)
- Provide explicit pool sizes and avoid RMM detail APIs ([#4086](https://github.com/rapidsai/cugraph/pull/4086)) [@harrism](https://github.com/harrism)
- refactor CUDA versions in dependencies.yaml ([#4084](https://github.com/rapidsai/cugraph/pull/4084)) [@jameslamb](https://github.com/jameslamb)
- build wheels for `cugraph-dgl` and `cugraph-pyg` ([#4075](https://github.com/rapidsai/cugraph/pull/4075)) [@tingyu66](https://github.com/tingyu66)
- Match weight-sharing option of GATConv in DGL ([#4074](https://github.com/rapidsai/cugraph/pull/4074)) [@tingyu66](https://github.com/tingyu66)
- nx-cugraph: add weakly connected components ([#4071](https://github.com/rapidsai/cugraph/pull/4071)) [@eriknw](https://github.com/eriknw)
- nx-cugraph: indicate which plc algorithms are used and version_added ([#4069](https://github.com/rapidsai/cugraph/pull/4069)) [@eriknw](https://github.com/eriknw)
- Adds `nx-cugraph` benchmarks for 23.12 algos (SSSP, pagerank, hits, katz_centrality, degree_centrality, eigenvector_centrality) ([#4065](https://github.com/rapidsai/cugraph/pull/4065)) [@rlratzel](https://github.com/rlratzel)
- `nx-cugraph`: add `to_undirected` method; add reciprocity algorithms ([#4063](https://github.com/rapidsai/cugraph/pull/4063)) [@eriknw](https://github.com/eriknw)
- Switch to scikit-build-core ([#4053](https://github.com/rapidsai/cugraph/pull/4053)) [@vyasr](https://github.com/vyasr)
- Update to CCCL 2.2.0. ([#4052](https://github.com/rapidsai/cugraph/pull/4052)) [@bdice](https://github.com/bdice)
- Prevent `actions/labeler` from adding `Label Checker` labels ([#4048](https://github.com/rapidsai/cugraph/pull/4048)) [@ajschmidt8](https://github.com/ajschmidt8)
- Update dependencies.yaml to new pip index ([#4045](https://github.com/rapidsai/cugraph/pull/4045)) [@vyasr](https://github.com/vyasr)
- Remove checks for Pascal, no longer supported ([#4044](https://github.com/rapidsai/cugraph/pull/4044)) [@ChuckHastings](https://github.com/ChuckHastings)
- Fix HITS convergence error. ([#4043](https://github.com/rapidsai/cugraph/pull/4043)) [@seunghwak](https://github.com/seunghwak)
- Test select_random_vertices for all possible values of flags ([#4042](https://github.com/rapidsai/cugraph/pull/4042)) [@naimnv](https://github.com/naimnv)
- Remove CUGRAPH_BUILD_WHEELS and standardize Python builds ([#4041](https://github.com/rapidsai/cugraph/pull/4041)) [@vyasr](https://github.com/vyasr)
- Create `cugraph-equivariant` package ([#4036](https://github.com/rapidsai/cugraph/pull/4036)) [@tingyu66](https://github.com/tingyu66)
- [FEA]: Add DASK edgelist and graph support to the Dataset API ([#4035](https://github.com/rapidsai/cugraph/pull/4035)) [@huiyuxie](https://github.com/huiyuxie)
- Add support for Louvain to MTMG ([#4033](https://github.com/rapidsai/cugraph/pull/4033)) [@ChuckHastings](https://github.com/ChuckHastings)
- Clean up self-loop and multi-edge removal logic ([#4032](https://github.com/rapidsai/cugraph/pull/4032)) [@ChuckHastings](https://github.com/ChuckHastings)
- Mtmg updates for rmm ([#4031](https://github.com/rapidsai/cugraph/pull/4031)) [@ChuckHastings](https://github.com/ChuckHastings)
- nx-cugraph: adds `ancestors`, `descendants`, and BFS algos ([#4029](https://github.com/rapidsai/cugraph/pull/4029)) [@eriknw](https://github.com/eriknw)
- nx-cugraph: update usage of `nodes_or_number` for nx compat ([#4028](https://github.com/rapidsai/cugraph/pull/4028)) [@eriknw](https://github.com/eriknw)
- Removes unsupported `setup.py` calls, cleans up text ([#4024](https://github.com/rapidsai/cugraph/pull/4024)) [@rlratzel](https://github.com/rlratzel)
- Resolves conflicts from forward-merging branch-23.12 into branch-24.02 ([#4020](https://github.com/rapidsai/cugraph/pull/4020)) [@rlratzel](https://github.com/rlratzel)
- Add `HeteroGATConv` to `cugraph-pyg` ([#3914](https://github.com/rapidsai/cugraph/pull/3914)) [@tingyu66](https://github.com/tingyu66)
- Update for CCCL 2.x ([#3862](https://github.com/rapidsai/cugraph/pull/3862)) [@seunghwak](https://github.com/seunghwak)

# cuGraph 23.12.00 (6 Dec 2023)

## 🚨 Breaking Changes

- [BUG] Restore the original default order of CSR, which does not reverse edges in cuGraph-PyG ([#3980](https://github.com/rapidsai/cugraph/pull/3980)) [@alexbarghi-nv](https://github.com/alexbarghi-nv)
- `Resultset` and `Dataset` Refactors ([#3957](https://github.com/rapidsai/cugraph/pull/3957)) [@nv-rliu](https://github.com/nv-rliu)
- Moves more MG graph ETL to libcugraph and re-enables MG tests in CI ([#3941](https://github.com/rapidsai/cugraph/pull/3941)) [@jnke2016](https://github.com/jnke2016)

## 🐛 Bug Fixes

- Pin actions/labeler to v4 ([#4038](https://github.com/rapidsai/cugraph/pull/4038)) [@raydouglass](https://github.com/raydouglass)
- Find rmm before cuco ([#4011](https://github.com/rapidsai/cugraph/pull/4011)) [@vyasr](https://github.com/vyasr)
- Pin to minor versions of packages outside the cuGraph repository. ([#4004](https://github.com/rapidsai/cugraph/pull/4004)) [@bdice](https://github.com/bdice)
- Move MTMG_TEST to MG tests block ([#3993](https://github.com/rapidsai/cugraph/pull/3993)) [@naimnv](https://github.com/naimnv)
- Fix Leiden refinement phase ([#3990](https://github.com/rapidsai/cugraph/pull/3990)) [@naimnv](https://github.com/naimnv)
- [BUG] Fix Graph Construction From Pandas in cuGraph-PyG ([#3985](https://github.com/rapidsai/cugraph/pull/3985)) [@alexbarghi-nv](https://github.com/alexbarghi-nv)
- [BUG] Restore the original default order of CSR, which does not reverse edges in cuGraph-PyG ([#3980](https://github.com/rapidsai/cugraph/pull/3980)) [@alexbarghi-nv](https://github.com/alexbarghi-nv)
- Fix eigenvector testing and HITS testing discrepancies ([#3979](https://github.com/rapidsai/cugraph/pull/3979)) [@ChuckHastings](https://github.com/ChuckHastings)
- [BUG] Fix Incorrect Edge Index, Directory Selection in cuGraph-PyG Loader ([#3978](https://github.com/rapidsai/cugraph/pull/3978)) [@alexbarghi-nv](https://github.com/alexbarghi-nv)
- [BUG] Check if Dask has quit to avoid throwing an exception and triggering a segfault on ddp exit ([#3961](https://github.com/rapidsai/cugraph/pull/3961)) [@alexbarghi-nv](https://github.com/alexbarghi-nv)
- nx-cugraph: xfail test_louvain.py:test_threshold in Python 3.9 ([#3944](https://github.com/rapidsai/cugraph/pull/3944)) [@eriknw](https://github.com/eriknw)

## 📖 Documentation

- [DOC]: Fix invalid links and add materials to notebooks ([#4002](https://github.com/rapidsai/cugraph/pull/4002)) [@huiyuxie](https://github.com/huiyuxie)
- Update Broken Links in README.md ([#3924](https://github.com/rapidsai/cugraph/pull/3924)) [@nv-rliu](https://github.com/nv-rliu)

## 🚀 New Features

- Implement the transform_e primitive (to update property values for all edges) ([#3917](https://github.com/rapidsai/cugraph/pull/3917)) [@seunghwak](https://github.com/seunghwak)
- Update the neighbor intersection primitive to support edge masking. ([#3550](https://github.com/rapidsai/cugraph/pull/3550)) [@seunghwak](https://github.com/seunghwak)

## 🛠️ Improvements

- Correct defect found in DLFW testing ([#4021](https://github.com/rapidsai/cugraph/pull/4021)) [@ChuckHastings](https://github.com/ChuckHastings)
- `nx-cugraph` README update: adds missing `connected_components` algo to table ([#4019](https://github.com/rapidsai/cugraph/pull/4019)) [@rlratzel](https://github.com/rlratzel)
- Build concurrency for nightly and merge triggers ([#4009](https://github.com/rapidsai/cugraph/pull/4009)) [@bdice](https://github.com/bdice)
- Support `drop_last` Argument in cuGraph-PyG Loader ([#3995](https://github.com/rapidsai/cugraph/pull/3995)) [@alexbarghi-nv](https://github.com/alexbarghi-nv)
- Adds `update-version.sh` support for recently added files containing RAPIDS versions ([#3994](https://github.com/rapidsai/cugraph/pull/3994)) [@rlratzel](https://github.com/rlratzel)
- Use new `rapids-dask-dependency` metapackage for managing `dask` versions ([#3991](https://github.com/rapidsai/cugraph/pull/3991)) [@galipremsagar](https://github.com/galipremsagar)
- Fixes to nx-cugraph README: fixes typos, updates link to NX backend docs ([#3989](https://github.com/rapidsai/cugraph/pull/3989)) [@rlratzel](https://github.com/rlratzel)
- Address FIXMEs ([#3988](https://github.com/rapidsai/cugraph/pull/3988)) [@seunghwak](https://github.com/seunghwak)
- Updates README file to include nx-cugraph user documentation, adds nx-cugraph to main README ([#3984](https://github.com/rapidsai/cugraph/pull/3984)) [@rlratzel](https://github.com/rlratzel)
- Update C API graph creation function signatures ([#3982](https://github.com/rapidsai/cugraph/pull/3982)) [@ChuckHastings](https://github.com/ChuckHastings)
- [REVIEW]Optimize cugraph-DGL csc codepath ([#3977](https://github.com/rapidsai/cugraph/pull/3977)) [@VibhuJawa](https://github.com/VibhuJawa)
- nx-cugraph: add SSSP (unweighted) ([#3976](https://github.com/rapidsai/cugraph/pull/3976)) [@eriknw](https://github.com/eriknw)
- CuGraph compatibility fixes ([#3973](https://github.com/rapidsai/cugraph/pull/3973)) [@brandon-b-miller](https://github.com/brandon-b-miller)
- Skip certain `cugraph-pyg` tests when torch-sparse is not available ([#3970](https://github.com/rapidsai/cugraph/pull/3970)) [@tingyu66](https://github.com/tingyu66)
- nx-cugraph: add `eigenvector_centrality`, `katz_centrality`, `hits`, `pagerank` ([#3968](https://github.com/rapidsai/cugraph/pull/3968)) [@eriknw](https://github.com/eriknw)
- Cut peak memory footprint in graph creation ([#3966](https://github.com/rapidsai/cugraph/pull/3966)) [@seunghwak](https://github.com/seunghwak)
- nx-cugraph: add CC for undirected graphs to fix k-truss ([#3965](https://github.com/rapidsai/cugraph/pull/3965)) [@eriknw](https://github.com/eriknw)
- Skip certain `cugraph-pyg` tests when `torch_sparse` is not available ([#3962](https://github.com/rapidsai/cugraph/pull/3962)) [@tingyu66](https://github.com/tingyu66)
- `Resultset` and `Dataset` Refactors ([#3957](https://github.com/rapidsai/cugraph/pull/3957)) [@nv-rliu](https://github.com/nv-rliu)
- Download `xml` docs artifact through CloudFront endpoint ([#3955](https://github.com/rapidsai/cugraph/pull/3955)) [@AyodeAwe](https://github.com/AyodeAwe)
- Add many graph generators to nx-cugraph ([#3954](https://github.com/rapidsai/cugraph/pull/3954)) [@eriknw](https://github.com/eriknw)
- Unpin `dask` and `distributed` for `23.12` development ([#3953](https://github.com/rapidsai/cugraph/pull/3953)) [@galipremsagar](https://github.com/galipremsagar)
- Errors compiling for DLFW on CUDA 12.3 ([#3952](https://github.com/rapidsai/cugraph/pull/3952)) [@ChuckHastings](https://github.com/ChuckHastings)
- nx-cugraph: add k_truss and degree centralities ([#3945](https://github.com/rapidsai/cugraph/pull/3945)) [@eriknw](https://github.com/eriknw)
- nx-cugraph: handle seed argument in edge_betweenness_centrality ([#3943](https://github.com/rapidsai/cugraph/pull/3943)) [@eriknw](https://github.com/eriknw)
- Moves more MG graph ETL to libcugraph and re-enables MG tests in CI ([#3941](https://github.com/rapidsai/cugraph/pull/3941)) [@jnke2016](https://github.com/jnke2016)
- Temporarily disable mg testing ([#3940](https://github.com/rapidsai/cugraph/pull/3940)) [@jnke2016](https://github.com/jnke2016)
- adding C/C++ API docs ([#3938](https://github.com/rapidsai/cugraph/pull/3938)) [@BradReesWork](https://github.com/BradReesWork)
- Add multigraph support to nx-cugraph ([#3934](https://github.com/rapidsai/cugraph/pull/3934)) [@eriknw](https://github.com/eriknw)
- Setup Consistent Nightly Versions for Pip and Conda ([#3933](https://github.com/rapidsai/cugraph/pull/3933)) [@divyegala](https://github.com/divyegala)
- MTMG multi node ([#3932](https://github.com/rapidsai/cugraph/pull/3932)) [@ChuckHastings](https://github.com/ChuckHastings)
- Use branch-23.12 workflows. ([#3928](https://github.com/rapidsai/cugraph/pull/3928)) [@bdice](https://github.com/bdice)
- Fix an issue occurring in the cuGraph-DGL example for &quot;mixed&quot; mode. ([#3927](https://github.com/rapidsai/cugraph/pull/3927)) [@drivanov](https://github.com/drivanov)
- Updating Docs ([#3923](https://github.com/rapidsai/cugraph/pull/3923)) [@BradReesWork](https://github.com/BradReesWork)
- Forward-merge branch-23.10 to branch-23.12 ([#3919](https://github.com/rapidsai/cugraph/pull/3919)) [@nv-rliu](https://github.com/nv-rliu)
- new build all option ([#3916](https://github.com/rapidsai/cugraph/pull/3916)) [@BradReesWork](https://github.com/BradReesWork)
- Silence spurious compiler warnings ([#3913](https://github.com/rapidsai/cugraph/pull/3913)) [@seunghwak](https://github.com/seunghwak)
- Link wholegrah and cugraphops XML docs ([#3906](https://github.com/rapidsai/cugraph/pull/3906)) [@AyodeAwe](https://github.com/AyodeAwe)
- Updates to 23.12 ([#3905](https://github.com/rapidsai/cugraph/pull/3905)) [@raydouglass](https://github.com/raydouglass)
- Forward-merge branch-23.10 to branch-23.12 ([#3904](https://github.com/rapidsai/cugraph/pull/3904)) [@GPUtester](https://github.com/GPUtester)
- Build CUDA 12.0 ARM conda packages. ([#3903](https://github.com/rapidsai/cugraph/pull/3903)) [@bdice](https://github.com/bdice)
- Merge branch-23.10 into branch-23.12 ([#3898](https://github.com/rapidsai/cugraph/pull/3898)) [@rlratzel](https://github.com/rlratzel)
- Some MTMG code cleanup and small optimizations ([#3894](https://github.com/rapidsai/cugraph/pull/3894)) [@ChuckHastings](https://github.com/ChuckHastings)
- Enable parallel mode ([#3875](https://github.com/rapidsai/cugraph/pull/3875)) [@jnke2016](https://github.com/jnke2016)
- Adds benchmarks for `nx-cugraph` ([#3854](https://github.com/rapidsai/cugraph/pull/3854)) [@rlratzel](https://github.com/rlratzel)
- Add nx-cugraph notebook for showing accelerated networkX APIs ([#3830](https://github.com/rapidsai/cugraph/pull/3830)) [@betochimas](https://github.com/betochimas)

# cuGraph 23.10.00 (11 Oct 2023)

## 🚨 Breaking Changes

- Rename `cugraph-nx` to `nx-cugraph` ([#3840](https://github.com/rapidsai/cugraph/pull/3840)) [@eriknw](https://github.com/eriknw)
- Remove legacy betweenness centrality ([#3829](https://github.com/rapidsai/cugraph/pull/3829)) [@jnke2016](https://github.com/jnke2016)
- Remove Deprecated Sampling Options ([#3816](https://github.com/rapidsai/cugraph/pull/3816)) [@alexbarghi-nv](https://github.com/alexbarghi-nv)
- cuGraph-PyG Loader Improvements ([#3795](https://github.com/rapidsai/cugraph/pull/3795)) [@alexbarghi-nv](https://github.com/alexbarghi-nv)
- Expose threshold in louvain ([#3792](https://github.com/rapidsai/cugraph/pull/3792)) [@ChuckHastings](https://github.com/ChuckHastings)
- Fix ValueError Caused By Batches With No Samples ([#3789](https://github.com/rapidsai/cugraph/pull/3789)) [@alexbarghi-nv](https://github.com/alexbarghi-nv)
- Update to Cython 3.0.0 ([#3716](https://github.com/rapidsai/cugraph/pull/3716)) [@vyasr](https://github.com/vyasr)

## 🐛 Bug Fixes

- Add wget to test_notebook dependencies ([#3918](https://github.com/rapidsai/cugraph/pull/3918)) [@raydouglass](https://github.com/raydouglass)
- Increase dask-related timeouts for CI testing ([#3907](https://github.com/rapidsai/cugraph/pull/3907)) [@jnke2016](https://github.com/jnke2016)
- Remove `dask_cudf` dataframe for the `_make_plc_graph` while creating `cugraph.Graph` ([#3895](https://github.com/rapidsai/cugraph/pull/3895)) [@VibhuJawa](https://github.com/VibhuJawa)
- Adds logic to handle isolated vertices at python layer ([#3886](https://github.com/rapidsai/cugraph/pull/3886)) [@naimnv](https://github.com/naimnv)
- Update Allocator Selection in cuGraph-DGL Example ([#3877](https://github.com/rapidsai/cugraph/pull/3877)) [@alexbarghi-nv](https://github.com/alexbarghi-nv)
- Add file to update-version.sh ([#3870](https://github.com/rapidsai/cugraph/pull/3870)) [@raydouglass](https://github.com/raydouglass)
- Fix torch seed in `cugraph-dgl` and `-pyg` tests for conv layers ([#3869](https://github.com/rapidsai/cugraph/pull/3869)) [@tingyu66](https://github.com/tingyu66)
- MFG C++ code bug fix ([#3865](https://github.com/rapidsai/cugraph/pull/3865)) [@seunghwak](https://github.com/seunghwak)
- Fix subtle memory leak in nbr_intersection primitive ([#3858](https://github.com/rapidsai/cugraph/pull/3858)) [@ChuckHastings](https://github.com/ChuckHastings)
- Uses `conda mambabuild` rather than `mamba mambabuild` ([#3853](https://github.com/rapidsai/cugraph/pull/3853)) [@rlratzel](https://github.com/rlratzel)
- Remove the assumption made on the client data&#39;s keys ([#3835](https://github.com/rapidsai/cugraph/pull/3835)) [@jnke2016](https://github.com/jnke2016)
- Disable mg tests ([#3833](https://github.com/rapidsai/cugraph/pull/3833)) [@naimnv](https://github.com/naimnv)
- Refactor python code for similarity algos to use latest CAPI ([#3828](https://github.com/rapidsai/cugraph/pull/3828)) [@naimnv](https://github.com/naimnv)
- [BUG] Fix Batch Renumbering of Empty Batches ([#3823](https://github.com/rapidsai/cugraph/pull/3823)) [@alexbarghi-nv](https://github.com/alexbarghi-nv)
- Temporarily disable the deletion of the dask dataframe ([#3814](https://github.com/rapidsai/cugraph/pull/3814)) [@jnke2016](https://github.com/jnke2016)
- Fix OD shortest distance matrix computation test failures. ([#3813](https://github.com/rapidsai/cugraph/pull/3813)) [@seunghwak](https://github.com/seunghwak)
- Use rapidsai/ci:cuda11.8.0-ubuntu22.04-py3.10 for docs build ([#3811](https://github.com/rapidsai/cugraph/pull/3811)) [@naimnv](https://github.com/naimnv)
- Fix ValueError Caused By Batches With No Samples ([#3789](https://github.com/rapidsai/cugraph/pull/3789)) [@alexbarghi-nv](https://github.com/alexbarghi-nv)
- Update `python_run_cugraph` in `dependencies.yaml` ([#3781](https://github.com/rapidsai/cugraph/pull/3781)) [@nv-rliu](https://github.com/nv-rliu)
- Fixes `KeyError` for `get_two_hop_neighbors` when called with a small start vertices list ([#3778](https://github.com/rapidsai/cugraph/pull/3778)) [@rlratzel](https://github.com/rlratzel)

## 📖 Documentation

- Update the docstrings of the similarity algorithms ([#3817](https://github.com/rapidsai/cugraph/pull/3817)) [@jnke2016](https://github.com/jnke2016)

## 🚀 New Features

- WholeGraph Feature Store for cuGraph-PyG and cuGraph-DGL ([#3874](https://github.com/rapidsai/cugraph/pull/3874)) [@alexbarghi-nv](https://github.com/alexbarghi-nv)
- similarity notebook to compare link prediction algos ([#3868](https://github.com/rapidsai/cugraph/pull/3868)) [@acostadon](https://github.com/acostadon)
- adding dining preference dataset ([#3866](https://github.com/rapidsai/cugraph/pull/3866)) [@acostadon](https://github.com/acostadon)
- Integrate C++ Renumbering and Compression ([#3841](https://github.com/rapidsai/cugraph/pull/3841)) [@alexbarghi-nv](https://github.com/alexbarghi-nv)
- Sampling post processing functions to accelerate MFG creation. ([#3815](https://github.com/rapidsai/cugraph/pull/3815)) [@seunghwak](https://github.com/seunghwak)
- [REVIEW] Add Pure DGL Dataloading benchmark ([#3660](https://github.com/rapidsai/cugraph/pull/3660)) [@VibhuJawa](https://github.com/VibhuJawa)

## 🛠️ Improvements

- nx-cugraph: handle louvain with isolated nodes ([#3897](https://github.com/rapidsai/cugraph/pull/3897)) [@eriknw](https://github.com/eriknw)
- Pin `dask` and `distributed` for `23.10` release ([#3896](https://github.com/rapidsai/cugraph/pull/3896)) [@galipremsagar](https://github.com/galipremsagar)
- Updates the source build docs to include libcugraphops as a build prerequisite ([#3893](https://github.com/rapidsai/cugraph/pull/3893)) [@rlratzel](https://github.com/rlratzel)
- fixes force atlas to allow string as vertex names ([#3891](https://github.com/rapidsai/cugraph/pull/3891)) [@acostadon](https://github.com/acostadon)
- Integrate renumbering and compression to `cugraph-dgl` to accelerate MFG creation ([#3887](https://github.com/rapidsai/cugraph/pull/3887)) [@tingyu66](https://github.com/tingyu66)
- Enable weights for MG similarity algorithms ([#3879](https://github.com/rapidsai/cugraph/pull/3879)) [@jnke2016](https://github.com/jnke2016)
- cuGraph-PyG MFG Creation and Conversion ([#3873](https://github.com/rapidsai/cugraph/pull/3873)) [@alexbarghi-nv](https://github.com/alexbarghi-nv)
- Update image names ([#3867](https://github.com/rapidsai/cugraph/pull/3867)) [@AyodeAwe](https://github.com/AyodeAwe)
- Update to clang 16.0.6. ([#3859](https://github.com/rapidsai/cugraph/pull/3859)) [@bdice](https://github.com/bdice)
- Updates to build and test `nx-cugraph` wheel as part of CI and nightly workflows ([#3852](https://github.com/rapidsai/cugraph/pull/3852)) [@rlratzel](https://github.com/rlratzel)
- Update `cugraph-dgl` conv layers to use improved graph class ([#3849](https://github.com/rapidsai/cugraph/pull/3849)) [@tingyu66](https://github.com/tingyu66)
- Add entry point to tell NetworkX about nx-cugraph without importing it. ([#3848](https://github.com/rapidsai/cugraph/pull/3848)) [@eriknw](https://github.com/eriknw)
- [IMP] Add ability to get batch size from the loader in cuGraph-PyG ([#3846](https://github.com/rapidsai/cugraph/pull/3846)) [@alexbarghi-nv](https://github.com/alexbarghi-nv)
- Refactor legacy k truss ([#3843](https://github.com/rapidsai/cugraph/pull/3843)) [@jnke2016](https://github.com/jnke2016)
- Use new `raft::compiled_static` targets ([#3842](https://github.com/rapidsai/cugraph/pull/3842)) [@divyegala](https://github.com/divyegala)
- Rename `cugraph-nx` to `nx-cugraph` ([#3840](https://github.com/rapidsai/cugraph/pull/3840)) [@eriknw](https://github.com/eriknw)
- Add cuGraph devcontainers ([#3838](https://github.com/rapidsai/cugraph/pull/3838)) [@trxcllnt](https://github.com/trxcllnt)
- Enable temporarily disabled MG tests ([#3837](https://github.com/rapidsai/cugraph/pull/3837)) [@naimnv](https://github.com/naimnv)
- Remove legacy betweenness centrality ([#3829](https://github.com/rapidsai/cugraph/pull/3829)) [@jnke2016](https://github.com/jnke2016)
- Use `copy-pr-bot` ([#3827](https://github.com/rapidsai/cugraph/pull/3827)) [@ajschmidt8](https://github.com/ajschmidt8)
- Update README.md ([#3826](https://github.com/rapidsai/cugraph/pull/3826)) [@lmeyerov](https://github.com/lmeyerov)
- Adding metadata getter methods to datasets API ([#3821](https://github.com/rapidsai/cugraph/pull/3821)) [@nv-rliu](https://github.com/nv-rliu)
- Unpin `dask` and `distributed` for `23.10` development ([#3818](https://github.com/rapidsai/cugraph/pull/3818)) [@galipremsagar](https://github.com/galipremsagar)
- Remove Deprecated Sampling Options ([#3816](https://github.com/rapidsai/cugraph/pull/3816)) [@alexbarghi-nv](https://github.com/alexbarghi-nv)
- [REVIEW] Cugraph dgl block improvements ([#3810](https://github.com/rapidsai/cugraph/pull/3810)) [@VibhuJawa](https://github.com/VibhuJawa)
- Simplify wheel build scripts and allow alphas of RAPIDS dependencies ([#3809](https://github.com/rapidsai/cugraph/pull/3809)) [@vyasr](https://github.com/vyasr)
- Allow cugraph-nx to run networkx tests for nx versions 3.0, 3.1, and 3.2 ([#3808](https://github.com/rapidsai/cugraph/pull/3808)) [@eriknw](https://github.com/eriknw)
- Add `louvain_communities` to cugraph-nx ([#3803](https://github.com/rapidsai/cugraph/pull/3803)) [@eriknw](https://github.com/eriknw)
- Adds missing copyright and license text to __init__.py package files ([#3799](https://github.com/rapidsai/cugraph/pull/3799)) [@rlratzel](https://github.com/rlratzel)
- cuGraph-PyG Loader Improvements ([#3795](https://github.com/rapidsai/cugraph/pull/3795)) [@alexbarghi-nv](https://github.com/alexbarghi-nv)
- Adds updates to build wheel and conda packages for `cugraph-nx` ([#3793](https://github.com/rapidsai/cugraph/pull/3793)) [@rlratzel](https://github.com/rlratzel)
- Expose threshold in louvain ([#3792](https://github.com/rapidsai/cugraph/pull/3792)) [@ChuckHastings](https://github.com/ChuckHastings)
- Allow models to use a lightweight sparse structure ([#3782](https://github.com/rapidsai/cugraph/pull/3782)) [@tingyu66](https://github.com/tingyu66)
- Clean-up old testing conventions in `test_ecg.py` ([#3779](https://github.com/rapidsai/cugraph/pull/3779)) [@nv-rliu](https://github.com/nv-rliu)
- Calling `dataset.get_edgelist()` returns a copy of an edge list instead of global ([#3777](https://github.com/rapidsai/cugraph/pull/3777)) [@nv-rliu](https://github.com/nv-rliu)
- Update dgl benchmarks ([#3775](https://github.com/rapidsai/cugraph/pull/3775)) [@VibhuJawa](https://github.com/VibhuJawa)
- Forward-merge branch-23.08 to branch-23.10 ([#3774](https://github.com/rapidsai/cugraph/pull/3774)) [@nv-rliu](https://github.com/nv-rliu)
- Migrate upstream models to `cugraph-pyg` ([#3763](https://github.com/rapidsai/cugraph/pull/3763)) [@tingyu66](https://github.com/tingyu66)
- Branch 23.10 merge 23.08 ([#3743](https://github.com/rapidsai/cugraph/pull/3743)) [@vyasr](https://github.com/vyasr)
- Update to Cython 3.0.0 ([#3716](https://github.com/rapidsai/cugraph/pull/3716)) [@vyasr](https://github.com/vyasr)
- Testing util improvements and refactoring ([#3705](https://github.com/rapidsai/cugraph/pull/3705)) [@betochimas](https://github.com/betochimas)
- Add new cugraph-nx package (networkx backend using pylibcugraph) ([#3614](https://github.com/rapidsai/cugraph/pull/3614)) [@eriknw](https://github.com/eriknw)
- New mtmg API for integration ([#3521](https://github.com/rapidsai/cugraph/pull/3521)) [@ChuckHastings](https://github.com/ChuckHastings)

# cuGraph 23.08.00 (9 Aug 2023)

## 🚨 Breaking Changes

- Change the renumber_sampled_edgelist function behavior. ([#3762](https://github.com/rapidsai/cugraph/pull/3762)) [@seunghwak](https://github.com/seunghwak)
- PLC and Python Support for Sample-Side MFG Creation ([#3734](https://github.com/rapidsai/cugraph/pull/3734)) [@alexbarghi-nv](https://github.com/alexbarghi-nv)
- Stop using setup.py in build.sh ([#3704](https://github.com/rapidsai/cugraph/pull/3704)) [@vyasr](https://github.com/vyasr)
- Refactor edge betweenness centrality ([#3672](https://github.com/rapidsai/cugraph/pull/3672)) [@jnke2016](https://github.com/jnke2016)
- [FIX] Fix the hang in cuGraph Python Uniform Neighbor Sample, Add Logging to Bulk Sampler ([#3669](https://github.com/rapidsai/cugraph/pull/3669)) [@alexbarghi-nv](https://github.com/alexbarghi-nv)

## 🐛 Bug Fixes

- Change the renumber_sampled_edgelist function behavior. ([#3762](https://github.com/rapidsai/cugraph/pull/3762)) [@seunghwak](https://github.com/seunghwak)
- Fix bug discovered in Jaccard testing ([#3758](https://github.com/rapidsai/cugraph/pull/3758)) [@ChuckHastings](https://github.com/ChuckHastings)
- fix inconsistent graph properties between the SG and the MG API ([#3757](https://github.com/rapidsai/cugraph/pull/3757)) [@jnke2016](https://github.com/jnke2016)
- Fixes options for `--pydevelop` to remove unneeded CWD path (&quot;.&quot;), restores use of `setup.py` temporarily for develop builds ([#3747](https://github.com/rapidsai/cugraph/pull/3747)) [@rlratzel](https://github.com/rlratzel)
- Fix sampling call parameters if compiled with -DNO_CUGRAPH_OPS ([#3729](https://github.com/rapidsai/cugraph/pull/3729)) [@ChuckHastings](https://github.com/ChuckHastings)
- Fix primitive bug discovered in MG edge betweenness centrality testing ([#3723](https://github.com/rapidsai/cugraph/pull/3723)) [@ChuckHastings](https://github.com/ChuckHastings)
- Reorder dependencies.yaml channels ([#3721](https://github.com/rapidsai/cugraph/pull/3721)) [@raydouglass](https://github.com/raydouglass)
- [BUG]   Fix namesapce to default_hash and hash_functions ([#3711](https://github.com/rapidsai/cugraph/pull/3711)) [@naimnv](https://github.com/naimnv)
- [BUG] Fix Bulk Sampling Test Issue ([#3701](https://github.com/rapidsai/cugraph/pull/3701)) [@alexbarghi-nv](https://github.com/alexbarghi-nv)
- Make `pylibcugraphops` optional imports in `cugraph-dgl` and `-pyg` ([#3693](https://github.com/rapidsai/cugraph/pull/3693)) [@tingyu66](https://github.com/tingyu66)
- [FIX] Rename `cugraph-ops` symbols (refactoring) and update GHA workflows to call pytest via `python -m pytest` ([#3688](https://github.com/rapidsai/cugraph/pull/3688)) [@naimnv](https://github.com/naimnv)
- [FIX] Fix the hang in cuGraph Python Uniform Neighbor Sample, Add Logging to Bulk Sampler ([#3669](https://github.com/rapidsai/cugraph/pull/3669)) [@alexbarghi-nv](https://github.com/alexbarghi-nv)
- force atlas notebook changes to run in cugraph 23.08 container. ([#3656](https://github.com/rapidsai/cugraph/pull/3656)) [@acostadon](https://github.com/acostadon)

## 📖 Documentation

- this fixes github links in cugraph, cugraph-dgl and cugraph-pyg ([#3650](https://github.com/rapidsai/cugraph/pull/3650)) [@acostadon](https://github.com/acostadon)
- Fix minor typo in README.md ([#3636](https://github.com/rapidsai/cugraph/pull/3636)) [@akasper](https://github.com/akasper)
- Created landing spot for centrality and similarity algorithms ([#3620](https://github.com/rapidsai/cugraph/pull/3620)) [@acostadon](https://github.com/acostadon)

## 🚀 New Features

- Compute shortest distances between given sets of origins and destinations for large diameter graphs ([#3741](https://github.com/rapidsai/cugraph/pull/3741)) [@seunghwak](https://github.com/seunghwak)
- Update primitive to compute weighted Jaccard, Sorensen and Overlap similarity ([#3728](https://github.com/rapidsai/cugraph/pull/3728)) [@naimnv](https://github.com/naimnv)
- Add CUDA 12.0 conda environment. ([#3725](https://github.com/rapidsai/cugraph/pull/3725)) [@bdice](https://github.com/bdice)
- Renumber utility function for sampling output ([#3707](https://github.com/rapidsai/cugraph/pull/3707)) [@seunghwak](https://github.com/seunghwak)
- Integrate C++ Sampling Source Behavior Updates ([#3699](https://github.com/rapidsai/cugraph/pull/3699)) [@alexbarghi-nv](https://github.com/alexbarghi-nv)
- Adds `fail_on_nonconvergence` option to `pagerank` to provide pagerank results even on non-convergence ([#3639](https://github.com/rapidsai/cugraph/pull/3639)) [@rlratzel](https://github.com/rlratzel)
- Add Benchmark for Bulk Sampling ([#3628](https://github.com/rapidsai/cugraph/pull/3628)) [@alexbarghi-nv](https://github.com/alexbarghi-nv)
- cugraph: Build CUDA 12 packages ([#3456](https://github.com/rapidsai/cugraph/pull/3456)) [@vyasr](https://github.com/vyasr)

## 🛠️ Improvements

- Pin `dask` and `distributed` for `23.08` release ([#3761](https://github.com/rapidsai/cugraph/pull/3761)) [@galipremsagar](https://github.com/galipremsagar)
- Fix `build.yaml` workflow ([#3756](https://github.com/rapidsai/cugraph/pull/3756)) [@ajschmidt8](https://github.com/ajschmidt8)
- Support MFG creation on sampling gpus for cugraph dgl ([#3742](https://github.com/rapidsai/cugraph/pull/3742)) [@VibhuJawa](https://github.com/VibhuJawa)
- PLC and Python Support for Sample-Side MFG Creation ([#3734](https://github.com/rapidsai/cugraph/pull/3734)) [@alexbarghi-nv](https://github.com/alexbarghi-nv)
- Switch to new wheel building pipeline ([#3731](https://github.com/rapidsai/cugraph/pull/3731)) [@vyasr](https://github.com/vyasr)
- Remove RAFT specialization. ([#3727](https://github.com/rapidsai/cugraph/pull/3727)) [@bdice](https://github.com/bdice)
- C API for renumbering the samples ([#3724](https://github.com/rapidsai/cugraph/pull/3724)) [@ChuckHastings](https://github.com/ChuckHastings)
- Only run cugraph conda CI for CUDA 11. ([#3713](https://github.com/rapidsai/cugraph/pull/3713)) [@bdice](https://github.com/bdice)
- Promote `Datasets` to stable and clean-up unit tests ([#3712](https://github.com/rapidsai/cugraph/pull/3712)) [@nv-rliu](https://github.com/nv-rliu)
- [BUG] Unsupported graph for similiarity algos ([#3710](https://github.com/rapidsai/cugraph/pull/3710)) [@jnke2016](https://github.com/jnke2016)
- Stop using setup.py in build.sh ([#3704](https://github.com/rapidsai/cugraph/pull/3704)) [@vyasr](https://github.com/vyasr)
- [WIP] Make edge ids optional ([#3702](https://github.com/rapidsai/cugraph/pull/3702)) [@VibhuJawa](https://github.com/VibhuJawa)
- Use rapids-cmake testing to run tests in parallel ([#3697](https://github.com/rapidsai/cugraph/pull/3697)) [@robertmaynard](https://github.com/robertmaynard)
- Sampling modifications to support PyG and DGL options ([#3696](https://github.com/rapidsai/cugraph/pull/3696)) [@ChuckHastings](https://github.com/ChuckHastings)
- Include cuCollection public header for hash functions ([#3694](https://github.com/rapidsai/cugraph/pull/3694)) [@seunghwak](https://github.com/seunghwak)
- Refactor edge betweenness centrality ([#3672](https://github.com/rapidsai/cugraph/pull/3672)) [@jnke2016](https://github.com/jnke2016)
- Refactor RMAT ([#3662](https://github.com/rapidsai/cugraph/pull/3662)) [@jnke2016](https://github.com/jnke2016)
- [REVIEW] Optimize bulk sampling ([#3661](https://github.com/rapidsai/cugraph/pull/3661)) [@VibhuJawa](https://github.com/VibhuJawa)
- Update to CMake 3.26.4 ([#3648](https://github.com/rapidsai/cugraph/pull/3648)) [@vyasr](https://github.com/vyasr)
- Optimize cugraph-dgl MFG creation ([#3646](https://github.com/rapidsai/cugraph/pull/3646)) [@VibhuJawa](https://github.com/VibhuJawa)
- use rapids-upload-docs script ([#3640](https://github.com/rapidsai/cugraph/pull/3640)) [@AyodeAwe](https://github.com/AyodeAwe)
- Fix dependency versions for `23.08` ([#3638](https://github.com/rapidsai/cugraph/pull/3638)) [@ajschmidt8](https://github.com/ajschmidt8)
- Unpin `dask` and `distributed` for development ([#3634](https://github.com/rapidsai/cugraph/pull/3634)) [@galipremsagar](https://github.com/galipremsagar)
- Remove documentation build scripts for Jenkins ([#3627](https://github.com/rapidsai/cugraph/pull/3627)) [@ajschmidt8](https://github.com/ajschmidt8)
- Unpin scikit-build upper bound ([#3609](https://github.com/rapidsai/cugraph/pull/3609)) [@vyasr](https://github.com/vyasr)
- Implement C++ Edge Betweenness Centrality ([#3602](https://github.com/rapidsai/cugraph/pull/3602)) [@ChuckHastings](https://github.com/ChuckHastings)

# cuGraph 23.06.00 (7 Jun 2023)

## 🚨 Breaking Changes

- [BUG] Fix Incorrect File Selection in cuGraph-PyG Loader ([#3599](https://github.com/rapidsai/cugraph/pull/3599)) [@alexbarghi-nv](https://github.com/alexbarghi-nv)
- Remove legacy leiden ([#3581](https://github.com/rapidsai/cugraph/pull/3581)) [@ChuckHastings](https://github.com/ChuckHastings)
- [IMP] Match Default PyG Hop ID Behavior in cuGraph-PyG ([#3565](https://github.com/rapidsai/cugraph/pull/3565)) [@alexbarghi-nv](https://github.com/alexbarghi-nv)
- [IMP] Sample with Offsets in the Bulk Sampler ([#3524](https://github.com/rapidsai/cugraph/pull/3524)) [@alexbarghi-nv](https://github.com/alexbarghi-nv)
- Dropping Python 3.8 ([#3505](https://github.com/rapidsai/cugraph/pull/3505)) [@divyegala](https://github.com/divyegala)
- Remove legacy renumber and shuffle calls from cython.cu ([#3467](https://github.com/rapidsai/cugraph/pull/3467)) [@ChuckHastings](https://github.com/ChuckHastings)
- Remove legacy implementation of induce subgraph ([#3464](https://github.com/rapidsai/cugraph/pull/3464)) [@ChuckHastings](https://github.com/ChuckHastings)

## 🐛 Bug Fixes

- Fix MG Test Failing due to Removal of np.float ([#3621](https://github.com/rapidsai/cugraph/pull/3621)) [@alexbarghi-nv](https://github.com/alexbarghi-nv)
- fix logic for shuffling results ([#3619](https://github.com/rapidsai/cugraph/pull/3619)) [@ChuckHastings](https://github.com/ChuckHastings)
- [BUG] Fix Calls to cudf.DataFrame/Series.unique that relied on old behavior ([#3616](https://github.com/rapidsai/cugraph/pull/3616)) [@alexbarghi-nv](https://github.com/alexbarghi-nv)
- correct dgl version in `cugraph-dgl` conda recipe ([#3612](https://github.com/rapidsai/cugraph/pull/3612)) [@tingyu66](https://github.com/tingyu66)
- [BUG] Fix Issue in cuGraph-PyG Tests Blocking CI ([#3607](https://github.com/rapidsai/cugraph/pull/3607)) [@alexbarghi-nv](https://github.com/alexbarghi-nv)
- [BUG] Critical: Fix cuGraph-PyG Edge Index Renumbering for Single-Edge Graphs ([#3605](https://github.com/rapidsai/cugraph/pull/3605)) [@alexbarghi-nv](https://github.com/alexbarghi-nv)
- [BUG] Skip Empty Partitions in Bulk Sample Writing ([#3600](https://github.com/rapidsai/cugraph/pull/3600)) [@alexbarghi-nv](https://github.com/alexbarghi-nv)
- [BUG] Fix Incorrect File Selection in cuGraph-PyG Loader ([#3599](https://github.com/rapidsai/cugraph/pull/3599)) [@alexbarghi-nv](https://github.com/alexbarghi-nv)
- Fix SSSP bug ([#3597](https://github.com/rapidsai/cugraph/pull/3597)) [@jnke2016](https://github.com/jnke2016)
- update cudf column constructor calls ([#3592](https://github.com/rapidsai/cugraph/pull/3592)) [@ChuckHastings](https://github.com/ChuckHastings)
- Fix one more path to cugraphops in build workflow ([#3554](https://github.com/rapidsai/cugraph/pull/3554)) [@vyasr](https://github.com/vyasr)
- Fix path to cugraphops in build workflow ([#3547](https://github.com/rapidsai/cugraph/pull/3547)) [@vyasr](https://github.com/vyasr)
- Update dgl APIs for v1.1.0 ([#3546](https://github.com/rapidsai/cugraph/pull/3546)) [@tingyu66](https://github.com/tingyu66)
- Pin to scikit-build&lt;17.2 ([#3538](https://github.com/rapidsai/cugraph/pull/3538)) [@vyasr](https://github.com/vyasr)
- Correct results from sampling when grouping batches on specific GPUs ([#3517](https://github.com/rapidsai/cugraph/pull/3517)) [@ChuckHastings](https://github.com/ChuckHastings)
- [FIX] Match the PyG API for Node Input to the Loader ([#3514](https://github.com/rapidsai/cugraph/pull/3514)) [@alexbarghi-nv](https://github.com/alexbarghi-nv)
- Correct MG Leiden and SCC tests ([#3509](https://github.com/rapidsai/cugraph/pull/3509)) [@ChuckHastings](https://github.com/ChuckHastings)
- per_v_transform_reduce_incoming|outgoing_e bug fix (when we&#39;re using (key, value) pairs to store edge src|dst property values) ([#3508](https://github.com/rapidsai/cugraph/pull/3508)) [@seunghwak](https://github.com/seunghwak)
- Updates to allow python benchmarks to run on additional datasets by default ([#3506](https://github.com/rapidsai/cugraph/pull/3506)) [@rlratzel](https://github.com/rlratzel)
- [BUG] Fix Intermittent Error when Converting cuDF DataFrame to Tensor by Converting to cuPy Array First ([#3498](https://github.com/rapidsai/cugraph/pull/3498)) [@alexbarghi-nv](https://github.com/alexbarghi-nv)
- [FIX] Update cugraph-PyG Dependencies to include cuGraph ([#3497](https://github.com/rapidsai/cugraph/pull/3497)) [@alexbarghi-nv](https://github.com/alexbarghi-nv)
- Fix graph_properties_t&#39;s members order ([#3484](https://github.com/rapidsai/cugraph/pull/3484)) [@naimnv](https://github.com/naimnv)
- Fix issue with latest rapids-make ([#3481](https://github.com/rapidsai/cugraph/pull/3481)) [@ChuckHastings](https://github.com/ChuckHastings)
- Branch 23.06 Fix Forward Merge ([#3462](https://github.com/rapidsai/cugraph/pull/3462)) [@alexbarghi-nv](https://github.com/alexbarghi-nv)
- Update raft dependency to 23.06 ([#3410](https://github.com/rapidsai/cugraph/pull/3410)) [@ChuckHastings](https://github.com/ChuckHastings)

## 📖 Documentation

- updated cugraph Demo notebooks for 23.06 ([#3558](https://github.com/rapidsai/cugraph/pull/3558)) [@acostadon](https://github.com/acostadon)
- cugraph-ops license ([#3553](https://github.com/rapidsai/cugraph/pull/3553)) [@BradReesWork](https://github.com/BradReesWork)
- Notebook clean-up and run verification ([#3551](https://github.com/rapidsai/cugraph/pull/3551)) [@acostadon](https://github.com/acostadon)
- Updates contributing steps to add copyright and license text inclusion instruction ([#3519](https://github.com/rapidsai/cugraph/pull/3519)) [@rlratzel](https://github.com/rlratzel)
- Fixed notebook links in algorithm and cugraph notebook pages ([#3515](https://github.com/rapidsai/cugraph/pull/3515)) [@acostadon](https://github.com/acostadon)
- adding cugraph-ops ([#3488](https://github.com/rapidsai/cugraph/pull/3488)) [@BradReesWork](https://github.com/BradReesWork)
- Sphinx updates ([#3468](https://github.com/rapidsai/cugraph/pull/3468)) [@BradReesWork](https://github.com/BradReesWork)

## 🚀 New Features

- [REVIEW] Add MNMG with training ([#3603](https://github.com/rapidsai/cugraph/pull/3603)) [@VibhuJawa](https://github.com/VibhuJawa)
- MG Leiden and MG MIS ([#3582](https://github.com/rapidsai/cugraph/pull/3582)) [@naimnv](https://github.com/naimnv)
- graph primitive transform_e ([#3548](https://github.com/rapidsai/cugraph/pull/3548)) [@seunghwak](https://github.com/seunghwak)
- Support CUDA 12.0 for pip wheels ([#3544](https://github.com/rapidsai/cugraph/pull/3544)) [@divyegala](https://github.com/divyegala)
- Updates pytest benchmarks to use synthetic data and multi-GPUs ([#3540](https://github.com/rapidsai/cugraph/pull/3540)) [@rlratzel](https://github.com/rlratzel)
- Enable edge masking ([#3522](https://github.com/rapidsai/cugraph/pull/3522)) [@seunghwak](https://github.com/seunghwak)
- [REVIEW] Profile graph creation runtime and memory footprint ([#3518](https://github.com/rapidsai/cugraph/pull/3518)) [@VibhuJawa](https://github.com/VibhuJawa)
- Bipartite R-mat graph generation. ([#3512](https://github.com/rapidsai/cugraph/pull/3512)) [@seunghwak](https://github.com/seunghwak)
- Dropping Python 3.8 ([#3505](https://github.com/rapidsai/cugraph/pull/3505)) [@divyegala](https://github.com/divyegala)
- Creates Notebook that runs Multi-GPU versions of Jaccard, Sorenson and overlap. ([#3504](https://github.com/rapidsai/cugraph/pull/3504)) [@acostadon](https://github.com/acostadon)
- [cugraph-dgl] Add support for bipartite node features and optional edge features in GATConv ([#3503](https://github.com/rapidsai/cugraph/pull/3503)) [@tingyu66](https://github.com/tingyu66)
- [cugraph-dgl] Add TransformerConv ([#3501](https://github.com/rapidsai/cugraph/pull/3501)) [@tingyu66](https://github.com/tingyu66)
- [cugraph-pyg] Add TransformerConv and support for bipartite node features in GATConv ([#3489](https://github.com/rapidsai/cugraph/pull/3489)) [@tingyu66](https://github.com/tingyu66)
- Branch 23.06 resolve merge conflict for forward merge ([#3409](https://github.com/rapidsai/cugraph/pull/3409)) [@alexbarghi-nv](https://github.com/alexbarghi-nv)
- Refactor Leiden ([#3327](https://github.com/rapidsai/cugraph/pull/3327)) [@jnke2016](https://github.com/jnke2016)

## 🛠️ Improvements

- Refresh requirements ([#3622](https://github.com/rapidsai/cugraph/pull/3622)) [@jakirkham](https://github.com/jakirkham)
- Pr3266 continue (optional arg for weight attribute for Nx graphs in `sssp`) ([#3611](https://github.com/rapidsai/cugraph/pull/3611)) [@eriknw](https://github.com/eriknw)
- Enables MG python tests using a single-GPU LocalCUDACluster in CI ([#3596](https://github.com/rapidsai/cugraph/pull/3596)) [@rlratzel](https://github.com/rlratzel)
- UVM notebook update and add tracker for notebooks to readme ([#3595](https://github.com/rapidsai/cugraph/pull/3595)) [@acostadon](https://github.com/acostadon)
- [REVIEW]  Skip adding edge types, edge weights ([#3583](https://github.com/rapidsai/cugraph/pull/3583)) [@VibhuJawa](https://github.com/VibhuJawa)
- Remove legacy leiden ([#3581](https://github.com/rapidsai/cugraph/pull/3581)) [@ChuckHastings](https://github.com/ChuckHastings)
- run docs nightly too ([#3568](https://github.com/rapidsai/cugraph/pull/3568)) [@AyodeAwe](https://github.com/AyodeAwe)
- include hop as part of the sort criteria for sampling results ([#3567](https://github.com/rapidsai/cugraph/pull/3567)) [@ChuckHastings](https://github.com/ChuckHastings)
- Add MG python implementation of Leiden ([#3566](https://github.com/rapidsai/cugraph/pull/3566)) [@jnke2016](https://github.com/jnke2016)
- [IMP] Match Default PyG Hop ID Behavior in cuGraph-PyG ([#3565](https://github.com/rapidsai/cugraph/pull/3565)) [@alexbarghi-nv](https://github.com/alexbarghi-nv)
- Switch back to using primary shared-action-workflows branch ([#3562](https://github.com/rapidsai/cugraph/pull/3562)) [@vyasr](https://github.com/vyasr)
- removed deprecated calls and modified demo notebooks to run with 23.06 ([#3561](https://github.com/rapidsai/cugraph/pull/3561)) [@acostadon](https://github.com/acostadon)
- add unit test for checking is_symmetric is valid, update documentatio… ([#3559](https://github.com/rapidsai/cugraph/pull/3559)) [@ChuckHastings](https://github.com/ChuckHastings)
- Update recipes to GTest version &gt;=1.13.0 ([#3549](https://github.com/rapidsai/cugraph/pull/3549)) [@bdice](https://github.com/bdice)
- Improve memory footprint and performance of graph creation ([#3542](https://github.com/rapidsai/cugraph/pull/3542)) [@VibhuJawa](https://github.com/VibhuJawa)
- Update cupy dependency ([#3539](https://github.com/rapidsai/cugraph/pull/3539)) [@vyasr](https://github.com/vyasr)
- Perform expensive edge list check in create_graph_from_edgelist() ([#3533](https://github.com/rapidsai/cugraph/pull/3533)) [@seunghwak](https://github.com/seunghwak)
- Enable sccache hits from local builds ([#3526](https://github.com/rapidsai/cugraph/pull/3526)) [@AyodeAwe](https://github.com/AyodeAwe)
- Build wheels using new single image workflow ([#3525](https://github.com/rapidsai/cugraph/pull/3525)) [@vyasr](https://github.com/vyasr)
- [IMP] Sample with Offsets in the Bulk Sampler ([#3524](https://github.com/rapidsai/cugraph/pull/3524)) [@alexbarghi-nv](https://github.com/alexbarghi-nv)
- Revert shared-action-workflows pin ([#3523](https://github.com/rapidsai/cugraph/pull/3523)) [@divyegala](https://github.com/divyegala)
- [FIX] fix cugraphops namespace ([#3520](https://github.com/rapidsai/cugraph/pull/3520)) [@stadlmax](https://github.com/stadlmax)
- Add support in C API for handling unweighted graphs in algorithms that expect weights ([#3513](https://github.com/rapidsai/cugraph/pull/3513)) [@ChuckHastings](https://github.com/ChuckHastings)
- Changes to support gtest version 1.11 ([#3511](https://github.com/rapidsai/cugraph/pull/3511)) [@ChuckHastings](https://github.com/ChuckHastings)
- update docs ([#3510](https://github.com/rapidsai/cugraph/pull/3510)) [@BradReesWork](https://github.com/BradReesWork)
- Remove usage of rapids-get-rapids-version-from-git ([#3502](https://github.com/rapidsai/cugraph/pull/3502)) [@jjacobelli](https://github.com/jjacobelli)
- Remove Dummy Edge Weights, Support Specifying Edge Ids/Edge Types/Weights Separately ([#3495](https://github.com/rapidsai/cugraph/pull/3495)) [@alexbarghi-nv](https://github.com/alexbarghi-nv)
- [ENH] Add missing include of thrust/optional.h ([#3493](https://github.com/rapidsai/cugraph/pull/3493)) [@ahendriksen](https://github.com/ahendriksen)
- Remove wheel pytest verbosity ([#3492](https://github.com/rapidsai/cugraph/pull/3492)) [@sevagh](https://github.com/sevagh)
- Update clang-format to 16.0.1. ([#3485](https://github.com/rapidsai/cugraph/pull/3485)) [@bdice](https://github.com/bdice)
- Use ARC V2 self-hosted runners for GPU jobs ([#3483](https://github.com/rapidsai/cugraph/pull/3483)) [@jjacobelli](https://github.com/jjacobelli)
- packed bool specialization to store edge endpoint|edge properties ([#3482](https://github.com/rapidsai/cugraph/pull/3482)) [@seunghwak](https://github.com/seunghwak)
- Remove legacy renumber and shuffle calls from cython.cu ([#3467](https://github.com/rapidsai/cugraph/pull/3467)) [@ChuckHastings](https://github.com/ChuckHastings)
- Remove legacy implementation of induce subgraph ([#3464](https://github.com/rapidsai/cugraph/pull/3464)) [@ChuckHastings](https://github.com/ChuckHastings)
- Remove uses-setup-env-vars ([#3463](https://github.com/rapidsai/cugraph/pull/3463)) [@vyasr](https://github.com/vyasr)
- Optimize random walks ([#3460](https://github.com/rapidsai/cugraph/pull/3460)) [@jnke2016](https://github.com/jnke2016)
- Update select_random_vertices to sample from a given distributed set or from (0, V] ([#3455](https://github.com/rapidsai/cugraph/pull/3455)) [@naimnv](https://github.com/naimnv)

# cuGraph 23.04.00 (6 Apr 2023)

## 🚨 Breaking Changes

- Pin `dask` and `distributed` for release ([#3427](https://github.com/rapidsai/cugraph/pull/3427)) [@galipremsagar](https://github.com/galipremsagar)
- Use Correct Searchsorted Function and Drop cupy from CuGraphStore in cugraph-pyg ([#3382](https://github.com/rapidsai/cugraph/pull/3382)) [@alexbarghi-nv](https://github.com/alexbarghi-nv)
- New PyG End-to-End Examples ([#3326](https://github.com/rapidsai/cugraph/pull/3326)) [@alexbarghi-nv](https://github.com/alexbarghi-nv)
- Update cugraph-pyg Recipe and CI Script ([#3288](https://github.com/rapidsai/cugraph/pull/3288)) [@alexbarghi-nv](https://github.com/alexbarghi-nv)
- remove legacy WCC code ([#3283](https://github.com/rapidsai/cugraph/pull/3283)) [@ChuckHastings](https://github.com/ChuckHastings)
- API improvements for end-to-end MG sampling performance ([#3269](https://github.com/rapidsai/cugraph/pull/3269)) [@ChuckHastings](https://github.com/ChuckHastings)
- Cleanup obsolete visitor code ([#3268](https://github.com/rapidsai/cugraph/pull/3268)) [@ChuckHastings](https://github.com/ChuckHastings)
- Remove legacy sampling implementation, no longer used ([#3252](https://github.com/rapidsai/cugraph/pull/3252)) [@ChuckHastings](https://github.com/ChuckHastings)
- Remove legacy mg bfs ([#3250](https://github.com/rapidsai/cugraph/pull/3250)) [@ChuckHastings](https://github.com/ChuckHastings)
- Remove legacy two_hop_neighbors function ([#3248](https://github.com/rapidsai/cugraph/pull/3248)) [@ChuckHastings](https://github.com/ChuckHastings)
- Remove legacy C++ code for k-core algorithms ([#3246](https://github.com/rapidsai/cugraph/pull/3246)) [@ChuckHastings](https://github.com/ChuckHastings)

## 🐛 Bug Fixes

- Support Minor Releases of PyG ([#3422](https://github.com/rapidsai/cugraph/pull/3422)) [@alexbarghi-nv](https://github.com/alexbarghi-nv)
- Critical: Force cudf.concat when passing in a cudf Series to MG Uniform Neighbor Sample ([#3416](https://github.com/rapidsai/cugraph/pull/3416)) [@alexbarghi-nv](https://github.com/alexbarghi-nv)
- Add back deleted version attribute ([#3411](https://github.com/rapidsai/cugraph/pull/3411)) [@vyasr](https://github.com/vyasr)
- Reindex Start Vertices and Batch Ids Prior to Sampling Call ([#3393](https://github.com/rapidsai/cugraph/pull/3393)) [@alexbarghi-nv](https://github.com/alexbarghi-nv)
- Replace CUDA_TRY with RAFT_CUDA_TRY ([#3389](https://github.com/rapidsai/cugraph/pull/3389)) [@naimnv](https://github.com/naimnv)
- Use Correct Searchsorted Function and Drop cupy from CuGraphStore in cugraph-pyg ([#3382](https://github.com/rapidsai/cugraph/pull/3382)) [@alexbarghi-nv](https://github.com/alexbarghi-nv)
- Properly handle dask change ([#3361](https://github.com/rapidsai/cugraph/pull/3361)) [@jnke2016](https://github.com/jnke2016)
- Missing indentation leading to an UnboundedLocalError ([#3354](https://github.com/rapidsai/cugraph/pull/3354)) [@AmroAlJundi](https://github.com/AmroAlJundi)
- Remove MANIFEST.in use auto-generated one for sdists and package_data for wheels ([#3342](https://github.com/rapidsai/cugraph/pull/3342)) [@vyasr](https://github.com/vyasr)
- Remove unused RAFT import causing `ImportError` ([#3306](https://github.com/rapidsai/cugraph/pull/3306)) [@jnke2016](https://github.com/jnke2016)
- Add missing cugraph-ops conditional ([#3270](https://github.com/rapidsai/cugraph/pull/3270)) [@vyasr](https://github.com/vyasr)
- Bug fix to BulkSampler ([#3249](https://github.com/rapidsai/cugraph/pull/3249)) [@VibhuJawa](https://github.com/VibhuJawa)
- Bug Fixes to DGL Dataloader ([#3247](https://github.com/rapidsai/cugraph/pull/3247)) [@VibhuJawa](https://github.com/VibhuJawa)
- Fix `libraft-distance` version in `23.04` ([#3241](https://github.com/rapidsai/cugraph/pull/3241)) [@galipremsagar](https://github.com/galipremsagar)
- Fix Edge case in Bulk Sampler ([#3229](https://github.com/rapidsai/cugraph/pull/3229)) [@VibhuJawa](https://github.com/VibhuJawa)
- Fix libcugraph debug build warnings/errors ([#3214](https://github.com/rapidsai/cugraph/pull/3214)) [@seunghwak](https://github.com/seunghwak)

## 📖 Documentation

- New cugraph site structure ([#3343](https://github.com/rapidsai/cugraph/pull/3343)) [@acostadon](https://github.com/acostadon)
- docs: Typo on Leiden docstring ([#3329](https://github.com/rapidsai/cugraph/pull/3329)) [@lvxhnat](https://github.com/lvxhnat)
- Changed docs to reflect need for undirected graph in wcc algo ([#3322](https://github.com/rapidsai/cugraph/pull/3322)) [@acostadon](https://github.com/acostadon)
- docs: RMAT doc string typo ([#3308](https://github.com/rapidsai/cugraph/pull/3308)) [@ArturKasymov](https://github.com/ArturKasymov)
- Doc fix and change to Louvain notebook ([#3224](https://github.com/rapidsai/cugraph/pull/3224)) [@acostadon](https://github.com/acostadon)

## 🚀 New Features

- Allow adding data to PropertyGraph that already has indices set ([#3175](https://github.com/rapidsai/cugraph/pull/3175)) [@eriknw](https://github.com/eriknw)
- SG tested Leiden ([#2980](https://github.com/rapidsai/cugraph/pull/2980)) [@naimnv](https://github.com/naimnv)

## 🛠️ Improvements

- Pin `dask` and `distributed` for release ([#3427](https://github.com/rapidsai/cugraph/pull/3427)) [@galipremsagar](https://github.com/galipremsagar)
- Doc Updates ([#3418](https://github.com/rapidsai/cugraph/pull/3418)) [@BradReesWork](https://github.com/BradReesWork)
- Pin cupy in wheel tests to supported versions ([#3400](https://github.com/rapidsai/cugraph/pull/3400)) [@vyasr](https://github.com/vyasr)
- Add MG implementation of induced subgraph ([#3391](https://github.com/rapidsai/cugraph/pull/3391)) [@jnke2016](https://github.com/jnke2016)
- Properly retrieve the dask worker from client calls ([#3379](https://github.com/rapidsai/cugraph/pull/3379)) [@jnke2016](https://github.com/jnke2016)
- MG C++ test updates ([#3371](https://github.com/rapidsai/cugraph/pull/3371)) [@seunghwak](https://github.com/seunghwak)
- update conv layers in cugraph-dgl for pylibcugraphops 23.04 ([#3360](https://github.com/rapidsai/cugraph/pull/3360)) [@tingyu66](https://github.com/tingyu66)
- Generate pyproject dependencies using dfg ([#3355](https://github.com/rapidsai/cugraph/pull/3355)) [@vyasr](https://github.com/vyasr)
- Fix `PropertyGraph.renumber_*_by_type` with only default types ([#3352](https://github.com/rapidsai/cugraph/pull/3352)) [@eriknw](https://github.com/eriknw)
- Stop setting package version attribute in wheels ([#3350](https://github.com/rapidsai/cugraph/pull/3350)) [@vyasr](https://github.com/vyasr)
- Create a subgraph as a PropertyGraph via `extract_subgraph` ([#3349](https://github.com/rapidsai/cugraph/pull/3349)) [@eriknw](https://github.com/eriknw)
- Updating cugraph to use consolidated libraft target ([#3348](https://github.com/rapidsai/cugraph/pull/3348)) [@cjnolet](https://github.com/cjnolet)
- Random vertex sampling utility function for C++ tests ([#3347](https://github.com/rapidsai/cugraph/pull/3347)) [@seunghwak](https://github.com/seunghwak)
- Add c api for several legacy algorithms ([#3346](https://github.com/rapidsai/cugraph/pull/3346)) [@ChuckHastings](https://github.com/ChuckHastings)
- elementwise_min|max reduction op ([#3341](https://github.com/rapidsai/cugraph/pull/3341)) [@seunghwak](https://github.com/seunghwak)
- New PyG End-to-End Examples ([#3326](https://github.com/rapidsai/cugraph/pull/3326)) [@alexbarghi-nv](https://github.com/alexbarghi-nv)
- Pass `AWS_SESSION_TOKEN` and `SCCACHE_S3_USE_SSL` vars to conda build ([#3324](https://github.com/rapidsai/cugraph/pull/3324)) [@ajschmidt8](https://github.com/ajschmidt8)
- Update extract_if_e to extract_transform_e ([#3323](https://github.com/rapidsai/cugraph/pull/3323)) [@seunghwak](https://github.com/seunghwak)
- Update aarch64 to GCC 11 ([#3319](https://github.com/rapidsai/cugraph/pull/3319)) [@bdice](https://github.com/bdice)
- Migrate as much as possible to pyproject.toml ([#3317](https://github.com/rapidsai/cugraph/pull/3317)) [@vyasr](https://github.com/vyasr)
- Add CI to cugraph_dgl ([#3312](https://github.com/rapidsai/cugraph/pull/3312)) [@VibhuJawa](https://github.com/VibhuJawa)
- Update to GCC 11 ([#3307](https://github.com/rapidsai/cugraph/pull/3307)) [@bdice](https://github.com/bdice)
- Update datasets download URL ([#3305](https://github.com/rapidsai/cugraph/pull/3305)) [@jjacobelli](https://github.com/jjacobelli)
- Adapt to rapidsai/rmm#1221 which moves allocator callbacks ([#3300](https://github.com/rapidsai/cugraph/pull/3300)) [@wence-](https://github.com/wence-)
- Update datasets download URL ([#3299](https://github.com/rapidsai/cugraph/pull/3299)) [@jjacobelli](https://github.com/jjacobelli)
- Stop using versioneer to manage versions ([#3298](https://github.com/rapidsai/cugraph/pull/3298)) [@vyasr](https://github.com/vyasr)
- Disable dataset downloads in ARM smoke tests. ([#3295](https://github.com/rapidsai/cugraph/pull/3295)) [@bdice](https://github.com/bdice)
- Add dfg as a pre-commit hook. ([#3294](https://github.com/rapidsai/cugraph/pull/3294)) [@vyasr](https://github.com/vyasr)
- Refactoring tests ([#3292](https://github.com/rapidsai/cugraph/pull/3292)) [@BradReesWork](https://github.com/BradReesWork)
- Remove dead-code from cugraph-dgl ([#3291](https://github.com/rapidsai/cugraph/pull/3291)) [@VibhuJawa](https://github.com/VibhuJawa)
- Update cuGraph-PyG Tests and Support Loading Saved Bulk Samples ([#3289](https://github.com/rapidsai/cugraph/pull/3289)) [@alexbarghi-nv](https://github.com/alexbarghi-nv)
- Update cugraph-pyg Recipe and CI Script ([#3288](https://github.com/rapidsai/cugraph/pull/3288)) [@alexbarghi-nv](https://github.com/alexbarghi-nv)
- Define and implement C API for RMAT generators ([#3285](https://github.com/rapidsai/cugraph/pull/3285)) [@ChuckHastings](https://github.com/ChuckHastings)
- Flexible mapping between graph 2D partitioning and GPU 2D partitioning. ([#3284](https://github.com/rapidsai/cugraph/pull/3284)) [@seunghwak](https://github.com/seunghwak)
- remove legacy WCC code ([#3283](https://github.com/rapidsai/cugraph/pull/3283)) [@ChuckHastings](https://github.com/ChuckHastings)
- API improvements for end-to-end MG sampling performance ([#3269](https://github.com/rapidsai/cugraph/pull/3269)) [@ChuckHastings](https://github.com/ChuckHastings)
- Cleanup obsolete visitor code ([#3268](https://github.com/rapidsai/cugraph/pull/3268)) [@ChuckHastings](https://github.com/ChuckHastings)
- Download datasets in ARM wheel tests. ([#3267](https://github.com/rapidsai/cugraph/pull/3267)) [@bdice](https://github.com/bdice)
- Remove cublas from the link dependencies ([#3265](https://github.com/rapidsai/cugraph/pull/3265)) [@ChuckHastings](https://github.com/ChuckHastings)
- Reduce error handling verbosity in CI tests scripts ([#3258](https://github.com/rapidsai/cugraph/pull/3258)) [@AjayThorve](https://github.com/AjayThorve)
- Bump pinned pip wheel deps to 23.4 ([#3253](https://github.com/rapidsai/cugraph/pull/3253)) [@sevagh](https://github.com/sevagh)
- Remove legacy sampling implementation, no longer used ([#3252](https://github.com/rapidsai/cugraph/pull/3252)) [@ChuckHastings](https://github.com/ChuckHastings)
- Update shared workflow branches ([#3251](https://github.com/rapidsai/cugraph/pull/3251)) [@ajschmidt8](https://github.com/ajschmidt8)
- Remove legacy mg bfs ([#3250](https://github.com/rapidsai/cugraph/pull/3250)) [@ChuckHastings](https://github.com/ChuckHastings)
- Remove legacy two_hop_neighbors function ([#3248](https://github.com/rapidsai/cugraph/pull/3248)) [@ChuckHastings](https://github.com/ChuckHastings)
- Remove legacy C++ code for k-core algorithms ([#3246](https://github.com/rapidsai/cugraph/pull/3246)) [@ChuckHastings](https://github.com/ChuckHastings)
- Unpin `dask` and `distributed` for development ([#3243](https://github.com/rapidsai/cugraph/pull/3243)) [@galipremsagar](https://github.com/galipremsagar)
- Remove gpuCI scripts. ([#3242](https://github.com/rapidsai/cugraph/pull/3242)) [@bdice](https://github.com/bdice)
- Resolve auto merger ([#3240](https://github.com/rapidsai/cugraph/pull/3240)) [@galipremsagar](https://github.com/galipremsagar)
- Uniform sampling code cleanup and minor performance tuning ([#3238](https://github.com/rapidsai/cugraph/pull/3238)) [@seunghwak](https://github.com/seunghwak)
- Minor code clean-up ([#3237](https://github.com/rapidsai/cugraph/pull/3237)) [@seunghwak](https://github.com/seunghwak)
- Move date to build string in `conda` recipe ([#3222](https://github.com/rapidsai/cugraph/pull/3222)) [@ajschmidt8](https://github.com/ajschmidt8)
- Multi-trainers cugraph-DGL examples ([#3212](https://github.com/rapidsai/cugraph/pull/3212)) [@VibhuJawa](https://github.com/VibhuJawa)
- Fix merge conflicts ([#3183](https://github.com/rapidsai/cugraph/pull/3183)) [@ajschmidt8](https://github.com/ajschmidt8)
- Performance tuning the sampling primitive for multi-node multi-GPU systems. ([#3169](https://github.com/rapidsai/cugraph/pull/3169)) [@seunghwak](https://github.com/seunghwak)
- Initial implementation of the Leiden C API ([#3165](https://github.com/rapidsai/cugraph/pull/3165)) [@ChuckHastings](https://github.com/ChuckHastings)
- Implement Vertex betweenness centrality ([#3160](https://github.com/rapidsai/cugraph/pull/3160)) [@ChuckHastings](https://github.com/ChuckHastings)
- Add docs build job ([#3157](https://github.com/rapidsai/cugraph/pull/3157)) [@AyodeAwe](https://github.com/AyodeAwe)
- Refactor betweenness centrality ([#2971](https://github.com/rapidsai/cugraph/pull/2971)) [@jnke2016](https://github.com/jnke2016)
- Remove legacy renumbering ([#2949](https://github.com/rapidsai/cugraph/pull/2949)) [@jnke2016](https://github.com/jnke2016)
- Graph sage example ([#2925](https://github.com/rapidsai/cugraph/pull/2925)) [@VibhuJawa](https://github.com/VibhuJawa)

# cuGraph 23.02.00 (9 Feb 2023)

## 🚨 Breaking Changes

- Pin `dask` and `distributed` for release ([#3232](https://github.com/rapidsai/cugraph/pull/3232)) [@galipremsagar](https://github.com/galipremsagar)
- Replace PropertyGraph in cugraph-PyG with FeatureStore ([#3159](https://github.com/rapidsai/cugraph/pull/3159)) [@alexbarghi-nv](https://github.com/alexbarghi-nv)
- Remove CGS from cuGraph-PyG ([#3155](https://github.com/rapidsai/cugraph/pull/3155)) [@alexbarghi-nv](https://github.com/alexbarghi-nv)
- Update cugraph_dgl to use the new FeatureStore ([#3143](https://github.com/rapidsai/cugraph/pull/3143)) [@VibhuJawa](https://github.com/VibhuJawa)
- Implement New Sampling API in Python ([#3082](https://github.com/rapidsai/cugraph/pull/3082)) [@alexbarghi-nv](https://github.com/alexbarghi-nv)
- Adds parameterized benchmarks for `uniform_neighbor_sampling`, updates `benchmarks` dir for future additions ([#3048](https://github.com/rapidsai/cugraph/pull/3048)) [@rlratzel](https://github.com/rlratzel)

## 🐛 Bug Fixes

- Import handle from core ([#3190](https://github.com/rapidsai/cugraph/pull/3190)) [@vyasr](https://github.com/vyasr)
- Pin gcc to 9.x. ([#3174](https://github.com/rapidsai/cugraph/pull/3174)) [@vyasr](https://github.com/vyasr)
- Fixes devices vector alloc to fix seg fault, removes unused RAFT code in PLC, re-enables full CI testing ([#3167](https://github.com/rapidsai/cugraph/pull/3167)) [@rlratzel](https://github.com/rlratzel)
- TEMPORARILY allows python and notebook tests that return exit code 139 to pass. ([#3132](https://github.com/rapidsai/cugraph/pull/3132)) [@rlratzel](https://github.com/rlratzel)
- Bug fix in the C++ CSV file reader (used in C++ testing only). ([#3055](https://github.com/rapidsai/cugraph/pull/3055)) [@seunghwak](https://github.com/seunghwak)

## 📖 Documentation

- Create a notebook comparing nx and cuGraph using synthetic data ([#3135](https://github.com/rapidsai/cugraph/pull/3135)) [@acostadon](https://github.com/acostadon)
- Add API&#39;s for dgl, pyg, cugraph service (server and client) to sphinx ([#3075](https://github.com/rapidsai/cugraph/pull/3075)) [@acostadon](https://github.com/acostadon)
- redo cuGraph main docs ([#3060](https://github.com/rapidsai/cugraph/pull/3060)) [@acostadon](https://github.com/acostadon)

## 🚀 New Features

- Bulk Loading Support for cuGraph-PyG ([#3170](https://github.com/rapidsai/cugraph/pull/3170)) [@alexbarghi-nv](https://github.com/alexbarghi-nv)
- Feature storage ([#3139](https://github.com/rapidsai/cugraph/pull/3139)) [@VibhuJawa](https://github.com/VibhuJawa)
- Add `RelGraphConv`, `GATConv` and `SAGEConv` models to `cugraph_dgl` ([#3131](https://github.com/rapidsai/cugraph/pull/3131)) [@tingyu66](https://github.com/tingyu66)
- Created notebook for running louvain algorithm on a Multi-GPU Property Graph ([#3130](https://github.com/rapidsai/cugraph/pull/3130)) [@acostadon](https://github.com/acostadon)
- cugraph_dgl benchmarks ([#3092](https://github.com/rapidsai/cugraph/pull/3092)) [@VibhuJawa](https://github.com/VibhuJawa)
- Add DGL benchmarks ([#3089](https://github.com/rapidsai/cugraph/pull/3089)) [@VibhuJawa](https://github.com/VibhuJawa)
- Add cugraph+UCX build instructions ([#3088](https://github.com/rapidsai/cugraph/pull/3088)) [@VibhuJawa](https://github.com/VibhuJawa)
- Implement New Sampling API in Python ([#3082](https://github.com/rapidsai/cugraph/pull/3082)) [@alexbarghi-nv](https://github.com/alexbarghi-nv)
- Update per_v_transform_reduce_incoming|outgoing_e to take a reduction operator. ([#2975](https://github.com/rapidsai/cugraph/pull/2975)) [@seunghwak](https://github.com/seunghwak)

## 🛠️ Improvements

- Pin `dask` and `distributed` for release ([#3232](https://github.com/rapidsai/cugraph/pull/3232)) [@galipremsagar](https://github.com/galipremsagar)
- Update shared workflow branches ([#3231](https://github.com/rapidsai/cugraph/pull/3231)) [@ajschmidt8](https://github.com/ajschmidt8)
- Updates dependency to latest DGL ([#3211](https://github.com/rapidsai/cugraph/pull/3211)) [@rlratzel](https://github.com/rlratzel)
- Make graph objects accessible across multiple clients ([#3192](https://github.com/rapidsai/cugraph/pull/3192)) [@VibhuJawa](https://github.com/VibhuJawa)
- Drop extraneous columns that were appearing in MGPropertyGraph ([#3191](https://github.com/rapidsai/cugraph/pull/3191)) [@eriknw](https://github.com/eriknw)
- Enable using cugraph uniform sampling in multi client environments ([#3184](https://github.com/rapidsai/cugraph/pull/3184)) [@VibhuJawa](https://github.com/VibhuJawa)
- DGL Dataloader ([#3181](https://github.com/rapidsai/cugraph/pull/3181)) [@VibhuJawa](https://github.com/VibhuJawa)
- Update cuhornet to fix `using namespace rmm;`. ([#3171](https://github.com/rapidsai/cugraph/pull/3171)) [@bdice](https://github.com/bdice)
- add type annotations to `cugraph_dgl` nn modules ([#3166](https://github.com/rapidsai/cugraph/pull/3166)) [@tingyu66](https://github.com/tingyu66)
- Replace Raft header ([#3162](https://github.com/rapidsai/cugraph/pull/3162)) [@lowener](https://github.com/lowener)
- Update to support NetworkX 3.0 (and handle other deprecations) ([#3161](https://github.com/rapidsai/cugraph/pull/3161)) [@eriknw](https://github.com/eriknw)
- Replace PropertyGraph in cugraph-PyG with FeatureStore ([#3159](https://github.com/rapidsai/cugraph/pull/3159)) [@alexbarghi-nv](https://github.com/alexbarghi-nv)
- Adding density algorithm and test ([#3156](https://github.com/rapidsai/cugraph/pull/3156)) [@BradReesWork](https://github.com/BradReesWork)
- Remove CGS from cuGraph-PyG ([#3155](https://github.com/rapidsai/cugraph/pull/3155)) [@alexbarghi-nv](https://github.com/alexbarghi-nv)
- Update cugraph_dgl to use the new FeatureStore ([#3143](https://github.com/rapidsai/cugraph/pull/3143)) [@VibhuJawa](https://github.com/VibhuJawa)
- Fix documentation author ([#3128](https://github.com/rapidsai/cugraph/pull/3128)) [@bdice](https://github.com/bdice)
- build.sh switch to use `RAPIDS` magic value ([#3127](https://github.com/rapidsai/cugraph/pull/3127)) [@robertmaynard](https://github.com/robertmaynard)
- Drop DiGraph ([#3126](https://github.com/rapidsai/cugraph/pull/3126)) [@BradReesWork](https://github.com/BradReesWork)
- MGPropertyGraph: fix OOM when renumbering by type ([#3123](https://github.com/rapidsai/cugraph/pull/3123)) [@eriknw](https://github.com/eriknw)
- Build CUDA 11.8 and Python 3.10 Packages ([#3120](https://github.com/rapidsai/cugraph/pull/3120)) [@bdice](https://github.com/bdice)
- Updates README for cugraph-service to provide an up-to-date quickstart ([#3119](https://github.com/rapidsai/cugraph/pull/3119)) [@rlratzel](https://github.com/rlratzel)
- Speed Improvements for cuGraph-PyG (Short Circuit, Use Type Indices) ([#3101](https://github.com/rapidsai/cugraph/pull/3101)) [@alexbarghi-nv](https://github.com/alexbarghi-nv)
- Update workflows for nightly tests ([#3098](https://github.com/rapidsai/cugraph/pull/3098)) [@ajschmidt8](https://github.com/ajschmidt8)
- GH Actions Notebook Testing Fixes ([#3097](https://github.com/rapidsai/cugraph/pull/3097)) [@ajschmidt8](https://github.com/ajschmidt8)
- Build pip wheels alongside conda CI ([#3096](https://github.com/rapidsai/cugraph/pull/3096)) [@sevagh](https://github.com/sevagh)
- Add notebooks testing to GH Actions PR Workflow ([#3095](https://github.com/rapidsai/cugraph/pull/3095)) [@ajschmidt8](https://github.com/ajschmidt8)
- Fix C++ Bugs in Graph Creation with Edge Properties ([#3093](https://github.com/rapidsai/cugraph/pull/3093)) [@alexbarghi-nv](https://github.com/alexbarghi-nv)
- Update `cugraph` recipes ([#3091](https://github.com/rapidsai/cugraph/pull/3091)) [@ajschmidt8](https://github.com/ajschmidt8)
- Fix tests for MG property graph ([#3090](https://github.com/rapidsai/cugraph/pull/3090)) [@eriknw](https://github.com/eriknw)
- Adds initial cugraph-service client scaling benchmark, refactorings, performance config updates ([#3087](https://github.com/rapidsai/cugraph/pull/3087)) [@rlratzel](https://github.com/rlratzel)
- Optimize pg.get_x_data APIs ([#3086](https://github.com/rapidsai/cugraph/pull/3086)) [@VibhuJawa](https://github.com/VibhuJawa)
- Add GitHub Actions Workflows ([#3076](https://github.com/rapidsai/cugraph/pull/3076)) [@bdice](https://github.com/bdice)
- Updates conda versioning to install correct dependencies, changes CI script to better track deps from individual build installs ([#3066](https://github.com/rapidsai/cugraph/pull/3066)) [@seunghwak](https://github.com/seunghwak)
- Use pre-commit for CI style checks. ([#3062](https://github.com/rapidsai/cugraph/pull/3062)) [@bdice](https://github.com/bdice)
- Sampling primitive performance optimization. ([#3061](https://github.com/rapidsai/cugraph/pull/3061)) [@seunghwak](https://github.com/seunghwak)
- Replace clock_gettime with std::chrono::steady_clock ([#3049](https://github.com/rapidsai/cugraph/pull/3049)) [@seunghwak](https://github.com/seunghwak)
- Adds parameterized benchmarks for `uniform_neighbor_sampling`, updates `benchmarks` dir for future additions ([#3048](https://github.com/rapidsai/cugraph/pull/3048)) [@rlratzel](https://github.com/rlratzel)
- Add dependencies.yaml for rapids-dependency-file-generator ([#3042](https://github.com/rapidsai/cugraph/pull/3042)) [@ChuckHastings](https://github.com/ChuckHastings)
- Unpin `dask` and `distributed` for development ([#3036](https://github.com/rapidsai/cugraph/pull/3036)) [@galipremsagar](https://github.com/galipremsagar)
- Forward merge 22.12 into 23.02 ([#3033](https://github.com/rapidsai/cugraph/pull/3033)) [@vyasr](https://github.com/vyasr)
- Optimize pg.add_data for vector properties ([#3022](https://github.com/rapidsai/cugraph/pull/3022)) [@VibhuJawa](https://github.com/VibhuJawa)
- Adds better reporting of server subprocess errors during testing ([#3012](https://github.com/rapidsai/cugraph/pull/3012)) [@rlratzel](https://github.com/rlratzel)
- Update cugraph_dgl to use vector_properties ([#3000](https://github.com/rapidsai/cugraph/pull/3000)) [@VibhuJawa](https://github.com/VibhuJawa)
- Fix MG C++ Jaccard/Overlap/Sorensen coefficients tests. ([#2999](https://github.com/rapidsai/cugraph/pull/2999)) [@seunghwak](https://github.com/seunghwak)
- Update Uniform Neighborhood Sampling API ([#2997](https://github.com/rapidsai/cugraph/pull/2997)) [@ChuckHastings](https://github.com/ChuckHastings)
- Use Vertex ID Offsets in CuGraphStorage ([#2996](https://github.com/rapidsai/cugraph/pull/2996)) [@alexbarghi-nv](https://github.com/alexbarghi-nv)
- Replace deprecated raft headers ([#2978](https://github.com/rapidsai/cugraph/pull/2978)) [@lowener](https://github.com/lowener)

# cuGraph 22.12.00 (8 Dec 2022)

## 🚨 Breaking Changes

- remove all algorithms from cython.cu ([#2955](https://github.com/rapidsai/cugraph/pull/2955)) [@ChuckHastings](https://github.com/ChuckHastings)
- PyG Monorepo Refactor ([#2905](https://github.com/rapidsai/cugraph/pull/2905)) [@alexbarghi-nv](https://github.com/alexbarghi-nv)
- Fix PyG Loaders by properly supporting `multi_get_tensor` ([#2860](https://github.com/rapidsai/cugraph/pull/2860)) [@alexbarghi-nv](https://github.com/alexbarghi-nv)
- Adds arbitrary server extension support to cugraph-service ([#2850](https://github.com/rapidsai/cugraph/pull/2850)) [@rlratzel](https://github.com/rlratzel)
- Separate edge weights from graph objects and update primitives to support general edge properties. ([#2843](https://github.com/rapidsai/cugraph/pull/2843)) [@seunghwak](https://github.com/seunghwak)
- Move weight-related graph_t and graph_view_t member functions to standalone functions ([#2841](https://github.com/rapidsai/cugraph/pull/2841)) [@seunghwak](https://github.com/seunghwak)
- Avoid directly calling graph constructor (as code cleanup before edge property support in primitives) ([#2834](https://github.com/rapidsai/cugraph/pull/2834)) [@seunghwak](https://github.com/seunghwak)
- Split Sampler from Graph Store to Support New PyG Sampling API ([#2803](https://github.com/rapidsai/cugraph/pull/2803)) [@alexbarghi-nv](https://github.com/alexbarghi-nv)
- Code cleanup (remove dead code and move legacy files to the legacy directory) ([#2798](https://github.com/rapidsai/cugraph/pull/2798)) [@seunghwak](https://github.com/seunghwak)
- remove graph broadcast and serialization object, not used ([#2783](https://github.com/rapidsai/cugraph/pull/2783)) [@ChuckHastings](https://github.com/ChuckHastings)
- Multi-GPU induced subgraph tests code ([#2602](https://github.com/rapidsai/cugraph/pull/2602)) [@yang-hu-nv](https://github.com/yang-hu-nv)

## 🐛 Bug Fixes

- Always build without isolation ([#3052](https://github.com/rapidsai/cugraph/pull/3052)) [@vyasr](https://github.com/vyasr)
- Makes `cugraph-pyg` an optional depenency for `cugraph-service` tests ([#3051](https://github.com/rapidsai/cugraph/pull/3051)) [@rlratzel](https://github.com/rlratzel)
- Fix cugraph_c target name in Python builds ([#3045](https://github.com/rapidsai/cugraph/pull/3045)) [@vyasr](https://github.com/vyasr)
- Initialize CUDA architectures for all Python cugraph builds ([#3041](https://github.com/rapidsai/cugraph/pull/3041)) [@vyasr](https://github.com/vyasr)
- Update the python API to create a PLC graph from a CSR ([#3027](https://github.com/rapidsai/cugraph/pull/3027)) [@jnke2016](https://github.com/jnke2016)
- Updates experimental warning wrapper and PropertyGraph docs for correct experimental namespace name ([#3007](https://github.com/rapidsai/cugraph/pull/3007)) [@rlratzel](https://github.com/rlratzel)
- Fix cluster startup script ([#2977](https://github.com/rapidsai/cugraph/pull/2977)) [@VibhuJawa](https://github.com/VibhuJawa)
- Don&#39;t use CMake 3.25.0 as it has a FindCUDAToolkit show stopping bug ([#2957](https://github.com/rapidsai/cugraph/pull/2957)) [@robertmaynard](https://github.com/robertmaynard)
- Fix build script to install dask main ([#2943](https://github.com/rapidsai/cugraph/pull/2943)) [@galipremsagar](https://github.com/galipremsagar)
- Fixes options added to build.sh for building without cugraph-ops that were dropped in a merge mistake. ([#2935](https://github.com/rapidsai/cugraph/pull/2935)) [@rlratzel](https://github.com/rlratzel)
- Update dgl dependency to dglcuda=11.6 ([#2929](https://github.com/rapidsai/cugraph/pull/2929)) [@VibhuJawa](https://github.com/VibhuJawa)
- Adds option to build.sh to build without cugraphops, updates docs ([#2904](https://github.com/rapidsai/cugraph/pull/2904)) [@rlratzel](https://github.com/rlratzel)
- Fix bug in how is_symmetric is set when transposing storage ([#2898](https://github.com/rapidsai/cugraph/pull/2898)) [@ChuckHastings](https://github.com/ChuckHastings)
- Correct build failures when doing a local build ([#2895](https://github.com/rapidsai/cugraph/pull/2895)) [@robertmaynard](https://github.com/robertmaynard)
- Update `cuda-python` dependency to 11.7.1 ([#2865](https://github.com/rapidsai/cugraph/pull/2865)) [@galipremsagar](https://github.com/galipremsagar)
- Add package to the list of dependencies ([#2858](https://github.com/rapidsai/cugraph/pull/2858)) [@jnke2016](https://github.com/jnke2016)
- Add parameter checks to BFS and SSSP in C API ([#2844](https://github.com/rapidsai/cugraph/pull/2844)) [@ChuckHastings](https://github.com/ChuckHastings)
- Fix uniform neighborhood sampling memory leak ([#2835](https://github.com/rapidsai/cugraph/pull/2835)) [@ChuckHastings](https://github.com/ChuckHastings)
- Fix out of index errors encountered with  sampling on out of index samples ([#2825](https://github.com/rapidsai/cugraph/pull/2825)) [@VibhuJawa](https://github.com/VibhuJawa)
- Fix MG tests bugs ([#2819](https://github.com/rapidsai/cugraph/pull/2819)) [@jnke2016](https://github.com/jnke2016)
- Fix  MNMG failures in mg_dgl_extensions ([#2786](https://github.com/rapidsai/cugraph/pull/2786)) [@VibhuJawa](https://github.com/VibhuJawa)
- Bug fix when -1 is used as a valid external vertex ID ([#2776](https://github.com/rapidsai/cugraph/pull/2776)) [@seunghwak](https://github.com/seunghwak)

## 📖 Documentation

- Update dgl-cuda conda installation instructions ([#2972](https://github.com/rapidsai/cugraph/pull/2972)) [@VibhuJawa](https://github.com/VibhuJawa)
- cuGraph Readme pages and Documentation API structure refactoring ([#2894](https://github.com/rapidsai/cugraph/pull/2894)) [@acostadon](https://github.com/acostadon)
- Create a page on why we do not support cascading ([#2842](https://github.com/rapidsai/cugraph/pull/2842)) [@BradReesWork](https://github.com/BradReesWork)
- Add ProperyGraph to doc generation and update docstrings ([#2826](https://github.com/rapidsai/cugraph/pull/2826)) [@acostadon](https://github.com/acostadon)
- Updated Release Notebook for changes in latest cuGraph release ([#2800](https://github.com/rapidsai/cugraph/pull/2800)) [@acostadon](https://github.com/acostadon)

## 🚀 New Features

- Add wheel builds ([#2964](https://github.com/rapidsai/cugraph/pull/2964)) [@vyasr](https://github.com/vyasr)
- Reenable copy_prs ([#2959](https://github.com/rapidsai/cugraph/pull/2959)) [@vyasr](https://github.com/vyasr)
- Provide option to keep original vertex/edge IDs when renumbering ([#2951](https://github.com/rapidsai/cugraph/pull/2951)) [@eriknw](https://github.com/eriknw)
- Support cuGraph-Service in cuGraph-PyG ([#2946](https://github.com/rapidsai/cugraph/pull/2946)) [@alexbarghi-nv](https://github.com/alexbarghi-nv)
- Add  conda yml for`cugraph+torch+DGL` dev ([#2919](https://github.com/rapidsai/cugraph/pull/2919)) [@VibhuJawa](https://github.com/VibhuJawa)
- Bring up cugraph_dgl_repo ([#2896](https://github.com/rapidsai/cugraph/pull/2896)) [@VibhuJawa](https://github.com/VibhuJawa)
- Adds setup.py files and conda recipes for cugraph-service ([#2862](https://github.com/rapidsai/cugraph/pull/2862)) [@BradReesWork](https://github.com/BradReesWork)
- Add remote storage support ([#2859](https://github.com/rapidsai/cugraph/pull/2859)) [@VibhuJawa](https://github.com/VibhuJawa)
- Separate edge weights from graph objects and update primitives to support general edge properties. ([#2843](https://github.com/rapidsai/cugraph/pull/2843)) [@seunghwak](https://github.com/seunghwak)
- GitHub Action adding issues/prs to project board ([#2837](https://github.com/rapidsai/cugraph/pull/2837)) [@jarmak-nv](https://github.com/jarmak-nv)
- Replacing markdown issue templates with yml forms ([#2836](https://github.com/rapidsai/cugraph/pull/2836)) [@jarmak-nv](https://github.com/jarmak-nv)
- Cugraph-Service Remote Graphs and Algorithm Dispatch ([#2832](https://github.com/rapidsai/cugraph/pull/2832)) [@alexbarghi-nv](https://github.com/alexbarghi-nv)
- Remote Graph Wrappers for cuGraph-Service ([#2821](https://github.com/rapidsai/cugraph/pull/2821)) [@alexbarghi-nv](https://github.com/alexbarghi-nv)
- Updte transform_reduce_e_by_src|dst_key to take a custom reduction op ([#2813](https://github.com/rapidsai/cugraph/pull/2813)) [@seunghwak](https://github.com/seunghwak)
- C++ minimal CSV reader ([#2791](https://github.com/rapidsai/cugraph/pull/2791)) [@seunghwak](https://github.com/seunghwak)
- K-hop neighbors ([#2782](https://github.com/rapidsai/cugraph/pull/2782)) [@seunghwak](https://github.com/seunghwak)

## 🛠️ Improvements

- Update dask-cuda version and disable wheel builds in CI ([#3009](https://github.com/rapidsai/cugraph/pull/3009)) [@vyasr](https://github.com/vyasr)
- Branch 22.12 merge 22.10 ([#3008](https://github.com/rapidsai/cugraph/pull/3008)) [@rlratzel](https://github.com/rlratzel)
- Shuffle the vertex pair ([#3002](https://github.com/rapidsai/cugraph/pull/3002)) [@jnke2016](https://github.com/jnke2016)
- remove all algorithms from cython.cu ([#2955](https://github.com/rapidsai/cugraph/pull/2955)) [@ChuckHastings](https://github.com/ChuckHastings)
- Update gitignore to Exclude Egg Files ([#2948](https://github.com/rapidsai/cugraph/pull/2948)) [@alexbarghi-nv](https://github.com/alexbarghi-nv)
- Pin `dask` and `distributed` for release ([#2940](https://github.com/rapidsai/cugraph/pull/2940)) [@galipremsagar](https://github.com/galipremsagar)
- Make dgl, pytorch  optional imports for cugraph_dgl package ([#2936](https://github.com/rapidsai/cugraph/pull/2936)) [@VibhuJawa](https://github.com/VibhuJawa)
- Implement k core ([#2933](https://github.com/rapidsai/cugraph/pull/2933)) [@ChuckHastings](https://github.com/ChuckHastings)
- CuGraph-Service Asyncio Fix ([#2932](https://github.com/rapidsai/cugraph/pull/2932)) [@alexbarghi-nv](https://github.com/alexbarghi-nv)
- Debug MG egonet issues ([#2926](https://github.com/rapidsai/cugraph/pull/2926)) [@ChuckHastings](https://github.com/ChuckHastings)
- Optimize  `PG.add_data` ([#2924](https://github.com/rapidsai/cugraph/pull/2924)) [@VibhuJawa](https://github.com/VibhuJawa)
- Implement C API Similarity ([#2923](https://github.com/rapidsai/cugraph/pull/2923)) [@ChuckHastings](https://github.com/ChuckHastings)
- Adds `cugraph-dgl` conda package, updates CI scripts to build and upload it ([#2921](https://github.com/rapidsai/cugraph/pull/2921)) [@rlratzel](https://github.com/rlratzel)
- key, value store abstraction ([#2920](https://github.com/rapidsai/cugraph/pull/2920)) [@seunghwak](https://github.com/seunghwak)
- Implement two_hop_neighbors C API ([#2915](https://github.com/rapidsai/cugraph/pull/2915)) [@ChuckHastings](https://github.com/ChuckHastings)
- PyG Monorepo Refactor ([#2905](https://github.com/rapidsai/cugraph/pull/2905)) [@alexbarghi-nv](https://github.com/alexbarghi-nv)
- Update cugraph to support building for Ada and Hopper ([#2889](https://github.com/rapidsai/cugraph/pull/2889)) [@robertmaynard](https://github.com/robertmaynard)
- Optimize dask.uniform_neighbor_sample ([#2887](https://github.com/rapidsai/cugraph/pull/2887)) [@VibhuJawa](https://github.com/VibhuJawa)
- Add vector properties ([#2882](https://github.com/rapidsai/cugraph/pull/2882)) [@eriknw](https://github.com/eriknw)
- Add view_concat for edge_minor_property_view_t and update transform_reduce_e_by_dst_key to support reduce_op on tuple types ([#2879](https://github.com/rapidsai/cugraph/pull/2879)) [@naimnv](https://github.com/naimnv)
- Update egonet implementation ([#2874](https://github.com/rapidsai/cugraph/pull/2874)) [@jnke2016](https://github.com/jnke2016)
- Use new rapids-cmake functionality for rpath handling. ([#2868](https://github.com/rapidsai/cugraph/pull/2868)) [@vyasr](https://github.com/vyasr)
- Update python WCC to leverage the CAPI ([#2866](https://github.com/rapidsai/cugraph/pull/2866)) [@jnke2016](https://github.com/jnke2016)
- Define and implement C/C++ for MNMG Egonet ([#2864](https://github.com/rapidsai/cugraph/pull/2864)) [@ChuckHastings](https://github.com/ChuckHastings)
- Update uniform random walks implementation ([#2861](https://github.com/rapidsai/cugraph/pull/2861)) [@jnke2016](https://github.com/jnke2016)
- Fix PyG Loaders by properly supporting `multi_get_tensor` ([#2860](https://github.com/rapidsai/cugraph/pull/2860)) [@alexbarghi-nv](https://github.com/alexbarghi-nv)
- CAPI create graph from CSR ([#2856](https://github.com/rapidsai/cugraph/pull/2856)) [@ChuckHastings](https://github.com/ChuckHastings)
- Remove pg dependency from cugraph store.py ([#2855](https://github.com/rapidsai/cugraph/pull/2855)) [@VibhuJawa](https://github.com/VibhuJawa)
- Define C API and implement induced subgraph ([#2854](https://github.com/rapidsai/cugraph/pull/2854)) [@ChuckHastings](https://github.com/ChuckHastings)
- Adds arbitrary server extension support to cugraph-service ([#2850](https://github.com/rapidsai/cugraph/pull/2850)) [@rlratzel](https://github.com/rlratzel)
- Remove stale labeler ([#2849](https://github.com/rapidsai/cugraph/pull/2849)) [@raydouglass](https://github.com/raydouglass)
- Ensure correct data type ([#2847](https://github.com/rapidsai/cugraph/pull/2847)) [@jnke2016](https://github.com/jnke2016)
- Move weight-related graph_t and graph_view_t member functions to standalone functions ([#2841](https://github.com/rapidsai/cugraph/pull/2841)) [@seunghwak](https://github.com/seunghwak)
- Move &#39;graph_store.py&#39; under dgl_extensions ([#2839](https://github.com/rapidsai/cugraph/pull/2839)) [@VibhuJawa](https://github.com/VibhuJawa)
- Avoid directly calling graph constructor (as code cleanup before edge property support in primitives) ([#2834](https://github.com/rapidsai/cugraph/pull/2834)) [@seunghwak](https://github.com/seunghwak)
- removed docs from cugraph build defaults and updated docs clean ([#2831](https://github.com/rapidsai/cugraph/pull/2831)) [@acostadon](https://github.com/acostadon)
- Define API for Betweenness Centrality ([#2823](https://github.com/rapidsai/cugraph/pull/2823)) [@ChuckHastings](https://github.com/ChuckHastings)
- Adds `.git-blame-ignore-revs` for recent .py files reformatting by `black` ([#2809](https://github.com/rapidsai/cugraph/pull/2809)) [@rlratzel](https://github.com/rlratzel)
- Delete dead code in cython.cu ([#2807](https://github.com/rapidsai/cugraph/pull/2807)) [@seunghwak](https://github.com/seunghwak)
- Persist more in MGPropertyGraph ([#2805](https://github.com/rapidsai/cugraph/pull/2805)) [@eriknw](https://github.com/eriknw)
- Fix concat with different index dtypes in SG PropertyGraph ([#2804](https://github.com/rapidsai/cugraph/pull/2804)) [@eriknw](https://github.com/eriknw)
- Split Sampler from Graph Store to Support New PyG Sampling API ([#2803](https://github.com/rapidsai/cugraph/pull/2803)) [@alexbarghi-nv](https://github.com/alexbarghi-nv)
- added a passthrough for storing transposed ([#2799](https://github.com/rapidsai/cugraph/pull/2799)) [@BradReesWork](https://github.com/BradReesWork)
- Code cleanup (remove dead code and move legacy files to the legacy directory) ([#2798](https://github.com/rapidsai/cugraph/pull/2798)) [@seunghwak](https://github.com/seunghwak)
- PG: join new vertex data by vertex ids ([#2796](https://github.com/rapidsai/cugraph/pull/2796)) [@eriknw](https://github.com/eriknw)
- Allow passing a dict in feat_name for add_edge_data and add_node_data ([#2795](https://github.com/rapidsai/cugraph/pull/2795)) [@VibhuJawa](https://github.com/VibhuJawa)
- remove graph broadcast and serialization object, not used ([#2783](https://github.com/rapidsai/cugraph/pull/2783)) [@ChuckHastings](https://github.com/ChuckHastings)
- Format Python code with black ([#2778](https://github.com/rapidsai/cugraph/pull/2778)) [@eriknw](https://github.com/eriknw)
- remove unused mechanism for calling Louvain ([#2777](https://github.com/rapidsai/cugraph/pull/2777)) [@ChuckHastings](https://github.com/ChuckHastings)
- Unpin `dask` and `distributed` for development ([#2772](https://github.com/rapidsai/cugraph/pull/2772)) [@galipremsagar](https://github.com/galipremsagar)
- Fix auto-merger ([#2771](https://github.com/rapidsai/cugraph/pull/2771)) [@galipremsagar](https://github.com/galipremsagar)
- Fix library version in yml files ([#2764](https://github.com/rapidsai/cugraph/pull/2764)) [@galipremsagar](https://github.com/galipremsagar)
- Refactor k-core ([#2731](https://github.com/rapidsai/cugraph/pull/2731)) [@jnke2016](https://github.com/jnke2016)
- Adds API option to `uniform_neighbor_sample()` and UCX-Py infrastructure to allow for a client-side device to directly receive results ([#2715](https://github.com/rapidsai/cugraph/pull/2715)) [@rlratzel](https://github.com/rlratzel)
- Add or Update Similarity algorithms ([#2704](https://github.com/rapidsai/cugraph/pull/2704)) [@jnke2016](https://github.com/jnke2016)
- Define a C API for data masking ([#2630](https://github.com/rapidsai/cugraph/pull/2630)) [@ChuckHastings](https://github.com/ChuckHastings)
- Multi-GPU induced subgraph tests code ([#2602](https://github.com/rapidsai/cugraph/pull/2602)) [@yang-hu-nv](https://github.com/yang-hu-nv)

# cuGraph 22.10.00 (12 Oct 2022)

## 🚨 Breaking Changes

- Add `is_multigraph` to PG and change `has_duplicate_edges` to use types ([#2708](https://github.com/rapidsai/cugraph/pull/2708)) [@eriknw](https://github.com/eriknw)
- Enable PLC algos to leverage the PLC graph ([#2682](https://github.com/rapidsai/cugraph/pull/2682)) [@jnke2016](https://github.com/jnke2016)
- Reduce cuGraph Sampling Overhead for PyG ([#2653](https://github.com/rapidsai/cugraph/pull/2653)) [@alexbarghi-nv](https://github.com/alexbarghi-nv)
- Code cleanup ([#2617](https://github.com/rapidsai/cugraph/pull/2617)) [@seunghwak](https://github.com/seunghwak)
- Update vertex_frontier_t to take unsorted (tagged-)vertex list with possible duplicates ([#2584](https://github.com/rapidsai/cugraph/pull/2584)) [@seunghwak](https://github.com/seunghwak)
- CuGraph+PyG Wrappers and Loaders ([#2567](https://github.com/rapidsai/cugraph/pull/2567)) [@alexbarghi-nv](https://github.com/alexbarghi-nv)
- Rename multiple .cuh (.cu) files to .hpp (.cpp) ([#2501](https://github.com/rapidsai/cugraph/pull/2501)) [@seunghwak](https://github.com/seunghwak)

## 🐛 Bug Fixes

- Properly Distribute Start Vertices for MG Uniform Neighbor Sample ([#2765](https://github.com/rapidsai/cugraph/pull/2765)) [@alexbarghi-nv](https://github.com/alexbarghi-nv)
- Removes unneeded test dependency on cugraph from pylibcugraph tests ([#2738](https://github.com/rapidsai/cugraph/pull/2738)) [@rlratzel](https://github.com/rlratzel)
- Add modularity to return result for louvain ([#2706](https://github.com/rapidsai/cugraph/pull/2706)) [@ChuckHastings](https://github.com/ChuckHastings)
- Fixes bug in `NumberMap` preventing use of string vertex IDs for MG graphs ([#2688](https://github.com/rapidsai/cugraph/pull/2688)) [@rlratzel](https://github.com/rlratzel)
- Release all inactive futures ([#2659](https://github.com/rapidsai/cugraph/pull/2659)) [@jnke2016](https://github.com/jnke2016)
- Fix MG PLC algos intermittent hang ([#2607](https://github.com/rapidsai/cugraph/pull/2607)) [@jnke2016](https://github.com/jnke2016)
- Fix MG Louvain C API test ([#2588](https://github.com/rapidsai/cugraph/pull/2588)) [@ChuckHastings](https://github.com/ChuckHastings)

## 📖 Documentation

- Adding new classes to api docs ([#2754](https://github.com/rapidsai/cugraph/pull/2754)) [@acostadon](https://github.com/acostadon)
- Removed reference to hard limit of 2 billion vertices for dask cugraph ([#2680](https://github.com/rapidsai/cugraph/pull/2680)) [@acostadon](https://github.com/acostadon)
- updated list of conferences ([#2672](https://github.com/rapidsai/cugraph/pull/2672)) [@BradReesWork](https://github.com/BradReesWork)
- Refactor Sampling, Structure and Traversal Notebooks ([#2628](https://github.com/rapidsai/cugraph/pull/2628)) [@acostadon](https://github.com/acostadon)

## 🚀 New Features

- Implement a vertex pair intersection primitive ([#2728](https://github.com/rapidsai/cugraph/pull/2728)) [@seunghwak](https://github.com/seunghwak)
- Implement a random selection primitive ([#2703](https://github.com/rapidsai/cugraph/pull/2703)) [@seunghwak](https://github.com/seunghwak)
- adds mechanism to skip notebook directories for different run types ([#2693](https://github.com/rapidsai/cugraph/pull/2693)) [@acostadon](https://github.com/acostadon)
- Create graph with edge property values ([#2660](https://github.com/rapidsai/cugraph/pull/2660)) [@seunghwak](https://github.com/seunghwak)
- Reduce cuGraph Sampling Overhead for PyG ([#2653](https://github.com/rapidsai/cugraph/pull/2653)) [@alexbarghi-nv](https://github.com/alexbarghi-nv)
- Primitive to support gathering one hop neighbors ([#2623](https://github.com/rapidsai/cugraph/pull/2623)) [@seunghwak](https://github.com/seunghwak)
- Define a selection primtive API ([#2586](https://github.com/rapidsai/cugraph/pull/2586)) [@seunghwak](https://github.com/seunghwak)
- Leiden C++ API ([#2569](https://github.com/rapidsai/cugraph/pull/2569)) [@naimnv](https://github.com/naimnv)
- CuGraph+PyG Wrappers and Loaders ([#2567](https://github.com/rapidsai/cugraph/pull/2567)) [@alexbarghi-nv](https://github.com/alexbarghi-nv)
- create a graph with additional edge properties ([#2521](https://github.com/rapidsai/cugraph/pull/2521)) [@seunghwak](https://github.com/seunghwak)

## 🛠️ Improvements

- Add missing entries in `update-version.sh` ([#2763](https://github.com/rapidsai/cugraph/pull/2763)) [@galipremsagar](https://github.com/galipremsagar)
- Pin `dask` and `distributed` for release ([#2758](https://github.com/rapidsai/cugraph/pull/2758)) [@galipremsagar](https://github.com/galipremsagar)
- Allow users to provide their own edge IDS to PropertyGraph ([#2757](https://github.com/rapidsai/cugraph/pull/2757)) [@eriknw](https://github.com/eriknw)
- Raise a warning for certain algorithms ([#2756](https://github.com/rapidsai/cugraph/pull/2756)) [@jnke2016](https://github.com/jnke2016)
- Fix cuGraph compile-time warnings. ([#2755](https://github.com/rapidsai/cugraph/pull/2755)) [@seunghwak](https://github.com/seunghwak)
- Use new sampling primitives ([#2751](https://github.com/rapidsai/cugraph/pull/2751)) [@ChuckHastings](https://github.com/ChuckHastings)
- C++ implementation for unweighted Jaccard/Sorensen/Overlap ([#2750](https://github.com/rapidsai/cugraph/pull/2750)) [@ChuckHastings](https://github.com/ChuckHastings)
- suppress expansion of unused raft spectral templates ([#2739](https://github.com/rapidsai/cugraph/pull/2739)) [@cjnolet](https://github.com/cjnolet)
- Update unit tests to leverage the datasets API ([#2733](https://github.com/rapidsai/cugraph/pull/2733)) [@jnke2016](https://github.com/jnke2016)
- Update raft import ([#2729](https://github.com/rapidsai/cugraph/pull/2729)) [@jnke2016](https://github.com/jnke2016)
- Document that minimum required CMake version is now 3.23.1 ([#2725](https://github.com/rapidsai/cugraph/pull/2725)) [@robertmaynard](https://github.com/robertmaynard)
- fix Comms import ([#2717](https://github.com/rapidsai/cugraph/pull/2717)) [@BradReesWork](https://github.com/BradReesWork)
- added tests for triangle count on unweighted graphs and graphs with int64 vertex types ([#2716](https://github.com/rapidsai/cugraph/pull/2716)) [@acostadon](https://github.com/acostadon)
- Define k-core API and tests ([#2712](https://github.com/rapidsai/cugraph/pull/2712)) [@ChuckHastings](https://github.com/ChuckHastings)
- Add `is_multigraph` to PG and change `has_duplicate_edges` to use types ([#2708](https://github.com/rapidsai/cugraph/pull/2708)) [@eriknw](https://github.com/eriknw)
- Refactor louvain ([#2705](https://github.com/rapidsai/cugraph/pull/2705)) [@jnke2016](https://github.com/jnke2016)
- new notebook for loading mag240m ([#2701](https://github.com/rapidsai/cugraph/pull/2701)) [@BradReesWork](https://github.com/BradReesWork)
- PG allow get_vertex_data to accept single type or id ([#2698](https://github.com/rapidsai/cugraph/pull/2698)) [@eriknw](https://github.com/eriknw)
- Renumber PG to be contiguous per type ([#2697](https://github.com/rapidsai/cugraph/pull/2697)) [@eriknw](https://github.com/eriknw)
- Added `SamplingResult` cdef class to return cupy &quot;views&quot; for PLC sampling algos instead of copying result data ([#2684](https://github.com/rapidsai/cugraph/pull/2684)) [@rlratzel](https://github.com/rlratzel)
- Enable PLC algos to leverage the PLC graph ([#2682](https://github.com/rapidsai/cugraph/pull/2682)) [@jnke2016](https://github.com/jnke2016)
- `graph_mask_t` and separating raft includes for `host_span` and `device_span` ([#2679](https://github.com/rapidsai/cugraph/pull/2679)) [@cjnolet](https://github.com/cjnolet)
- Promote triangle count from experimental ([#2671](https://github.com/rapidsai/cugraph/pull/2671)) [@jnke2016](https://github.com/jnke2016)
- Small fix to the MG PyG Test to Account for Current Sampling Behavior ([#2666](https://github.com/rapidsai/cugraph/pull/2666)) [@alexbarghi-nv](https://github.com/alexbarghi-nv)
- Move GaaS sources, tests, docs, scripts from the rapidsai/GaaS repo to the cugraph repo ([#2661](https://github.com/rapidsai/cugraph/pull/2661)) [@rlratzel](https://github.com/rlratzel)
- C, Pylibcugraph, and Python API Updates for Edge Types ([#2629](https://github.com/rapidsai/cugraph/pull/2629)) [@alexbarghi-nv](https://github.com/alexbarghi-nv)
- Add coverage for uniform neighbor sampling ([#2625](https://github.com/rapidsai/cugraph/pull/2625)) [@jnke2016](https://github.com/jnke2016)
- Define C and C++ APIs for Jaccard/Sorensen/Overlap ([#2624](https://github.com/rapidsai/cugraph/pull/2624)) [@ChuckHastings](https://github.com/ChuckHastings)
- Code cleanup ([#2617](https://github.com/rapidsai/cugraph/pull/2617)) [@seunghwak](https://github.com/seunghwak)
- Branch 22.10 merge 22.08 ([#2599](https://github.com/rapidsai/cugraph/pull/2599)) [@rlratzel](https://github.com/rlratzel)
- Restructure Louvain to be more like other algorithms ([#2594](https://github.com/rapidsai/cugraph/pull/2594)) [@ChuckHastings](https://github.com/ChuckHastings)
- Hetrograph and dask_cudf support ([#2592](https://github.com/rapidsai/cugraph/pull/2592)) [@VibhuJawa](https://github.com/VibhuJawa)
- remove pagerank from cython.cu ([#2587](https://github.com/rapidsai/cugraph/pull/2587)) [@ChuckHastings](https://github.com/ChuckHastings)
- MG uniform random walk implementation ([#2585](https://github.com/rapidsai/cugraph/pull/2585)) [@ChuckHastings](https://github.com/ChuckHastings)
- Update vertex_frontier_t to take unsorted (tagged-)vertex list with possible duplicates ([#2584](https://github.com/rapidsai/cugraph/pull/2584)) [@seunghwak](https://github.com/seunghwak)
- Use edge_ids directly in uniform sampling call to prevent cost of edge_id lookup ([#2550](https://github.com/rapidsai/cugraph/pull/2550)) [@VibhuJawa](https://github.com/VibhuJawa)
- PropertyGraph set index to vertex and edge ids ([#2523](https://github.com/rapidsai/cugraph/pull/2523)) [@eriknw](https://github.com/eriknw)
- Use rapids-cmake 22.10 best practice for RAPIDS.cmake location ([#2518](https://github.com/rapidsai/cugraph/pull/2518)) [@robertmaynard](https://github.com/robertmaynard)
- Unpin `dask` and `distributed` for development ([#2517](https://github.com/rapidsai/cugraph/pull/2517)) [@galipremsagar](https://github.com/galipremsagar)
- Use category dtype for type in PropertyGraph ([#2510](https://github.com/rapidsai/cugraph/pull/2510)) [@eriknw](https://github.com/eriknw)
- Split edge_partition_src_dst_property.cuh to .hpp and .cuh files. ([#2503](https://github.com/rapidsai/cugraph/pull/2503)) [@seunghwak](https://github.com/seunghwak)
- Rename multiple .cuh (.cu) files to .hpp (.cpp) ([#2501](https://github.com/rapidsai/cugraph/pull/2501)) [@seunghwak](https://github.com/seunghwak)
- Fix Forward-Merger Conflicts ([#2474](https://github.com/rapidsai/cugraph/pull/2474)) [@ajschmidt8](https://github.com/ajschmidt8)
- Add tests for reading edge and vertex data from single input in PG, implementation to follow. ([#2154](https://github.com/rapidsai/cugraph/pull/2154)) [@rlratzel](https://github.com/rlratzel)

# cuGraph 22.08.00 (17 Aug 2022)

## 🚨 Breaking Changes

- Change default return type `PropertyGraph.extract_subgraph() -&gt; cugraph.Graph(directed=True)` ([#2460](https://github.com/rapidsai/cugraph/pull/2460)) [@eriknw](https://github.com/eriknw)
- cuGraph code cleanup ([#2431](https://github.com/rapidsai/cugraph/pull/2431)) [@seunghwak](https://github.com/seunghwak)
- Clean up public api ([#2398](https://github.com/rapidsai/cugraph/pull/2398)) [@ChuckHastings](https://github.com/ChuckHastings)
- Delete old nbr sampling software ([#2371](https://github.com/rapidsai/cugraph/pull/2371)) [@ChuckHastings](https://github.com/ChuckHastings)
- Remove GraphCSC/GraphCSCView object, no longer used ([#2354](https://github.com/rapidsai/cugraph/pull/2354)) [@ChuckHastings](https://github.com/ChuckHastings)
- Replace raw pointers with device_span in induced subgraph ([#2348](https://github.com/rapidsai/cugraph/pull/2348)) [@yang-hu-nv](https://github.com/yang-hu-nv)
- Clean up some unused code in the C API (and beyond) ([#2339](https://github.com/rapidsai/cugraph/pull/2339)) [@ChuckHastings](https://github.com/ChuckHastings)
- Performance-optimize storing edge partition source/destination properties in (key, value) pairs ([#2328](https://github.com/rapidsai/cugraph/pull/2328)) [@seunghwak](https://github.com/seunghwak)
- Remove legacy katz ([#2324](https://github.com/rapidsai/cugraph/pull/2324)) [@ChuckHastings](https://github.com/ChuckHastings)

## 🐛 Bug Fixes

- Fix PropertyGraph MG tests ([#2511](https://github.com/rapidsai/cugraph/pull/2511)) [@eriknw](https://github.com/eriknw)
- Update `k_core.py` to Check for Graph Direction ([#2507](https://github.com/rapidsai/cugraph/pull/2507)) [@oorliu](https://github.com/oorliu)
- fix non-deterministic bug in uniform neighborhood sampling ([#2477](https://github.com/rapidsai/cugraph/pull/2477)) [@ChuckHastings](https://github.com/ChuckHastings)
- Fix typos in Python CMakeLists CUDA arch file ([#2475](https://github.com/rapidsai/cugraph/pull/2475)) [@vyasr](https://github.com/vyasr)
- Updated imports to be compatible with latest version of cupy ([#2473](https://github.com/rapidsai/cugraph/pull/2473)) [@rlratzel](https://github.com/rlratzel)
- Fix pandas SettingWithCopyWarning, which really shouldn&#39;t be ignored. ([#2447](https://github.com/rapidsai/cugraph/pull/2447)) [@eriknw](https://github.com/eriknw)
- fix handling of fanout == -1 ([#2435](https://github.com/rapidsai/cugraph/pull/2435)) [@ChuckHastings](https://github.com/ChuckHastings)
- Add options to `extract_subgraph()` to bypass renumbering and adding edge_data, exclude internal `_WEIGHT_` column from `edge_property_names`, added `num_vertices_with_properties` attr ([#2419](https://github.com/rapidsai/cugraph/pull/2419)) [@rlratzel](https://github.com/rlratzel)
- Remove the comms import from cugraph&#39;s init file ([#2402](https://github.com/rapidsai/cugraph/pull/2402)) [@jnke2016](https://github.com/jnke2016)
- Bug fix (providing invalid sentinel value for cuCollection). ([#2382](https://github.com/rapidsai/cugraph/pull/2382)) [@seunghwak](https://github.com/seunghwak)
- add debug print for betweenness centrality, fix typo ([#2369](https://github.com/rapidsai/cugraph/pull/2369)) [@jnke2016](https://github.com/jnke2016)
- Bug fix for decompressing partial edge list and using (key, value) pairs for major properties. ([#2366](https://github.com/rapidsai/cugraph/pull/2366)) [@seunghwak](https://github.com/seunghwak)
- Fix Fanout -1 ([#2358](https://github.com/rapidsai/cugraph/pull/2358)) [@VibhuJawa](https://github.com/VibhuJawa)
- Update sampling primitive again, fix hypersparse computations ([#2353](https://github.com/rapidsai/cugraph/pull/2353)) [@ChuckHastings](https://github.com/ChuckHastings)
- added test cases and verified that algorithm works for undirected graphs ([#2349](https://github.com/rapidsai/cugraph/pull/2349)) [@acostadon](https://github.com/acostadon)
- Fix sampling bug ([#2343](https://github.com/rapidsai/cugraph/pull/2343)) [@ChuckHastings](https://github.com/ChuckHastings)
- Fix triangle count ([#2325](https://github.com/rapidsai/cugraph/pull/2325)) [@ChuckHastings](https://github.com/ChuckHastings)

## 📖 Documentation

- Defer loading of `custom.js` ([#2506](https://github.com/rapidsai/cugraph/pull/2506)) [@galipremsagar](https://github.com/galipremsagar)
- Centralize common `css` &amp; `js` code in docs ([#2472](https://github.com/rapidsai/cugraph/pull/2472)) [@galipremsagar](https://github.com/galipremsagar)
- Fix issues with day &amp; night modes in python docs ([#2471](https://github.com/rapidsai/cugraph/pull/2471)) [@galipremsagar](https://github.com/galipremsagar)
- Use Datasets API to Update Docstring Examples ([#2441](https://github.com/rapidsai/cugraph/pull/2441)) [@oorliu](https://github.com/oorliu)
- README updates ([#2395](https://github.com/rapidsai/cugraph/pull/2395)) [@BradReesWork](https://github.com/BradReesWork)
- Switch `language` from `None` to `&quot;en&quot;` in docs build ([#2368](https://github.com/rapidsai/cugraph/pull/2368)) [@galipremsagar](https://github.com/galipremsagar)
- Doxygen improvements to improve documentation of C API ([#2355](https://github.com/rapidsai/cugraph/pull/2355)) [@ChuckHastings](https://github.com/ChuckHastings)
- Update multi-GPU example to include data generation ([#2345](https://github.com/rapidsai/cugraph/pull/2345)) [@charlesbluca](https://github.com/charlesbluca)

## 🚀 New Features

- Cost Matrix first version ([#2377](https://github.com/rapidsai/cugraph/pull/2377)) [@acostadon](https://github.com/acostadon)

## 🛠️ Improvements

- Pin `dask` &amp; `distributed` for release ([#2478](https://github.com/rapidsai/cugraph/pull/2478)) [@galipremsagar](https://github.com/galipremsagar)
- Update PageRank to leverage pylibcugraph ([#2467](https://github.com/rapidsai/cugraph/pull/2467)) [@jnke2016](https://github.com/jnke2016)
- Change default return type `PropertyGraph.extract_subgraph() -&gt; cugraph.Graph(directed=True)` ([#2460](https://github.com/rapidsai/cugraph/pull/2460)) [@eriknw](https://github.com/eriknw)
- Updates to Link Notebooks ([#2456](https://github.com/rapidsai/cugraph/pull/2456)) [@acostadon](https://github.com/acostadon)
- Only build cugraphmgtestutil when requested ([#2454](https://github.com/rapidsai/cugraph/pull/2454)) [@robertmaynard](https://github.com/robertmaynard)
- Datasets API Update: Add Extra Params and Improve Testing ([#2453](https://github.com/rapidsai/cugraph/pull/2453)) [@oorliu](https://github.com/oorliu)
- Uniform neighbor sample ([#2450](https://github.com/rapidsai/cugraph/pull/2450)) [@VibhuJawa](https://github.com/VibhuJawa)
- Don&#39;t store redundant columns in PropertyGraph Dataframes ([#2449](https://github.com/rapidsai/cugraph/pull/2449)) [@eriknw](https://github.com/eriknw)
- Changes to Cores, components and layout notebooks ([#2448](https://github.com/rapidsai/cugraph/pull/2448)) [@acostadon](https://github.com/acostadon)
- Added `get_vertex_data()` and `get_edge_data()` to SG/MG PropertyGraph ([#2444](https://github.com/rapidsai/cugraph/pull/2444)) [@rlratzel](https://github.com/rlratzel)
- Remove OpenMP dependencies from CMake ([#2443](https://github.com/rapidsai/cugraph/pull/2443)) [@seunghwak](https://github.com/seunghwak)
- Use Datasets API to Update Notebook Examples ([#2440](https://github.com/rapidsai/cugraph/pull/2440)) [@oorliu](https://github.com/oorliu)
- Refactor MG C++ tests (handle initialization) ([#2439](https://github.com/rapidsai/cugraph/pull/2439)) [@seunghwak](https://github.com/seunghwak)
- Branch 22.08 merge 22.06 ([#2436](https://github.com/rapidsai/cugraph/pull/2436)) [@rlratzel](https://github.com/rlratzel)
- Add get_num_vertices and get_num_edges methods to PropertyGraph. ([#2434](https://github.com/rapidsai/cugraph/pull/2434)) [@eriknw](https://github.com/eriknw)
- Make cuco a private dependency and leverage rapids-cmake ([#2432](https://github.com/rapidsai/cugraph/pull/2432)) [@vyasr](https://github.com/vyasr)
- cuGraph code cleanup ([#2431](https://github.com/rapidsai/cugraph/pull/2431)) [@seunghwak](https://github.com/seunghwak)
- Add core number to the python API ([#2414](https://github.com/rapidsai/cugraph/pull/2414)) [@jnke2016](https://github.com/jnke2016)
- Enable concurrent broadcasts in update_edge_partition_minor_property() ([#2413](https://github.com/rapidsai/cugraph/pull/2413)) [@seunghwak](https://github.com/seunghwak)
- Optimize has_duplicate_edges ([#2409](https://github.com/rapidsai/cugraph/pull/2409)) [@VibhuJawa](https://github.com/VibhuJawa)
- Define API for MG random walk ([#2407](https://github.com/rapidsai/cugraph/pull/2407)) [@ChuckHastings](https://github.com/ChuckHastings)
- Support building without cugraph-ops ([#2405](https://github.com/rapidsai/cugraph/pull/2405)) [@ChuckHastings](https://github.com/ChuckHastings)
- Clean up public api ([#2398](https://github.com/rapidsai/cugraph/pull/2398)) [@ChuckHastings](https://github.com/ChuckHastings)
- Community notebook updates structure/testing/improvement ([#2397](https://github.com/rapidsai/cugraph/pull/2397)) [@acostadon](https://github.com/acostadon)
- Run relevant CI tests based on what&#39;s changed in the ChangeList ([#2396](https://github.com/rapidsai/cugraph/pull/2396)) [@anandhkb](https://github.com/anandhkb)
- Update `Graph` to store a Pylibcugraph Graph (SG/MG Graph) ([#2394](https://github.com/rapidsai/cugraph/pull/2394)) [@alexbarghi-nv](https://github.com/alexbarghi-nv)
- Moving Centrality notebooks to new structure and updating/testing ([#2388](https://github.com/rapidsai/cugraph/pull/2388)) [@acostadon](https://github.com/acostadon)
- Add conda compilers to env file ([#2384](https://github.com/rapidsai/cugraph/pull/2384)) [@vyasr](https://github.com/vyasr)
- Add get_node_storage and get_edge_storage to CuGraphStorage ([#2381](https://github.com/rapidsai/cugraph/pull/2381)) [@VibhuJawa](https://github.com/VibhuJawa)
- Pin max version of `cuda-python` to `11.7.0` ([#2380](https://github.com/rapidsai/cugraph/pull/2380)) [@Ethyling](https://github.com/Ethyling)
- Update cugraph python build ([#2378](https://github.com/rapidsai/cugraph/pull/2378)) [@jnke2016](https://github.com/jnke2016)
- Delete old nbr sampling software ([#2371](https://github.com/rapidsai/cugraph/pull/2371)) [@ChuckHastings](https://github.com/ChuckHastings)
- Add datasets API to import graph data from configuration/metadata files ([#2367](https://github.com/rapidsai/cugraph/pull/2367)) [@betochimas](https://github.com/betochimas)
- Skip reduction for zero (in|out-)degree vertices. ([#2365](https://github.com/rapidsai/cugraph/pull/2365)) [@seunghwak](https://github.com/seunghwak)
- Update Python version support. ([#2363](https://github.com/rapidsai/cugraph/pull/2363)) [@bdice](https://github.com/bdice)
- Branch 22.08 merge 22.06 ([#2362](https://github.com/rapidsai/cugraph/pull/2362)) [@rlratzel](https://github.com/rlratzel)
- Support raft updating to new version of cuco ([#2360](https://github.com/rapidsai/cugraph/pull/2360)) [@ChuckHastings](https://github.com/ChuckHastings)
- Branch 22.08 merge 22.06 ([#2359](https://github.com/rapidsai/cugraph/pull/2359)) [@rlratzel](https://github.com/rlratzel)
- Remove topology header ([#2357](https://github.com/rapidsai/cugraph/pull/2357)) [@ChuckHastings](https://github.com/ChuckHastings)
- Switch back to PC generator ([#2356](https://github.com/rapidsai/cugraph/pull/2356)) [@ChuckHastings](https://github.com/ChuckHastings)
- Remove GraphCSC/GraphCSCView object, no longer used ([#2354](https://github.com/rapidsai/cugraph/pull/2354)) [@ChuckHastings](https://github.com/ChuckHastings)
- Resolve Forward merging of branch-22.06 into branch-22.08 ([#2350](https://github.com/rapidsai/cugraph/pull/2350)) [@jnke2016](https://github.com/jnke2016)
- Replace raw pointers with device_span in induced subgraph ([#2348](https://github.com/rapidsai/cugraph/pull/2348)) [@yang-hu-nv](https://github.com/yang-hu-nv)
- Some legacy BFS cleanup ([#2347](https://github.com/rapidsai/cugraph/pull/2347)) [@ChuckHastings](https://github.com/ChuckHastings)
- Remove legacy sssp implementation ([#2344](https://github.com/rapidsai/cugraph/pull/2344)) [@ChuckHastings](https://github.com/ChuckHastings)
- Unpin `dask` &amp; `distributed` for development ([#2342](https://github.com/rapidsai/cugraph/pull/2342)) [@galipremsagar](https://github.com/galipremsagar)
- Release notebook: Nx Generators &amp; Adding Perf_counter ([#2341](https://github.com/rapidsai/cugraph/pull/2341)) [@oorliu](https://github.com/oorliu)
- Clean up some unused code in the C API (and beyond) ([#2339](https://github.com/rapidsai/cugraph/pull/2339)) [@ChuckHastings](https://github.com/ChuckHastings)
- Add core number to the C API ([#2338](https://github.com/rapidsai/cugraph/pull/2338)) [@betochimas](https://github.com/betochimas)
- Update the list of algos to benchmark ([#2337](https://github.com/rapidsai/cugraph/pull/2337)) [@jnke2016](https://github.com/jnke2016)
- Default GPU_COUNT to 1 in cmake file ([#2336](https://github.com/rapidsai/cugraph/pull/2336)) [@ChuckHastings](https://github.com/ChuckHastings)
- DOC Fix for Renumber-2.ipynb ([#2335](https://github.com/rapidsai/cugraph/pull/2335)) [@oorliu](https://github.com/oorliu)
- Resolve conflicts for merge from branch-22.06 to branch-22.08 ([#2334](https://github.com/rapidsai/cugraph/pull/2334)) [@rlratzel](https://github.com/rlratzel)
- update versions to 22.08 ([#2332](https://github.com/rapidsai/cugraph/pull/2332)) [@ChuckHastings](https://github.com/ChuckHastings)
- Fix experimental labels ([#2331](https://github.com/rapidsai/cugraph/pull/2331)) [@alexbarghi-nv](https://github.com/alexbarghi-nv)
- Performance-optimize storing edge partition source/destination properties in (key, value) pairs ([#2328](https://github.com/rapidsai/cugraph/pull/2328)) [@seunghwak](https://github.com/seunghwak)
- Remove legacy katz ([#2324](https://github.com/rapidsai/cugraph/pull/2324)) [@ChuckHastings](https://github.com/ChuckHastings)
- Add missing Thrust includes ([#2310](https://github.com/rapidsai/cugraph/pull/2310)) [@bdice](https://github.com/bdice)

# cuGraph 22.06.00 (7 Jun 2022)

## 🚨 Breaking Changes

- Fix uniform neighborhood sampling remove duplicates ([#2301](https://github.com/rapidsai/cugraph/pull/2301)) [@ChuckHastings](https://github.com/ChuckHastings)
- Split update_v_frontier_from_outgoing_e to two simpler primitives ([#2290](https://github.com/rapidsai/cugraph/pull/2290)) [@seunghwak](https://github.com/seunghwak)
- Refactor MG neighborhood sampling and add SG implementation ([#2285](https://github.com/rapidsai/cugraph/pull/2285)) [@jnke2016](https://github.com/jnke2016)
- Resolve inconsistencies in reduction support in primitives ([#2257](https://github.com/rapidsai/cugraph/pull/2257)) [@seunghwak](https://github.com/seunghwak)
- Revert SG Katz API&#39;s signature to previous &lt;22.04 version ([#2242](https://github.com/rapidsai/cugraph/pull/2242)) [@betochimas](https://github.com/betochimas)
- Rename primitive functions. ([#2234](https://github.com/rapidsai/cugraph/pull/2234)) [@seunghwak](https://github.com/seunghwak)
- Graph primitives API updates ([#2220](https://github.com/rapidsai/cugraph/pull/2220)) [@seunghwak](https://github.com/seunghwak)
- Add Katz Centrality to pylibcugraph, refactor Katz Centrality for cugraph ([#2201](https://github.com/rapidsai/cugraph/pull/2201)) [@betochimas](https://github.com/betochimas)
- Update graph/graph primitives API to consistently use vertex/edge centric terminologies instead of matrix centric terminolgies ([#2187](https://github.com/rapidsai/cugraph/pull/2187)) [@seunghwak](https://github.com/seunghwak)
- Define C API for eigenvector centrality ([#2180](https://github.com/rapidsai/cugraph/pull/2180)) [@ChuckHastings](https://github.com/ChuckHastings)

## 🐛 Bug Fixes

- fix sampling handling of dscr region ([#2321](https://github.com/rapidsai/cugraph/pull/2321)) [@ChuckHastings](https://github.com/ChuckHastings)
- Add test to reproduce issue with double weights, fix issue (graph cre… ([#2305](https://github.com/rapidsai/cugraph/pull/2305)) [@ChuckHastings](https://github.com/ChuckHastings)
- Fix MG BFS through C API ([#2291](https://github.com/rapidsai/cugraph/pull/2291)) [@ChuckHastings](https://github.com/ChuckHastings)
- fixes BUG 2275 ([#2279](https://github.com/rapidsai/cugraph/pull/2279)) [@BradReesWork](https://github.com/BradReesWork)
- Refactored SG `hits` and MG `katz_centrality` ([#2276](https://github.com/rapidsai/cugraph/pull/2276)) [@betochimas](https://github.com/betochimas)
- Multi-GPU reduce_v &amp; transform_reduce_v bug fix. ([#2269](https://github.com/rapidsai/cugraph/pull/2269)) [@seunghwak](https://github.com/seunghwak)
- Update BFS and SSSP to check start/source vertex for validity ([#2268](https://github.com/rapidsai/cugraph/pull/2268)) [@alexbarghi-nv](https://github.com/alexbarghi-nv)
- Update some clustering algos to only support undirected graphs ([#2267](https://github.com/rapidsai/cugraph/pull/2267)) [@jnke2016](https://github.com/jnke2016)
- Resolves maximum spanning tree bug when using Edgelist instead of Adjlist ([#2256](https://github.com/rapidsai/cugraph/pull/2256)) [@betochimas](https://github.com/betochimas)
- cudf moved the default_hash into the cudf::detail namespace ([#2244](https://github.com/rapidsai/cugraph/pull/2244)) [@ChuckHastings](https://github.com/ChuckHastings)
- Allow `cugraph` to be imported in an SG env for SG algorithms ([#2241](https://github.com/rapidsai/cugraph/pull/2241)) [@betochimas](https://github.com/betochimas)
- Address some MNMG issues in cython.cu ([#2224](https://github.com/rapidsai/cugraph/pull/2224)) [@ChuckHastings](https://github.com/ChuckHastings)
- Fix error from two conflicting merges ([#2219](https://github.com/rapidsai/cugraph/pull/2219)) [@ChuckHastings](https://github.com/ChuckHastings)
- Branch 22.06 MNMG bug work and support for Undirected Graphs ([#2215](https://github.com/rapidsai/cugraph/pull/2215)) [@acostadon](https://github.com/acostadon)
- Branch 22.06 merge 22.04 ([#2190](https://github.com/rapidsai/cugraph/pull/2190)) [@rlratzel](https://github.com/rlratzel)

## 📖 Documentation

- Fix BFS Docstring ([#2318](https://github.com/rapidsai/cugraph/pull/2318)) [@alexbarghi-nv](https://github.com/alexbarghi-nv)
- small typo ([#2250](https://github.com/rapidsai/cugraph/pull/2250)) [@hoosierEE](https://github.com/hoosierEE)
- Updating issue template and missing docs ([#2211](https://github.com/rapidsai/cugraph/pull/2211)) [@BradReesWork](https://github.com/BradReesWork)
- Python code cleanup across docs, wrappers, testing ([#2194](https://github.com/rapidsai/cugraph/pull/2194)) [@betochimas](https://github.com/betochimas)

## 🚀 New Features

- Multi GPU Property Graph with basic creation support ([#2286](https://github.com/rapidsai/cugraph/pull/2286)) [@acostadon](https://github.com/acostadon)
- Triangle Counting ([#2253](https://github.com/rapidsai/cugraph/pull/2253)) [@seunghwak](https://github.com/seunghwak)
- Triangle Counts C++ API ([#2233](https://github.com/rapidsai/cugraph/pull/2233)) [@seunghwak](https://github.com/seunghwak)
- Define C API for eigenvector centrality ([#2180](https://github.com/rapidsai/cugraph/pull/2180)) [@ChuckHastings](https://github.com/ChuckHastings)

## 🛠️ Improvements

- Pin `dask` and `distributed` for release ([#2317](https://github.com/rapidsai/cugraph/pull/2317)) [@galipremsagar](https://github.com/galipremsagar)
- Pin `dask` &amp; `distributed` for release ([#2312](https://github.com/rapidsai/cugraph/pull/2312)) [@galipremsagar](https://github.com/galipremsagar)
- Triangle counting C API implementation ([#2302](https://github.com/rapidsai/cugraph/pull/2302)) [@ChuckHastings](https://github.com/ChuckHastings)
- Fix uniform neighborhood sampling remove duplicates ([#2301](https://github.com/rapidsai/cugraph/pull/2301)) [@ChuckHastings](https://github.com/ChuckHastings)
- Migrate SG and MG SSSP to pylibcugraph ([#2295](https://github.com/rapidsai/cugraph/pull/2295)) [@alexbarghi-nv](https://github.com/alexbarghi-nv)
- Add Louvain to the C API ([#2292](https://github.com/rapidsai/cugraph/pull/2292)) [@ChuckHastings](https://github.com/ChuckHastings)
- Split update_v_frontier_from_outgoing_e to two simpler primitives ([#2290](https://github.com/rapidsai/cugraph/pull/2290)) [@seunghwak](https://github.com/seunghwak)
- Add and test mechanism for creating graph with edge index as weight ([#2288](https://github.com/rapidsai/cugraph/pull/2288)) [@ChuckHastings](https://github.com/ChuckHastings)
- Implement eigenvector centrality ([#2287](https://github.com/rapidsai/cugraph/pull/2287)) [@ChuckHastings](https://github.com/ChuckHastings)
- Refactor MG neighborhood sampling and add SG implementation ([#2285](https://github.com/rapidsai/cugraph/pull/2285)) [@jnke2016](https://github.com/jnke2016)
- Migrate SG and MG BFS to pylibcugraph ([#2284](https://github.com/rapidsai/cugraph/pull/2284)) [@alexbarghi-nv](https://github.com/alexbarghi-nv)
- Optimize Sampling for graph_store ([#2283](https://github.com/rapidsai/cugraph/pull/2283)) [@VibhuJawa](https://github.com/VibhuJawa)
- Refactor mg symmetrize tests ([#2278](https://github.com/rapidsai/cugraph/pull/2278)) [@jnke2016](https://github.com/jnke2016)
- Add do_expensive_check to graph primitives ([#2274](https://github.com/rapidsai/cugraph/pull/2274)) [@seunghwak](https://github.com/seunghwak)
- add bindings for triangle counting ([#2273](https://github.com/rapidsai/cugraph/pull/2273)) [@jnke2016](https://github.com/jnke2016)
- Define triangle_count C API ([#2271](https://github.com/rapidsai/cugraph/pull/2271)) [@ChuckHastings](https://github.com/ChuckHastings)
- Revert old pattern of SG cugraph testing for CI purposes ([#2262](https://github.com/rapidsai/cugraph/pull/2262)) [@betochimas](https://github.com/betochimas)
- Branch 22.06 bug fixes + update imports ([#2261](https://github.com/rapidsai/cugraph/pull/2261)) [@betochimas](https://github.com/betochimas)
- Raft RNG updated API ([#2260](https://github.com/rapidsai/cugraph/pull/2260)) [@MatthiasKohl](https://github.com/MatthiasKohl)
- Add Degree Centrality to cugraph ([#2259](https://github.com/rapidsai/cugraph/pull/2259)) [@betochimas](https://github.com/betochimas)
- Refactor Uniform Neighborhood Sampling ([#2258](https://github.com/rapidsai/cugraph/pull/2258)) [@ChuckHastings](https://github.com/ChuckHastings)
- Resolve inconsistencies in reduction support in primitives ([#2257](https://github.com/rapidsai/cugraph/pull/2257)) [@seunghwak](https://github.com/seunghwak)
- Add Eigenvector Centrality to pylibcugraph, cugraph APIs ([#2255](https://github.com/rapidsai/cugraph/pull/2255)) [@betochimas](https://github.com/betochimas)
- Add MG Hits and MG Neighborhood_sampling to benchmarks ([#2254](https://github.com/rapidsai/cugraph/pull/2254)) [@jnke2016](https://github.com/jnke2016)
- Undirected graph support for MG graphs ([#2247](https://github.com/rapidsai/cugraph/pull/2247)) [@jnke2016](https://github.com/jnke2016)
- Branch 22.06 bugs ([#2245](https://github.com/rapidsai/cugraph/pull/2245)) [@BradReesWork](https://github.com/BradReesWork)
- Revert SG Katz API&#39;s signature to previous &lt;22.04 version ([#2242](https://github.com/rapidsai/cugraph/pull/2242)) [@betochimas](https://github.com/betochimas)
- add API for the new uniform neighborhood sampling ([#2236](https://github.com/rapidsai/cugraph/pull/2236)) [@ChuckHastings](https://github.com/ChuckHastings)
- Reverting raft pinned tag ([#2235](https://github.com/rapidsai/cugraph/pull/2235)) [@cjnolet](https://github.com/cjnolet)
- Rename primitive functions. ([#2234](https://github.com/rapidsai/cugraph/pull/2234)) [@seunghwak](https://github.com/seunghwak)
- Moves pylibcugraph APIS from 22.04 and earlier out of `experimental` namespace ([#2232](https://github.com/rapidsai/cugraph/pull/2232)) [@betochimas](https://github.com/betochimas)
- Use conda to build python packages during GPU tests ([#2230](https://github.com/rapidsai/cugraph/pull/2230)) [@Ethyling](https://github.com/Ethyling)
- Fix typos in documentation ([#2225](https://github.com/rapidsai/cugraph/pull/2225)) [@seunghwak](https://github.com/seunghwak)
- Update CMake pinning to allow newer CMake versions. ([#2221](https://github.com/rapidsai/cugraph/pull/2221)) [@vyasr](https://github.com/vyasr)
- Graph primitives API updates ([#2220](https://github.com/rapidsai/cugraph/pull/2220)) [@seunghwak](https://github.com/seunghwak)
- Enable MG support for small datasets ([#2216](https://github.com/rapidsai/cugraph/pull/2216)) [@jnke2016](https://github.com/jnke2016)
- Unpin `dask` &amp; `distributed` for devlopment ([#2214](https://github.com/rapidsai/cugraph/pull/2214)) [@galipremsagar](https://github.com/galipremsagar)
- updated MG Test code to not use DiGraph ([#2213](https://github.com/rapidsai/cugraph/pull/2213)) [@BradReesWork](https://github.com/BradReesWork)
- renaming detail space functions ([#2212](https://github.com/rapidsai/cugraph/pull/2212)) [@seunghwak](https://github.com/seunghwak)
- Make diagram and caption consistent in Pagerank.ipynb ([#2207](https://github.com/rapidsai/cugraph/pull/2207)) [@charlesbluca](https://github.com/charlesbluca)
- Add Katz Centrality to pylibcugraph, refactor Katz Centrality for cugraph ([#2201](https://github.com/rapidsai/cugraph/pull/2201)) [@betochimas](https://github.com/betochimas)
- Resolve Forward merging of branch-22.04 into branch-22.06 ([#2197](https://github.com/rapidsai/cugraph/pull/2197)) [@jnke2016](https://github.com/jnke2016)
- Add Katz Centrality to the C API ([#2192](https://github.com/rapidsai/cugraph/pull/2192)) [@ChuckHastings](https://github.com/ChuckHastings)
- Update graph/graph primitives API to consistently use vertex/edge centric terminologies instead of matrix centric terminolgies ([#2187](https://github.com/rapidsai/cugraph/pull/2187)) [@seunghwak](https://github.com/seunghwak)
- Labeling algorithm updates for C API ([#2185](https://github.com/rapidsai/cugraph/pull/2185)) [@ChuckHastings](https://github.com/ChuckHastings)
- Added GraphStore Function ([#2183](https://github.com/rapidsai/cugraph/pull/2183)) [@wangxiaoyunNV](https://github.com/wangxiaoyunNV)
- Enable building static libs ([#2179](https://github.com/rapidsai/cugraph/pull/2179)) [@trxcllnt](https://github.com/trxcllnt)
- Fix merge conflicts ([#2155](https://github.com/rapidsai/cugraph/pull/2155)) [@ajschmidt8](https://github.com/ajschmidt8)
- Remove unused code (gunrock HITS) ([#2152](https://github.com/rapidsai/cugraph/pull/2152)) [@seunghwak](https://github.com/seunghwak)
- Turn off cuco dependency in RAFT. Re-establish explicit `cuco` and `libcuxx` cmake dependencies ([#2132](https://github.com/rapidsai/cugraph/pull/2132)) [@cjnolet](https://github.com/cjnolet)
- Consolidate C++ conda recipes and add `libcugraph-tests` package ([#2124](https://github.com/rapidsai/cugraph/pull/2124)) [@Ethyling](https://github.com/Ethyling)
- Use conda compilers ([#2101](https://github.com/rapidsai/cugraph/pull/2101)) [@Ethyling](https://github.com/Ethyling)
- Use mamba to build packages ([#2051](https://github.com/rapidsai/cugraph/pull/2051)) [@Ethyling](https://github.com/Ethyling)

# cuGraph 22.04.00 (6 Apr 2022)

## 🚨 Breaking Changes

- Remove major/minor from renumber_edgelist public functions. ([#2116](https://github.com/rapidsai/cugraph/pull/2116)) [@seunghwak](https://github.com/seunghwak)
- Add MG support to the C API ([#2110](https://github.com/rapidsai/cugraph/pull/2110)) [@ChuckHastings](https://github.com/ChuckHastings)
- Graph prmitives API update ([#2100](https://github.com/rapidsai/cugraph/pull/2100)) [@seunghwak](https://github.com/seunghwak)
- Reduce peak memory requirement in graph creation (part 1/2) ([#2070](https://github.com/rapidsai/cugraph/pull/2070)) [@seunghwak](https://github.com/seunghwak)

## 🐛 Bug Fixes

- Pin cmake in conda recipe to &lt;3.23 ([#2176](https://github.com/rapidsai/cugraph/pull/2176)) [@dantegd](https://github.com/dantegd)
- Remove unused cython code referencing RAFT APIs that are no longer present ([#2125](https://github.com/rapidsai/cugraph/pull/2125)) [@rlratzel](https://github.com/rlratzel)
- Add pylibcugraph as a run dep to the cugraph conda package ([#2121](https://github.com/rapidsai/cugraph/pull/2121)) [@rlratzel](https://github.com/rlratzel)
- update_frontier_v_push_if_out_nbr C++ test bug fix ([#2097](https://github.com/rapidsai/cugraph/pull/2097)) [@seunghwak](https://github.com/seunghwak)
- extract_if_e bug fix. ([#2096](https://github.com/rapidsai/cugraph/pull/2096)) [@seunghwak](https://github.com/seunghwak)
- Fix bug Random Walk in array sizes ([#2089](https://github.com/rapidsai/cugraph/pull/2089)) [@ChuckHastings](https://github.com/ChuckHastings)
- Coarsening symmetric graphs leads to slightly asymmetric edge weights ([#2080](https://github.com/rapidsai/cugraph/pull/2080)) [@seunghwak](https://github.com/seunghwak)
- Skips ktruss docstring example for CUDA version 11.4 ([#2074](https://github.com/rapidsai/cugraph/pull/2074)) [@betochimas](https://github.com/betochimas)
- Branch 22.04 merge 22.02 ([#2072](https://github.com/rapidsai/cugraph/pull/2072)) [@rlratzel](https://github.com/rlratzel)
- MG Louvain C++ test R-mat usecase parameters ([#2061](https://github.com/rapidsai/cugraph/pull/2061)) [@seunghwak](https://github.com/seunghwak)
- Updates to enable NumberMap to generate unique src/dst column names ([#2050](https://github.com/rapidsai/cugraph/pull/2050)) [@rlratzel](https://github.com/rlratzel)
- Allow class types to be properly represented in the `experimental_warning_wrapper()` return value ([#2048](https://github.com/rapidsai/cugraph/pull/2048)) [@rlratzel](https://github.com/rlratzel)
- Improve MG graph creation ([#2044](https://github.com/rapidsai/cugraph/pull/2044)) [@seunghwak](https://github.com/seunghwak)

## 📖 Documentation

- 22.04 Update docs ([#2171](https://github.com/rapidsai/cugraph/pull/2171)) [@BradReesWork](https://github.com/BradReesWork)
- Corrected image in Hits notebook so right node was highlighted. Issue 2079 ([#2106](https://github.com/rapidsai/cugraph/pull/2106)) [@acostadon](https://github.com/acostadon)
- API Doc Namespace Edits + SimpleGraphImpl methods ([#2086](https://github.com/rapidsai/cugraph/pull/2086)) [@betochimas](https://github.com/betochimas)

## 🚀 New Features

- Gather one hop neighbors ([#2117](https://github.com/rapidsai/cugraph/pull/2117)) [@kaatish](https://github.com/kaatish)
- Define the uniform neighbor sampling C API ([#2112](https://github.com/rapidsai/cugraph/pull/2112)) [@ChuckHastings](https://github.com/ChuckHastings)
- Add `node2vec` wrapper to cugraph ([#2093](https://github.com/rapidsai/cugraph/pull/2093)) [@betochimas](https://github.com/betochimas)
- Add `node2vec` wrappers to pylibcugraph ([#2085](https://github.com/rapidsai/cugraph/pull/2085)) [@betochimas](https://github.com/betochimas)
- Multi gpu sample edges utilities ([#2064](https://github.com/rapidsai/cugraph/pull/2064)) [@kaatish](https://github.com/kaatish)
- add libcugraphops as a dependency of cugraph ([#2019](https://github.com/rapidsai/cugraph/pull/2019)) [@MatthiasKohl](https://github.com/MatthiasKohl)

## 🛠️ Improvements

- Updated random_walk_benchmark notebook for API change in cudf ([#2164](https://github.com/rapidsai/cugraph/pull/2164)) [@mmccarty](https://github.com/mmccarty)
- Neighborhood sampling C API implementation ([#2156](https://github.com/rapidsai/cugraph/pull/2156)) [@ChuckHastings](https://github.com/ChuckHastings)
- Enhancement on uniform random sampling of indices near zero. ([#2153](https://github.com/rapidsai/cugraph/pull/2153)) [@aschaffer](https://github.com/aschaffer)
- Temporarily disable new `ops-bot` functionality ([#2151](https://github.com/rapidsai/cugraph/pull/2151)) [@ajschmidt8](https://github.com/ajschmidt8)
- HITS C API implementation ([#2150](https://github.com/rapidsai/cugraph/pull/2150)) [@ChuckHastings](https://github.com/ChuckHastings)
- Use `rapids_find_package` to get `cugraph-ops` ([#2148](https://github.com/rapidsai/cugraph/pull/2148)) [@trxcllnt](https://github.com/trxcllnt)
- Pin `dask` and `distributed` versions ([#2147](https://github.com/rapidsai/cugraph/pull/2147)) [@galipremsagar](https://github.com/galipremsagar)
- Pin gtest/gmock to 1.10.0 in dev envs ([#2127](https://github.com/rapidsai/cugraph/pull/2127)) [@trxcllnt](https://github.com/trxcllnt)
- Add HITS to the C API ([#2123](https://github.com/rapidsai/cugraph/pull/2123)) [@ChuckHastings](https://github.com/ChuckHastings)
- node2vec Python wrapper API changes and refactoring, with improved testing coverage ([#2120](https://github.com/rapidsai/cugraph/pull/2120)) [@betochimas](https://github.com/betochimas)
- Add MG neighborhood sampling to pylibcugraph &amp; cugraph APIs ([#2118](https://github.com/rapidsai/cugraph/pull/2118)) [@betochimas](https://github.com/betochimas)
- Remove major/minor from renumber_edgelist public functions. ([#2116](https://github.com/rapidsai/cugraph/pull/2116)) [@seunghwak](https://github.com/seunghwak)
- Upgrade `dask` and `distributed` ([#2115](https://github.com/rapidsai/cugraph/pull/2115)) [@galipremsagar](https://github.com/galipremsagar)
- Remove references to gmock ([#2114](https://github.com/rapidsai/cugraph/pull/2114)) [@ChuckHastings](https://github.com/ChuckHastings)
- Add `.github/ops-bot.yaml` config file ([#2111](https://github.com/rapidsai/cugraph/pull/2111)) [@ajschmidt8](https://github.com/ajschmidt8)
- Add MG support to the C API ([#2110](https://github.com/rapidsai/cugraph/pull/2110)) [@ChuckHastings](https://github.com/ChuckHastings)
- Graph prmitives API update ([#2100](https://github.com/rapidsai/cugraph/pull/2100)) [@seunghwak](https://github.com/seunghwak)
- Nx compatibility based on making Graph subclass and calling Cugraph algos ([#2099](https://github.com/rapidsai/cugraph/pull/2099)) [@acostadon](https://github.com/acostadon)
- Fix cugraph-ops header names ([#2095](https://github.com/rapidsai/cugraph/pull/2095)) [@kaatish](https://github.com/kaatish)
- Updating a few headers that have been renamed in raft ([#2090](https://github.com/rapidsai/cugraph/pull/2090)) [@cjnolet](https://github.com/cjnolet)
- Add MG wrapper for HITS ([#2088](https://github.com/rapidsai/cugraph/pull/2088)) [@jnke2016](https://github.com/jnke2016)
- Automatically clone raft when the raft pinned tag changes ([#2087](https://github.com/rapidsai/cugraph/pull/2087)) [@cjnolet](https://github.com/cjnolet)
- updated release performance notebook to also measure using Nx as imput ([#2083](https://github.com/rapidsai/cugraph/pull/2083)) [@BradReesWork](https://github.com/BradReesWork)
- Reduce peak memory requirement in graph creation (part 2/2) ([#2081](https://github.com/rapidsai/cugraph/pull/2081)) [@seunghwak](https://github.com/seunghwak)
- C API code cleanup ([#2077](https://github.com/rapidsai/cugraph/pull/2077)) [@ChuckHastings](https://github.com/ChuckHastings)
- Remove usage of RAFT memory management ([#2076](https://github.com/rapidsai/cugraph/pull/2076)) [@viclafargue](https://github.com/viclafargue)
- MNMG Neighborhood Sampling ([#2073](https://github.com/rapidsai/cugraph/pull/2073)) [@aschaffer](https://github.com/aschaffer)
- Allow PropertyGraph `default_edge_weight` to be used to add an edge weight value on extracted Graphs even when a weight property wasn&#39;t specified ([#2071](https://github.com/rapidsai/cugraph/pull/2071)) [@rlratzel](https://github.com/rlratzel)
- Reduce peak memory requirement in graph creation (part 1/2) ([#2070](https://github.com/rapidsai/cugraph/pull/2070)) [@seunghwak](https://github.com/seunghwak)
- add node2vec C API implementation ([#2069](https://github.com/rapidsai/cugraph/pull/2069)) [@ChuckHastings](https://github.com/ChuckHastings)
- Fixing cugraph for RAFT spectral/lap API changes ([#2067](https://github.com/rapidsai/cugraph/pull/2067)) [@cjnolet](https://github.com/cjnolet)
- remove unused spmv functions ([#2066](https://github.com/rapidsai/cugraph/pull/2066)) [@ChuckHastings](https://github.com/ChuckHastings)
- Improve MG Louvain scalability ([#2062](https://github.com/rapidsai/cugraph/pull/2062)) [@seunghwak](https://github.com/seunghwak)
- Added `pylibcugraph` utility for setting up return array values ([#2060](https://github.com/rapidsai/cugraph/pull/2060)) [@rlratzel](https://github.com/rlratzel)
- Add node2vec to C API - API PR ([#2059](https://github.com/rapidsai/cugraph/pull/2059)) [@ChuckHastings](https://github.com/ChuckHastings)
- Add CMake `install` rules for tests ([#2057](https://github.com/rapidsai/cugraph/pull/2057)) [@ajschmidt8](https://github.com/ajschmidt8)
- PropertyGraph updates: added features for DGL, improved `extract_subgraph()` and `num_vertices` performance ([#2056](https://github.com/rapidsai/cugraph/pull/2056)) [@rlratzel](https://github.com/rlratzel)
- Update C++ SG and MG Louvain tests to support Rmat and benchmark tests ([#2054](https://github.com/rapidsai/cugraph/pull/2054)) [@ChuckHastings](https://github.com/ChuckHastings)
- Unpin max `dask` and `distributed` versions ([#2053](https://github.com/rapidsai/cugraph/pull/2053)) [@galipremsagar](https://github.com/galipremsagar)
- Removal of remaining DiGraph Python mentions ([#2049](https://github.com/rapidsai/cugraph/pull/2049)) [@betochimas](https://github.com/betochimas)
- Dgl graph store ([#2046](https://github.com/rapidsai/cugraph/pull/2046)) [@BradReesWork](https://github.com/BradReesWork)
- replace `ccache` with `sccache` ([#2045](https://github.com/rapidsai/cugraph/pull/2045)) [@AyodeAwe](https://github.com/AyodeAwe)
- Fix Merge Conflicts for `2024` ([#2040](https://github.com/rapidsai/cugraph/pull/2040)) [@ajschmidt8](https://github.com/ajschmidt8)
- Improve MG PageRank scalability ([#2038](https://github.com/rapidsai/cugraph/pull/2038)) [@seunghwak](https://github.com/seunghwak)
- Created initial list of simple Graph creation tests for nx compatibility ([#2035](https://github.com/rapidsai/cugraph/pull/2035)) [@acostadon](https://github.com/acostadon)
- neighbor sampling in COO/CSR format ([#1982](https://github.com/rapidsai/cugraph/pull/1982)) [@MatthiasKohl](https://github.com/MatthiasKohl)

# cuGraph 22.02.00 (2 Feb 2022)

## 🐛 Bug Fixes

- Always upload libcugraph ([#2041](https://github.com/rapidsai/cugraph/pull/2041)) [@raydouglass](https://github.com/raydouglass)
- Fix Louvain hang in multi-GPU testing ([#2028](https://github.com/rapidsai/cugraph/pull/2028)) [@seunghwak](https://github.com/seunghwak)
- fix bug when calculating the number of vertices ([#1992](https://github.com/rapidsai/cugraph/pull/1992)) [@jnke2016](https://github.com/jnke2016)
- update cuda 11.5 configuration to use clang format 11.1.0 ([#1990](https://github.com/rapidsai/cugraph/pull/1990)) [@ChuckHastings](https://github.com/ChuckHastings)
- Update version in libcugraph_etl CMakeLists.txt to 22.02.00 to match libcugraph ([#1966](https://github.com/rapidsai/cugraph/pull/1966)) [@rlratzel](https://github.com/rlratzel)

## 📖 Documentation

- Initial automated doctest, all current examples now pass, other documentation edits ([#2014](https://github.com/rapidsai/cugraph/pull/2014)) [@betochimas](https://github.com/betochimas)
- Fix README example ([#1981](https://github.com/rapidsai/cugraph/pull/1981)) [@gitbuda](https://github.com/gitbuda)

## 🚀 New Features

- Add SSSP API, test and implementation ([#2016](https://github.com/rapidsai/cugraph/pull/2016)) [@ChuckHastings](https://github.com/ChuckHastings)
- Propose extract_bfs_paths C API ([#1955](https://github.com/rapidsai/cugraph/pull/1955)) [@ChuckHastings](https://github.com/ChuckHastings)

## 🛠️ Improvements

- Do not build CUDA libs in Python jobs ([#2039](https://github.com/rapidsai/cugraph/pull/2039)) [@Ethyling](https://github.com/Ethyling)
- updated for release 22.02 ([#2034](https://github.com/rapidsai/cugraph/pull/2034)) [@BradReesWork](https://github.com/BradReesWork)
- Fix raft git ref ([#2032](https://github.com/rapidsai/cugraph/pull/2032)) [@Ethyling](https://github.com/Ethyling)
- Pin `dask` &amp; `distributed` ([#2031](https://github.com/rapidsai/cugraph/pull/2031)) [@galipremsagar](https://github.com/galipremsagar)
- Fix build script ([#2029](https://github.com/rapidsai/cugraph/pull/2029)) [@Ethyling](https://github.com/Ethyling)
- Prepare upload scripts for Python 3.7 removal ([#2027](https://github.com/rapidsai/cugraph/pull/2027)) [@Ethyling](https://github.com/Ethyling)
- Python API updates to enable explicit control of internal `graph_t` creation and deletion ([#2023](https://github.com/rapidsai/cugraph/pull/2023)) [@rlratzel](https://github.com/rlratzel)
- Updated build.sh help text and test execution steps in SOURCEBUILD.md ([#2020](https://github.com/rapidsai/cugraph/pull/2020)) [@acostadon](https://github.com/acostadon)
- Removed unused CI files ([#2017](https://github.com/rapidsai/cugraph/pull/2017)) [@rlratzel](https://github.com/rlratzel)
- Unpin `dask` and `distributed` ([#2010](https://github.com/rapidsai/cugraph/pull/2010)) [@galipremsagar](https://github.com/galipremsagar)
- Fix call to `getDeviceAttribute` following API change in RMM. ([#2008](https://github.com/rapidsai/cugraph/pull/2008)) [@shwina](https://github.com/shwina)
- drop fa2 cpu code ([#2007](https://github.com/rapidsai/cugraph/pull/2007)) [@BradReesWork](https://github.com/BradReesWork)
- Branch 22.02 merge 21.12 ([#2002](https://github.com/rapidsai/cugraph/pull/2002)) [@rlratzel](https://github.com/rlratzel)
- Update references to CHECK_CUDA, CUDA_CHECK and CUDA_TRY to use new RAFT_ names ([#2000](https://github.com/rapidsai/cugraph/pull/2000)) [@ChuckHastings](https://github.com/ChuckHastings)
- Initial PropertyGraph implementation and tests ([#1999](https://github.com/rapidsai/cugraph/pull/1999)) [@rlratzel](https://github.com/rlratzel)
- Fix optional and cstddef includes ([#1998](https://github.com/rapidsai/cugraph/pull/1998)) [@gitbuda](https://github.com/gitbuda)
- Add optimized 2x string column renumbering code ([#1996](https://github.com/rapidsai/cugraph/pull/1996)) [@chirayuG-nvidia](https://github.com/chirayuG-nvidia)
- Pass RMM memory allocator to cuco ([#1994](https://github.com/rapidsai/cugraph/pull/1994)) [@seunghwak](https://github.com/seunghwak)
- Add missing imports tests ([#1993](https://github.com/rapidsai/cugraph/pull/1993)) [@Ethyling](https://github.com/Ethyling)
- Update ucx-py version on release using rvc ([#1991](https://github.com/rapidsai/cugraph/pull/1991)) [@Ethyling](https://github.com/Ethyling)
- make C++ tests run faster (fewer tests) ([#1989](https://github.com/rapidsai/cugraph/pull/1989)) [@ChuckHastings](https://github.com/ChuckHastings)
- Update the update_frontier_v_push_if_out_nbr primitive &amp; BFS performance ([#1988](https://github.com/rapidsai/cugraph/pull/1988)) [@seunghwak](https://github.com/seunghwak)
- Remove `IncludeCategories` from `.clang-format` ([#1987](https://github.com/rapidsai/cugraph/pull/1987)) [@codereport](https://github.com/codereport)
- Update frontier v push if out nbr prim test ([#1985](https://github.com/rapidsai/cugraph/pull/1985)) [@kaatish](https://github.com/kaatish)
- Pass stream to cuco::static_map ([#1984](https://github.com/rapidsai/cugraph/pull/1984)) [@seunghwak](https://github.com/seunghwak)
- Shutdown the connected scheduler and workers ([#1980](https://github.com/rapidsai/cugraph/pull/1980)) [@jnke2016](https://github.com/jnke2016)
- Use CUB 1.15.0&#39;s new segmented sort ([#1977](https://github.com/rapidsai/cugraph/pull/1977)) [@seunghwak](https://github.com/seunghwak)
- Improve consistency in C++ test case names and add R-mat tests to graph coarsening ([#1976](https://github.com/rapidsai/cugraph/pull/1976)) [@seunghwak](https://github.com/seunghwak)
- 22.02 dep fix ([#1974](https://github.com/rapidsai/cugraph/pull/1974)) [@BradReesWork](https://github.com/BradReesWork)
- Extract paths C API implementation ([#1973](https://github.com/rapidsai/cugraph/pull/1973)) [@ChuckHastings](https://github.com/ChuckHastings)
- Add rmat tests to Louvain C++ unit tests ([#1971](https://github.com/rapidsai/cugraph/pull/1971)) [@ChuckHastings](https://github.com/ChuckHastings)
- Branch 22.02 merge 21.12 ([#1965](https://github.com/rapidsai/cugraph/pull/1965)) [@rlratzel](https://github.com/rlratzel)
- Update to UCX-Py 0.24 ([#1962](https://github.com/rapidsai/cugraph/pull/1962)) [@pentschev](https://github.com/pentschev)
- add rmm pool option for SNMG runs ([#1957](https://github.com/rapidsai/cugraph/pull/1957)) [@jnke2016](https://github.com/jnke2016)
- Branch 22.02 merge 21.12 ([#1953](https://github.com/rapidsai/cugraph/pull/1953)) [@rlratzel](https://github.com/rlratzel)
- Update probability params for RMAT call to match Graph500 ([#1952](https://github.com/rapidsai/cugraph/pull/1952)) [@rlratzel](https://github.com/rlratzel)
- Fix the difference in 2D partitioning of GPUs in python and C++ ([#1950](https://github.com/rapidsai/cugraph/pull/1950)) [@seunghwak](https://github.com/seunghwak)
- Raft Handle Updates to cuGraph ([#1894](https://github.com/rapidsai/cugraph/pull/1894)) [@divyegala](https://github.com/divyegala)
- Remove FAISS dependency, inherit other common dependencies from raft ([#1863](https://github.com/rapidsai/cugraph/pull/1863)) [@trxcllnt](https://github.com/trxcllnt)

# cuGraph 21.12.00 (9 Dec 2021)

## 🚨 Breaking Changes

- Disable HITS and setup 11.5 env ([#1930](https://github.com/rapidsai/cugraph/pull/1930)) [@BradReesWork](https://github.com/BradReesWork)

## 🐛 Bug Fixes

- Updates to `libcugraph_etl` conda recipe for CUDA Enhanced Compatibility ([#1968](https://github.com/rapidsai/cugraph/pull/1968)) [@rlratzel](https://github.com/rlratzel)
- Enforce renumbering for MNMG algos ([#1943](https://github.com/rapidsai/cugraph/pull/1943)) [@jnke2016](https://github.com/jnke2016)
- Bug fix in the R-mat generator ([#1929](https://github.com/rapidsai/cugraph/pull/1929)) [@seunghwak](https://github.com/seunghwak)
- Updates to support correct comparisons of cuDF Series with different names ([#1928](https://github.com/rapidsai/cugraph/pull/1928)) [@rlratzel](https://github.com/rlratzel)
- Updated error message and using a proper TypeError exception when an invalid MultiGraph is passed in ([#1925](https://github.com/rapidsai/cugraph/pull/1925)) [@rlratzel](https://github.com/rlratzel)
- Update calls to cuDF Series ctors, bug fix to `cugraph.subgraph()` for handling non-renumbered Graphs ([#1901](https://github.com/rapidsai/cugraph/pull/1901)) [@rlratzel](https://github.com/rlratzel)
- Fix MG test bug ([#1897](https://github.com/rapidsai/cugraph/pull/1897)) [@seunghwak](https://github.com/seunghwak)
- Temporary workaround for CI issues with 11.0 ([#1883](https://github.com/rapidsai/cugraph/pull/1883)) [@ChuckHastings](https://github.com/ChuckHastings)
- Ensuring dask workers are using local space ([#1879](https://github.com/rapidsai/cugraph/pull/1879)) [@jnke2016](https://github.com/jnke2016)
- Disable WCC test until we get get on an A100 to debug on ([#1870](https://github.com/rapidsai/cugraph/pull/1870)) [@ChuckHastings](https://github.com/ChuckHastings)

## 📖 Documentation

- Enable crosslink to rmm ([#1918](https://github.com/rapidsai/cugraph/pull/1918)) [@AyodeAwe](https://github.com/AyodeAwe)

## 🚀 New Features

- C API Create Graph Implementation ([#1940](https://github.com/rapidsai/cugraph/pull/1940)) [@ChuckHastings](https://github.com/ChuckHastings)
- Count self-loops and multi-edges ([#1939](https://github.com/rapidsai/cugraph/pull/1939)) [@seunghwak](https://github.com/seunghwak)
- Add a new graph primitive to filter edges (extract_if_e) ([#1938](https://github.com/rapidsai/cugraph/pull/1938)) [@seunghwak](https://github.com/seunghwak)
- Add options to drop self-loops &amp; multi_edges in C++ test graph generation ([#1934](https://github.com/rapidsai/cugraph/pull/1934)) [@seunghwak](https://github.com/seunghwak)
- K-core implementation for undirected graphs ([#1933](https://github.com/rapidsai/cugraph/pull/1933)) [@seunghwak](https://github.com/seunghwak)
- K-core decomposition API update ([#1924](https://github.com/rapidsai/cugraph/pull/1924)) [@seunghwak](https://github.com/seunghwak)
- Transpose ([#1834](https://github.com/rapidsai/cugraph/pull/1834)) [@seunghwak](https://github.com/seunghwak)
- Symmetrize ([#1833](https://github.com/rapidsai/cugraph/pull/1833)) [@seunghwak](https://github.com/seunghwak)

## 🛠️ Improvements

- Fix Changelog Merge Conflicts for `branch-21.12` ([#1960](https://github.com/rapidsai/cugraph/pull/1960)) [@ajschmidt8](https://github.com/ajschmidt8)
- Pin max `dask` &amp; `distributed` to `2021.11.2` ([#1958](https://github.com/rapidsai/cugraph/pull/1958)) [@galipremsagar](https://github.com/galipremsagar)
- Explicitly install cusolver version with the correct ABI version ([#1954](https://github.com/rapidsai/cugraph/pull/1954)) [@robertmaynard](https://github.com/robertmaynard)
- Upgrade `clang` to `11.1.0` ([#1949](https://github.com/rapidsai/cugraph/pull/1949)) [@galipremsagar](https://github.com/galipremsagar)
- cugraph bring in the same cuco as raft and cudf ([#1945](https://github.com/rapidsai/cugraph/pull/1945)) [@robertmaynard](https://github.com/robertmaynard)
- Re-enable HITS in the python API using the new primitive-based implementation ([#1941](https://github.com/rapidsai/cugraph/pull/1941)) [@rlratzel](https://github.com/rlratzel)
- Accounting for raft::random detail changes ([#1937](https://github.com/rapidsai/cugraph/pull/1937)) [@divyegala](https://github.com/divyegala)
- Use collections.abc.Sequence instead of deprecated collections.Sequence. ([#1932](https://github.com/rapidsai/cugraph/pull/1932)) [@bdice](https://github.com/bdice)
- Update rapids-cmake to 21.12 ([#1931](https://github.com/rapidsai/cugraph/pull/1931)) [@dantegd](https://github.com/dantegd)
- Disable HITS and setup 11.5 env ([#1930](https://github.com/rapidsai/cugraph/pull/1930)) [@BradReesWork](https://github.com/BradReesWork)
- add new demo notebook for louvain ([#1927](https://github.com/rapidsai/cugraph/pull/1927)) [@ChuckHastings](https://github.com/ChuckHastings)
- Ensure empty shuffled columns have the appropriate dtype ([#1926](https://github.com/rapidsai/cugraph/pull/1926)) [@jnke2016](https://github.com/jnke2016)
- improved Nx conversion performance ([#1921](https://github.com/rapidsai/cugraph/pull/1921)) [@BradReesWork](https://github.com/BradReesWork)
- Fix metadata mismatch ([#1920](https://github.com/rapidsai/cugraph/pull/1920)) [@jnke2016](https://github.com/jnke2016)
- Additional improvements to support (key, value) pairs when E/V is small and P is large ([#1919](https://github.com/rapidsai/cugraph/pull/1919)) [@seunghwak](https://github.com/seunghwak)
- Remove unnecessary host barrier synchronization ([#1917](https://github.com/rapidsai/cugraph/pull/1917)) [@seunghwak](https://github.com/seunghwak)
- Reduce MNMG memory requirements ([#1916](https://github.com/rapidsai/cugraph/pull/1916)) [@seunghwak](https://github.com/seunghwak)
- Added separate helpers for moving buffers to either cudf column and series objects ([#1915](https://github.com/rapidsai/cugraph/pull/1915)) [@rlratzel](https://github.com/rlratzel)
- C API for creating a graph ([#1907](https://github.com/rapidsai/cugraph/pull/1907)) [@ChuckHastings](https://github.com/ChuckHastings)
- Add raft ops for reduce_v and transform_reduce_v ([#1902](https://github.com/rapidsai/cugraph/pull/1902)) [@kaatish](https://github.com/kaatish)
- Store benchmark results in json files ([#1900](https://github.com/rapidsai/cugraph/pull/1900)) [@jnke2016](https://github.com/jnke2016)
- HITS primitive based implementation ([#1898](https://github.com/rapidsai/cugraph/pull/1898)) [@kaatish](https://github.com/kaatish)
- Update to UCX-Py 0.23 ([#1895](https://github.com/rapidsai/cugraph/pull/1895)) [@Ethyling](https://github.com/Ethyling)
- Updating WCC/SCC notebook ([#1893](https://github.com/rapidsai/cugraph/pull/1893)) [@BradReesWork](https://github.com/BradReesWork)
- Update input argument check for graph_t constructor and remove expensive input argument check for graph_view_t ([#1890](https://github.com/rapidsai/cugraph/pull/1890)) [@seunghwak](https://github.com/seunghwak)
- Update `conda` recipes for Enhanced Compatibility effort ([#1889](https://github.com/rapidsai/cugraph/pull/1889)) [@ajschmidt8](https://github.com/ajschmidt8)
- Minor code clean-up ([#1888](https://github.com/rapidsai/cugraph/pull/1888)) [@seunghwak](https://github.com/seunghwak)
- Sort local neighbors in the graph adjacency list. ([#1886](https://github.com/rapidsai/cugraph/pull/1886)) [@seunghwak](https://github.com/seunghwak)
- initial creation of libcugraph_etl.so ([#1885](https://github.com/rapidsai/cugraph/pull/1885)) [@ChuckHastings](https://github.com/ChuckHastings)
- Fixing Nx and Graph/DiGraph issues ([#1882](https://github.com/rapidsai/cugraph/pull/1882)) [@BradReesWork](https://github.com/BradReesWork)
- Remove unnecessary explicit template instantiation ([#1878](https://github.com/rapidsai/cugraph/pull/1878)) [@seunghwak](https://github.com/seunghwak)
- node2vec Sampling Implementation ([#1875](https://github.com/rapidsai/cugraph/pull/1875)) [@aschaffer](https://github.com/aschaffer)
- update docstring and examples ([#1866](https://github.com/rapidsai/cugraph/pull/1866)) [@jnke2016](https://github.com/jnke2016)
- Copy v transform reduce out test ([#1856](https://github.com/rapidsai/cugraph/pull/1856)) [@kaatish](https://github.com/kaatish)
- Unpin `dask` &amp; `distributed` ([#1849](https://github.com/rapidsai/cugraph/pull/1849)) [@galipremsagar](https://github.com/galipremsagar)
- Fix automerger for `branch-21.12` ([#1848](https://github.com/rapidsai/cugraph/pull/1848)) [@galipremsagar](https://github.com/galipremsagar)
- Extract BFS paths SG implementation ([#1838](https://github.com/rapidsai/cugraph/pull/1838)) [@ChuckHastings](https://github.com/ChuckHastings)
- Initial cuGraph C API - biased RW, C tests, script updates, cmake files, C library helpers ([#1799](https://github.com/rapidsai/cugraph/pull/1799)) [@aschaffer](https://github.com/aschaffer)

# cuGraph 21.10.00 (7 Oct 2021)

## 🚨 Breaking Changes

- remove tsp implementation from 21.10 ([#1812](https://github.com/rapidsai/cugraph/pull/1812)) [@ChuckHastings](https://github.com/ChuckHastings)
- multi seeds BFS with one seed per component ([#1591](https://github.com/rapidsai/cugraph/pull/1591)) [@afender](https://github.com/afender)

## 🐛 Bug Fixes

- make_zip_iterator should be on a make_tuple ([#1857](https://github.com/rapidsai/cugraph/pull/1857)) [@ChuckHastings](https://github.com/ChuckHastings)
- Removed NetworkX requirement for type checks, fixed docstring, added new docstrings, import cleanups ([#1853](https://github.com/rapidsai/cugraph/pull/1853)) [@rlratzel](https://github.com/rlratzel)
- Temporarily disable input argument checks for a currently disabled feature ([#1840](https://github.com/rapidsai/cugraph/pull/1840)) [@seunghwak](https://github.com/seunghwak)
- Changed value of the expensive check param to `false` in `populate_graph_container` ([#1839](https://github.com/rapidsai/cugraph/pull/1839)) [@rlratzel](https://github.com/rlratzel)
- Accommodate cudf change to is_string_dtype method ([#1827](https://github.com/rapidsai/cugraph/pull/1827)) [@ChuckHastings](https://github.com/ChuckHastings)
- Changed code to disable `k_truss` on CUDA 11.4 differently ([#1811](https://github.com/rapidsai/cugraph/pull/1811)) [@rlratzel](https://github.com/rlratzel)
- Clean-up artifacts from the multi-source BFS PR ([#1591) (#1804](https://github.com/rapidsai/cugraph/pull/1591) (#1804)) [@seunghwak](https://github.com/seunghwak)
- MG WCC bug fix ([#1802](https://github.com/rapidsai/cugraph/pull/1802)) [@seunghwak](https://github.com/seunghwak)
- Fix MG Louvain test compile errors ([#1797](https://github.com/rapidsai/cugraph/pull/1797)) [@seunghwak](https://github.com/seunghwak)
- force_atlas2 to support nx hypercube_graph ([#1779](https://github.com/rapidsai/cugraph/pull/1779)) [@jnke2016](https://github.com/jnke2016)
- Bug louvain reverted fix ([#1766](https://github.com/rapidsai/cugraph/pull/1766)) [@ChuckHastings](https://github.com/ChuckHastings)
- Bug dask cudf personalization ([#1764](https://github.com/rapidsai/cugraph/pull/1764)) [@Iroy30](https://github.com/Iroy30)

## 📖 Documentation

- updated to new doc theme ([#1793](https://github.com/rapidsai/cugraph/pull/1793)) [@BradReesWork](https://github.com/BradReesWork)
- Change python docs to pydata theme ([#1785](https://github.com/rapidsai/cugraph/pull/1785)) [@galipremsagar](https://github.com/galipremsagar)
- Initial doc update for running the python E2E benchmarks in a MNMG environment. ([#1781](https://github.com/rapidsai/cugraph/pull/1781)) [@rlratzel](https://github.com/rlratzel)

## 🚀 New Features

- C++ benchmarking for additional algorithms ([#1762](https://github.com/rapidsai/cugraph/pull/1762)) [@seunghwak](https://github.com/seunghwak)

## 🛠️ Improvements

- Updating cuco to latest ([#1859](https://github.com/rapidsai/cugraph/pull/1859)) [@BradReesWork](https://github.com/BradReesWork)
- fix benchmark exit status ([#1850](https://github.com/rapidsai/cugraph/pull/1850)) [@jnke2016](https://github.com/jnke2016)
- add try/catch for python-louvain ([#1842](https://github.com/rapidsai/cugraph/pull/1842)) [@BradReesWork](https://github.com/BradReesWork)
- Pin max dask and distributed versions to 2021.09.1 ([#1841](https://github.com/rapidsai/cugraph/pull/1841)) [@galipremsagar](https://github.com/galipremsagar)
- add compiler version checks to cmake to fail early ([#1836](https://github.com/rapidsai/cugraph/pull/1836)) [@ChuckHastings](https://github.com/ChuckHastings)
- Make sure we keep the rapids-cmake and cugraph cal version in sync ([#1830](https://github.com/rapidsai/cugraph/pull/1830)) [@robertmaynard](https://github.com/robertmaynard)
- Remove obsolete file ([#1829](https://github.com/rapidsai/cugraph/pull/1829)) [@ChuckHastings](https://github.com/ChuckHastings)
- Improve memory scaling for low average vertex degree graphs &amp; many GPUs ([#1823](https://github.com/rapidsai/cugraph/pull/1823)) [@seunghwak](https://github.com/seunghwak)
- Added the reduction op input parameter to host_scalar_(all)reduce utility functions. ([#1822](https://github.com/rapidsai/cugraph/pull/1822)) [@seunghwak](https://github.com/seunghwak)
- Count if e test ([#1821](https://github.com/rapidsai/cugraph/pull/1821)) [@kaatish](https://github.com/kaatish)
- Added Sorensen algorithm to Python API ([#1820](https://github.com/rapidsai/cugraph/pull/1820)) [@jnke2016](https://github.com/jnke2016)
- Updated to enforce only supported dtypes, changed to use legacy connected_components API ([#1817](https://github.com/rapidsai/cugraph/pull/1817)) [@rlratzel](https://github.com/rlratzel)
- Group return values of renumber_edgelist and input parameters of graph_t &amp; graph_view_t constructors. ([#1816](https://github.com/rapidsai/cugraph/pull/1816)) [@seunghwak](https://github.com/seunghwak)
- remove tsp implementation from 21.10 ([#1812](https://github.com/rapidsai/cugraph/pull/1812)) [@ChuckHastings](https://github.com/ChuckHastings)
- Changed pylibcugraph connected_components APIs to use duck typing for CAI inputs, added doc placeholders ([#1810](https://github.com/rapidsai/cugraph/pull/1810)) [@rlratzel](https://github.com/rlratzel)
- Add new new raft symlink path to .gitignore ([#1808](https://github.com/rapidsai/cugraph/pull/1808)) [@trxcllnt](https://github.com/trxcllnt)
- Initial version of `pylibcugraph` conda package and CI build script updates ([#1806](https://github.com/rapidsai/cugraph/pull/1806)) [@rlratzel](https://github.com/rlratzel)
- Also building cpp MG tests as part of conda/CI libcugraph builds ([#1805](https://github.com/rapidsai/cugraph/pull/1805)) [@rlratzel](https://github.com/rlratzel)
- Split many files to separate SG from MG template instantiations ([#1803](https://github.com/rapidsai/cugraph/pull/1803)) [@ChuckHastings](https://github.com/ChuckHastings)
- Graph primitives memory scaling improvements for low average vertex degree graphs and many GPUs (Part 1) ([#1801](https://github.com/rapidsai/cugraph/pull/1801)) [@seunghwak](https://github.com/seunghwak)
- Pylibcugraph connected components ([#1800](https://github.com/rapidsai/cugraph/pull/1800)) [@Iroy30](https://github.com/Iroy30)
- Transform Reduce E test ([#1798](https://github.com/rapidsai/cugraph/pull/1798)) [@kaatish](https://github.com/kaatish)
- Update with rapids cmake new features ([#1790](https://github.com/rapidsai/cugraph/pull/1790)) [@robertmaynard](https://github.com/robertmaynard)
- Update thrust/RMM deprecated calls ([#1789](https://github.com/rapidsai/cugraph/pull/1789)) [@dantegd](https://github.com/dantegd)
- Update UCX-Py to 0.22 ([#1788](https://github.com/rapidsai/cugraph/pull/1788)) [@pentschev](https://github.com/pentschev)
- Initial version of `pylibcugraph` source tree and build script updates ([#1787](https://github.com/rapidsai/cugraph/pull/1787)) [@rlratzel](https://github.com/rlratzel)
- Fix Forward-Merge Conflicts ([#1786](https://github.com/rapidsai/cugraph/pull/1786)) [@ajschmidt8](https://github.com/ajschmidt8)
- add conda environment for CUDA 11.4 ([#1784](https://github.com/rapidsai/cugraph/pull/1784)) [@seunghwak](https://github.com/seunghwak)
- Temporarily pin RMM while refactor removes deprecated calls ([#1775](https://github.com/rapidsai/cugraph/pull/1775)) [@dantegd](https://github.com/dantegd)
- MNMG memory footprint improvement for low average vertex degree graphs (part 2) ([#1774](https://github.com/rapidsai/cugraph/pull/1774)) [@seunghwak](https://github.com/seunghwak)
- Fix unused variables/parameters warnings ([#1772](https://github.com/rapidsai/cugraph/pull/1772)) [@seunghwak](https://github.com/seunghwak)
- MNMG memory footprint improvement for low average vertex degree graphs (part 1) ([#1769](https://github.com/rapidsai/cugraph/pull/1769)) [@seunghwak](https://github.com/seunghwak)
- Transform reduce v test ([#1768](https://github.com/rapidsai/cugraph/pull/1768)) [@kaatish](https://github.com/kaatish)
- Move experimental source files and a few implementation headers ([#1763](https://github.com/rapidsai/cugraph/pull/1763)) [@ChuckHastings](https://github.com/ChuckHastings)
- updating notebooks ([#1761](https://github.com/rapidsai/cugraph/pull/1761)) [@BradReesWork](https://github.com/BradReesWork)
- consolidate tests to use the fixture dask_client ([#1758](https://github.com/rapidsai/cugraph/pull/1758)) [@jnke2016](https://github.com/jnke2016)
- Move all new graph objects out of experimental namespace ([#1757](https://github.com/rapidsai/cugraph/pull/1757)) [@ChuckHastings](https://github.com/ChuckHastings)
- C++ benchmarking for MG PageRank ([#1755](https://github.com/rapidsai/cugraph/pull/1755)) [@seunghwak](https://github.com/seunghwak)
- Move legacy implementations into legacy directories ([#1752](https://github.com/rapidsai/cugraph/pull/1752)) [@ChuckHastings](https://github.com/ChuckHastings)
- Remove hardcoded Pagerank dtype ([#1751](https://github.com/rapidsai/cugraph/pull/1751)) [@jnke2016](https://github.com/jnke2016)
- Add python end to end benchmark and create new directories ([#1750](https://github.com/rapidsai/cugraph/pull/1750)) [@jnke2016](https://github.com/jnke2016)
- Modify MNMG louvain to support an empty vertex partition ([#1744](https://github.com/rapidsai/cugraph/pull/1744)) [@ChuckHastings](https://github.com/ChuckHastings)
- Fea renumbering test ([#1742](https://github.com/rapidsai/cugraph/pull/1742)) [@ChuckHastings](https://github.com/ChuckHastings)
- Fix auto-merger for Branch 21.10 coming from 21.08 ([#1740](https://github.com/rapidsai/cugraph/pull/1740)) [@galipremsagar](https://github.com/galipremsagar)
- Use the new RAPIDS.cmake to fetch rapids-cmake ([#1734](https://github.com/rapidsai/cugraph/pull/1734)) [@robertmaynard](https://github.com/robertmaynard)
- Biased Random Walks for GNN ([#1732](https://github.com/rapidsai/cugraph/pull/1732)) [@aschaffer](https://github.com/aschaffer)
- Updated MG python tests to run in single and multi-node environments ([#1731](https://github.com/rapidsai/cugraph/pull/1731)) [@rlratzel](https://github.com/rlratzel)
- ENH Replace gpuci_conda_retry with gpuci_mamba_retry ([#1720](https://github.com/rapidsai/cugraph/pull/1720)) [@dillon-cullinan](https://github.com/dillon-cullinan)
- Apply modifications to account for RAFT changes ([#1707](https://github.com/rapidsai/cugraph/pull/1707)) [@viclafargue](https://github.com/viclafargue)
- multi seeds BFS with one seed per component ([#1591](https://github.com/rapidsai/cugraph/pull/1591)) [@afender](https://github.com/afender)

# cuGraph 21.08.00 (4 Aug 2021)

## 🚨 Breaking Changes

- Removed depricated code ([#1705](https://github.com/rapidsai/cugraph/pull/1705)) [@BradReesWork](https://github.com/BradReesWork)
- Delete legacy renumbering implementation ([#1681](https://github.com/rapidsai/cugraph/pull/1681)) [@ChuckHastings](https://github.com/ChuckHastings)
- Migrate old graph to legacy directory/namespace ([#1675](https://github.com/rapidsai/cugraph/pull/1675)) [@ChuckHastings](https://github.com/ChuckHastings)

## 🐛 Bug Fixes

- Changed cuco cmake function to return early if cuco has already been added as a target ([#1746](https://github.com/rapidsai/cugraph/pull/1746)) [@rlratzel](https://github.com/rlratzel)
- revert cuco to latest dev branch, issues should be fixed ([#1721](https://github.com/rapidsai/cugraph/pull/1721)) [@ChuckHastings](https://github.com/ChuckHastings)
- Fix `conda` uploads ([#1712](https://github.com/rapidsai/cugraph/pull/1712)) [@ajschmidt8](https://github.com/ajschmidt8)
- Updated for CUDA-specific py packages ([#1709](https://github.com/rapidsai/cugraph/pull/1709)) [@rlratzel](https://github.com/rlratzel)
- Use `library_dirs` for cython linking, link cudatoolkit libs, allow setting UCX install location ([#1698](https://github.com/rapidsai/cugraph/pull/1698)) [@trxcllnt](https://github.com/trxcllnt)
- Fix the Louvain failure with 64 bit vertex IDs ([#1696](https://github.com/rapidsai/cugraph/pull/1696)) [@seunghwak](https://github.com/seunghwak)
- Use nested include in destination of install headers to avoid docker permission issues ([#1656](https://github.com/rapidsai/cugraph/pull/1656)) [@dantegd](https://github.com/dantegd)
- Added accidentally-removed cpp-mgtests target back to the valid args list ([#1652](https://github.com/rapidsai/cugraph/pull/1652)) [@rlratzel](https://github.com/rlratzel)
- Update UCX-Py version to 0.21 ([#1650](https://github.com/rapidsai/cugraph/pull/1650)) [@pentschev](https://github.com/pentschev)

## 📖 Documentation

- Docs for RMAT ([#1735](https://github.com/rapidsai/cugraph/pull/1735)) [@BradReesWork](https://github.com/BradReesWork)
- Doc updates ([#1719](https://github.com/rapidsai/cugraph/pull/1719)) [@BradReesWork](https://github.com/BradReesWork)

## 🚀 New Features

- Fea cleanup stream part1 ([#1653](https://github.com/rapidsai/cugraph/pull/1653)) [@ChuckHastings](https://github.com/ChuckHastings)

## 🛠️ Improvements

- Pinning cuco to a specific commit hash for release ([#1741](https://github.com/rapidsai/cugraph/pull/1741)) [@rlratzel](https://github.com/rlratzel)
- Pin max version for `dask` &amp; `distributed` ([#1736](https://github.com/rapidsai/cugraph/pull/1736)) [@galipremsagar](https://github.com/galipremsagar)
- Fix libfaiss dependency to not expressly depend on conda-forge ([#1728](https://github.com/rapidsai/cugraph/pull/1728)) [@Ethyling](https://github.com/Ethyling)
- Fix MG_test bug ([#1718](https://github.com/rapidsai/cugraph/pull/1718)) [@jnke2016](https://github.com/jnke2016)
- Cascaded dispatch for type-erased API ([#1711](https://github.com/rapidsai/cugraph/pull/1711)) [@aschaffer](https://github.com/aschaffer)
- ReduceV test ([#1710](https://github.com/rapidsai/cugraph/pull/1710)) [@kaatish](https://github.com/kaatish)
- Removed depricated code ([#1705](https://github.com/rapidsai/cugraph/pull/1705)) [@BradReesWork](https://github.com/BradReesWork)
- Delete unused/out-dated primitives ([#1704](https://github.com/rapidsai/cugraph/pull/1704)) [@seunghwak](https://github.com/seunghwak)
- Update primitives to support DCSR (DCSC) segments (Part 2/2) ([#1703](https://github.com/rapidsai/cugraph/pull/1703)) [@seunghwak](https://github.com/seunghwak)
- Fea speedup compile ([#1702](https://github.com/rapidsai/cugraph/pull/1702)) [@ChuckHastings](https://github.com/ChuckHastings)
- Update `conda` environment name for CI ([#1699](https://github.com/rapidsai/cugraph/pull/1699)) [@ajschmidt8](https://github.com/ajschmidt8)
- Count if test ([#1697](https://github.com/rapidsai/cugraph/pull/1697)) [@kaatish](https://github.com/kaatish)
- replace cudf assert_eq ([#1693](https://github.com/rapidsai/cugraph/pull/1693)) [@jnke2016](https://github.com/jnke2016)
- Fix int64 vertex_t ([#1691](https://github.com/rapidsai/cugraph/pull/1691)) [@Iroy30](https://github.com/Iroy30)
- Update primitives to support DCSR (DCSC) segments (Part 1) ([#1690](https://github.com/rapidsai/cugraph/pull/1690)) [@seunghwak](https://github.com/seunghwak)
- remove hardcoded dtype ([#1689](https://github.com/rapidsai/cugraph/pull/1689)) [@Iroy30](https://github.com/Iroy30)
- Updating Clang Version to 11.0.0 ([#1688](https://github.com/rapidsai/cugraph/pull/1688)) [@codereport](https://github.com/codereport)
- `CHECK_CUDA` macros in debug builds ([#1687](https://github.com/rapidsai/cugraph/pull/1687)) [@trxcllnt](https://github.com/trxcllnt)
- fixing symmetrize_ddf ([#1686](https://github.com/rapidsai/cugraph/pull/1686)) [@jnke2016](https://github.com/jnke2016)
- Improve Random Walks performance ([#1685](https://github.com/rapidsai/cugraph/pull/1685)) [@aschaffer](https://github.com/aschaffer)
- Use the 21.08 branch of rapids-cmake as rmm requires it ([#1683](https://github.com/rapidsai/cugraph/pull/1683)) [@robertmaynard](https://github.com/robertmaynard)
- Delete legacy renumbering implementation ([#1681](https://github.com/rapidsai/cugraph/pull/1681)) [@ChuckHastings](https://github.com/ChuckHastings)
- Fix vertex partition offsets ([#1680](https://github.com/rapidsai/cugraph/pull/1680)) [@Iroy30](https://github.com/Iroy30)
- Ues std::optional (or thrust::optional) for optional parameters &amp; first part of DCSR (DCSC) implementation. ([#1676](https://github.com/rapidsai/cugraph/pull/1676)) [@seunghwak](https://github.com/seunghwak)
- Migrate old graph to legacy directory/namespace ([#1675](https://github.com/rapidsai/cugraph/pull/1675)) [@ChuckHastings](https://github.com/ChuckHastings)
- Expose epsilon parameter (precision) through python layer ([#1674](https://github.com/rapidsai/cugraph/pull/1674)) [@ChuckHastings](https://github.com/ChuckHastings)
- Fea hungarian expose precision ([#1673](https://github.com/rapidsai/cugraph/pull/1673)) [@ChuckHastings](https://github.com/ChuckHastings)
- Branch 21.08 merge 21.06 ([#1672](https://github.com/rapidsai/cugraph/pull/1672)) [@BradReesWork](https://github.com/BradReesWork)
- Update pins to Dask/Distributed &gt;= 2021.6.0 ([#1666](https://github.com/rapidsai/cugraph/pull/1666)) [@pentschev](https://github.com/pentschev)
- Fix conflicts in `1643` ([#1651](https://github.com/rapidsai/cugraph/pull/1651)) [@ajschmidt8](https://github.com/ajschmidt8)
- Rename include/cugraph/patterns to include/cugraph/prims ([#1644](https://github.com/rapidsai/cugraph/pull/1644)) [@seunghwak](https://github.com/seunghwak)
- Fix merge conflicts in 1631 ([#1639](https://github.com/rapidsai/cugraph/pull/1639)) [@ajschmidt8](https://github.com/ajschmidt8)
- Update to changed `rmm::device_scalar` API ([#1637](https://github.com/rapidsai/cugraph/pull/1637)) [@harrism](https://github.com/harrism)
- Fix merge conflicts ([#1614](https://github.com/rapidsai/cugraph/pull/1614)) [@ajschmidt8](https://github.com/ajschmidt8)

# cuGraph 21.06.00 (9 Jun 2021)

## 🐛 Bug Fixes

- Delete CUDA_ARCHITECTURES=OFF ([#1638](https://github.com/rapidsai/cugraph/pull/1638)) [@seunghwak](https://github.com/seunghwak)
- transform_reduce_e bug fixes ([#1633](https://github.com/rapidsai/cugraph/pull/1633)) [@ChuckHastings](https://github.com/ChuckHastings)
- Correct install path for include folder to avoid double nesting ([#1630](https://github.com/rapidsai/cugraph/pull/1630)) [@dantegd](https://github.com/dantegd)
- Remove thread local thrust::sort (thrust::sort with the execution policy thrust::seq) from copy_v_transform_reduce_key_aggregated_out_nbr ([#1627](https://github.com/rapidsai/cugraph/pull/1627)) [@seunghwak](https://github.com/seunghwak)

## 🚀 New Features

- SG &amp; MG Weakly Connected Components ([#1604](https://github.com/rapidsai/cugraph/pull/1604)) [@seunghwak](https://github.com/seunghwak)

## 🛠️ Improvements

- Remove Pascal guard and test cuGraph use of cuco::static_map on Pascal ([#1640](https://github.com/rapidsai/cugraph/pull/1640)) [@seunghwak](https://github.com/seunghwak)
- Upgraded recipe and dev envs to NCCL 2.9.9 ([#1636](https://github.com/rapidsai/cugraph/pull/1636)) [@rlratzel](https://github.com/rlratzel)
- Use UCX-Py 0.20 ([#1634](https://github.com/rapidsai/cugraph/pull/1634)) [@jakirkham](https://github.com/jakirkham)
- Updated dependencies for CalVer ([#1629](https://github.com/rapidsai/cugraph/pull/1629)) [@rlratzel](https://github.com/rlratzel)
- MG WCC improvements ([#1628](https://github.com/rapidsai/cugraph/pull/1628)) [@seunghwak](https://github.com/seunghwak)
- Initialize force_atlas2 `old_forces` device_uvector, use new `rmm::exec_policy` ([#1625](https://github.com/rapidsai/cugraph/pull/1625)) [@trxcllnt](https://github.com/trxcllnt)
- Fix developer guide examples for device_buffer ([#1619](https://github.com/rapidsai/cugraph/pull/1619)) [@harrism](https://github.com/harrism)
- Pass rmm memory allocator to cuco::static_map ([#1617](https://github.com/rapidsai/cugraph/pull/1617)) [@seunghwak](https://github.com/seunghwak)
- Undo disabling MG C++ testing outputs for non-root processes ([#1615](https://github.com/rapidsai/cugraph/pull/1615)) [@seunghwak](https://github.com/seunghwak)
- WCC bindings ([#1612](https://github.com/rapidsai/cugraph/pull/1612)) [@Iroy30](https://github.com/Iroy30)
- address &#39;ValueError: Series contains NULL values&#39; from from_cudf_edge… ([#1610](https://github.com/rapidsai/cugraph/pull/1610)) [@mattf](https://github.com/mattf)
- Fea rmm device buffer change ([#1609](https://github.com/rapidsai/cugraph/pull/1609)) [@ChuckHastings](https://github.com/ChuckHastings)
- Update `CHANGELOG.md` links for calver ([#1608](https://github.com/rapidsai/cugraph/pull/1608)) [@ajschmidt8](https://github.com/ajschmidt8)
- Handle int64 in force atlas wrapper and update to uvector ([#1607](https://github.com/rapidsai/cugraph/pull/1607)) [@hlinsen](https://github.com/hlinsen)
- Update docs build script ([#1606](https://github.com/rapidsai/cugraph/pull/1606)) [@ajschmidt8](https://github.com/ajschmidt8)
- WCC performance/memory footprint optimization ([#1605](https://github.com/rapidsai/cugraph/pull/1605)) [@seunghwak](https://github.com/seunghwak)
- adding test graphs - part 2 ([#1603](https://github.com/rapidsai/cugraph/pull/1603)) [@ChuckHastings](https://github.com/ChuckHastings)
- Update the Random Walk binding ([#1599](https://github.com/rapidsai/cugraph/pull/1599)) [@Iroy30](https://github.com/Iroy30)
- Add mnmg out degree ([#1592](https://github.com/rapidsai/cugraph/pull/1592)) [@Iroy30](https://github.com/Iroy30)
- Update `cugraph` to with newest CMake features, including CPM for dependencies ([#1585](https://github.com/rapidsai/cugraph/pull/1585)) [@robertmaynard](https://github.com/robertmaynard)
- Implement Graph Batching functionality ([#1580](https://github.com/rapidsai/cugraph/pull/1580)) [@aschaffer](https://github.com/aschaffer)
- add multi-column support in algorithms - part 2 ([#1571](https://github.com/rapidsai/cugraph/pull/1571)) [@Iroy30](https://github.com/Iroy30)

# cuGraph 0.19.0 (21 Apr 2021)

## 🐛 Bug Fixes

- Fixed copyright date and format ([#1526](https://github.com//rapidsai/cugraph/pull/1526)) [@rlratzel](https://github.com/rlratzel)
- fix mg_renumber non-deterministic errors ([#1523](https://github.com//rapidsai/cugraph/pull/1523)) [@Iroy30](https://github.com/Iroy30)
- Updated NetworkX version to 2.5.1 ([#1510](https://github.com//rapidsai/cugraph/pull/1510)) [@rlratzel](https://github.com/rlratzel)
- pascal renumbering fix ([#1505](https://github.com//rapidsai/cugraph/pull/1505)) [@Iroy30](https://github.com/Iroy30)
- Fix MNMG test failures and skip tests that are not supported on Pascal ([#1498](https://github.com//rapidsai/cugraph/pull/1498)) [@jnke2016](https://github.com/jnke2016)
- Revert &quot;Update conda recipes pinning of repo dependencies&quot; ([#1493](https://github.com//rapidsai/cugraph/pull/1493)) [@raydouglass](https://github.com/raydouglass)
- Update conda recipes pinning of repo dependencies ([#1485](https://github.com//rapidsai/cugraph/pull/1485)) [@mike-wendt](https://github.com/mike-wendt)
- Update to make notebook_list.py compatible with numba 0.53 ([#1455](https://github.com//rapidsai/cugraph/pull/1455)) [@rlratzel](https://github.com/rlratzel)
- Fix bugs in copy_v_transform_reduce_key_aggregated_out_nbr &amp; groupby_gpuid_and_shuffle ([#1434](https://github.com//rapidsai/cugraph/pull/1434)) [@seunghwak](https://github.com/seunghwak)
- update default path of setup to use the new directory paths in build … ([#1425](https://github.com//rapidsai/cugraph/pull/1425)) [@ChuckHastings](https://github.com/ChuckHastings)

## 📖 Documentation

- Create C++ documentation ([#1489](https://github.com//rapidsai/cugraph/pull/1489)) [@ChuckHastings](https://github.com/ChuckHastings)
- Create cuGraph developers guide ([#1431](https://github.com//rapidsai/cugraph/pull/1431)) [@ChuckHastings](https://github.com/ChuckHastings)
- Add boost 1.0 license file. ([#1401](https://github.com//rapidsai/cugraph/pull/1401)) [@seunghwak](https://github.com/seunghwak)

## 🚀 New Features

- Implement C/CUDA RandomWalks functionality ([#1439](https://github.com//rapidsai/cugraph/pull/1439)) [@aschaffer](https://github.com/aschaffer)
- Add R-mat generator ([#1411](https://github.com//rapidsai/cugraph/pull/1411)) [@seunghwak](https://github.com/seunghwak)

## 🛠️ Improvements

- Random Walks - Python Bindings ([#1516](https://github.com//rapidsai/cugraph/pull/1516)) [@jnke2016](https://github.com/jnke2016)
- Updating RAFT tag ([#1509](https://github.com//rapidsai/cugraph/pull/1509)) [@afender](https://github.com/afender)
- Clean up nullptr cuda_stream_view arguments ([#1504](https://github.com//rapidsai/cugraph/pull/1504)) [@hlinsen](https://github.com/hlinsen)
- Reduce the size of the cugraph libraries ([#1503](https://github.com//rapidsai/cugraph/pull/1503)) [@robertmaynard](https://github.com/robertmaynard)
- Add indirection and replace algorithms with new renumbering ([#1484](https://github.com//rapidsai/cugraph/pull/1484)) [@Iroy30](https://github.com/Iroy30)
- Multiple graph generator with power law distribution on sizes ([#1483](https://github.com//rapidsai/cugraph/pull/1483)) [@afender](https://github.com/afender)
- TSP solver bug fix ([#1480](https://github.com//rapidsai/cugraph/pull/1480)) [@hlinsen](https://github.com/hlinsen)
- Added cmake function and .hpp template for generating version_config.hpp file. ([#1476](https://github.com//rapidsai/cugraph/pull/1476)) [@rlratzel](https://github.com/rlratzel)
- Fix for bug in SCC on self-loops ([#1475](https://github.com//rapidsai/cugraph/pull/1475)) [@aschaffer](https://github.com/aschaffer)
- MS BFS python APIs + EgoNet updates ([#1469](https://github.com//rapidsai/cugraph/pull/1469)) [@afender](https://github.com/afender)
- Removed unused dependencies from libcugraph recipe, moved non-test script code from test script to gpu build script ([#1468](https://github.com//rapidsai/cugraph/pull/1468)) [@rlratzel](https://github.com/rlratzel)
- Remove literals passed to `device_uvector::set_element_async` ([#1453](https://github.com//rapidsai/cugraph/pull/1453)) [@harrism](https://github.com/harrism)
- ENH Change conda build directories to work with ccache ([#1452](https://github.com//rapidsai/cugraph/pull/1452)) [@dillon-cullinan](https://github.com/dillon-cullinan)
- Updating docs ([#1448](https://github.com//rapidsai/cugraph/pull/1448)) [@BradReesWork](https://github.com/BradReesWork)
- Improve graph primitives performance on graphs with widely varying vertex degrees ([#1447](https://github.com//rapidsai/cugraph/pull/1447)) [@seunghwak](https://github.com/seunghwak)
- Update Changelog Link ([#1446](https://github.com//rapidsai/cugraph/pull/1446)) [@ajschmidt8](https://github.com/ajschmidt8)
- Updated NCCL to version 2.8.4 ([#1445](https://github.com//rapidsai/cugraph/pull/1445)) [@BradReesWork](https://github.com/BradReesWork)
- Update FAISS to 1.7.0 ([#1444](https://github.com//rapidsai/cugraph/pull/1444)) [@BradReesWork](https://github.com/BradReesWork)
- Update graph partitioning scheme ([#1443](https://github.com//rapidsai/cugraph/pull/1443)) [@seunghwak](https://github.com/seunghwak)
- Add additional datasets to improve coverage ([#1441](https://github.com//rapidsai/cugraph/pull/1441)) [@jnke2016](https://github.com/jnke2016)
- Update C++ MG PageRank and SG PageRank, Katz Centrality, BFS, and SSSP to use the new R-mat graph generator ([#1438](https://github.com//rapidsai/cugraph/pull/1438)) [@seunghwak](https://github.com/seunghwak)
- Remove raft handle duplication ([#1436](https://github.com//rapidsai/cugraph/pull/1436)) [@Iroy30](https://github.com/Iroy30)
- Streams infra + support in egonet ([#1435](https://github.com//rapidsai/cugraph/pull/1435)) [@afender](https://github.com/afender)
- Prepare Changelog for Automation ([#1433](https://github.com//rapidsai/cugraph/pull/1433)) [@ajschmidt8](https://github.com/ajschmidt8)
- Update 0.18 changelog entry ([#1429](https://github.com//rapidsai/cugraph/pull/1429)) [@ajschmidt8](https://github.com/ajschmidt8)
- Update and Test Renumber bindings ([#1427](https://github.com//rapidsai/cugraph/pull/1427)) [@Iroy30](https://github.com/Iroy30)
- Update Louvain to use new graph primitives and pattern accelerators ([#1423](https://github.com//rapidsai/cugraph/pull/1423)) [@ChuckHastings](https://github.com/ChuckHastings)
- Replace rmm::device_vector &amp; thrust::host_vector with rmm::device_uvector &amp; std::vector, respectively. ([#1421](https://github.com//rapidsai/cugraph/pull/1421)) [@seunghwak](https://github.com/seunghwak)
- Update C++ MG PageRank test ([#1419](https://github.com//rapidsai/cugraph/pull/1419)) [@seunghwak](https://github.com/seunghwak)
- ENH Build with `cmake --build` &amp; Pass ccache variables to conda recipe &amp; use Ninja in CI ([#1415](https://github.com//rapidsai/cugraph/pull/1415)) [@Ethyling](https://github.com/Ethyling)
- Adding new primitives: copy_v_transform_reduce_key_aggregated_out_nbr &amp; transform_reduce_by_adj_matrix_row|col_key_e bug fixes ([#1399](https://github.com//rapidsai/cugraph/pull/1399)) [@seunghwak](https://github.com/seunghwak)
- Add new primitives: compute_in|out_degrees, compute_in|out_weight_sums to graph_view_t ([#1394](https://github.com//rapidsai/cugraph/pull/1394)) [@seunghwak](https://github.com/seunghwak)
- Rename sort_and_shuffle to groupby_gpuid_and_shuffle ([#1392](https://github.com//rapidsai/cugraph/pull/1392)) [@seunghwak](https://github.com/seunghwak)
- Matching updates for RAFT comms updates (device_sendrecv, device_multicast_sendrecv, gather, gatherv) ([#1391](https://github.com//rapidsai/cugraph/pull/1391)) [@seunghwak](https://github.com/seunghwak)
- Fix forward-merge conflicts for #1370 ([#1377](https://github.com//rapidsai/cugraph/pull/1377)) [@ajschmidt8](https://github.com/ajschmidt8)
- Add utility function for computing a secondary cost for BFS and SSSP output ([#1376](https://github.com//rapidsai/cugraph/pull/1376)) [@hlinsen](https://github.com/hlinsen)

# cuGraph 0.18.0 (24 Feb 2021)

## Bug Fixes 🐛

- Fixed TSP returned routes (#1412) @hlinsen
- Updated CI scripts to use a different error handling convention, updated LD_LIBRARY_PATH for project flash runs (#1386) @rlratzel
- Bug fixes for MNMG coarsen_graph, renumber_edgelist, relabel (#1364) @seunghwak
- Set a specific known working commit hash for gunrock instead of &quot;dev&quot; (#1336) @rlratzel
- Updated git utils used by copyright.py for compatibility with current CI env (#1325) @rlratzel
- Fix MNMG Louvain tests on Pascal architecture (#1322) @ChuckHastings
- FIX Set bash trap after PATH is updated (#1321) @dillon-cullinan
- Fix graph nodes function and renumbering from series (#1319) @Iroy30
- Fix Branch 0.18 merge 0.17 (#1314) @BradReesWork
- Fix EXPERIMENTAL_LOUVAIN_TEST on Pascal (#1312) @ChuckHastings
- Updated cuxfilter to 0.18, removed datashader indirect dependency in conda dev .yml files (#1311) @rlratzel
- Update SG PageRank C++ tests (#1307) @seunghwak

## Documentation 📖

- Enabled MultiGraph class and tests, updated SOURCEBUILD.md to include the latest build.sh options (#1351) @rlratzel

## New Features 🚀

- New EgoNet extractor (#1365) @afender
- Implement induced subgraph extraction primitive (SG C++) (#1354) @seunghwak

## Improvements 🛠️

- Update stale GHA with exemptions &amp; new labels (#1413) @mike-wendt
- Add GHA to mark issues/prs as stale/rotten (#1408) @Ethyling
- update subgraph tests and remove legacy pagerank (#1378) @Iroy30
- Update the conda environments and README file (#1369) @BradReesWork
- Prepare Changelog for Automation (#1368) @ajschmidt8
- Update CMakeLists.txt files for consistency with RAPIDS and to support cugraph as an external project and other tech debt removal (#1367) @rlratzel
- Use new coarsen_graph primitive in Louvain (#1362) @ChuckHastings
- Added initial infrastructure for MG C++ testing and a Pagerank MG test using it (#1361) @rlratzel
- Add SG TSP (#1360) @hlinsen
- Build a Dendrogram class, adapt Louvain/Leiden/ECG to use it (#1359) @ChuckHastings
- Auto-label PRs based on their content (#1358) @jolorunyomi
- Implement MNMG Renumber (#1355) @aschaffer
- Enabling pytest code coverage output by default (#1352) @jnke2016
- Added configuration for new cugraph-doc-codeowners review group (#1344) @rlratzel
- API update to match RAFT PR #120 (#1343) @drobison00
- Pin gunrock to v1.2 for version 0.18 (#1342) @ChuckHastings
- Fix #1340 - Use generic from_edgelist() methods (#1341) @miguelusque
- Using RAPIDS_DATASET_ROOT_DIR env var in place of absolute path to datasets in tests (#1337) @jnke2016
- Expose dense implementation of Hungarian algorithm (#1333) @ChuckHastings
- SG Pagerank transition (#1332) @Iroy30
- improving error checking and docs (#1327) @BradReesWork
- Fix MNMG cleanup exceptions (#1326) @Iroy30
- Create labeler.yml (#1318) @jolorunyomi
- Updates to support nightly MG test automation (#1308) @rlratzel
- Add C++ graph functions (coarsen_grpah, renumber_edgelist, relabel) and primitvies (transform_reduce_by_adj_matrix_row_key, transform_reduce_by_adj_matrix_col_key, copy_v_transform_reduce_key_aggregated_out_nbr) (#1257) @seunghwak

# cuGraph 0.17.0 (10 Dec 2020)
## New Features
- PR #1276 MST
- PR #1245 Add functions to add pandas and numpy compatibility
- PR #1260 Add katz_centrality mnmg wrapper
- PR #1264 CuPy sparse matrix input support for WCC, SCC, SSSP, and BFS
- PR #1265 Implement Hungarian Algorithm
- PR #1274 Add generic from_edgelist() and from_adjlist() APIs
- PR #1279 Add self loop check variable in graph
- PR #1277 SciPy sparse matrix input support for WCC, SCC, SSSP, and BFS
- PR #1278 Add support for shortest_path_length and fix graph vertex checks
- PR #1280 Add Multi(Di)Graph support

## Improvements
- PR #1227 Pin cmake policies to cmake 3.17 version
- PR #1267 Compile time improvements via Explicit Instantiation Declarations.
- PR #1269 Removed old db code that was not being used
- PR #1271 Add extra check to make SG Louvain deterministic
- PR #1273 Update Force Atlas 2 notebook, wrapper and coding style
- PR #1289 Update api.rst for MST
- PR #1281 Update README
- PR #1293: Updating RAFT to latest

## Bug Fixes
- PR #1237 update tests for assymetric graphs, enable personalization pagerank
- PR #1242 Calling gunrock cmake using explicit -D options, re-enabling C++ tests
- PR #1246 Use latest Gunrock, update HITS implementation
- PR #1250 Updated cuco commit hash to latest as of 2020-10-30 and removed unneeded GIT_SHALLOW param
- PR #1251 Changed the MG context testing class to use updated parameters passed in from the individual tests
- PR #1253 MG test fixes: updated additional comms.initialize() calls, fixed dask DataFrame comparisons
- PR #1270 Raise exception for p2p, disable bottom up approach for bfs
- PR #1275 Force local artifact conda install
- PR #1285 Move codecov upload to gpu build script
- PR #1290 Update weights check in bc and graph prims wrappers
- PR #1299 Update doc and notebook
- PR #1304 Enable all GPU archs for test builds

# cuGraph 0.16.0 (21 Oct 2020)

## New Features
- PR #1098 Add new graph classes to support 2D partitioning
- PR #1124 Sub-communicator initialization for 2D partitioning support
- PR #838 Add pattern accelerator API functions and pattern accelerator API based implementations of PageRank, Katz Centrality, BFS, and SSSP
- PR #1147 Added support for NetworkX graphs as input type
- PR #1157 Louvain API update to use graph_container_t
- PR #1151 MNMG extension for pattern accelerator based PageRank, Katz Centrality, BFS, and SSSP implementations (C++ part)
- PR #1163 Integrated 2D shuffling and Louvain updates
- PR #1178 Refactored cython graph factory code to scale to additional data types
- PR #1175 Integrated 2D pagerank python/cython infra
- PR #1177 Integrated 2D bfs and sssp python/cython infra
- PR #1172 MNMG Louvain implementation

## Improvements
- PR 1081 MNMG Renumbering - sort partitions by degree
- PR 1115 Replace deprecated rmm::mr::get_default_resource with rmm::mr::get_current_device_resource
- PR #1133 added python 2D shuffling
- PR 1129 Refactored test to use common dataset and added additional doc pages
- PR 1135 SG Updates to Louvain et. al.
- PR 1132 Upgrade Thrust to latest commit
- PR #1129 Refactored test to use common dataset and added additional doc pages
- PR #1145 Simple edge list generator
- PR #1144 updated documentation and APIs
- PR #1139 MNMG Louvain Python updates, Cython cleanup
- PR #1156 Add aarch64 gencode support
- PR #1149 Parquet read and concat within workers
- PR #1152 graph container cleanup, added arg for instantiating legacy types and switch statements to factory function
- PR #1164 MG symmetrize and conda env updates
- PR #1162 enhanced networkx testing
- PR #1169 Added RAPIDS cpp packages to cugraph dev env
- PR #1165 updated remaining algorithms to be NetworkX compatible
- PR #1176 Update ci/local/README.md
- PR #1184 BLD getting latest tags
- PR #1222 Added min CUDA version check to MG Louvain
- PR #1217 NetworkX Transition doc
- PR #1223 Update mnmg docs
- PR #1230 Improve gpuCI scripts

## Bug Fixes
- PR #1131 Show style checker errors with set +e
- PR #1150 Update RAFT git tag
- PR #1155 Remove RMM library dependency and CXX11 ABI handling
- PR #1158 Pass size_t* & size_t* instead of size_t[] & int[] for raft allgatherv's input parameters recvcounts & displs
- PR #1168 Disabled MG tests on single GPU
- PR #1166 Fix misspelling of function calls in asserts causing debug build to fail
- PR #1180 BLD Adopt RAFT model for cuhornet dependency
- PR #1181 Fix notebook error handling in CI
- PR #1199 BUG segfault in python test suite
- PR #1186 BLD Installing raft headers under cugraph
- PR #1192 Fix benchmark notes and documentation issues in graph.py
- PR #1196 Move subcomms init outside of individual algorithm functions
- PR #1198 Remove deprecated call to from_gpu_matrix
- PR #1174 Fix bugs in MNMG pattern accelerators and pattern accelerator based implementations of MNMG PageRank, BFS, and SSSP
- PR #1233 Temporarily disabling C++ tests for 0.16
- PR #1240 Require `ucx-proc=*=gpu`
<<<<<<< HEAD

=======
- PR #1241 Fix a bug in personalized PageRank with the new graph primitives API.
- PR #1249 Fix upload script syntax
>>>>>>> origin/branch-0.17

# cuGraph 0.15.0 (26 Aug 2020)

## New Features
- PR #940 Add MG Batch BC
- PR #937 Add wrapper for gunrock HITS algorithm
- PR #939 Updated Notebooks to include new features and benchmarks
- PR #944 MG pagerank (dask)
- PR #947 MG pagerank (CUDA)
- PR #826 Bipartite Graph python API
- PR #963 Renumbering refactor, add multi GPU support
- PR #964 MG BFS (CUDA)
- PR #990 MG Consolidation
- PR #993 Add persistent Handle for Comms
- PR #979 Add hypergraph implementation to convert DataFrames into Graphs
- PR #1010 MG BFS (dask)
- PR #1018 MG personalized pagerank
- PR #1047 Updated select tests to use new dataset list that includes asymmetric directed graph
- PR #1090 Add experimental Leiden function
- PR #1077 Updated/added copyright notices, added copyright CI check from cuml
- PR #1100 Add support for new build process (Project Flash)
- PR #1093 New benchmarking notebook

## Improvements
- PR #898 Add Edge Betweenness Centrality, and endpoints to BC
- PR #913 Eliminate `rmm.device_array` usage
- PR #903 Add short commit hash to conda package
- PR #920 modify bfs test, update graph number_of_edges, update storage of transposedAdjList in Graph
- PR #933 Update mg_degree to use raft, add python tests
- PR #930 rename test_utils.h to utilities/test_utils.hpp and remove thrust dependency
- PR #934 Update conda dev environment.yml dependencies to 0.15
- PR #942 Removed references to deprecated RMM headers.
- PR #941 Regression python/cudf fix
- PR #945 Simplified benchmark --no-rmm-reinit option, updated default options
- PR #946 Install meta packages for dependencies
- PR #952 Updated get_test_data.sh to also (optionally) download and install datasets for benchmark runs
- PR #953 fix setting RAFT_DIR from the RAFT_PATH env var
- PR #954 Update cuGraph error handling to use RAFT
- PR #968 Add build script for CI benchmark integration
- PR #959 Add support for uint32_t and int64_t types for BFS (cpp side)
- PR #962 Update dask pagerank
- PR #975 Upgrade GitHub template
- PR #976 Fix error in Graph.edges(), update cuDF rename() calls
- PR #977 Update force_atlas2 to call on_train_end after iterating
- PR #980 Replace nvgraph Spectral Clustering (SC) functionality with RAFT SC
- PR #987 Move graph out of experimental namespace
- PR #984 Removing codecov until we figure out how to interpret failures that block CI
- PR #985 Add raft handle to BFS, BC and edge BC
- PR #991 Update conda upload versions for new supported CUDA/Python
- PR #988 Add clang and clang tools to the conda env
- PR #997 Update setup.cfg to run pytests under cugraph tests directory only
- PR #1007 Add tolerance support to MG Pagerank and fix
- PR #1009 Update benchmarks script to include requirements used
- PR #1014 Fix benchmarks script variable name
- PR #1021 Update cuGraph to use RAFT CUDA utilities
- PR #1019 Remove deprecated CUDA library calls
- PR #1024 Updated condata environment YML files
- PR #1026 update chunksize for mnmg, remove files and unused code
- PR #1028 Update benchmarks script to use ASV_LABEL
- PR #1030 MG directory org and documentation
- PR #1020 Updated Louvain to honor max_level, ECG now calls Louvain for 1 level, then full run.
- PR #1031 MG notebook
- PR #1034 Expose resolution (gamma) parameter in Louvain
- PR #1037 Centralize test main function and replace usage of deprecated `cnmem_memory_resource`
- PR #1041 Use S3 bucket directly for benchmark plugin
- PR #1056 Fix MG BFS performance
- PR #1062 Compute max_vertex_id in mnmg local data computation
- PR #1068 Remove unused thirdparty code
- PR #1105 Update `master` references to `main`

## Bug Fixes
- PR #936 Update Force Atlas 2 doc and wrapper
- PR #938 Quote conda installs to avoid bash interpretation
- PR #966 Fix build error (debug mode)
- PR #983 Fix offset calculation in COO to CSR
- PR #989: Fix issue with incorrect docker image being used in local build script
- PR #992 Fix unrenumber of predecessor
- PR #1008 Fix for cudf updates disabling iteration of Series/Columns/Index
- PR #1012 Fix Local build script README
- PR #1017 Fix more mg bugs
- PR #1022 Fix support for using a cudf.DataFrame with a MG graph
- PR #1025: Explicitly skip raft test folder for pytest 6.0.0
- PR #1027 Fix documentation
- PR #1033 Fix reparition error in big datasets, updated coroutine, fixed warnings
- PR #1036 Fixed benchmarks for new renumbering API, updated comments, added quick test-only benchmark run to CI
- PR #1040 Fix spectral clustering renumbering issue
- PR #1057 Updated raft dependency to pull fixes on cusparse selection in CUDA 11
- PR #1066 Update cugunrock to not build for unsupported CUDA architectures
- PR #1069 Fixed CUDA 11 Pagerank crash, by replacing CUB's SpMV with raft's.
- PR #1083 Fix NBs to run in nightly test run, update renumbering text, cleanup
- PR #1087 Updated benchmarks README to better describe how to get plugin, added rapids-pytest-benchmark plugin to conda dev environments
- PR #1101 Removed unnecessary device-to-host copy which caused a performance regression
- PR #1106 Added new release.ipynb to notebook test skip list
- PR #1125 Patch Thrust to workaround `CUDA_CUB_RET_IF_FAIL` macro clearing CUDA errors


# cuGraph 0.14.0 (03 Jun 2020)

## New Features
- PR #756 Add Force Atlas 2 layout
- PR #822 Added new functions in python graph class, similar to networkx
- PR #840 MG degree
- PR #875 UVM notebook
- PR #881 Raft integration infrastructure

## Improvements
- PR #917 Remove gunrock option from Betweenness Centrality
- PR #764 Updated sssp and bfs with GraphCSR, removed gdf_column, added nullptr weights test for sssp
- PR #765 Remove gdf_column from connected components
- PR #780 Remove gdf_column from cuhornet features
- PR #781 Fix compiler argument syntax for ccache
- PR #782 Use Cython's `new_build_ext` (if available)
- PR #788 Added options and config file to enable codecov
- PR #793 Fix legacy cudf imports/cimports
- PR #798 Edit return graph type in algorithms return graphs
- PR #799 Refactored graph class with RAII
- PR #802 Removed use of gdf_column from db code
- PR #803 Enable Ninja build
- PR #804 Cythonize in parallel
- PR #807 Updating the Python docs
- PR #817 Add native Betweenness Centrality with sources subset
- PR #818 Initial version of new "benchmarks" folder
- PR #820 MG infra and all-gather smoke test
- PR #823 Remove gdf column from nvgraph
- PR #829 Updated README and CONTRIBUTIOIN docs
- PR #831 Updated Notebook - Added K-Truss, ECG, and Betweenness Centrality
- PR #832 Removed RMM ALLOC from db subtree
- PR #833 Update graph functions to use new Graph class
- PR #834 Updated local gpuci build
- PR #836 Remove SNMG code
- PR #845 Add .clang-format & format all files
- PR #859 Updated main docs
- PR #862 Katz Centrality : Auto calculation of alpha parameter if set to none
- PR #865 Added C++ docs
- PR #866 Use RAII graph class in KTruss
- PR #867 Updates to support the latest flake8 version
- PR #874 Update setup.py to use custom clean command
- PR #876 Add BFS C++ tests
- PR #878 Updated build script
- PR #887 Updates test to common datasets
- PR #879 Add docs build script to repository
- PR #880 Remove remaining gdf_column references
- PR #882 Add Force Atlas 2 to benchmarks
- PR #891 A few gdf_column stragglers
- PR #893 Add external_repositories dir and raft symlink to .gitignore
- PR #897 Remove RMM ALLOC calls
- PR #899 Update include paths to remove deleted cudf headers
- PR #906 Update Louvain notebook
- PR #948 Move doc customization scripts to Jenkins

## Bug Fixes
- PR #927 Update scikit learn dependency
- PR #916 Fix CI error on Force Atlas 2 test
- PR #763 Update RAPIDS conda dependencies to v0.14
- PR #795 Fix some documentation
- PR #800 Fix bfs error in optimization path
- PR #825 Fix outdated CONTRIBUTING.md
- PR #827 Fix indexing CI errors due to cudf updates
- PR #844 Fixing tests, converting __getitem__ calls to .iloc
- PR #851 Removed RMM from tests
- PR #852 Fix BFS Notebook
- PR #855 Missed a file in the original SNMG PR
- PR #860 Fix all Notebooks
- PR #870 Fix Louvain
- PR #889 Added missing conftest.py file to benchmarks dir
- PR #896 mg dask infrastructure fixes
- PR #907 Fix bfs directed missing vertices
- PR #911 Env and changelog update
- PR #923 Updated pagerank with @afender 's temp fix for double-free crash
- PR #928 Fix scikit learn test install to work with libgcc-ng 7.3
- PR 935 Merge
- PR #956 Use new gpuCI image in local build script


# cuGraph 0.13.0 (31 Mar 2020)

## New Features
- PR #736 cuHornet KTruss integration
- PR #735 Integration gunrock's betweenness centrality
- PR #760 cuHornet Weighted KTruss

## Improvements
- PR #688 Cleanup datasets after testing on gpuCI
- PR #694 Replace the expensive cudaGetDeviceProperties call in triangle counting with cheaper cudaDeviceGetAttribute calls
- PR #701 Add option to filter datasets and tests when run from CI
- PR #715 Added new YML file for CUDA 10.2
- PR #719 Updated docs to remove CUDA 9.2 and add CUDA 10.2
- PR #720 Updated error messages
- PR #722 Refactor graph to remove gdf_column
- PR #723 Added notebook testing to gpuCI gpu build
- PR #734 Updated view_edge_list for Graph, added unrenumbering test, fixed column access issues
- PR #738 Move tests directory up a level
- PR #739 Updated Notebooks
- PR #740 added utility to extract paths from SSSP/BFS results
- PR #742 Rremove gdf column from jaccard
- PR #741 Added documentation for running and adding new benchmarks and shell script to automate
- PR #747 updated viewing of graph, datatypecasting and two hop neighbor unrenumbering for multi column
- PR #766 benchmark script improvements/refactorings: separate ETL steps, averaging, cleanup

## Bug Fixes
- PR #697 Updated versions in conda environments.
- PR #692 Add check after opening golden result files in C++ Katz Centrality tests.
- PR #702 Add libcypher include path to target_include_directories
- PR #716 Fixed bug due to disappearing get_column_data_ptr function in cudf
- PR #726 Fixed SSSP notebook issues in last cell
- PR #728 Temporary fix for dask attribute error issue
- PR #733 Fixed multi-column renumbering issues with indexes
- PR #746 Dask + Distributed 2.12.0+
- PR #753 ECG Error
- PR #758 Fix for graph comparison failure
- PR #761 Added flag to not treat deprecation warnings as errors, for now
- PR #771 Added unrenumbering in wcc and scc. Updated tests to compare vertices of largest component
- PR #774 Raise TypeError if a DiGraph is used with spectral*Clustering()

# cuGraph 0.12.0 (04 Feb 2020)

## New Features
- PR #628 Add (Di)Graph constructor from Multi(Di)Graph
- PR #630 Added ECG clustering
- PR #636 Added Multi-column renumbering support

## Improvements
- PR #640 remove gdf_column in sssp
- PR #629 get rid of gdf_column in pagerank
- PR #641 Add codeowners
- PR #646 Skipping all tests in test_bfs_bsp.py since SG BFS is not formally supported
- PR #652 Remove gdf_column in BFS
- PR #660 enable auto renumbering
- PR #664 Added support for Louvain early termination.
- PR #667 Drop `cython` from run requirements in conda recipe
- PR #666 Incorporate multicolumn renumbering in python graph class for Multi(Di)Graph
- PR #685 Avoid deep copy in index reset

## Bug Fixes
- PR #634 renumber vertex ids passed in analytics
- PR #649 Change variable names in wjaccard and woverlap to avoid exception
- PR #651 fix cudf error in katz wrapper and test nstart
- PR #663 Replaced use of cudf._lib.gdf_dtype_from_value based on cudf refactoring
- PR #670 Use cudf pandas version
- PR #672 fix snmg pagerank based on cudf Buffer changes
- PR #681 fix column length mismatch cudf issue
- PR #684 Deprecated cudf calls
- PR #686 Balanced cut fix
- PR #689 Check graph input type, disable Multi(Di)Graph, add cugraph.from_cudf_edgelist


# cuGraph 0.11.0 (11 Dec 2019)

## New Features
- PR #588 Python graph class and related changes
- PR #630 Adds ECG clustering functionality

## Improvements
- PR #569 Added exceptions
- PR #554 Upgraded namespace so that cugraph can be used for the API.
- PR #564 Update cudf type aliases
- PR #562 Remove pyarrow dependency so we inherit the one cudf uses
- PR #576 Remove adj list conversion automation from c++
- PR #587 API upgrade
- PR #585 Remove BUILD_ABI references from CI scripts
- PR #591 Adding initial GPU metrics to benchmark utils
- PR #599 Pregel BFS
- PR #601 add test for type conversion, edit createGraph_nvgraph
- PR #614 Remove unused CUDA conda labels
- PR #616 Remove c_ prefix
- PR #618 Updated Docs
- PR #619 Transition guide

## Bug Fixes
- PR #570 Temporarily disabling 2 DB tests
- PR #573 Fix pagerank test and symmetrize for cudf 0.11
- PR #574 dev env update
- PR #580 Changed hardcoded test output file to a generated tempfile file name
- PR #595 Updates to use the new RMM Python reinitialize() API
- PR #625 use destination instead of target when adding edgelist

# cuGraph 0.10.0 (16 Oct 2019)


## New Features
- PR #469 Symmetrize a COO
- PR #477 Add cuHornet as a submodule
- PR #483 Katz Centrality
- PR #524 Integrated libcypher-parser conda package into project.
- PR #493 Added C++ findMatches operator for OpenCypher query.
- PR #527 Add testing with asymmetric graph (where appropriate)
- PR #520 KCore and CoreNumber
- PR #496 Gunrock submodule + SM prelimis.
- PR #575 Added updated benchmark files that use new func wrapper pattern and asvdb

## Improvements
- PR #466 Add file splitting test; Update to reduce dask overhead
- PR #468 Remove unnecessary print statement
- PR #464 Limit initial RMM pool allocator size to 128mb so pytest can run in parallel
- PR #474 Add csv file writing, lazy compute - snmg pagerank
- PR #481 Run bfs on unweighted graphs when calling sssp
- PR #491 Use YYMMDD tag in nightly build
- PR #487 Add woverlap test, add namespace in snmg COO2CSR
- PR #531 Use new rmm python package

## Bug Fixes
- PR #458 Fix potential race condition in SSSP
- PR #471 Remove nvidia driver installation from ci/cpu/build.sh
- PR #473 Re-sync cugraph with cudf (cudf renamed the bindings directory to _lib).
- PR #480 Fixed DASK CI build script
- PR #478 Remove requirements and setup for pi
- PR #495 Fixed cuhornet and cmake for Turing cards
- PR #489 Handle negative vertex ids in renumber
- PR #519 Removed deprecated cusparse calls
- PR #522 Added the conda dev env file for 10.1
- PR #525 Update build scripts and YYMMDD tagging for nightly builds
- PR #548 Added missing cores documentation
- PR #556 Fixed recursive remote options for submodules
- PR #559 Added RMM init check so RMM free APIs are not called if not initialized


# cuGraph 0.9.0 (21 Aug 2019)

## New Features
- PR #361 Prototypes for cusort functions
- PR #357 Pagerank cpp API
- PR #366 Adds graph.degrees() function returning both in and out degree.
- PR #380 First implemention of cusort - SNMG key/value sorting
- PR #416 OpenCypher: Added C++ implementation of db_object class and assorted other classes
- PR #411 Integrate dask-cugraph in cugraph
- PR #411 Integrate dask-cugraph in cugraph #411
- PR #418 Update cusort to handle SNMG key-only sorting
- PR #423 Add Strongly Connected Components (GEMM); Weakly CC updates;
- PR #437 Streamline CUDA_REL environment variable
- PR #449 Fix local build generated file ownerships
- PR #454 Initial version of updated script to run benchmarks


## Improvements
- PR #353 Change snmg python wrapper in accordance to cpp api
- PR #362 Restructured python/cython directories and files.
- PR #365 Updates for setting device and vertex ids for snmg pagerank
- PR #383 Exposed MG pagerank solver parameters
- PR #399 Example Prototype of Strongly Connected Components using primitives
- PR #419 Version test
- PR #420 drop duplicates, remove print, compute/wait read_csv in pagerank.py
- PR #439 More efficient computation of number of vertices from edge list
- PR #445 Update view_edge_list, view_adj_list, and view_transposed_adj_list to return edge weights.
- PR #450 Add a multi-GPU section in cuGraph documentation.

## Bug Fixes
- PR #368 Bump cudf dependency versions for cugraph conda packages
- PR #354 Fixed bug in building a debug version
- PR #360 Fixed bug in snmg coo2csr causing intermittent test failures.
- PR #364 Fixed bug building or installing cugraph when conda isn't installed
- PR #375 Added a function to initialize gdf columns in cugraph #375
- PR #378 cugraph was unable to import device_of_gpu_pointer
- PR #384 Fixed bug in snmg coo2csr causing error in dask-cugraph tests.
- PR #382 Disabled vertex id check to allow Azure deployment
- PR #410 Fixed overflow error in SNMG COO2CSR
- PR #395 run omp_ge_num_threads in a parallel context
- PR #412 Fixed formatting issues in cuGraph documentation.
- PR #413 Updated python build instructions.
- PR #414 Add weights to wjaccrd.py
- PR #436 Fix Skip Test Functionality
- PR #438 Fix versions of packages in build script and conda yml
- PR #441 Import cudf_cpp.pxd instead of duplicating cudf definitions.
- PR #441 Removed redundant definitions of python dictionaries and functions.
- PR #442 Updated versions in conda environments.
- PR #442 Added except + to cython bindings to C(++) functions.
- PR #443 Fix accuracy loss issue for snmg pagerank
- PR #444 Fix warnings in strongly connected components
- PR #446 Fix permission for source (-x) and script (+x) files.
- PR #448 Import filter_unreachable
- PR #453 Re-sync cugraph with cudf (dependencies, type conversion & scatter functions).
- PR #463 Remove numba dependency and use the one from cudf

# cuGraph 0.8.0 (27 June 2019)

## New Features
- PR #287 SNMG power iteration step1
- PR #297 SNMG degree calculation
- PR #300 Personalized Page Rank
- PR #302 SNMG CSR Pagerank (cuda/C++)
- PR #315 Weakly Connected Components adapted from cuML (cuda/C++)
- PR #323 Add test skipping function to build.sh
- PR #308 SNMG python wrapper for pagerank
- PR #321 Added graph initialization functions for NetworkX compatibility.
- PR #332 Added C++ support for strings in renumbering function
- PR #325 Implement SSSP with predecessors (cuda/C++)
- PR #331 Python bindings and test for Weakly Connected Components.
- PR #339 SNMG COO2CSR (cuda/C++)
- PR #341 SSSP with predecessors (python) and function for filtering unreachable nodes in the traversal
- PR #348 Updated README for release

## Improvements
- PR #291 nvGraph is updated to use RMM instead of directly invoking cnmem functions.
- PR #286 Reorganized cugraph source directory
- PR #306 Integrated nvgraph to libcugraph.so (libnvgraph_rapids.so will not be built anymore).
- PR #306 Updated python test files to run pytest with all four RMM configurations.
- PR #321 Added check routines for input graph data vertex IDs and offsets (cugraph currently supports only 32-bit integers).
- PR #333 Various general improvements at the library level

## Bug Fixes
- PR #283 Automerge fix
- PR #291 Fixed a RMM memory allocation failure due to duplicate copies of cnmem.o
- PR #291 Fixed a cub CsrMV call error when RMM pool allocator is used.
- PR #306 Fixed cmake warnings due to library conflicts.
- PR #311 Fixed bug in SNMG degree causing failure for three gpus
- PR #309 Update conda build recipes
- PR #314 Added datasets to gitignore
- PR #322 Updates to accommodate new cudf include file locations
- PR #324 Fixed crash in WeakCC for larger graph and added adj matrix symmetry check
- PR #327 Implemented a temporary fix for the build failure due to gunrock updates.
- PR #345 Updated CMakeLists.txt to apply RUNPATH to transitive dependencies.
- PR #350 Configure Sphinx to render params correctly
- PR #359 Updates to remove libboost_system as a runtime dependency on libcugraph.so


# cuGraph 0.7.0 (10 May 2019)

## New Features
- PR #195 Added Graph.get_two_hop_neighbors() method
- PR #195 Updated Jaccard and Weighted Jaccard to accept lists of vertex pairs to compute for
- PR #202 Added methods to compute the overlap coefficient and weighted overlap coefficient
- PR #230 SNMG SPMV and helpers functions
- PR #210 Expose degree calculation kernel via python API
- PR #220 Added bindings for Nvgraph triangle counting
- PR #234 Added bindings for renumbering, modify renumbering to use RMM
- PR #246 Added bindings for subgraph extraction
- PR #250 Add local build script to mimic gpuCI
- PR #261 Add docs build script to cuGraph
- PR #301 Added build.sh script, updated CI scripts and documentation

## Improvements
- PR #157 Removed cudatoolkit dependency in setup.py
- PR #185 Update docs version
- PR #194 Open source nvgraph in cugraph repository #194
- PR #190 Added a copy option in graph creation
- PR #196 Fix typos in readme intro
- PR #207 mtx2csv script
- PR #203 Added small datasets directly in the repo
- PR #215 Simplified get_rapids_dataset_root_dir(), set a default value for the root dir
- PR #233 Added csv datasets and edited test to use cudf for reading graphs
- PR #247 Added some documentation for renumbering
- PR #252 cpp test upgrades for more convenient testing on large input
- PR #264 Add cudatoolkit conda dependency
- PR #267 Use latest release version in update-version CI script
- PR #270 Updated the README.md and CONTRIBUTING.md files
- PR #281 Updated README with algorithm list


## Bug Fixes
- PR #256 Add pip to the install, clean up conda instructions
- PR #253 Add rmm to conda configuration
- PR #226 Bump cudf dependencies to 0.7
- PR #169 Disable terminal output in sssp
- PR #191 Fix double upload bug
- PR #181 Fixed crash/rmm free error when edge values provided
- PR #193 Fixed segfault when egde values not provided
- PR #190 Fixed a memory reference counting error between cudf & cugraph
- PR #190 Fixed a language level warning (cython)
- PR #214 Removed throw exception from dtor in TC
- PR #211 Remove hardcoded dataset paths, replace with build var that can be overridden with an env var
- PR #206 Updated versions in conda envs
- PR #218 Update c_graph.pyx
- PR #224 Update erroneous comments in overlap_wrapper.pyx, woverlap_wrapper.pyx, test_louvain.py, and spectral_clustering.pyx
- PR #220 Fixed bugs in Nvgraph triangle counting
- PR #232 Fixed memory leaks in managing cudf columns.
- PR #236 Fixed issue with v0.7 nightly yml environment file.  Also updated the README to remove pip
- PR #239 Added a check to prevent a cugraph object to store two different graphs.
- PR #244 Fixed issue with nvgraph's subgraph extraction if the first vertex in the vertex list is not incident on an edge in the extracted graph
- PR #249 Fix oudated cuDF version in gpu/build.shi
- PR #262 Removed networkx conda dependency for both build and runtime
- PR #271 Removed nvgraph conda dependency
- PR #276 Removed libgdf_cffi import from bindings
- PR #288 Add boost as a conda dependency

# cuGraph 0.6.0 (22 Mar 2019)

## New Features

- PR #73 Weighted Jaccard bindings
- PR #41 RMAT graph bindings
- PR #43 Louvain binings
- PR #44 SSSP bindings
- PR #47 BSF bindings
- PR #53 New Repo structure
- PR #67 RMM Integration with rmm as as submodule
- PR #82 Spectral Clustering bindings
- PR #82 Clustering metrics binding
- PR #85 Helper functions on python Graph object
- PR #106 Add gpu/build.sh file for gpuCI

## Improvements

- PR #50 Reorganize directory structure to match cuDF
- PR #85 Deleted setup.py and setup.cfg which had been replaced
- PR #95 Code clean up
- PR #96 Relocated mmio.c and mmio.h (external files) to thirdparty/mmio
- PR #97 Updated python tests to speed them up
- PR #100 Added testing for returned vertex and edge identifiers
- PR #105 Updated python code to follow PEP8 (fixed flake8 complaints)
- PR #121 Cleaned up READEME file
- PR #130 Update conda build recipes
- PR #144 Documentation for top level functions

## Bug Fixes

- PR #48 ABI Fixes
- PR #72 Bug fix for segfault issue getting transpose from adjacency list
- PR #105 Bug fix for memory leaks and python test failures
- PR #110 Bug fix for segfault calling Louvain with only edge list
- PR #115 Fixes for changes in cudf 0.6, pick up RMM from cudf instead of thirdpary
- PR #116 Added netscience.mtx dataset to datasets.tar.gz
- PR #120 Bug fix for segfault calling spectral clustering with only edge list
- PR #123 Fixed weighted Jaccard to assume the input weights are given as a cudf.Series
- PR #152 Fix conda package version string
- PR #160 Added additional link directory to support building on CentOS-7
- PR #221 Moved two_hop_neighbors.cuh to src folder to prevent it being installed
- PR #223 Fixed compiler warning in cpp/src/cugraph.cu
- PR #284 Commented out unit test code that fails due to a cudf bug


# cuGraph 0.5.0 (28 Jan 2019)<|MERGE_RESOLUTION|>--- conflicted
+++ resolved
@@ -2212,12 +2212,8 @@
 - PR #1174 Fix bugs in MNMG pattern accelerators and pattern accelerator based implementations of MNMG PageRank, BFS, and SSSP
 - PR #1233 Temporarily disabling C++ tests for 0.16
 - PR #1240 Require `ucx-proc=*=gpu`
-<<<<<<< HEAD
-
-=======
 - PR #1241 Fix a bug in personalized PageRank with the new graph primitives API.
 - PR #1249 Fix upload script syntax
->>>>>>> origin/branch-0.17
 
 # cuGraph 0.15.0 (26 Aug 2020)
 
