--- conflicted
+++ resolved
@@ -4,11 +4,9 @@
 - PR #756 Add Force Atlas 2 layout
 - PR #822 Added new functions in python graph class, similar to networkx
 - PR #840 OPG degree
-<<<<<<< HEAD
 - PR #881 Raft integration infrastructure
-=======
 - PR #875 UVM notebook 
->>>>>>> 9be1f8d2
+
 
 ## Improvements
 - PR #817 Add native Betweenness Centrality with sources subset
