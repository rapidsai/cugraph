--- conflicted
+++ resolved
@@ -32,11 +32,8 @@
 - PR #1275 Force local artifact conda install
 - PR #1285 Move codecov upload to gpu build script
 - PR #1290 Update weights check in bc and graph prims wrappers
-<<<<<<< HEAD
+- PR #1299 Update doc and notebook
 - PR #1304 Enable all GPU archs for test builds, updated check for Pascal or earlier for Louvain
-=======
-- PR #1299 Update doc and notebook
->>>>>>> 5cff397e
 
 # cuGraph 0.16.0 (21 Oct 2020)
 
