# cuGraph 0.14.0 (Date TBD)

## New Features
- PR #756 Add Force Atlas 2 layout
- PR #822 Added new functions in python graph class, similar to networkx
- PR #840 OPG degree
- PR #881 Raft integration infrastructure
- PR #875 UVM notebook


## Improvements
- PR #882 Add Force Atlas 2 to benchmarks
- PR #876 Add BFS C++ tests
- PR #817 Add native Betweenness Centrality with sources subset
- PR #764 Updated sssp and bfs with GraphCSR, removed gdf_column, added nullptr weights test for sssp
- PR #765 Remove gdf_column from connected components
- PR #780 Remove gdf_column from cuhornet features
- PR #781 Fix compiler argument syntax for ccache
- PR #782 Use Cython's `new_build_ext` (if available)
- PR #788 Added options and config file to enable codecov
- PR #793 Fix legacy cudf imports/cimports
- PR #802 Removed use of gdf_column from db code
- PR #798 Edit return graph type in algorithms return graphs
- PR #803 Enable Ninja build
- PR #804 Cythonize in parallel
- PR #823 Remove gdf column from nvgraph
- PR #807 Updating the Python docs
- PR #820 OPG infra and all-gather smoke test
- PR #799 Refactored graph class with RAII
- PR #818 Initial version of new "benchmarks" folder
- PR #829 Updated README and CONTRIBUTIOIN docs
- PR #836 Remove SNMG code
- PR #831 Updated Notebook - Added K-Truss, ECG, and Betweenness Centrality
- PR #832 Removed RMM ALLOC from db subtree
- PR #833 Update graph functions to use new Graph class
- PR #834 Updated local gpuci build
- PR #845 Add .clang-format & format all files
- PR #859 Updated main docs
- PR #862 Katz Centrality : Auto calculation of alpha parameter if set to none
- PR #865 Added C++ docs
- PR #866 Use RAII graph class in KTruss
- PR #867 Updates to support the latest flake8 version
- PR #874 Update setup.py to use custom clean command
- PR #878 Updated build script
<<<<<<< HEAD
- PR #887 Updates test to common datasets
=======
- PR #879 Add docs build script to repository
- PR #818 Initial version of new "benchmarks" folder
- PR #880 Remove remaining gdf_column references
- PR #891 A few gdf_column stragglers
- PR #893 Add external_repositories dir and raft symlink to .gitignore
>>>>>>> fd9b0463

## Bug Fixes
- PR #763 Update RAPIDS conda dependencies to v0.14
- PR #795 Fix some documentation
- PR #800 Fix bfs error in optimization path
- PR #825 Fix outdated CONTRIBUTING.md
- PR #827 Fix indexing CI errors due to cudf updates
- PR #844 Fixing tests, converting __getitem__ calls to .iloc
- PR #851 Removed RMM from tests
- PR #852 Fix BFS Notebook
- PR #855 Missed a file in the original SNMG PR
- PR #860 Fix all Notebooks
- PR #889 Added missing conftest.py file to benchmarks dir

# cuGraph 0.13.0 (Date TBD)

## New Features
- PR #736 cuHornet KTruss integration
- PR #735 Integration gunrock's betweenness centrality
- PR #760 cuHornet Weighted KTruss

## Improvements
- PR #688 Cleanup datasets after testing on gpuCI
- PR #694 Replace the expensive cudaGetDeviceProperties call in triangle counting with cheaper cudaDeviceGetAttribute calls
- PR #701 Add option to filter datasets and tests when run from CI
- PR #715 Added new YML file for CUDA 10.2
- PR #719 Updated docs to remove CUDA 9.2 and add CUDA 10.2
- PR #720 Updated error messages
- PR #722 Refactor graph to remove gdf_column
- PR #723 Added notebook testing to gpuCI gpu build
- PR #734 Updated view_edge_list for Graph, added unrenumbering test, fixed column access issues
- PR #738 Move tests directory up a level
- PR #739 Updated Notebooks
- PR #740 added utility to extract paths from SSSP/BFS results
- PR #742 Rremove gdf column from jaccard
- PR #741 Added documentation for running and adding new benchmarks and shell script to automate
- PR #747 updated viewing of graph, datatypecasting and two hop neighbor unrenumbering for multi column
- PR #766 benchmark script improvements/refactorings: separate ETL steps, averaging, cleanup

## Bug Fixes
- PR #697 Updated versions in conda environments.
- PR #692 Add check after opening golden result files in C++ Katz Centrality tests.
- PR #702 Add libcypher include path to target_include_directories
- PR #716 Fixed bug due to disappearing get_column_data_ptr function in cudf
- PR #726 Fixed SSSP notebook issues in last cell
- PR #728 Temporary fix for dask attribute error issue
- PR #733 Fixed multi-column renumbering issues with indexes
- PR #746 Dask + Distributed 2.12.0+
- PR #753 ECG Error
- PR #758 Fix for graph comparison failure
- PR #761 Added flag to not treat deprecation warnings as errors, for now
- PR #771 Added unrenumbering in wcc and scc. Updated tests to compare vertices of largest component
- PR #774 Raise TypeError if a DiGraph is used with spectral*Clustering()

# cuGraph 0.12.0 (04 Feb 2020)

## New Features
- PR #628 Add (Di)Graph constructor from Multi(Di)Graph
- PR #630 Added ECG clustering
- PR #636 Added Multi-column renumbering support

## Improvements
- PR #640 remove gdf_column in sssp
- PR #629 get rid of gdf_column in pagerank
- PR #641 Add codeowners
- PR #646 Skipping all tests in test_bfs_bsp.py since SG BFS is not formally supported
- PR #652 Remove gdf_column in BFS
- PR #660 enable auto renumbering
- PR #664 Added support for Louvain early termination.
- PR #667 Drop `cython` from run requirements in conda recipe
- PR #666 Incorporate multicolumn renumbering in python graph class for Multi(Di)Graph
- PR #685 Avoid deep copy in index reset

## Bug Fixes
- PR #634 renumber vertex ids passed in analytics
- PR #649 Change variable names in wjaccard and woverlap to avoid exception
- PR #651 fix cudf error in katz wrapper and test nstart
- PR #663 Replaced use of cudf._lib.gdf_dtype_from_value based on cudf refactoring
- PR #670 Use cudf pandas version
- PR #672 fix snmg pagerank based on cudf Buffer changes
- PR #681 fix column length mismatch cudf issue
- PR #684 Deprecated cudf calls
- PR #686 Balanced cut fix
- PR #689 Check graph input type, disable Multi(Di)Graph, add cugraph.from_cudf_edgelist


# cuGraph 0.11.0 (11 Dec 2019)

## New Features
- PR #588 Python graph class and related changes
- PR #630 Adds ECG clustering functionality

## Improvements
- PR #569 Added exceptions
- PR #554 Upgraded namespace so that cugraph can be used for the API.
- PR #564 Update cudf type aliases
- PR #562 Remove pyarrow dependency so we inherit the one cudf uses
- PR #576 Remove adj list conversion automation from c++
- PR #587 API upgrade
- PR #585 Remove BUILD_ABI references from CI scripts
- PR #591 Adding initial GPU metrics to benchmark utils
- PR #599 Pregel BFS
- PR #601 add test for type conversion, edit createGraph_nvgraph
- PR #614 Remove unused CUDA conda labels
- PR #616 Remove c_ prefix
- PR #618 Updated Docs
- PR #619 Transition guide

## Bug Fixes
- PR #570 Temporarily disabling 2 DB tests
- PR #573 Fix pagerank test and symmetrize for cudf 0.11
- PR #574 dev env update
- PR #580 Changed hardcoded test output file to a generated tempfile file name
- PR #595 Updates to use the new RMM Python reinitialize() API
- PR #625 use destination instead of target when adding edgelist

# cuGraph 0.10.0 (16 Oct 2019)


## New Features
- PR #469 Symmetrize a COO
- PR #477 Add cuHornet as a submodule
- PR #483 Katz Centrality
- PR #524 Integrated libcypher-parser conda package into project.
- PR #493 Added C++ findMatches operator for OpenCypher query.
- PR #527 Add testing with asymmetric graph (where appropriate)
- PR #520 KCore and CoreNumber
- PR #496 Gunrock submodule + SM prelimis.
- PR #575 Added updated benchmark files that use new func wrapper pattern and asvdb

## Improvements
- PR #466 Add file splitting test; Update to reduce dask overhead
- PR #468 Remove unnecessary print statement
- PR #464 Limit initial RMM pool allocator size to 128mb so pytest can run in parallel
- PR #474 Add csv file writing, lazy compute - snmg pagerank
- PR #481 Run bfs on unweighted graphs when calling sssp
- PR #491 Use YYMMDD tag in nightly build
- PR #487 Add woverlap test, add namespace in snmg COO2CSR
- PR #531 Use new rmm python package

## Bug Fixes
- PR #458 Fix potential race condition in SSSP
- PR #471 Remove nvidia driver installation from ci/cpu/build.sh
- PR #473 Re-sync cugraph with cudf (cudf renamed the bindings directory to _lib).
- PR #480 Fixed DASK CI build script
- PR #478 Remove requirements and setup for pi
- PR #495 Fixed cuhornet and cmake for Turing cards
- PR #489 Handle negative vertex ids in renumber
- PR #519 Removed deprecated cusparse calls
- PR #522 Added the conda dev env file for 10.1
- PR #525 Update build scripts and YYMMDD tagging for nightly builds
- PR #548 Added missing cores documentation
- PR #556 Fixed recursive remote options for submodules
- PR #559 Added RMM init check so RMM free APIs are not called if not initialized


# cuGraph 0.9.0 (21 Aug 2019)

## New Features
- PR #361 Prototypes for cusort functions
- PR #357 Pagerank cpp API
- PR #366 Adds graph.degrees() function returning both in and out degree.
- PR #380 First implemention of cusort - SNMG key/value sorting
- PR #416 OpenCypher: Added C++ implementation of db_object class and assorted other classes
- PR #411 Integrate dask-cugraph in cugraph
- PR #411 Integrate dask-cugraph in cugraph #411
- PR #418 Update cusort to handle SNMG key-only sorting
- PR #423 Add Strongly Connected Components (GEMM); Weakly CC updates;
- PR #437 Streamline CUDA_REL environment variable
- PR #449 Fix local build generated file ownerships
- PR #454 Initial version of updated script to run benchmarks


## Improvements
- PR #353 Change snmg python wrapper in accordance to cpp api
- PR #362 Restructured python/cython directories and files.
- PR #365 Updates for setting device and vertex ids for snmg pagerank
- PR #383 Exposed MG pagerank solver parameters
- PR #399 Example Prototype of Strongly Connected Components using primitives
- PR #419 Version test
- PR #420 drop duplicates, remove print, compute/wait read_csv in pagerank.py
- PR #439 More efficient computation of number of vertices from edge list
- PR #445 Update view_edge_list, view_adj_list, and view_transposed_adj_list to return edge weights.
- PR #450 Add a multi-GPU section in cuGraph documentation.

## Bug Fixes
- PR #368 Bump cudf dependency versions for cugraph conda packages
- PR #354 Fixed bug in building a debug version
- PR #360 Fixed bug in snmg coo2csr causing intermittent test failures.
- PR #364 Fixed bug building or installing cugraph when conda isn't installed
- PR #375 Added a function to initialize gdf columns in cugraph #375
- PR #378 cugraph was unable to import device_of_gpu_pointer
- PR #384 Fixed bug in snmg coo2csr causing error in dask-cugraph tests.
- PR #382 Disabled vertex id check to allow Azure deployment
- PR #410 Fixed overflow error in SNMG COO2CSR
- PR #395 run omp_ge_num_threads in a parallel context
- PR #412 Fixed formatting issues in cuGraph documentation.
- PR #413 Updated python build instructions.
- PR #414 Add weights to wjaccrd.py
- PR #436 Fix Skip Test Functionality
- PR #438 Fix versions of packages in build script and conda yml
- PR #441 Import cudf_cpp.pxd instead of duplicating cudf definitions.
- PR #441 Removed redundant definitions of python dictionaries and functions.
- PR #442 Updated versions in conda environments.
- PR #442 Added except + to cython bindings to C(++) functions.
- PR #443 Fix accuracy loss issue for snmg pagerank
- PR #444 Fix warnings in strongly connected components
- PR #446 Fix permission for source (-x) and script (+x) files.
- PR #448 Import filter_unreachable
- PR #453 Re-sync cugraph with cudf (dependencies, type conversion & scatter functions).
- PR #463 Remove numba dependency and use the one from cudf

# cuGraph 0.8.0 (27 June 2019)

## New Features
- PR #287 SNMG power iteration step1
- PR #297 SNMG degree calculation
- PR #300 Personalized Page Rank
- PR #302 SNMG CSR Pagerank (cuda/C++)
- PR #315 Weakly Connected Components adapted from cuML (cuda/C++)
- PR #323 Add test skipping function to build.sh
- PR #308 SNMG python wrapper for pagerank
- PR #321 Added graph initialization functions for NetworkX compatibility.
- PR #332 Added C++ support for strings in renumbering function
- PR #325 Implement SSSP with predecessors (cuda/C++)
- PR #331 Python bindings and test for Weakly Connected Components.
- PR #339 SNMG COO2CSR (cuda/C++)
- PR #341 SSSP with predecessors (python) and function for filtering unreachable nodes in the traversal
- PR #348 Updated README for release

## Improvements
- PR #291 nvGraph is updated to use RMM instead of directly invoking cnmem functions.
- PR #286 Reorganized cugraph source directory
- PR #306 Integrated nvgraph to libcugraph.so (libnvgraph_rapids.so will not be built anymore).
- PR #306 Updated python test files to run pytest with all four RMM configurations.
- PR #321 Added check routines for input graph data vertex IDs and offsets (cugraph currently supports only 32-bit integers).
- PR #333 Various general improvements at the library level

## Bug Fixes
- PR #283 Automerge fix
- PR #291 Fixed a RMM memory allocation failure due to duplicate copies of cnmem.o
- PR #291 Fixed a cub CsrMV call error when RMM pool allocator is used.
- PR #306 Fixed cmake warnings due to library conflicts.
- PR #311 Fixed bug in SNMG degree causing failure for three gpus
- PR #309 Update conda build recipes
- PR #314 Added datasets to gitignore
- PR #322 Updates to accommodate new cudf include file locations
- PR #324 Fixed crash in WeakCC for larger graph and added adj matrix symmetry check
- PR #327 Implemented a temporary fix for the build failure due to gunrock updates.
- PR #345 Updated CMakeLists.txt to apply RUNPATH to transitive dependencies.
- PR #350 Configure Sphinx to render params correctly
- PR #359 Updates to remove libboost_system as a runtime dependency on libcugraph.so


# cuGraph 0.7.0 (10 May 2019)

## New Features
- PR #195 Added Graph.get_two_hop_neighbors() method
- PR #195 Updated Jaccard and Weighted Jaccard to accept lists of vertex pairs to compute for
- PR #202 Added methods to compute the overlap coefficient and weighted overlap coefficient
- PR #230 SNMG SPMV and helpers functions
- PR #210 Expose degree calculation kernel via python API
- PR #220 Added bindings for Nvgraph triangle counting
- PR #234 Added bindings for renumbering, modify renumbering to use RMM
- PR #246 Added bindings for subgraph extraction
- PR #250 Add local build script to mimic gpuCI
- PR #261 Add docs build script to cuGraph
- PR #301 Added build.sh script, updated CI scripts and documentation

## Improvements
- PR #157 Removed cudatoolkit dependency in setup.py
- PR #185 Update docs version
- PR #194 Open source nvgraph in cugraph repository #194
- PR #190 Added a copy option in graph creation
- PR #196 Fix typos in readme intro
- PR #207 mtx2csv script
- PR #203 Added small datasets directly in the repo
- PR #215 Simplified get_rapids_dataset_root_dir(), set a default value for the root dir
- PR #233 Added csv datasets and edited test to use cudf for reading graphs
- PR #247 Added some documentation for renumbering
- PR #252 cpp test upgrades for more convenient testing on large input
- PR #264 Add cudatoolkit conda dependency
- PR #267 Use latest release version in update-version CI script
- PR #270 Updated the README.md and CONTRIBUTING.md files
- PR #281 Updated README with algorithm list


## Bug Fixes
- PR #256 Add pip to the install, clean up conda instructions
- PR #253 Add rmm to conda configuration
- PR #226 Bump cudf dependencies to 0.7
- PR #169 Disable terminal output in sssp
- PR #191 Fix double upload bug
- PR #181 Fixed crash/rmm free error when edge values provided
- PR #193 Fixed segfault when egde values not provided
- PR #190 Fixed a memory reference counting error between cudf & cugraph
- PR #190 Fixed a language level warning (cython)
- PR #214 Removed throw exception from dtor in TC
- PR #211 Remove hardcoded dataset paths, replace with build var that can be overridden with an env var
- PR #206 Updated versions in conda envs
- PR #218 Update c_graph.pyx
- PR #224 Update erroneous comments in overlap_wrapper.pyx, woverlap_wrapper.pyx, test_louvain.py, and spectral_clustering.pyx
- PR #220 Fixed bugs in Nvgraph triangle counting
- PR #232 Fixed memory leaks in managing cudf columns.
- PR #236 Fixed issue with v0.7 nightly yml environment file.  Also updated the README to remove pip
- PR #239 Added a check to prevent a cugraph object to store two different graphs.
- PR #244 Fixed issue with nvgraph's subgraph extraction if the first vertex in the vertex list is not incident on an edge in the extracted graph
- PR #249 Fix oudated cuDF version in gpu/build.shi
- PR #262 Removed networkx conda dependency for both build and runtime
- PR #271 Removed nvgraph conda dependency
- PR #276 Removed libgdf_cffi import from bindings
- PR #288 Add boost as a conda dependency

# cuGraph 0.6.0 (22 Mar 2019)

## New Features

- PR #73 Weighted Jaccard bindings
- PR #41 RMAT graph bindings
- PR #43 Louvain binings
- PR #44 SSSP bindings
- PR #47 BSF bindings
- PR #53 New Repo structure
- PR #67 RMM Integration with rmm as as submodule
- PR #82 Spectral Clustering bindings
- PR #82 Clustering metrics binding
- PR #85 Helper functions on python Graph object
- PR #106 Add gpu/build.sh file for gpuCI

## Improvements

- PR #50 Reorganize directory structure to match cuDF
- PR #85 Deleted setup.py and setup.cfg which had been replaced
- PR #95 Code clean up
- PR #96 Relocated mmio.c and mmio.h (external files) to thirdparty/mmio
- PR #97 Updated python tests to speed them up
- PR #100 Added testing for returned vertex and edge identifiers
- PR #105 Updated python code to follow PEP8 (fixed flake8 complaints)
- PR #121 Cleaned up READEME file
- PR #130 Update conda build recipes
- PR #144 Documentation for top level functions

## Bug Fixes

- PR #48 ABI Fixes
- PR #72 Bug fix for segfault issue getting transpose from adjacency list
- PR #105 Bug fix for memory leaks and python test failures
- PR #110 Bug fix for segfault calling Louvain with only edge list
- PR #115 Fixes for changes in cudf 0.6, pick up RMM from cudf instead of thirdpary
- PR #116 Added netscience.mtx dataset to datasets.tar.gz
- PR #120 Bug fix for segfault calling spectral clustering with only edge list
- PR #123 Fixed weighted Jaccard to assume the input weights are given as a cudf.Series
- PR #152 Fix conda package version string
- PR #160 Added additional link directory to support building on CentOS-7
- PR #221 Moved two_hop_neighbors.cuh to src folder to prevent it being installed
- PR #223 Fixed compiler warning in cpp/src/cugraph.cu
- PR #284 Commented out unit test code that fails due to a cudf bug


# cuGraph 0.5.0 (28 Jan 2019)<|MERGE_RESOLUTION|>--- conflicted
+++ resolved
@@ -42,15 +42,12 @@
 - PR #867 Updates to support the latest flake8 version
 - PR #874 Update setup.py to use custom clean command
 - PR #878 Updated build script
-<<<<<<< HEAD
 - PR #887 Updates test to common datasets
-=======
 - PR #879 Add docs build script to repository
 - PR #818 Initial version of new "benchmarks" folder
 - PR #880 Remove remaining gdf_column references
 - PR #891 A few gdf_column stragglers
 - PR #893 Add external_repositories dir and raft symlink to .gitignore
->>>>>>> fd9b0463
 
 ## Bug Fixes
 - PR #763 Update RAPIDS conda dependencies to v0.14
