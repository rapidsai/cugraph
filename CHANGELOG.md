--- conflicted
+++ resolved
@@ -3,11 +3,8 @@
 ## New Features
 - PR #1098 Add new graph classes to support 2D partitioning
 - PR #1124 Sub-communicator initialization for 2D partitioning support
-<<<<<<< HEAD
+- PR #1147 Added support for NetworkX graphs as input type
 - PR #1157 Louvain API update to use graph_container_t
-=======
-- PR #1147 Added support for NetworkX graphs as input type
->>>>>>> 85ec5589
 
 ## Improvements
 - PR 1081 MNMG Renumbering - sort partitions by degree
