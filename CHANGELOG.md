# cuGraph 0.15.0 (Date TBD)

## New Features
- PR #937 Add wrapper for gunrock HITS algorithm
<<<<<<< HEAD
- PR #861 Adds simple OpenCypher query execution
=======
- PR #939 Updated Notebooks to include new features and benchmarks
>>>>>>> c29c3e35

## Improvements
- PR #898 Add Edge Betweenness Centrality, and endpoints to BC
- PR #913 Eliminate `rmm.device_array` usage
- PR #903 Add short commit hash to conda package
- PR #920 modify bfs test, update graph number_of_edges, update storage of transposedAdjList in Graph
- PR #933 Update opg_degree to use raft, add python tests
- PR #930 rename test_utils.h to utilities/test_utils.hpp and remove thrust dependency
- PR #934 Update conda dev environment.yml dependencies to 0.15
- PR #942 Removed references to deprecated RMM headers.
- PR #941 Regression python/cudf fix
- PR #945 Simplified benchmark --no-rmm-reinit option, updated default options

## Bug Fixes
- PR #936 Update Force Atlas 2 doc and wrapper
- PR #938 Quote conda installs to avoid bash interpretation

# cuGraph 0.14.0 (03 Jun 2020)

## New Features
- PR #756 Add Force Atlas 2 layout
- PR #822 Added new functions in python graph class, similar to networkx
- PR #840 OPG degree
- PR #875 UVM notebook
- PR #881 Raft integration infrastructure

## Improvements
- PR #917 Remove gunrock option from Betweenness Centrality
- PR #764 Updated sssp and bfs with GraphCSR, removed gdf_column, added nullptr weights test for sssp
- PR #765 Remove gdf_column from connected components
- PR #780 Remove gdf_column from cuhornet features
- PR #781 Fix compiler argument syntax for ccache
- PR #782 Use Cython's `new_build_ext` (if available)
- PR #788 Added options and config file to enable codecov
- PR #793 Fix legacy cudf imports/cimports
- PR #798 Edit return graph type in algorithms return graphs
- PR #799 Refactored graph class with RAII
- PR #802 Removed use of gdf_column from db code
- PR #803 Enable Ninja build
- PR #804 Cythonize in parallel
- PR #807 Updating the Python docs
- PR #817 Add native Betweenness Centrality with sources subset
- PR #818 Initial version of new "benchmarks" folder
- PR #820 OPG infra and all-gather smoke test
- PR #823 Remove gdf column from nvgraph
- PR #829 Updated README and CONTRIBUTIOIN docs
- PR #831 Updated Notebook - Added K-Truss, ECG, and Betweenness Centrality
- PR #832 Removed RMM ALLOC from db subtree
- PR #833 Update graph functions to use new Graph class
- PR #834 Updated local gpuci build
- PR #836 Remove SNMG code
- PR #845 Add .clang-format & format all files
- PR #859 Updated main docs
- PR #862 Katz Centrality : Auto calculation of alpha parameter if set to none
- PR #865 Added C++ docs
- PR #866 Use RAII graph class in KTruss
- PR #867 Updates to support the latest flake8 version
- PR #874 Update setup.py to use custom clean command
- PR #876 Add BFS C++ tests
- PR #878 Updated build script
- PR #887 Updates test to common datasets
- PR #879 Add docs build script to repository
- PR #880 Remove remaining gdf_column references
- PR #882 Add Force Atlas 2 to benchmarks
- PR #891 A few gdf_column stragglers
- PR #893 Add external_repositories dir and raft symlink to .gitignore
- PR #897 Remove RMM ALLOC calls
- PR #899 Update include paths to remove deleted cudf headers
- PR #906 Update Louvain notebook
- PR #948 Move doc customization scripts to Jenkins

## Bug Fixes
- PR #927 Update scikit learn dependency
- PR #916 Fix CI error on Force Atlas 2 test
- PR #763 Update RAPIDS conda dependencies to v0.14
- PR #795 Fix some documentation
- PR #800 Fix bfs error in optimization path
- PR #825 Fix outdated CONTRIBUTING.md
- PR #827 Fix indexing CI errors due to cudf updates
- PR #844 Fixing tests, converting __getitem__ calls to .iloc
- PR #851 Removed RMM from tests
- PR #852 Fix BFS Notebook
- PR #855 Missed a file in the original SNMG PR
- PR #860 Fix all Notebooks
- PR #870 Fix Louvain
- PR #889 Added missing conftest.py file to benchmarks dir
- PR #896 opg dask infrastructure fixes
- PR #907 Fix bfs directed missing vertices
- PR #911 Env and changelog update
- PR #923 Updated pagerank with @afender 's temp fix for double-free crash
- PR #928 Fix scikit learn test install to work with libgcc-ng 7.3
- PR 935 Merge

# cuGraph 0.13.0 (31 Mar 2020)

## New Features
- PR #736 cuHornet KTruss integration
- PR #735 Integration gunrock's betweenness centrality
- PR #760 cuHornet Weighted KTruss

## Improvements
- PR #688 Cleanup datasets after testing on gpuCI
- PR #694 Replace the expensive cudaGetDeviceProperties call in triangle counting with cheaper cudaDeviceGetAttribute calls
- PR #701 Add option to filter datasets and tests when run from CI
- PR #715 Added new YML file for CUDA 10.2
- PR #719 Updated docs to remove CUDA 9.2 and add CUDA 10.2
- PR #720 Updated error messages
- PR #722 Refactor graph to remove gdf_column
- PR #723 Added notebook testing to gpuCI gpu build
- PR #734 Updated view_edge_list for Graph, added unrenumbering test, fixed column access issues
- PR #738 Move tests directory up a level
- PR #739 Updated Notebooks
- PR #740 added utility to extract paths from SSSP/BFS results
- PR #742 Rremove gdf column from jaccard
- PR #741 Added documentation for running and adding new benchmarks and shell script to automate
- PR #747 updated viewing of graph, datatypecasting and two hop neighbor unrenumbering for multi column
- PR #766 benchmark script improvements/refactorings: separate ETL steps, averaging, cleanup

## Bug Fixes
- PR #697 Updated versions in conda environments.
- PR #692 Add check after opening golden result files in C++ Katz Centrality tests.
- PR #702 Add libcypher include path to target_include_directories
- PR #716 Fixed bug due to disappearing get_column_data_ptr function in cudf
- PR #726 Fixed SSSP notebook issues in last cell
- PR #728 Temporary fix for dask attribute error issue
- PR #733 Fixed multi-column renumbering issues with indexes
- PR #746 Dask + Distributed 2.12.0+
- PR #753 ECG Error
- PR #758 Fix for graph comparison failure
- PR #761 Added flag to not treat deprecation warnings as errors, for now
- PR #771 Added unrenumbering in wcc and scc. Updated tests to compare vertices of largest component
- PR #774 Raise TypeError if a DiGraph is used with spectral*Clustering()

# cuGraph 0.12.0 (04 Feb 2020)

## New Features
- PR #628 Add (Di)Graph constructor from Multi(Di)Graph
- PR #630 Added ECG clustering
- PR #636 Added Multi-column renumbering support

## Improvements
- PR #640 remove gdf_column in sssp
- PR #629 get rid of gdf_column in pagerank
- PR #641 Add codeowners
- PR #646 Skipping all tests in test_bfs_bsp.py since SG BFS is not formally supported
- PR #652 Remove gdf_column in BFS
- PR #660 enable auto renumbering
- PR #664 Added support for Louvain early termination.
- PR #667 Drop `cython` from run requirements in conda recipe
- PR #666 Incorporate multicolumn renumbering in python graph class for Multi(Di)Graph
- PR #685 Avoid deep copy in index reset

## Bug Fixes
- PR #634 renumber vertex ids passed in analytics
- PR #649 Change variable names in wjaccard and woverlap to avoid exception
- PR #651 fix cudf error in katz wrapper and test nstart
- PR #663 Replaced use of cudf._lib.gdf_dtype_from_value based on cudf refactoring
- PR #670 Use cudf pandas version
- PR #672 fix snmg pagerank based on cudf Buffer changes
- PR #681 fix column length mismatch cudf issue
- PR #684 Deprecated cudf calls
- PR #686 Balanced cut fix
- PR #689 Check graph input type, disable Multi(Di)Graph, add cugraph.from_cudf_edgelist


# cuGraph 0.11.0 (11 Dec 2019)

## New Features
- PR #588 Python graph class and related changes
- PR #630 Adds ECG clustering functionality

## Improvements
- PR #569 Added exceptions
- PR #554 Upgraded namespace so that cugraph can be used for the API.
- PR #564 Update cudf type aliases
- PR #562 Remove pyarrow dependency so we inherit the one cudf uses
- PR #576 Remove adj list conversion automation from c++
- PR #587 API upgrade
- PR #585 Remove BUILD_ABI references from CI scripts
- PR #591 Adding initial GPU metrics to benchmark utils
- PR #599 Pregel BFS
- PR #601 add test for type conversion, edit createGraph_nvgraph
- PR #614 Remove unused CUDA conda labels
- PR #616 Remove c_ prefix
- PR #618 Updated Docs
- PR #619 Transition guide

## Bug Fixes
- PR #570 Temporarily disabling 2 DB tests
- PR #573 Fix pagerank test and symmetrize for cudf 0.11
- PR #574 dev env update
- PR #580 Changed hardcoded test output file to a generated tempfile file name
- PR #595 Updates to use the new RMM Python reinitialize() API
- PR #625 use destination instead of target when adding edgelist

# cuGraph 0.10.0 (16 Oct 2019)


## New Features
- PR #469 Symmetrize a COO
- PR #477 Add cuHornet as a submodule
- PR #483 Katz Centrality
- PR #524 Integrated libcypher-parser conda package into project.
- PR #493 Added C++ findMatches operator for OpenCypher query.
- PR #527 Add testing with asymmetric graph (where appropriate)
- PR #520 KCore and CoreNumber
- PR #496 Gunrock submodule + SM prelimis.
- PR #575 Added updated benchmark files that use new func wrapper pattern and asvdb

## Improvements
- PR #466 Add file splitting test; Update to reduce dask overhead
- PR #468 Remove unnecessary print statement
- PR #464 Limit initial RMM pool allocator size to 128mb so pytest can run in parallel
- PR #474 Add csv file writing, lazy compute - snmg pagerank
- PR #481 Run bfs on unweighted graphs when calling sssp
- PR #491 Use YYMMDD tag in nightly build
- PR #487 Add woverlap test, add namespace in snmg COO2CSR
- PR #531 Use new rmm python package

## Bug Fixes
- PR #458 Fix potential race condition in SSSP
- PR #471 Remove nvidia driver installation from ci/cpu/build.sh
- PR #473 Re-sync cugraph with cudf (cudf renamed the bindings directory to _lib).
- PR #480 Fixed DASK CI build script
- PR #478 Remove requirements and setup for pi
- PR #495 Fixed cuhornet and cmake for Turing cards
- PR #489 Handle negative vertex ids in renumber
- PR #519 Removed deprecated cusparse calls
- PR #522 Added the conda dev env file for 10.1
- PR #525 Update build scripts and YYMMDD tagging for nightly builds
- PR #548 Added missing cores documentation
- PR #556 Fixed recursive remote options for submodules
- PR #559 Added RMM init check so RMM free APIs are not called if not initialized


# cuGraph 0.9.0 (21 Aug 2019)

## New Features
- PR #361 Prototypes for cusort functions
- PR #357 Pagerank cpp API
- PR #366 Adds graph.degrees() function returning both in and out degree.
- PR #380 First implemention of cusort - SNMG key/value sorting
- PR #416 OpenCypher: Added C++ implementation of db_object class and assorted other classes
- PR #411 Integrate dask-cugraph in cugraph
- PR #411 Integrate dask-cugraph in cugraph #411
- PR #418 Update cusort to handle SNMG key-only sorting
- PR #423 Add Strongly Connected Components (GEMM); Weakly CC updates;
- PR #437 Streamline CUDA_REL environment variable
- PR #449 Fix local build generated file ownerships
- PR #454 Initial version of updated script to run benchmarks


## Improvements
- PR #353 Change snmg python wrapper in accordance to cpp api
- PR #362 Restructured python/cython directories and files.
- PR #365 Updates for setting device and vertex ids for snmg pagerank
- PR #383 Exposed MG pagerank solver parameters
- PR #399 Example Prototype of Strongly Connected Components using primitives
- PR #419 Version test
- PR #420 drop duplicates, remove print, compute/wait read_csv in pagerank.py
- PR #439 More efficient computation of number of vertices from edge list
- PR #445 Update view_edge_list, view_adj_list, and view_transposed_adj_list to return edge weights.
- PR #450 Add a multi-GPU section in cuGraph documentation.

## Bug Fixes
- PR #368 Bump cudf dependency versions for cugraph conda packages
- PR #354 Fixed bug in building a debug version
- PR #360 Fixed bug in snmg coo2csr causing intermittent test failures.
- PR #364 Fixed bug building or installing cugraph when conda isn't installed
- PR #375 Added a function to initialize gdf columns in cugraph #375
- PR #378 cugraph was unable to import device_of_gpu_pointer
- PR #384 Fixed bug in snmg coo2csr causing error in dask-cugraph tests.
- PR #382 Disabled vertex id check to allow Azure deployment
- PR #410 Fixed overflow error in SNMG COO2CSR
- PR #395 run omp_ge_num_threads in a parallel context
- PR #412 Fixed formatting issues in cuGraph documentation.
- PR #413 Updated python build instructions.
- PR #414 Add weights to wjaccrd.py
- PR #436 Fix Skip Test Functionality
- PR #438 Fix versions of packages in build script and conda yml
- PR #441 Import cudf_cpp.pxd instead of duplicating cudf definitions.
- PR #441 Removed redundant definitions of python dictionaries and functions.
- PR #442 Updated versions in conda environments.
- PR #442 Added except + to cython bindings to C(++) functions.
- PR #443 Fix accuracy loss issue for snmg pagerank
- PR #444 Fix warnings in strongly connected components
- PR #446 Fix permission for source (-x) and script (+x) files.
- PR #448 Import filter_unreachable
- PR #453 Re-sync cugraph with cudf (dependencies, type conversion & scatter functions).
- PR #463 Remove numba dependency and use the one from cudf

# cuGraph 0.8.0 (27 June 2019)

## New Features
- PR #287 SNMG power iteration step1
- PR #297 SNMG degree calculation
- PR #300 Personalized Page Rank
- PR #302 SNMG CSR Pagerank (cuda/C++)
- PR #315 Weakly Connected Components adapted from cuML (cuda/C++)
- PR #323 Add test skipping function to build.sh
- PR #308 SNMG python wrapper for pagerank
- PR #321 Added graph initialization functions for NetworkX compatibility.
- PR #332 Added C++ support for strings in renumbering function
- PR #325 Implement SSSP with predecessors (cuda/C++)
- PR #331 Python bindings and test for Weakly Connected Components.
- PR #339 SNMG COO2CSR (cuda/C++)
- PR #341 SSSP with predecessors (python) and function for filtering unreachable nodes in the traversal
- PR #348 Updated README for release

## Improvements
- PR #291 nvGraph is updated to use RMM instead of directly invoking cnmem functions.
- PR #286 Reorganized cugraph source directory
- PR #306 Integrated nvgraph to libcugraph.so (libnvgraph_rapids.so will not be built anymore).
- PR #306 Updated python test files to run pytest with all four RMM configurations.
- PR #321 Added check routines for input graph data vertex IDs and offsets (cugraph currently supports only 32-bit integers).
- PR #333 Various general improvements at the library level

## Bug Fixes
- PR #283 Automerge fix
- PR #291 Fixed a RMM memory allocation failure due to duplicate copies of cnmem.o
- PR #291 Fixed a cub CsrMV call error when RMM pool allocator is used.
- PR #306 Fixed cmake warnings due to library conflicts.
- PR #311 Fixed bug in SNMG degree causing failure for three gpus
- PR #309 Update conda build recipes
- PR #314 Added datasets to gitignore
- PR #322 Updates to accommodate new cudf include file locations
- PR #324 Fixed crash in WeakCC for larger graph and added adj matrix symmetry check
- PR #327 Implemented a temporary fix for the build failure due to gunrock updates.
- PR #345 Updated CMakeLists.txt to apply RUNPATH to transitive dependencies.
- PR #350 Configure Sphinx to render params correctly
- PR #359 Updates to remove libboost_system as a runtime dependency on libcugraph.so


# cuGraph 0.7.0 (10 May 2019)

## New Features
- PR #195 Added Graph.get_two_hop_neighbors() method
- PR #195 Updated Jaccard and Weighted Jaccard to accept lists of vertex pairs to compute for
- PR #202 Added methods to compute the overlap coefficient and weighted overlap coefficient
- PR #230 SNMG SPMV and helpers functions
- PR #210 Expose degree calculation kernel via python API
- PR #220 Added bindings for Nvgraph triangle counting
- PR #234 Added bindings for renumbering, modify renumbering to use RMM
- PR #246 Added bindings for subgraph extraction
- PR #250 Add local build script to mimic gpuCI
- PR #261 Add docs build script to cuGraph
- PR #301 Added build.sh script, updated CI scripts and documentation

## Improvements
- PR #157 Removed cudatoolkit dependency in setup.py
- PR #185 Update docs version
- PR #194 Open source nvgraph in cugraph repository #194
- PR #190 Added a copy option in graph creation
- PR #196 Fix typos in readme intro
- PR #207 mtx2csv script
- PR #203 Added small datasets directly in the repo
- PR #215 Simplified get_rapids_dataset_root_dir(), set a default value for the root dir
- PR #233 Added csv datasets and edited test to use cudf for reading graphs
- PR #247 Added some documentation for renumbering
- PR #252 cpp test upgrades for more convenient testing on large input
- PR #264 Add cudatoolkit conda dependency
- PR #267 Use latest release version in update-version CI script
- PR #270 Updated the README.md and CONTRIBUTING.md files
- PR #281 Updated README with algorithm list


## Bug Fixes
- PR #256 Add pip to the install, clean up conda instructions
- PR #253 Add rmm to conda configuration
- PR #226 Bump cudf dependencies to 0.7
- PR #169 Disable terminal output in sssp
- PR #191 Fix double upload bug
- PR #181 Fixed crash/rmm free error when edge values provided
- PR #193 Fixed segfault when egde values not provided
- PR #190 Fixed a memory reference counting error between cudf & cugraph
- PR #190 Fixed a language level warning (cython)
- PR #214 Removed throw exception from dtor in TC
- PR #211 Remove hardcoded dataset paths, replace with build var that can be overridden with an env var
- PR #206 Updated versions in conda envs
- PR #218 Update c_graph.pyx
- PR #224 Update erroneous comments in overlap_wrapper.pyx, woverlap_wrapper.pyx, test_louvain.py, and spectral_clustering.pyx
- PR #220 Fixed bugs in Nvgraph triangle counting
- PR #232 Fixed memory leaks in managing cudf columns.
- PR #236 Fixed issue with v0.7 nightly yml environment file.  Also updated the README to remove pip
- PR #239 Added a check to prevent a cugraph object to store two different graphs.
- PR #244 Fixed issue with nvgraph's subgraph extraction if the first vertex in the vertex list is not incident on an edge in the extracted graph
- PR #249 Fix oudated cuDF version in gpu/build.shi
- PR #262 Removed networkx conda dependency for both build and runtime
- PR #271 Removed nvgraph conda dependency
- PR #276 Removed libgdf_cffi import from bindings
- PR #288 Add boost as a conda dependency

# cuGraph 0.6.0 (22 Mar 2019)

## New Features

- PR #73 Weighted Jaccard bindings
- PR #41 RMAT graph bindings
- PR #43 Louvain binings
- PR #44 SSSP bindings
- PR #47 BSF bindings
- PR #53 New Repo structure
- PR #67 RMM Integration with rmm as as submodule
- PR #82 Spectral Clustering bindings
- PR #82 Clustering metrics binding
- PR #85 Helper functions on python Graph object
- PR #106 Add gpu/build.sh file for gpuCI

## Improvements

- PR #50 Reorganize directory structure to match cuDF
- PR #85 Deleted setup.py and setup.cfg which had been replaced
- PR #95 Code clean up
- PR #96 Relocated mmio.c and mmio.h (external files) to thirdparty/mmio
- PR #97 Updated python tests to speed them up
- PR #100 Added testing for returned vertex and edge identifiers
- PR #105 Updated python code to follow PEP8 (fixed flake8 complaints)
- PR #121 Cleaned up READEME file
- PR #130 Update conda build recipes
- PR #144 Documentation for top level functions

## Bug Fixes

- PR #48 ABI Fixes
- PR #72 Bug fix for segfault issue getting transpose from adjacency list
- PR #105 Bug fix for memory leaks and python test failures
- PR #110 Bug fix for segfault calling Louvain with only edge list
- PR #115 Fixes for changes in cudf 0.6, pick up RMM from cudf instead of thirdpary
- PR #116 Added netscience.mtx dataset to datasets.tar.gz
- PR #120 Bug fix for segfault calling spectral clustering with only edge list
- PR #123 Fixed weighted Jaccard to assume the input weights are given as a cudf.Series
- PR #152 Fix conda package version string
- PR #160 Added additional link directory to support building on CentOS-7
- PR #221 Moved two_hop_neighbors.cuh to src folder to prevent it being installed
- PR #223 Fixed compiler warning in cpp/src/cugraph.cu
- PR #284 Commented out unit test code that fails due to a cudf bug


# cuGraph 0.5.0 (28 Jan 2019)<|MERGE_RESOLUTION|>--- conflicted
+++ resolved
@@ -2,11 +2,8 @@
 
 ## New Features
 - PR #937 Add wrapper for gunrock HITS algorithm
-<<<<<<< HEAD
 - PR #861 Adds simple OpenCypher query execution
-=======
 - PR #939 Updated Notebooks to include new features and benchmarks
->>>>>>> c29c3e35
 
 ## Improvements
 - PR #898 Add Edge Betweenness Centrality, and endpoints to BC
