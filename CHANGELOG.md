# cuGraph 0.15.0 (Date TBD)

## New Features
- PR #937 Add wrapper for gunrock HITS algorithm
- PR #939 Updated Notebooks to include new features and benchmarks
- PR #944 OPG pagerank (dask)
- PR #947 OPG pagerank (CUDA)

## Improvements
- PR #898 Add Edge Betweenness Centrality, and endpoints to BC
- PR #913 Eliminate `rmm.device_array` usage
- PR #903 Add short commit hash to conda package
- PR #920 modify bfs test, update graph number_of_edges, update storage of transposedAdjList in Graph
- PR #933 Update opg_degree to use raft, add python tests
- PR #930 rename test_utils.h to utilities/test_utils.hpp and remove thrust dependency
- PR #934 Update conda dev environment.yml dependencies to 0.15
- PR #942 Removed references to deprecated RMM headers.
- PR #941 Regression python/cudf fix
- PR #945 Simplified benchmark --no-rmm-reinit option, updated default options
- PR #946 Install meta packages for dependencies
- PR #952 Updated get_test_data.sh to also (optionally) download and install datasets for benchmark runs
- PR #953 fix setting RAFT_DIR from the RAFT_PATH env var
- PR #954 Update cuGraph error handling to use RAFT
<<<<<<< HEAD
- PR #968 Add build script for CI benchmark integration
=======
- PR #959 Add support for uint32_t and int64_t types for BFS (cpp side)
- PR #962 Update dask pagerank
- PR #975 Upgrade GitHub template
- PR #976 Fix error in Graph.edges(), update cuDF rename() calls
- PR #977 Update force_atlas2 to call on_train_end after iterating
- PR #987 Move graph out of experimental namespace
- PR #984 Removing codecov until we figure out how to interpret failures that block CI
- PR #985 Add raft handle to BFS, BC and edge BC
>>>>>>> 03b0be5b

## Bug Fixes
- PR #936 Update Force Atlas 2 doc and wrapper
- PR #938 Quote conda installs to avoid bash interpretation
- PR #966 Fix build error (debug mode)
- PR #983 Fix offset calculation in COO to CSR

# cuGraph 0.14.0 (03 Jun 2020)

## New Features
- PR #756 Add Force Atlas 2 layout
- PR #822 Added new functions in python graph class, similar to networkx
- PR #840 OPG degree
- PR #875 UVM notebook
- PR #881 Raft integration infrastructure

## Improvements
- PR #917 Remove gunrock option from Betweenness Centrality
- PR #764 Updated sssp and bfs with GraphCSR, removed gdf_column, added nullptr weights test for sssp
- PR #765 Remove gdf_column from connected components
- PR #780 Remove gdf_column from cuhornet features
- PR #781 Fix compiler argument syntax for ccache
- PR #782 Use Cython's `new_build_ext` (if available)
- PR #788 Added options and config file to enable codecov
- PR #793 Fix legacy cudf imports/cimports
- PR #798 Edit return graph type in algorithms return graphs
- PR #799 Refactored graph class with RAII
- PR #802 Removed use of gdf_column from db code
- PR #803 Enable Ninja build
- PR #804 Cythonize in parallel
- PR #807 Updating the Python docs
- PR #817 Add native Betweenness Centrality with sources subset
- PR #818 Initial version of new "benchmarks" folder
- PR #820 OPG infra and all-gather smoke test
- PR #823 Remove gdf column from nvgraph
- PR #829 Updated README and CONTRIBUTIOIN docs
- PR #831 Updated Notebook - Added K-Truss, ECG, and Betweenness Centrality
- PR #832 Removed RMM ALLOC from db subtree
- PR #833 Update graph functions to use new Graph class
- PR #834 Updated local gpuci build
- PR #836 Remove SNMG code
- PR #845 Add .clang-format & format all files
- PR #859 Updated main docs
- PR #862 Katz Centrality : Auto calculation of alpha parameter if set to none
- PR #865 Added C++ docs
- PR #866 Use RAII graph class in KTruss
- PR #867 Updates to support the latest flake8 version
- PR #874 Update setup.py to use custom clean command
- PR #876 Add BFS C++ tests
- PR #878 Updated build script
- PR #887 Updates test to common datasets
- PR #879 Add docs build script to repository
- PR #880 Remove remaining gdf_column references
- PR #882 Add Force Atlas 2 to benchmarks
- PR #891 A few gdf_column stragglers
- PR #893 Add external_repositories dir and raft symlink to .gitignore
- PR #897 Remove RMM ALLOC calls
- PR #899 Update include paths to remove deleted cudf headers
- PR #906 Update Louvain notebook
- PR #948 Move doc customization scripts to Jenkins

## Bug Fixes
- PR #927 Update scikit learn dependency
- PR #916 Fix CI error on Force Atlas 2 test
- PR #763 Update RAPIDS conda dependencies to v0.14
- PR #795 Fix some documentation
- PR #800 Fix bfs error in optimization path
- PR #825 Fix outdated CONTRIBUTING.md
- PR #827 Fix indexing CI errors due to cudf updates
- PR #844 Fixing tests, converting __getitem__ calls to .iloc
- PR #851 Removed RMM from tests
- PR #852 Fix BFS Notebook
- PR #855 Missed a file in the original SNMG PR
- PR #860 Fix all Notebooks
- PR #870 Fix Louvain
- PR #889 Added missing conftest.py file to benchmarks dir
- PR #896 opg dask infrastructure fixes
- PR #907 Fix bfs directed missing vertices
- PR #911 Env and changelog update
- PR #923 Updated pagerank with @afender 's temp fix for double-free crash
- PR #928 Fix scikit learn test install to work with libgcc-ng 7.3
- PR 935 Merge
- PR #956 Use new gpuCI image in local build script

# cuGraph 0.13.0 (31 Mar 2020)

## New Features
- PR #736 cuHornet KTruss integration
- PR #735 Integration gunrock's betweenness centrality
- PR #760 cuHornet Weighted KTruss

## Improvements
- PR #688 Cleanup datasets after testing on gpuCI
- PR #694 Replace the expensive cudaGetDeviceProperties call in triangle counting with cheaper cudaDeviceGetAttribute calls
- PR #701 Add option to filter datasets and tests when run from CI
- PR #715 Added new YML file for CUDA 10.2
- PR #719 Updated docs to remove CUDA 9.2 and add CUDA 10.2
- PR #720 Updated error messages
- PR #722 Refactor graph to remove gdf_column
- PR #723 Added notebook testing to gpuCI gpu build
- PR #734 Updated view_edge_list for Graph, added unrenumbering test, fixed column access issues
- PR #738 Move tests directory up a level
- PR #739 Updated Notebooks
- PR #740 added utility to extract paths from SSSP/BFS results
- PR #742 Rremove gdf column from jaccard
- PR #741 Added documentation for running and adding new benchmarks and shell script to automate
- PR #747 updated viewing of graph, datatypecasting and two hop neighbor unrenumbering for multi column
- PR #766 benchmark script improvements/refactorings: separate ETL steps, averaging, cleanup

## Bug Fixes
- PR #697 Updated versions in conda environments.
- PR #692 Add check after opening golden result files in C++ Katz Centrality tests.
- PR #702 Add libcypher include path to target_include_directories
- PR #716 Fixed bug due to disappearing get_column_data_ptr function in cudf
- PR #726 Fixed SSSP notebook issues in last cell
- PR #728 Temporary fix for dask attribute error issue
- PR #733 Fixed multi-column renumbering issues with indexes
- PR #746 Dask + Distributed 2.12.0+
- PR #753 ECG Error
- PR #758 Fix for graph comparison failure
- PR #761 Added flag to not treat deprecation warnings as errors, for now
- PR #771 Added unrenumbering in wcc and scc. Updated tests to compare vertices of largest component
- PR #774 Raise TypeError if a DiGraph is used with spectral*Clustering()

# cuGraph 0.12.0 (04 Feb 2020)

## New Features
- PR #628 Add (Di)Graph constructor from Multi(Di)Graph
- PR #630 Added ECG clustering
- PR #636 Added Multi-column renumbering support

## Improvements
- PR #640 remove gdf_column in sssp
- PR #629 get rid of gdf_column in pagerank
- PR #641 Add codeowners
- PR #646 Skipping all tests in test_bfs_bsp.py since SG BFS is not formally supported
- PR #652 Remove gdf_column in BFS
- PR #660 enable auto renumbering
- PR #664 Added support for Louvain early termination.
- PR #667 Drop `cython` from run requirements in conda recipe
- PR #666 Incorporate multicolumn renumbering in python graph class for Multi(Di)Graph
- PR #685 Avoid deep copy in index reset

## Bug Fixes
- PR #634 renumber vertex ids passed in analytics
- PR #649 Change variable names in wjaccard and woverlap to avoid exception
- PR #651 fix cudf error in katz wrapper and test nstart
- PR #663 Replaced use of cudf._lib.gdf_dtype_from_value based on cudf refactoring
- PR #670 Use cudf pandas version
- PR #672 fix snmg pagerank based on cudf Buffer changes
- PR #681 fix column length mismatch cudf issue
- PR #684 Deprecated cudf calls
- PR #686 Balanced cut fix
- PR #689 Check graph input type, disable Multi(Di)Graph, add cugraph.from_cudf_edgelist


# cuGraph 0.11.0 (11 Dec 2019)

## New Features
- PR #588 Python graph class and related changes
- PR #630 Adds ECG clustering functionality

## Improvements
- PR #569 Added exceptions
- PR #554 Upgraded namespace so that cugraph can be used for the API.
- PR #564 Update cudf type aliases
- PR #562 Remove pyarrow dependency so we inherit the one cudf uses
- PR #576 Remove adj list conversion automation from c++
- PR #587 API upgrade
- PR #585 Remove BUILD_ABI references from CI scripts
- PR #591 Adding initial GPU metrics to benchmark utils
- PR #599 Pregel BFS
- PR #601 add test for type conversion, edit createGraph_nvgraph
- PR #614 Remove unused CUDA conda labels
- PR #616 Remove c_ prefix
- PR #618 Updated Docs
- PR #619 Transition guide

## Bug Fixes
- PR #570 Temporarily disabling 2 DB tests
- PR #573 Fix pagerank test and symmetrize for cudf 0.11
- PR #574 dev env update
- PR #580 Changed hardcoded test output file to a generated tempfile file name
- PR #595 Updates to use the new RMM Python reinitialize() API
- PR #625 use destination instead of target when adding edgelist

# cuGraph 0.10.0 (16 Oct 2019)


## New Features
- PR #469 Symmetrize a COO
- PR #477 Add cuHornet as a submodule
- PR #483 Katz Centrality
- PR #524 Integrated libcypher-parser conda package into project.
- PR #493 Added C++ findMatches operator for OpenCypher query.
- PR #527 Add testing with asymmetric graph (where appropriate)
- PR #520 KCore and CoreNumber
- PR #496 Gunrock submodule + SM prelimis.
- PR #575 Added updated benchmark files that use new func wrapper pattern and asvdb

## Improvements
- PR #466 Add file splitting test; Update to reduce dask overhead
- PR #468 Remove unnecessary print statement
- PR #464 Limit initial RMM pool allocator size to 128mb so pytest can run in parallel
- PR #474 Add csv file writing, lazy compute - snmg pagerank
- PR #481 Run bfs on unweighted graphs when calling sssp
- PR #491 Use YYMMDD tag in nightly build
- PR #487 Add woverlap test, add namespace in snmg COO2CSR
- PR #531 Use new rmm python package

## Bug Fixes
- PR #458 Fix potential race condition in SSSP
- PR #471 Remove nvidia driver installation from ci/cpu/build.sh
- PR #473 Re-sync cugraph with cudf (cudf renamed the bindings directory to _lib).
- PR #480 Fixed DASK CI build script
- PR #478 Remove requirements and setup for pi
- PR #495 Fixed cuhornet and cmake for Turing cards
- PR #489 Handle negative vertex ids in renumber
- PR #519 Removed deprecated cusparse calls
- PR #522 Added the conda dev env file for 10.1
- PR #525 Update build scripts and YYMMDD tagging for nightly builds
- PR #548 Added missing cores documentation
- PR #556 Fixed recursive remote options for submodules
- PR #559 Added RMM init check so RMM free APIs are not called if not initialized


# cuGraph 0.9.0 (21 Aug 2019)

## New Features
- PR #361 Prototypes for cusort functions
- PR #357 Pagerank cpp API
- PR #366 Adds graph.degrees() function returning both in and out degree.
- PR #380 First implemention of cusort - SNMG key/value sorting
- PR #416 OpenCypher: Added C++ implementation of db_object class and assorted other classes
- PR #411 Integrate dask-cugraph in cugraph
- PR #411 Integrate dask-cugraph in cugraph #411
- PR #418 Update cusort to handle SNMG key-only sorting
- PR #423 Add Strongly Connected Components (GEMM); Weakly CC updates;
- PR #437 Streamline CUDA_REL environment variable
- PR #449 Fix local build generated file ownerships
- PR #454 Initial version of updated script to run benchmarks


## Improvements
- PR #353 Change snmg python wrapper in accordance to cpp api
- PR #362 Restructured python/cython directories and files.
- PR #365 Updates for setting device and vertex ids for snmg pagerank
- PR #383 Exposed MG pagerank solver parameters
- PR #399 Example Prototype of Strongly Connected Components using primitives
- PR #419 Version test
- PR #420 drop duplicates, remove print, compute/wait read_csv in pagerank.py
- PR #439 More efficient computation of number of vertices from edge list
- PR #445 Update view_edge_list, view_adj_list, and view_transposed_adj_list to return edge weights.
- PR #450 Add a multi-GPU section in cuGraph documentation.

## Bug Fixes
- PR #368 Bump cudf dependency versions for cugraph conda packages
- PR #354 Fixed bug in building a debug version
- PR #360 Fixed bug in snmg coo2csr causing intermittent test failures.
- PR #364 Fixed bug building or installing cugraph when conda isn't installed
- PR #375 Added a function to initialize gdf columns in cugraph #375
- PR #378 cugraph was unable to import device_of_gpu_pointer
- PR #384 Fixed bug in snmg coo2csr causing error in dask-cugraph tests.
- PR #382 Disabled vertex id check to allow Azure deployment
- PR #410 Fixed overflow error in SNMG COO2CSR
- PR #395 run omp_ge_num_threads in a parallel context
- PR #412 Fixed formatting issues in cuGraph documentation.
- PR #413 Updated python build instructions.
- PR #414 Add weights to wjaccrd.py
- PR #436 Fix Skip Test Functionality
- PR #438 Fix versions of packages in build script and conda yml
- PR #441 Import cudf_cpp.pxd instead of duplicating cudf definitions.
- PR #441 Removed redundant definitions of python dictionaries and functions.
- PR #442 Updated versions in conda environments.
- PR #442 Added except + to cython bindings to C(++) functions.
- PR #443 Fix accuracy loss issue for snmg pagerank
- PR #444 Fix warnings in strongly connected components
- PR #446 Fix permission for source (-x) and script (+x) files.
- PR #448 Import filter_unreachable
- PR #453 Re-sync cugraph with cudf (dependencies, type conversion & scatter functions).
- PR #463 Remove numba dependency and use the one from cudf

# cuGraph 0.8.0 (27 June 2019)

## New Features
- PR #287 SNMG power iteration step1
- PR #297 SNMG degree calculation
- PR #300 Personalized Page Rank
- PR #302 SNMG CSR Pagerank (cuda/C++)
- PR #315 Weakly Connected Components adapted from cuML (cuda/C++)
- PR #323 Add test skipping function to build.sh
- PR #308 SNMG python wrapper for pagerank
- PR #321 Added graph initialization functions for NetworkX compatibility.
- PR #332 Added C++ support for strings in renumbering function
- PR #325 Implement SSSP with predecessors (cuda/C++)
- PR #331 Python bindings and test for Weakly Connected Components.
- PR #339 SNMG COO2CSR (cuda/C++)
- PR #341 SSSP with predecessors (python) and function for filtering unreachable nodes in the traversal
- PR #348 Updated README for release

## Improvements
- PR #291 nvGraph is updated to use RMM instead of directly invoking cnmem functions.
- PR #286 Reorganized cugraph source directory
- PR #306 Integrated nvgraph to libcugraph.so (libnvgraph_rapids.so will not be built anymore).
- PR #306 Updated python test files to run pytest with all four RMM configurations.
- PR #321 Added check routines for input graph data vertex IDs and offsets (cugraph currently supports only 32-bit integers).
- PR #333 Various general improvements at the library level

## Bug Fixes
- PR #283 Automerge fix
- PR #291 Fixed a RMM memory allocation failure due to duplicate copies of cnmem.o
- PR #291 Fixed a cub CsrMV call error when RMM pool allocator is used.
- PR #306 Fixed cmake warnings due to library conflicts.
- PR #311 Fixed bug in SNMG degree causing failure for three gpus
- PR #309 Update conda build recipes
- PR #314 Added datasets to gitignore
- PR #322 Updates to accommodate new cudf include file locations
- PR #324 Fixed crash in WeakCC for larger graph and added adj matrix symmetry check
- PR #327 Implemented a temporary fix for the build failure due to gunrock updates.
- PR #345 Updated CMakeLists.txt to apply RUNPATH to transitive dependencies.
- PR #350 Configure Sphinx to render params correctly
- PR #359 Updates to remove libboost_system as a runtime dependency on libcugraph.so


# cuGraph 0.7.0 (10 May 2019)

## New Features
- PR #195 Added Graph.get_two_hop_neighbors() method
- PR #195 Updated Jaccard and Weighted Jaccard to accept lists of vertex pairs to compute for
- PR #202 Added methods to compute the overlap coefficient and weighted overlap coefficient
- PR #230 SNMG SPMV and helpers functions
- PR #210 Expose degree calculation kernel via python API
- PR #220 Added bindings for Nvgraph triangle counting
- PR #234 Added bindings for renumbering, modify renumbering to use RMM
- PR #246 Added bindings for subgraph extraction
- PR #250 Add local build script to mimic gpuCI
- PR #261 Add docs build script to cuGraph
- PR #301 Added build.sh script, updated CI scripts and documentation

## Improvements
- PR #157 Removed cudatoolkit dependency in setup.py
- PR #185 Update docs version
- PR #194 Open source nvgraph in cugraph repository #194
- PR #190 Added a copy option in graph creation
- PR #196 Fix typos in readme intro
- PR #207 mtx2csv script
- PR #203 Added small datasets directly in the repo
- PR #215 Simplified get_rapids_dataset_root_dir(), set a default value for the root dir
- PR #233 Added csv datasets and edited test to use cudf for reading graphs
- PR #247 Added some documentation for renumbering
- PR #252 cpp test upgrades for more convenient testing on large input
- PR #264 Add cudatoolkit conda dependency
- PR #267 Use latest release version in update-version CI script
- PR #270 Updated the README.md and CONTRIBUTING.md files
- PR #281 Updated README with algorithm list


## Bug Fixes
- PR #256 Add pip to the install, clean up conda instructions
- PR #253 Add rmm to conda configuration
- PR #226 Bump cudf dependencies to 0.7
- PR #169 Disable terminal output in sssp
- PR #191 Fix double upload bug
- PR #181 Fixed crash/rmm free error when edge values provided
- PR #193 Fixed segfault when egde values not provided
- PR #190 Fixed a memory reference counting error between cudf & cugraph
- PR #190 Fixed a language level warning (cython)
- PR #214 Removed throw exception from dtor in TC
- PR #211 Remove hardcoded dataset paths, replace with build var that can be overridden with an env var
- PR #206 Updated versions in conda envs
- PR #218 Update c_graph.pyx
- PR #224 Update erroneous comments in overlap_wrapper.pyx, woverlap_wrapper.pyx, test_louvain.py, and spectral_clustering.pyx
- PR #220 Fixed bugs in Nvgraph triangle counting
- PR #232 Fixed memory leaks in managing cudf columns.
- PR #236 Fixed issue with v0.7 nightly yml environment file.  Also updated the README to remove pip
- PR #239 Added a check to prevent a cugraph object to store two different graphs.
- PR #244 Fixed issue with nvgraph's subgraph extraction if the first vertex in the vertex list is not incident on an edge in the extracted graph
- PR #249 Fix oudated cuDF version in gpu/build.shi
- PR #262 Removed networkx conda dependency for both build and runtime
- PR #271 Removed nvgraph conda dependency
- PR #276 Removed libgdf_cffi import from bindings
- PR #288 Add boost as a conda dependency

# cuGraph 0.6.0 (22 Mar 2019)

## New Features

- PR #73 Weighted Jaccard bindings
- PR #41 RMAT graph bindings
- PR #43 Louvain binings
- PR #44 SSSP bindings
- PR #47 BSF bindings
- PR #53 New Repo structure
- PR #67 RMM Integration with rmm as as submodule
- PR #82 Spectral Clustering bindings
- PR #82 Clustering metrics binding
- PR #85 Helper functions on python Graph object
- PR #106 Add gpu/build.sh file for gpuCI

## Improvements

- PR #50 Reorganize directory structure to match cuDF
- PR #85 Deleted setup.py and setup.cfg which had been replaced
- PR #95 Code clean up
- PR #96 Relocated mmio.c and mmio.h (external files) to thirdparty/mmio
- PR #97 Updated python tests to speed them up
- PR #100 Added testing for returned vertex and edge identifiers
- PR #105 Updated python code to follow PEP8 (fixed flake8 complaints)
- PR #121 Cleaned up READEME file
- PR #130 Update conda build recipes
- PR #144 Documentation for top level functions

## Bug Fixes

- PR #48 ABI Fixes
- PR #72 Bug fix for segfault issue getting transpose from adjacency list
- PR #105 Bug fix for memory leaks and python test failures
- PR #110 Bug fix for segfault calling Louvain with only edge list
- PR #115 Fixes for changes in cudf 0.6, pick up RMM from cudf instead of thirdpary
- PR #116 Added netscience.mtx dataset to datasets.tar.gz
- PR #120 Bug fix for segfault calling spectral clustering with only edge list
- PR #123 Fixed weighted Jaccard to assume the input weights are given as a cudf.Series
- PR #152 Fix conda package version string
- PR #160 Added additional link directory to support building on CentOS-7
- PR #221 Moved two_hop_neighbors.cuh to src folder to prevent it being installed
- PR #223 Fixed compiler warning in cpp/src/cugraph.cu
- PR #284 Commented out unit test code that fails due to a cudf bug


# cuGraph 0.5.0 (28 Jan 2019)<|MERGE_RESOLUTION|>--- conflicted
+++ resolved
@@ -21,9 +21,7 @@
 - PR #952 Updated get_test_data.sh to also (optionally) download and install datasets for benchmark runs
 - PR #953 fix setting RAFT_DIR from the RAFT_PATH env var
 - PR #954 Update cuGraph error handling to use RAFT
-<<<<<<< HEAD
 - PR #968 Add build script for CI benchmark integration
-=======
 - PR #959 Add support for uint32_t and int64_t types for BFS (cpp side)
 - PR #962 Update dask pagerank
 - PR #975 Upgrade GitHub template
@@ -32,7 +30,6 @@
 - PR #987 Move graph out of experimental namespace
 - PR #984 Removing codecov until we figure out how to interpret failures that block CI
 - PR #985 Add raft handle to BFS, BC and edge BC
->>>>>>> 03b0be5b
 
 ## Bug Fixes
 - PR #936 Update Force Atlas 2 doc and wrapper
