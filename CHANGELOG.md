# cuGraph 0.16.0 (Date TBD)

## New Features
- PR #1098 Add new graph classes to support 2D partitioning
- PR #1124 Sub-communicator initialization for 2D partitioning support
- PR #838 Add pattern accelerator API functions and pattern accelerator API based implementations of PageRank, Katz Centrality, BFS, and SSSP
- PR #1147 Added support for NetworkX graphs as input type
- PR #1157 Louvain API update to use graph_container_t
- PR #1151 MNMG extension for pattern accelerator based PageRank, Katz Centrality, BFS, and SSSP implementations (C++ part)
- PR #1163 Integrated 2D shuffling and Louvain updates
- PR #1178 Refactored cython graph factory code to scale to additional data types
- PR #1175 Integrated 2D pagerank python/cython infra
- PR #1177 Integrated 2D bfs and sssp python/cython infra
- PR #1172 MNMG Louvain implementation

## Improvements
- PR 1081 MNMG Renumbering - sort partitions by degree
- PR 1115 Replace deprecated rmm::mr::get_default_resource with rmm::mr::get_current_device_resource
- PR #1133 added python 2D shuffling
- PR 1129 Refactored test to use common dataset and added additional doc pages
- PR 1135 SG Updates to Louvain et. al.
- PR 1132 Upgrade Thrust to latest commit
- PR #1129 Refactored test to use common dataset and added additional doc pages
- PR #1145 Simple edge list generator
- PR #1144 updated documentation and APIs
- PR #1139 MNMG Louvain Python updates, Cython cleanup
- PR #1156 Add aarch64 gencode support
- PR #1149 Parquet read and concat within workers
- PR #1152 graph container cleanup, added arg for instantiating legacy types and switch statements to factory function
- PR #1164 MG symmetrize and conda env updates
- PR #1162 enhanced networkx testing
- PR #1169 Added RAPIDS cpp packages to cugraph dev env
- PR #1165 updated remaining algorithms to be NetworkX compatible
- PR #1176 Update ci/local/README.md
- PR #1184 BLD getting latest tags
<<<<<<< HEAD
- PR #1222 Added min CUDA version check to MG Louvain
=======
- PR #1217 NetworkX Transition doc
>>>>>>> 715e3744

## Bug Fixes
- PR #1131 Show style checker errors with set +e
- PR #1150 Update RAFT git tag
- PR #1155 Remove RMM library dependency and CXX11 ABI handling
- PR #1158 Pass size_t* & size_t* instead of size_t[] & int[] for raft allgatherv's input parameters recvcounts & displs
- PR #1168 Disabled MG tests on single GPU
- PR #1166 Fix misspelling of function calls in asserts causing debug build to fail
- PR #1180 BLD Adopt RAFT model for cuhornet dependency
- PR #1181 Fix notebook error handling in CI
- PR #1199 BUG segfault in python test suite
- PR #1186 BLD Installing raft headers under cugraph
- PR #1192 Fix benchmark notes and documentation issues in graph.py
- PR #1196 Move subcomms init outside of individual algorithm functions
- PR #1198 Remove deprecated call to from_gpu_matrix
- PR #1174 Fix bugs in MNMG pattern accelerators and pattern accelerator based implementations of MNMG PageRank, BFS, and SSSP



# cuGraph 0.15.0 (26 Aug 2020)

## New Features
- PR #940 Add MG Batch BC
- PR #937 Add wrapper for gunrock HITS algorithm
- PR #939 Updated Notebooks to include new features and benchmarks
- PR #944 MG pagerank (dask)
- PR #947 MG pagerank (CUDA)
- PR #826 Bipartite Graph python API
- PR #963 Renumbering refactor, add multi GPU support
- PR #964 MG BFS (CUDA)
- PR #990 MG Consolidation
- PR #993 Add persistent Handle for Comms
- PR #979 Add hypergraph implementation to convert DataFrames into Graphs
- PR #1010 MG BFS (dask)
- PR #1018 MG personalized pagerank
- PR #1047 Updated select tests to use new dataset list that includes asymmetric directed graph
- PR #1090 Add experimental Leiden function
- PR #1077 Updated/added copyright notices, added copyright CI check from cuml
- PR #1100 Add support for new build process (Project Flash)
- PR #1093 New benchmarking notebook

## Improvements
- PR #898 Add Edge Betweenness Centrality, and endpoints to BC
- PR #913 Eliminate `rmm.device_array` usage
- PR #903 Add short commit hash to conda package
- PR #920 modify bfs test, update graph number_of_edges, update storage of transposedAdjList in Graph
- PR #933 Update mg_degree to use raft, add python tests
- PR #930 rename test_utils.h to utilities/test_utils.hpp and remove thrust dependency
- PR #934 Update conda dev environment.yml dependencies to 0.15
- PR #942 Removed references to deprecated RMM headers.
- PR #941 Regression python/cudf fix
- PR #945 Simplified benchmark --no-rmm-reinit option, updated default options
- PR #946 Install meta packages for dependencies
- PR #952 Updated get_test_data.sh to also (optionally) download and install datasets for benchmark runs
- PR #953 fix setting RAFT_DIR from the RAFT_PATH env var
- PR #954 Update cuGraph error handling to use RAFT
- PR #968 Add build script for CI benchmark integration
- PR #959 Add support for uint32_t and int64_t types for BFS (cpp side)
- PR #962 Update dask pagerank
- PR #975 Upgrade GitHub template
- PR #976 Fix error in Graph.edges(), update cuDF rename() calls
- PR #977 Update force_atlas2 to call on_train_end after iterating
- PR #980 Replace nvgraph Spectral Clustering (SC) functionality with RAFT SC
- PR #987 Move graph out of experimental namespace
- PR #984 Removing codecov until we figure out how to interpret failures that block CI
- PR #985 Add raft handle to BFS, BC and edge BC
- PR #991 Update conda upload versions for new supported CUDA/Python
- PR #988 Add clang and clang tools to the conda env
- PR #997 Update setup.cfg to run pytests under cugraph tests directory only
- PR #1007 Add tolerance support to MG Pagerank and fix
- PR #1009 Update benchmarks script to include requirements used
- PR #1014 Fix benchmarks script variable name
- PR #1021 Update cuGraph to use RAFT CUDA utilities
- PR #1019 Remove deprecated CUDA library calls
- PR #1024 Updated condata environment YML files
- PR #1026 update chunksize for mnmg, remove files and unused code
- PR #1028 Update benchmarks script to use ASV_LABEL
- PR #1030 MG directory org and documentation
- PR #1020 Updated Louvain to honor max_level, ECG now calls Louvain for 1 level, then full run.
- PR #1031 MG notebook
- PR #1034 Expose resolution (gamma) parameter in Louvain
- PR #1037 Centralize test main function and replace usage of deprecated `cnmem_memory_resource`
- PR #1041 Use S3 bucket directly for benchmark plugin
- PR #1056 Fix MG BFS performance
- PR #1062 Compute max_vertex_id in mnmg local data computation
- PR #1068 Remove unused thirdparty code
- PR #1105 Update `master` references to `main`

## Bug Fixes
- PR #936 Update Force Atlas 2 doc and wrapper
- PR #938 Quote conda installs to avoid bash interpretation
- PR #966 Fix build error (debug mode)
- PR #983 Fix offset calculation in COO to CSR
- PR #989: Fix issue with incorrect docker image being used in local build script
- PR #992 Fix unrenumber of predecessor
- PR #1008 Fix for cudf updates disabling iteration of Series/Columns/Index
- PR #1012 Fix Local build script README
- PR #1017 Fix more mg bugs
- PR #1022 Fix support for using a cudf.DataFrame with a MG graph
- PR #1025: Explicitly skip raft test folder for pytest 6.0.0
- PR #1027 Fix documentation
- PR #1033 Fix reparition error in big datasets, updated coroutine, fixed warnings
- PR #1036 Fixed benchmarks for new renumbering API, updated comments, added quick test-only benchmark run to CI
- PR #1040 Fix spectral clustering renumbering issue
- PR #1057 Updated raft dependency to pull fixes on cusparse selection in CUDA 11
- PR #1066 Update cugunrock to not build for unsupported CUDA architectures
- PR #1069 Fixed CUDA 11 Pagerank crash, by replacing CUB's SpMV with raft's.
- PR #1083 Fix NBs to run in nightly test run, update renumbering text, cleanup
- PR #1087 Updated benchmarks README to better describe how to get plugin, added rapids-pytest-benchmark plugin to conda dev environments
- PR #1101 Removed unnecessary device-to-host copy which caused a performance regression
- PR #1106 Added new release.ipynb to notebook test skip list
- PR #1125 Patch Thrust to workaround `CUDA_CUB_RET_IF_FAIL` macro clearing CUDA errors


# cuGraph 0.14.0 (03 Jun 2020)

## New Features
- PR #756 Add Force Atlas 2 layout
- PR #822 Added new functions in python graph class, similar to networkx
- PR #840 MG degree
- PR #875 UVM notebook
- PR #881 Raft integration infrastructure

## Improvements
- PR #917 Remove gunrock option from Betweenness Centrality
- PR #764 Updated sssp and bfs with GraphCSR, removed gdf_column, added nullptr weights test for sssp
- PR #765 Remove gdf_column from connected components
- PR #780 Remove gdf_column from cuhornet features
- PR #781 Fix compiler argument syntax for ccache
- PR #782 Use Cython's `new_build_ext` (if available)
- PR #788 Added options and config file to enable codecov
- PR #793 Fix legacy cudf imports/cimports
- PR #798 Edit return graph type in algorithms return graphs
- PR #799 Refactored graph class with RAII
- PR #802 Removed use of gdf_column from db code
- PR #803 Enable Ninja build
- PR #804 Cythonize in parallel
- PR #807 Updating the Python docs
- PR #817 Add native Betweenness Centrality with sources subset
- PR #818 Initial version of new "benchmarks" folder
- PR #820 MG infra and all-gather smoke test
- PR #823 Remove gdf column from nvgraph
- PR #829 Updated README and CONTRIBUTIOIN docs
- PR #831 Updated Notebook - Added K-Truss, ECG, and Betweenness Centrality
- PR #832 Removed RMM ALLOC from db subtree
- PR #833 Update graph functions to use new Graph class
- PR #834 Updated local gpuci build
- PR #836 Remove SNMG code
- PR #845 Add .clang-format & format all files
- PR #859 Updated main docs
- PR #862 Katz Centrality : Auto calculation of alpha parameter if set to none
- PR #865 Added C++ docs
- PR #866 Use RAII graph class in KTruss
- PR #867 Updates to support the latest flake8 version
- PR #874 Update setup.py to use custom clean command
- PR #876 Add BFS C++ tests
- PR #878 Updated build script
- PR #887 Updates test to common datasets
- PR #879 Add docs build script to repository
- PR #880 Remove remaining gdf_column references
- PR #882 Add Force Atlas 2 to benchmarks
- PR #891 A few gdf_column stragglers
- PR #893 Add external_repositories dir and raft symlink to .gitignore
- PR #897 Remove RMM ALLOC calls
- PR #899 Update include paths to remove deleted cudf headers
- PR #906 Update Louvain notebook
- PR #948 Move doc customization scripts to Jenkins

## Bug Fixes
- PR #927 Update scikit learn dependency
- PR #916 Fix CI error on Force Atlas 2 test
- PR #763 Update RAPIDS conda dependencies to v0.14
- PR #795 Fix some documentation
- PR #800 Fix bfs error in optimization path
- PR #825 Fix outdated CONTRIBUTING.md
- PR #827 Fix indexing CI errors due to cudf updates
- PR #844 Fixing tests, converting __getitem__ calls to .iloc
- PR #851 Removed RMM from tests
- PR #852 Fix BFS Notebook
- PR #855 Missed a file in the original SNMG PR
- PR #860 Fix all Notebooks
- PR #870 Fix Louvain
- PR #889 Added missing conftest.py file to benchmarks dir
- PR #896 mg dask infrastructure fixes
- PR #907 Fix bfs directed missing vertices
- PR #911 Env and changelog update
- PR #923 Updated pagerank with @afender 's temp fix for double-free crash
- PR #928 Fix scikit learn test install to work with libgcc-ng 7.3
- PR 935 Merge
- PR #956 Use new gpuCI image in local build script


# cuGraph 0.13.0 (31 Mar 2020)

## New Features
- PR #736 cuHornet KTruss integration
- PR #735 Integration gunrock's betweenness centrality
- PR #760 cuHornet Weighted KTruss

## Improvements
- PR #688 Cleanup datasets after testing on gpuCI
- PR #694 Replace the expensive cudaGetDeviceProperties call in triangle counting with cheaper cudaDeviceGetAttribute calls
- PR #701 Add option to filter datasets and tests when run from CI
- PR #715 Added new YML file for CUDA 10.2
- PR #719 Updated docs to remove CUDA 9.2 and add CUDA 10.2
- PR #720 Updated error messages
- PR #722 Refactor graph to remove gdf_column
- PR #723 Added notebook testing to gpuCI gpu build
- PR #734 Updated view_edge_list for Graph, added unrenumbering test, fixed column access issues
- PR #738 Move tests directory up a level
- PR #739 Updated Notebooks
- PR #740 added utility to extract paths from SSSP/BFS results
- PR #742 Rremove gdf column from jaccard
- PR #741 Added documentation for running and adding new benchmarks and shell script to automate
- PR #747 updated viewing of graph, datatypecasting and two hop neighbor unrenumbering for multi column
- PR #766 benchmark script improvements/refactorings: separate ETL steps, averaging, cleanup

## Bug Fixes
- PR #697 Updated versions in conda environments.
- PR #692 Add check after opening golden result files in C++ Katz Centrality tests.
- PR #702 Add libcypher include path to target_include_directories
- PR #716 Fixed bug due to disappearing get_column_data_ptr function in cudf
- PR #726 Fixed SSSP notebook issues in last cell
- PR #728 Temporary fix for dask attribute error issue
- PR #733 Fixed multi-column renumbering issues with indexes
- PR #746 Dask + Distributed 2.12.0+
- PR #753 ECG Error
- PR #758 Fix for graph comparison failure
- PR #761 Added flag to not treat deprecation warnings as errors, for now
- PR #771 Added unrenumbering in wcc and scc. Updated tests to compare vertices of largest component
- PR #774 Raise TypeError if a DiGraph is used with spectral*Clustering()

# cuGraph 0.12.0 (04 Feb 2020)

## New Features
- PR #628 Add (Di)Graph constructor from Multi(Di)Graph
- PR #630 Added ECG clustering
- PR #636 Added Multi-column renumbering support

## Improvements
- PR #640 remove gdf_column in sssp
- PR #629 get rid of gdf_column in pagerank
- PR #641 Add codeowners
- PR #646 Skipping all tests in test_bfs_bsp.py since SG BFS is not formally supported
- PR #652 Remove gdf_column in BFS
- PR #660 enable auto renumbering
- PR #664 Added support for Louvain early termination.
- PR #667 Drop `cython` from run requirements in conda recipe
- PR #666 Incorporate multicolumn renumbering in python graph class for Multi(Di)Graph
- PR #685 Avoid deep copy in index reset

## Bug Fixes
- PR #634 renumber vertex ids passed in analytics
- PR #649 Change variable names in wjaccard and woverlap to avoid exception
- PR #651 fix cudf error in katz wrapper and test nstart
- PR #663 Replaced use of cudf._lib.gdf_dtype_from_value based on cudf refactoring
- PR #670 Use cudf pandas version
- PR #672 fix snmg pagerank based on cudf Buffer changes
- PR #681 fix column length mismatch cudf issue
- PR #684 Deprecated cudf calls
- PR #686 Balanced cut fix
- PR #689 Check graph input type, disable Multi(Di)Graph, add cugraph.from_cudf_edgelist


# cuGraph 0.11.0 (11 Dec 2019)

## New Features
- PR #588 Python graph class and related changes
- PR #630 Adds ECG clustering functionality

## Improvements
- PR #569 Added exceptions
- PR #554 Upgraded namespace so that cugraph can be used for the API.
- PR #564 Update cudf type aliases
- PR #562 Remove pyarrow dependency so we inherit the one cudf uses
- PR #576 Remove adj list conversion automation from c++
- PR #587 API upgrade
- PR #585 Remove BUILD_ABI references from CI scripts
- PR #591 Adding initial GPU metrics to benchmark utils
- PR #599 Pregel BFS
- PR #601 add test for type conversion, edit createGraph_nvgraph
- PR #614 Remove unused CUDA conda labels
- PR #616 Remove c_ prefix
- PR #618 Updated Docs
- PR #619 Transition guide

## Bug Fixes
- PR #570 Temporarily disabling 2 DB tests
- PR #573 Fix pagerank test and symmetrize for cudf 0.11
- PR #574 dev env update
- PR #580 Changed hardcoded test output file to a generated tempfile file name
- PR #595 Updates to use the new RMM Python reinitialize() API
- PR #625 use destination instead of target when adding edgelist

# cuGraph 0.10.0 (16 Oct 2019)


## New Features
- PR #469 Symmetrize a COO
- PR #477 Add cuHornet as a submodule
- PR #483 Katz Centrality
- PR #524 Integrated libcypher-parser conda package into project.
- PR #493 Added C++ findMatches operator for OpenCypher query.
- PR #527 Add testing with asymmetric graph (where appropriate)
- PR #520 KCore and CoreNumber
- PR #496 Gunrock submodule + SM prelimis.
- PR #575 Added updated benchmark files that use new func wrapper pattern and asvdb

## Improvements
- PR #466 Add file splitting test; Update to reduce dask overhead
- PR #468 Remove unnecessary print statement
- PR #464 Limit initial RMM pool allocator size to 128mb so pytest can run in parallel
- PR #474 Add csv file writing, lazy compute - snmg pagerank
- PR #481 Run bfs on unweighted graphs when calling sssp
- PR #491 Use YYMMDD tag in nightly build
- PR #487 Add woverlap test, add namespace in snmg COO2CSR
- PR #531 Use new rmm python package

## Bug Fixes
- PR #458 Fix potential race condition in SSSP
- PR #471 Remove nvidia driver installation from ci/cpu/build.sh
- PR #473 Re-sync cugraph with cudf (cudf renamed the bindings directory to _lib).
- PR #480 Fixed DASK CI build script
- PR #478 Remove requirements and setup for pi
- PR #495 Fixed cuhornet and cmake for Turing cards
- PR #489 Handle negative vertex ids in renumber
- PR #519 Removed deprecated cusparse calls
- PR #522 Added the conda dev env file for 10.1
- PR #525 Update build scripts and YYMMDD tagging for nightly builds
- PR #548 Added missing cores documentation
- PR #556 Fixed recursive remote options for submodules
- PR #559 Added RMM init check so RMM free APIs are not called if not initialized


# cuGraph 0.9.0 (21 Aug 2019)

## New Features
- PR #361 Prototypes for cusort functions
- PR #357 Pagerank cpp API
- PR #366 Adds graph.degrees() function returning both in and out degree.
- PR #380 First implemention of cusort - SNMG key/value sorting
- PR #416 OpenCypher: Added C++ implementation of db_object class and assorted other classes
- PR #411 Integrate dask-cugraph in cugraph
- PR #411 Integrate dask-cugraph in cugraph #411
- PR #418 Update cusort to handle SNMG key-only sorting
- PR #423 Add Strongly Connected Components (GEMM); Weakly CC updates;
- PR #437 Streamline CUDA_REL environment variable
- PR #449 Fix local build generated file ownerships
- PR #454 Initial version of updated script to run benchmarks


## Improvements
- PR #353 Change snmg python wrapper in accordance to cpp api
- PR #362 Restructured python/cython directories and files.
- PR #365 Updates for setting device and vertex ids for snmg pagerank
- PR #383 Exposed MG pagerank solver parameters
- PR #399 Example Prototype of Strongly Connected Components using primitives
- PR #419 Version test
- PR #420 drop duplicates, remove print, compute/wait read_csv in pagerank.py
- PR #439 More efficient computation of number of vertices from edge list
- PR #445 Update view_edge_list, view_adj_list, and view_transposed_adj_list to return edge weights.
- PR #450 Add a multi-GPU section in cuGraph documentation.

## Bug Fixes
- PR #368 Bump cudf dependency versions for cugraph conda packages
- PR #354 Fixed bug in building a debug version
- PR #360 Fixed bug in snmg coo2csr causing intermittent test failures.
- PR #364 Fixed bug building or installing cugraph when conda isn't installed
- PR #375 Added a function to initialize gdf columns in cugraph #375
- PR #378 cugraph was unable to import device_of_gpu_pointer
- PR #384 Fixed bug in snmg coo2csr causing error in dask-cugraph tests.
- PR #382 Disabled vertex id check to allow Azure deployment
- PR #410 Fixed overflow error in SNMG COO2CSR
- PR #395 run omp_ge_num_threads in a parallel context
- PR #412 Fixed formatting issues in cuGraph documentation.
- PR #413 Updated python build instructions.
- PR #414 Add weights to wjaccrd.py
- PR #436 Fix Skip Test Functionality
- PR #438 Fix versions of packages in build script and conda yml
- PR #441 Import cudf_cpp.pxd instead of duplicating cudf definitions.
- PR #441 Removed redundant definitions of python dictionaries and functions.
- PR #442 Updated versions in conda environments.
- PR #442 Added except + to cython bindings to C(++) functions.
- PR #443 Fix accuracy loss issue for snmg pagerank
- PR #444 Fix warnings in strongly connected components
- PR #446 Fix permission for source (-x) and script (+x) files.
- PR #448 Import filter_unreachable
- PR #453 Re-sync cugraph with cudf (dependencies, type conversion & scatter functions).
- PR #463 Remove numba dependency and use the one from cudf

# cuGraph 0.8.0 (27 June 2019)

## New Features
- PR #287 SNMG power iteration step1
- PR #297 SNMG degree calculation
- PR #300 Personalized Page Rank
- PR #302 SNMG CSR Pagerank (cuda/C++)
- PR #315 Weakly Connected Components adapted from cuML (cuda/C++)
- PR #323 Add test skipping function to build.sh
- PR #308 SNMG python wrapper for pagerank
- PR #321 Added graph initialization functions for NetworkX compatibility.
- PR #332 Added C++ support for strings in renumbering function
- PR #325 Implement SSSP with predecessors (cuda/C++)
- PR #331 Python bindings and test for Weakly Connected Components.
- PR #339 SNMG COO2CSR (cuda/C++)
- PR #341 SSSP with predecessors (python) and function for filtering unreachable nodes in the traversal
- PR #348 Updated README for release

## Improvements
- PR #291 nvGraph is updated to use RMM instead of directly invoking cnmem functions.
- PR #286 Reorganized cugraph source directory
- PR #306 Integrated nvgraph to libcugraph.so (libnvgraph_rapids.so will not be built anymore).
- PR #306 Updated python test files to run pytest with all four RMM configurations.
- PR #321 Added check routines for input graph data vertex IDs and offsets (cugraph currently supports only 32-bit integers).
- PR #333 Various general improvements at the library level

## Bug Fixes
- PR #283 Automerge fix
- PR #291 Fixed a RMM memory allocation failure due to duplicate copies of cnmem.o
- PR #291 Fixed a cub CsrMV call error when RMM pool allocator is used.
- PR #306 Fixed cmake warnings due to library conflicts.
- PR #311 Fixed bug in SNMG degree causing failure for three gpus
- PR #309 Update conda build recipes
- PR #314 Added datasets to gitignore
- PR #322 Updates to accommodate new cudf include file locations
- PR #324 Fixed crash in WeakCC for larger graph and added adj matrix symmetry check
- PR #327 Implemented a temporary fix for the build failure due to gunrock updates.
- PR #345 Updated CMakeLists.txt to apply RUNPATH to transitive dependencies.
- PR #350 Configure Sphinx to render params correctly
- PR #359 Updates to remove libboost_system as a runtime dependency on libcugraph.so


# cuGraph 0.7.0 (10 May 2019)

## New Features
- PR #195 Added Graph.get_two_hop_neighbors() method
- PR #195 Updated Jaccard and Weighted Jaccard to accept lists of vertex pairs to compute for
- PR #202 Added methods to compute the overlap coefficient and weighted overlap coefficient
- PR #230 SNMG SPMV and helpers functions
- PR #210 Expose degree calculation kernel via python API
- PR #220 Added bindings for Nvgraph triangle counting
- PR #234 Added bindings for renumbering, modify renumbering to use RMM
- PR #246 Added bindings for subgraph extraction
- PR #250 Add local build script to mimic gpuCI
- PR #261 Add docs build script to cuGraph
- PR #301 Added build.sh script, updated CI scripts and documentation

## Improvements
- PR #157 Removed cudatoolkit dependency in setup.py
- PR #185 Update docs version
- PR #194 Open source nvgraph in cugraph repository #194
- PR #190 Added a copy option in graph creation
- PR #196 Fix typos in readme intro
- PR #207 mtx2csv script
- PR #203 Added small datasets directly in the repo
- PR #215 Simplified get_rapids_dataset_root_dir(), set a default value for the root dir
- PR #233 Added csv datasets and edited test to use cudf for reading graphs
- PR #247 Added some documentation for renumbering
- PR #252 cpp test upgrades for more convenient testing on large input
- PR #264 Add cudatoolkit conda dependency
- PR #267 Use latest release version in update-version CI script
- PR #270 Updated the README.md and CONTRIBUTING.md files
- PR #281 Updated README with algorithm list


## Bug Fixes
- PR #256 Add pip to the install, clean up conda instructions
- PR #253 Add rmm to conda configuration
- PR #226 Bump cudf dependencies to 0.7
- PR #169 Disable terminal output in sssp
- PR #191 Fix double upload bug
- PR #181 Fixed crash/rmm free error when edge values provided
- PR #193 Fixed segfault when egde values not provided
- PR #190 Fixed a memory reference counting error between cudf & cugraph
- PR #190 Fixed a language level warning (cython)
- PR #214 Removed throw exception from dtor in TC
- PR #211 Remove hardcoded dataset paths, replace with build var that can be overridden with an env var
- PR #206 Updated versions in conda envs
- PR #218 Update c_graph.pyx
- PR #224 Update erroneous comments in overlap_wrapper.pyx, woverlap_wrapper.pyx, test_louvain.py, and spectral_clustering.pyx
- PR #220 Fixed bugs in Nvgraph triangle counting
- PR #232 Fixed memory leaks in managing cudf columns.
- PR #236 Fixed issue with v0.7 nightly yml environment file.  Also updated the README to remove pip
- PR #239 Added a check to prevent a cugraph object to store two different graphs.
- PR #244 Fixed issue with nvgraph's subgraph extraction if the first vertex in the vertex list is not incident on an edge in the extracted graph
- PR #249 Fix oudated cuDF version in gpu/build.shi
- PR #262 Removed networkx conda dependency for both build and runtime
- PR #271 Removed nvgraph conda dependency
- PR #276 Removed libgdf_cffi import from bindings
- PR #288 Add boost as a conda dependency

# cuGraph 0.6.0 (22 Mar 2019)

## New Features

- PR #73 Weighted Jaccard bindings
- PR #41 RMAT graph bindings
- PR #43 Louvain binings
- PR #44 SSSP bindings
- PR #47 BSF bindings
- PR #53 New Repo structure
- PR #67 RMM Integration with rmm as as submodule
- PR #82 Spectral Clustering bindings
- PR #82 Clustering metrics binding
- PR #85 Helper functions on python Graph object
- PR #106 Add gpu/build.sh file for gpuCI

## Improvements

- PR #50 Reorganize directory structure to match cuDF
- PR #85 Deleted setup.py and setup.cfg which had been replaced
- PR #95 Code clean up
- PR #96 Relocated mmio.c and mmio.h (external files) to thirdparty/mmio
- PR #97 Updated python tests to speed them up
- PR #100 Added testing for returned vertex and edge identifiers
- PR #105 Updated python code to follow PEP8 (fixed flake8 complaints)
- PR #121 Cleaned up READEME file
- PR #130 Update conda build recipes
- PR #144 Documentation for top level functions

## Bug Fixes

- PR #48 ABI Fixes
- PR #72 Bug fix for segfault issue getting transpose from adjacency list
- PR #105 Bug fix for memory leaks and python test failures
- PR #110 Bug fix for segfault calling Louvain with only edge list
- PR #115 Fixes for changes in cudf 0.6, pick up RMM from cudf instead of thirdpary
- PR #116 Added netscience.mtx dataset to datasets.tar.gz
- PR #120 Bug fix for segfault calling spectral clustering with only edge list
- PR #123 Fixed weighted Jaccard to assume the input weights are given as a cudf.Series
- PR #152 Fix conda package version string
- PR #160 Added additional link directory to support building on CentOS-7
- PR #221 Moved two_hop_neighbors.cuh to src folder to prevent it being installed
- PR #223 Fixed compiler warning in cpp/src/cugraph.cu
- PR #284 Commented out unit test code that fails due to a cudf bug


# cuGraph 0.5.0 (28 Jan 2019)<|MERGE_RESOLUTION|>--- conflicted
+++ resolved
@@ -33,11 +33,8 @@
 - PR #1165 updated remaining algorithms to be NetworkX compatible
 - PR #1176 Update ci/local/README.md
 - PR #1184 BLD getting latest tags
-<<<<<<< HEAD
 - PR #1222 Added min CUDA version check to MG Louvain
-=======
 - PR #1217 NetworkX Transition doc
->>>>>>> 715e3744
 
 ## Bug Fixes
 - PR #1131 Show style checker errors with set +e
