--- conflicted
+++ resolved
@@ -10,10 +10,7 @@
 - PR #1163 Integrated 2D shuffling and Louvain updates
 - PR #1178 Refactored cython graph factory code to scale to additional data types
 - PR #1175 Integrated 2D pagerank python/cython infra
-<<<<<<< HEAD
-=======
 - PR #1177 Integrated 2D bfs and sssp python/cython infra
->>>>>>> 1caa4ec0
 
 ## Improvements
 - PR 1081 MNMG Renumbering - sort partitions by degree
