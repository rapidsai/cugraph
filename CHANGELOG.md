# cuGraph 0.16.0 (Date TBD)

## New Features
- PR #1098 Add new graph classes to support 2D partitioning
- PR #1124 Sub-communicator initialization for 2D partitioning support
<<<<<<< HEAD
- PR #1147 Added support for NetworkX graphs as input type
=======
>>>>>>> 20236eec

## Improvements
- PR 1081 MNMG Renumbering - sort partitions by degree
- PR 1115 Replace deprecated rmm::mr::get_default_resource with rmm::mr::get_current_device_resource
- PR 1129 Refactored test to use common dataset and added additional doc pages
- PR 1135 SG Updates to Louvain et. al.
- PR 1132 Upgrade Thrust to latest commit
- PR #1129 Refactored test to use common dataset and added additional doc pages
- PR #1144 updated documentation and APIs
- PR #1139 MNMG Louvain Python updates, Cython cleanup
<<<<<<< HEAD
=======
- PR #1152 graph container cleanup, added arg for instantiating legacy types and switch statements to factory function
>>>>>>> 20236eec

## Bug Fixes
- PR #1131 Show style checker errors with set +e
- PR #1150 Update RAFT git tag
<<<<<<< HEAD
=======
- PR #1155 Remove RMM library dependency and CXX11 ABI handling

>>>>>>> 20236eec

# cuGraph 0.15.0 (26 Aug 2020)

## New Features
- PR #940 Add MG Batch BC
- PR #937 Add wrapper for gunrock HITS algorithm
- PR #939 Updated Notebooks to include new features and benchmarks
- PR #944 MG pagerank (dask)
- PR #947 MG pagerank (CUDA)
- PR #826 Bipartite Graph python API
- PR #963 Renumbering refactor, add multi GPU support
- PR #964 MG BFS (CUDA)
- PR #990 MG Consolidation
- PR #993 Add persistent Handle for Comms
- PR #979 Add hypergraph implementation to convert DataFrames into Graphs
- PR #1010 MG BFS (dask)
- PR #1018 MG personalized pagerank
- PR #1047 Updated select tests to use new dataset list that includes asymmetric directed graph
- PR #1090 Add experimental Leiden function
- PR #1077 Updated/added copyright notices, added copyright CI check from cuml
- PR #1100 Add support for new build process (Project Flash)
- PR #1093 New benchmarking notebook

## Improvements
- PR #898 Add Edge Betweenness Centrality, and endpoints to BC
- PR #913 Eliminate `rmm.device_array` usage
- PR #903 Add short commit hash to conda package
- PR #920 modify bfs test, update graph number_of_edges, update storage of transposedAdjList in Graph
- PR #933 Update mg_degree to use raft, add python tests
- PR #930 rename test_utils.h to utilities/test_utils.hpp and remove thrust dependency
- PR #934 Update conda dev environment.yml dependencies to 0.15
- PR #942 Removed references to deprecated RMM headers.
- PR #941 Regression python/cudf fix
- PR #945 Simplified benchmark --no-rmm-reinit option, updated default options
- PR #946 Install meta packages for dependencies
- PR #952 Updated get_test_data.sh to also (optionally) download and install datasets for benchmark runs
- PR #953 fix setting RAFT_DIR from the RAFT_PATH env var
- PR #954 Update cuGraph error handling to use RAFT
- PR #968 Add build script for CI benchmark integration
- PR #959 Add support for uint32_t and int64_t types for BFS (cpp side)
- PR #962 Update dask pagerank
- PR #975 Upgrade GitHub template
- PR #976 Fix error in Graph.edges(), update cuDF rename() calls
- PR #977 Update force_atlas2 to call on_train_end after iterating
- PR #980 Replace nvgraph Spectral Clustering (SC) functionality with RAFT SC
- PR #987 Move graph out of experimental namespace
- PR #984 Removing codecov until we figure out how to interpret failures that block CI
- PR #985 Add raft handle to BFS, BC and edge BC
- PR #991 Update conda upload versions for new supported CUDA/Python
- PR #988 Add clang and clang tools to the conda env
- PR #997 Update setup.cfg to run pytests under cugraph tests directory only
- PR #1007 Add tolerance support to MG Pagerank and fix
- PR #1009 Update benchmarks script to include requirements used
- PR #1014 Fix benchmarks script variable name
- PR #1021 Update cuGraph to use RAFT CUDA utilities
- PR #1019 Remove deprecated CUDA library calls
- PR #1024 Updated condata environment YML files
- PR #1026 update chunksize for mnmg, remove files and unused code
- PR #1028 Update benchmarks script to use ASV_LABEL
- PR #1030 MG directory org and documentation
- PR #1020 Updated Louvain to honor max_level, ECG now calls Louvain for 1 level, then full run.
- PR #1031 MG notebook
- PR #1034 Expose resolution (gamma) parameter in Louvain
- PR #1037 Centralize test main function and replace usage of deprecated `cnmem_memory_resource`
- PR #1041 Use S3 bucket directly for benchmark plugin
- PR #1056 Fix MG BFS performance
- PR #1062 Compute max_vertex_id in mnmg local data computation
- PR #1068 Remove unused thirdparty code
- PR #1105 Update `master` references to `main`

## Bug Fixes
- PR #936 Update Force Atlas 2 doc and wrapper
- PR #938 Quote conda installs to avoid bash interpretation
- PR #966 Fix build error (debug mode)
- PR #983 Fix offset calculation in COO to CSR
- PR #989: Fix issue with incorrect docker image being used in local build script
- PR #992 Fix unrenumber of predecessor
- PR #1008 Fix for cudf updates disabling iteration of Series/Columns/Index
- PR #1012 Fix Local build script README
- PR #1017 Fix more mg bugs
- PR #1022 Fix support for using a cudf.DataFrame with a MG graph
- PR #1025: Explicitly skip raft test folder for pytest 6.0.0
- PR #1027 Fix documentation
- PR #1033 Fix reparition error in big datasets, updated coroutine, fixed warnings
- PR #1036 Fixed benchmarks for new renumbering API, updated comments, added quick test-only benchmark run to CI
- PR #1040 Fix spectral clustering renumbering issue
- PR #1057 Updated raft dependency to pull fixes on cusparse selection in CUDA 11
- PR #1066 Update cugunrock to not build for unsupported CUDA architectures
- PR #1069 Fixed CUDA 11 Pagerank crash, by replacing CUB's SpMV with raft's.
- PR #1083 Fix NBs to run in nightly test run, update renumbering text, cleanup
- PR #1087 Updated benchmarks README to better describe how to get plugin, added rapids-pytest-benchmark plugin to conda dev environments
- PR #1101 Removed unnecessary device-to-host copy which caused a performance regression
- PR #1106 Added new release.ipynb to notebook test skip list
- PR #1125 Patch Thrust to workaround `CUDA_CUB_RET_IF_FAIL` macro clearing CUDA errors


# cuGraph 0.14.0 (03 Jun 2020)

## New Features
- PR #756 Add Force Atlas 2 layout
- PR #822 Added new functions in python graph class, similar to networkx
- PR #840 MG degree
- PR #875 UVM notebook
- PR #881 Raft integration infrastructure

## Improvements
- PR #917 Remove gunrock option from Betweenness Centrality
- PR #764 Updated sssp and bfs with GraphCSR, removed gdf_column, added nullptr weights test for sssp
- PR #765 Remove gdf_column from connected components
- PR #780 Remove gdf_column from cuhornet features
- PR #781 Fix compiler argument syntax for ccache
- PR #782 Use Cython's `new_build_ext` (if available)
- PR #788 Added options and config file to enable codecov
- PR #793 Fix legacy cudf imports/cimports
- PR #798 Edit return graph type in algorithms return graphs
- PR #799 Refactored graph class with RAII
- PR #802 Removed use of gdf_column from db code
- PR #803 Enable Ninja build
- PR #804 Cythonize in parallel
- PR #807 Updating the Python docs
- PR #817 Add native Betweenness Centrality with sources subset
- PR #818 Initial version of new "benchmarks" folder
- PR #820 MG infra and all-gather smoke test
- PR #823 Remove gdf column from nvgraph
- PR #829 Updated README and CONTRIBUTIOIN docs
- PR #831 Updated Notebook - Added K-Truss, ECG, and Betweenness Centrality
- PR #832 Removed RMM ALLOC from db subtree
- PR #833 Update graph functions to use new Graph class
- PR #834 Updated local gpuci build
- PR #836 Remove SNMG code
- PR #845 Add .clang-format & format all files
- PR #859 Updated main docs
- PR #862 Katz Centrality : Auto calculation of alpha parameter if set to none
- PR #865 Added C++ docs
- PR #866 Use RAII graph class in KTruss
- PR #867 Updates to support the latest flake8 version
- PR #874 Update setup.py to use custom clean command
- PR #876 Add BFS C++ tests
- PR #878 Updated build script
- PR #887 Updates test to common datasets
- PR #879 Add docs build script to repository
- PR #880 Remove remaining gdf_column references
- PR #882 Add Force Atlas 2 to benchmarks
- PR #891 A few gdf_column stragglers
- PR #893 Add external_repositories dir and raft symlink to .gitignore
- PR #897 Remove RMM ALLOC calls
- PR #899 Update include paths to remove deleted cudf headers
- PR #906 Update Louvain notebook
- PR #948 Move doc customization scripts to Jenkins

## Bug Fixes
- PR #927 Update scikit learn dependency
- PR #916 Fix CI error on Force Atlas 2 test
- PR #763 Update RAPIDS conda dependencies to v0.14
- PR #795 Fix some documentation
- PR #800 Fix bfs error in optimization path
- PR #825 Fix outdated CONTRIBUTING.md
- PR #827 Fix indexing CI errors due to cudf updates
- PR #844 Fixing tests, converting __getitem__ calls to .iloc
- PR #851 Removed RMM from tests
- PR #852 Fix BFS Notebook
- PR #855 Missed a file in the original SNMG PR
- PR #860 Fix all Notebooks
- PR #870 Fix Louvain
- PR #889 Added missing conftest.py file to benchmarks dir
- PR #896 mg dask infrastructure fixes
- PR #907 Fix bfs directed missing vertices
- PR #911 Env and changelog update
- PR #923 Updated pagerank with @afender 's temp fix for double-free crash
- PR #928 Fix scikit learn test install to work with libgcc-ng 7.3
- PR 935 Merge
- PR #956 Use new gpuCI image in local build script


# cuGraph 0.13.0 (31 Mar 2020)

## New Features
- PR #736 cuHornet KTruss integration
- PR #735 Integration gunrock's betweenness centrality
- PR #760 cuHornet Weighted KTruss

## Improvements
- PR #688 Cleanup datasets after testing on gpuCI
- PR #694 Replace the expensive cudaGetDeviceProperties call in triangle counting with cheaper cudaDeviceGetAttribute calls
- PR #701 Add option to filter datasets and tests when run from CI
- PR #715 Added new YML file for CUDA 10.2
- PR #719 Updated docs to remove CUDA 9.2 and add CUDA 10.2
- PR #720 Updated error messages
- PR #722 Refactor graph to remove gdf_column
- PR #723 Added notebook testing to gpuCI gpu build
- PR #734 Updated view_edge_list for Graph, added unrenumbering test, fixed column access issues
- PR #738 Move tests directory up a level
- PR #739 Updated Notebooks
- PR #740 added utility to extract paths from SSSP/BFS results
- PR #742 Rremove gdf column from jaccard
- PR #741 Added documentation for running and adding new benchmarks and shell script to automate
- PR #747 updated viewing of graph, datatypecasting and two hop neighbor unrenumbering for multi column
- PR #766 benchmark script improvements/refactorings: separate ETL steps, averaging, cleanup

## Bug Fixes
- PR #697 Updated versions in conda environments.
- PR #692 Add check after opening golden result files in C++ Katz Centrality tests.
- PR #702 Add libcypher include path to target_include_directories
- PR #716 Fixed bug due to disappearing get_column_data_ptr function in cudf
- PR #726 Fixed SSSP notebook issues in last cell
- PR #728 Temporary fix for dask attribute error issue
- PR #733 Fixed multi-column renumbering issues with indexes
- PR #746 Dask + Distributed 2.12.0+
- PR #753 ECG Error
- PR #758 Fix for graph comparison failure
- PR #761 Added flag to not treat deprecation warnings as errors, for now
- PR #771 Added unrenumbering in wcc and scc. Updated tests to compare vertices of largest component
- PR #774 Raise TypeError if a DiGraph is used with spectral*Clustering()

# cuGraph 0.12.0 (04 Feb 2020)

## New Features
- PR #628 Add (Di)Graph constructor from Multi(Di)Graph
- PR #630 Added ECG clustering
- PR #636 Added Multi-column renumbering support

## Improvements
- PR #640 remove gdf_column in sssp
- PR #629 get rid of gdf_column in pagerank
- PR #641 Add codeowners
- PR #646 Skipping all tests in test_bfs_bsp.py since SG BFS is not formally supported
- PR #652 Remove gdf_column in BFS
- PR #660 enable auto renumbering
- PR #664 Added support for Louvain early termination.
- PR #667 Drop `cython` from run requirements in conda recipe
- PR #666 Incorporate multicolumn renumbering in python graph class for Multi(Di)Graph
- PR #685 Avoid deep copy in index reset

## Bug Fixes
- PR #634 renumber vertex ids passed in analytics
- PR #649 Change variable names in wjaccard and woverlap to avoid exception
- PR #651 fix cudf error in katz wrapper and test nstart
- PR #663 Replaced use of cudf._lib.gdf_dtype_from_value based on cudf refactoring
- PR #670 Use cudf pandas version
- PR #672 fix snmg pagerank based on cudf Buffer changes
- PR #681 fix column length mismatch cudf issue
- PR #684 Deprecated cudf calls
- PR #686 Balanced cut fix
- PR #689 Check graph input type, disable Multi(Di)Graph, add cugraph.from_cudf_edgelist


# cuGraph 0.11.0 (11 Dec 2019)

## New Features
- PR #588 Python graph class and related changes
- PR #630 Adds ECG clustering functionality

## Improvements
- PR #569 Added exceptions
- PR #554 Upgraded namespace so that cugraph can be used for the API.
- PR #564 Update cudf type aliases
- PR #562 Remove pyarrow dependency so we inherit the one cudf uses
- PR #576 Remove adj list conversion automation from c++
- PR #587 API upgrade
- PR #585 Remove BUILD_ABI references from CI scripts
- PR #591 Adding initial GPU metrics to benchmark utils
- PR #599 Pregel BFS
- PR #601 add test for type conversion, edit createGraph_nvgraph
- PR #614 Remove unused CUDA conda labels
- PR #616 Remove c_ prefix
- PR #618 Updated Docs
- PR #619 Transition guide

## Bug Fixes
- PR #570 Temporarily disabling 2 DB tests
- PR #573 Fix pagerank test and symmetrize for cudf 0.11
- PR #574 dev env update
- PR #580 Changed hardcoded test output file to a generated tempfile file name
- PR #595 Updates to use the new RMM Python reinitialize() API
- PR #625 use destination instead of target when adding edgelist

# cuGraph 0.10.0 (16 Oct 2019)


## New Features
- PR #469 Symmetrize a COO
- PR #477 Add cuHornet as a submodule
- PR #483 Katz Centrality
- PR #524 Integrated libcypher-parser conda package into project.
- PR #493 Added C++ findMatches operator for OpenCypher query.
- PR #527 Add testing with asymmetric graph (where appropriate)
- PR #520 KCore and CoreNumber
- PR #496 Gunrock submodule + SM prelimis.
- PR #575 Added updated benchmark files that use new func wrapper pattern and asvdb

## Improvements
- PR #466 Add file splitting test; Update to reduce dask overhead
- PR #468 Remove unnecessary print statement
- PR #464 Limit initial RMM pool allocator size to 128mb so pytest can run in parallel
- PR #474 Add csv file writing, lazy compute - snmg pagerank
- PR #481 Run bfs on unweighted graphs when calling sssp
- PR #491 Use YYMMDD tag in nightly build
- PR #487 Add woverlap test, add namespace in snmg COO2CSR
- PR #531 Use new rmm python package

## Bug Fixes
- PR #458 Fix potential race condition in SSSP
- PR #471 Remove nvidia driver installation from ci/cpu/build.sh
- PR #473 Re-sync cugraph with cudf (cudf renamed the bindings directory to _lib).
- PR #480 Fixed DASK CI build script
- PR #478 Remove requirements and setup for pi
- PR #495 Fixed cuhornet and cmake for Turing cards
- PR #489 Handle negative vertex ids in renumber
- PR #519 Removed deprecated cusparse calls
- PR #522 Added the conda dev env file for 10.1
- PR #525 Update build scripts and YYMMDD tagging for nightly builds
- PR #548 Added missing cores documentation
- PR #556 Fixed recursive remote options for submodules
- PR #559 Added RMM init check so RMM free APIs are not called if not initialized


# cuGraph 0.9.0 (21 Aug 2019)

## New Features
- PR #361 Prototypes for cusort functions
- PR #357 Pagerank cpp API
- PR #366 Adds graph.degrees() function returning both in and out degree.
- PR #380 First implemention of cusort - SNMG key/value sorting
- PR #416 OpenCypher: Added C++ implementation of db_object class and assorted other classes
- PR #411 Integrate dask-cugraph in cugraph
- PR #411 Integrate dask-cugraph in cugraph #411
- PR #418 Update cusort to handle SNMG key-only sorting
- PR #423 Add Strongly Connected Components (GEMM); Weakly CC updates;
- PR #437 Streamline CUDA_REL environment variable
- PR #449 Fix local build generated file ownerships
- PR #454 Initial version of updated script to run benchmarks


## Improvements
- PR #353 Change snmg python wrapper in accordance to cpp api
- PR #362 Restructured python/cython directories and files.
- PR #365 Updates for setting device and vertex ids for snmg pagerank
- PR #383 Exposed MG pagerank solver parameters
- PR #399 Example Prototype of Strongly Connected Components using primitives
- PR #419 Version test
- PR #420 drop duplicates, remove print, compute/wait read_csv in pagerank.py
- PR #439 More efficient computation of number of vertices from edge list
- PR #445 Update view_edge_list, view_adj_list, and view_transposed_adj_list to return edge weights.
- PR #450 Add a multi-GPU section in cuGraph documentation.

## Bug Fixes
- PR #368 Bump cudf dependency versions for cugraph conda packages
- PR #354 Fixed bug in building a debug version
- PR #360 Fixed bug in snmg coo2csr causing intermittent test failures.
- PR #364 Fixed bug building or installing cugraph when conda isn't installed
- PR #375 Added a function to initialize gdf columns in cugraph #375
- PR #378 cugraph was unable to import device_of_gpu_pointer
- PR #384 Fixed bug in snmg coo2csr causing error in dask-cugraph tests.
- PR #382 Disabled vertex id check to allow Azure deployment
- PR #410 Fixed overflow error in SNMG COO2CSR
- PR #395 run omp_ge_num_threads in a parallel context
- PR #412 Fixed formatting issues in cuGraph documentation.
- PR #413 Updated python build instructions.
- PR #414 Add weights to wjaccrd.py
- PR #436 Fix Skip Test Functionality
- PR #438 Fix versions of packages in build script and conda yml
- PR #441 Import cudf_cpp.pxd instead of duplicating cudf definitions.
- PR #441 Removed redundant definitions of python dictionaries and functions.
- PR #442 Updated versions in conda environments.
- PR #442 Added except + to cython bindings to C(++) functions.
- PR #443 Fix accuracy loss issue for snmg pagerank
- PR #444 Fix warnings in strongly connected components
- PR #446 Fix permission for source (-x) and script (+x) files.
- PR #448 Import filter_unreachable
- PR #453 Re-sync cugraph with cudf (dependencies, type conversion & scatter functions).
- PR #463 Remove numba dependency and use the one from cudf

# cuGraph 0.8.0 (27 June 2019)

## New Features
- PR #287 SNMG power iteration step1
- PR #297 SNMG degree calculation
- PR #300 Personalized Page Rank
- PR #302 SNMG CSR Pagerank (cuda/C++)
- PR #315 Weakly Connected Components adapted from cuML (cuda/C++)
- PR #323 Add test skipping function to build.sh
- PR #308 SNMG python wrapper for pagerank
- PR #321 Added graph initialization functions for NetworkX compatibility.
- PR #332 Added C++ support for strings in renumbering function
- PR #325 Implement SSSP with predecessors (cuda/C++)
- PR #331 Python bindings and test for Weakly Connected Components.
- PR #339 SNMG COO2CSR (cuda/C++)
- PR #341 SSSP with predecessors (python) and function for filtering unreachable nodes in the traversal
- PR #348 Updated README for release

## Improvements
- PR #291 nvGraph is updated to use RMM instead of directly invoking cnmem functions.
- PR #286 Reorganized cugraph source directory
- PR #306 Integrated nvgraph to libcugraph.so (libnvgraph_rapids.so will not be built anymore).
- PR #306 Updated python test files to run pytest with all four RMM configurations.
- PR #321 Added check routines for input graph data vertex IDs and offsets (cugraph currently supports only 32-bit integers).
- PR #333 Various general improvements at the library level

## Bug Fixes
- PR #283 Automerge fix
- PR #291 Fixed a RMM memory allocation failure due to duplicate copies of cnmem.o
- PR #291 Fixed a cub CsrMV call error when RMM pool allocator is used.
- PR #306 Fixed cmake warnings due to library conflicts.
- PR #311 Fixed bug in SNMG degree causing failure for three gpus
- PR #309 Update conda build recipes
- PR #314 Added datasets to gitignore
- PR #322 Updates to accommodate new cudf include file locations
- PR #324 Fixed crash in WeakCC for larger graph and added adj matrix symmetry check
- PR #327 Implemented a temporary fix for the build failure due to gunrock updates.
- PR #345 Updated CMakeLists.txt to apply RUNPATH to transitive dependencies.
- PR #350 Configure Sphinx to render params correctly
- PR #359 Updates to remove libboost_system as a runtime dependency on libcugraph.so


# cuGraph 0.7.0 (10 May 2019)

## New Features
- PR #195 Added Graph.get_two_hop_neighbors() method
- PR #195 Updated Jaccard and Weighted Jaccard to accept lists of vertex pairs to compute for
- PR #202 Added methods to compute the overlap coefficient and weighted overlap coefficient
- PR #230 SNMG SPMV and helpers functions
- PR #210 Expose degree calculation kernel via python API
- PR #220 Added bindings for Nvgraph triangle counting
- PR #234 Added bindings for renumbering, modify renumbering to use RMM
- PR #246 Added bindings for subgraph extraction
- PR #250 Add local build script to mimic gpuCI
- PR #261 Add docs build script to cuGraph
- PR #301 Added build.sh script, updated CI scripts and documentation

## Improvements
- PR #157 Removed cudatoolkit dependency in setup.py
- PR #185 Update docs version
- PR #194 Open source nvgraph in cugraph repository #194
- PR #190 Added a copy option in graph creation
- PR #196 Fix typos in readme intro
- PR #207 mtx2csv script
- PR #203 Added small datasets directly in the repo
- PR #215 Simplified get_rapids_dataset_root_dir(), set a default value for the root dir
- PR #233 Added csv datasets and edited test to use cudf for reading graphs
- PR #247 Added some documentation for renumbering
- PR #252 cpp test upgrades for more convenient testing on large input
- PR #264 Add cudatoolkit conda dependency
- PR #267 Use latest release version in update-version CI script
- PR #270 Updated the README.md and CONTRIBUTING.md files
- PR #281 Updated README with algorithm list


## Bug Fixes
- PR #256 Add pip to the install, clean up conda instructions
- PR #253 Add rmm to conda configuration
- PR #226 Bump cudf dependencies to 0.7
- PR #169 Disable terminal output in sssp
- PR #191 Fix double upload bug
- PR #181 Fixed crash/rmm free error when edge values provided
- PR #193 Fixed segfault when egde values not provided
- PR #190 Fixed a memory reference counting error between cudf & cugraph
- PR #190 Fixed a language level warning (cython)
- PR #214 Removed throw exception from dtor in TC
- PR #211 Remove hardcoded dataset paths, replace with build var that can be overridden with an env var
- PR #206 Updated versions in conda envs
- PR #218 Update c_graph.pyx
- PR #224 Update erroneous comments in overlap_wrapper.pyx, woverlap_wrapper.pyx, test_louvain.py, and spectral_clustering.pyx
- PR #220 Fixed bugs in Nvgraph triangle counting
- PR #232 Fixed memory leaks in managing cudf columns.
- PR #236 Fixed issue with v0.7 nightly yml environment file.  Also updated the README to remove pip
- PR #239 Added a check to prevent a cugraph object to store two different graphs.
- PR #244 Fixed issue with nvgraph's subgraph extraction if the first vertex in the vertex list is not incident on an edge in the extracted graph
- PR #249 Fix oudated cuDF version in gpu/build.shi
- PR #262 Removed networkx conda dependency for both build and runtime
- PR #271 Removed nvgraph conda dependency
- PR #276 Removed libgdf_cffi import from bindings
- PR #288 Add boost as a conda dependency

# cuGraph 0.6.0 (22 Mar 2019)

## New Features

- PR #73 Weighted Jaccard bindings
- PR #41 RMAT graph bindings
- PR #43 Louvain binings
- PR #44 SSSP bindings
- PR #47 BSF bindings
- PR #53 New Repo structure
- PR #67 RMM Integration with rmm as as submodule
- PR #82 Spectral Clustering bindings
- PR #82 Clustering metrics binding
- PR #85 Helper functions on python Graph object
- PR #106 Add gpu/build.sh file for gpuCI

## Improvements

- PR #50 Reorganize directory structure to match cuDF
- PR #85 Deleted setup.py and setup.cfg which had been replaced
- PR #95 Code clean up
- PR #96 Relocated mmio.c and mmio.h (external files) to thirdparty/mmio
- PR #97 Updated python tests to speed them up
- PR #100 Added testing for returned vertex and edge identifiers
- PR #105 Updated python code to follow PEP8 (fixed flake8 complaints)
- PR #121 Cleaned up READEME file
- PR #130 Update conda build recipes
- PR #144 Documentation for top level functions

## Bug Fixes

- PR #48 ABI Fixes
- PR #72 Bug fix for segfault issue getting transpose from adjacency list
- PR #105 Bug fix for memory leaks and python test failures
- PR #110 Bug fix for segfault calling Louvain with only edge list
- PR #115 Fixes for changes in cudf 0.6, pick up RMM from cudf instead of thirdpary
- PR #116 Added netscience.mtx dataset to datasets.tar.gz
- PR #120 Bug fix for segfault calling spectral clustering with only edge list
- PR #123 Fixed weighted Jaccard to assume the input weights are given as a cudf.Series
- PR #152 Fix conda package version string
- PR #160 Added additional link directory to support building on CentOS-7
- PR #221 Moved two_hop_neighbors.cuh to src folder to prevent it being installed
- PR #223 Fixed compiler warning in cpp/src/cugraph.cu
- PR #284 Commented out unit test code that fails due to a cudf bug


# cuGraph 0.5.0 (28 Jan 2019)<|MERGE_RESOLUTION|>--- conflicted
+++ resolved
@@ -3,10 +3,7 @@
 ## New Features
 - PR #1098 Add new graph classes to support 2D partitioning
 - PR #1124 Sub-communicator initialization for 2D partitioning support
-<<<<<<< HEAD
 - PR #1147 Added support for NetworkX graphs as input type
-=======
->>>>>>> 20236eec
 
 ## Improvements
 - PR 1081 MNMG Renumbering - sort partitions by degree
@@ -17,19 +14,13 @@
 - PR #1129 Refactored test to use common dataset and added additional doc pages
 - PR #1144 updated documentation and APIs
 - PR #1139 MNMG Louvain Python updates, Cython cleanup
-<<<<<<< HEAD
-=======
 - PR #1152 graph container cleanup, added arg for instantiating legacy types and switch statements to factory function
->>>>>>> 20236eec
 
 ## Bug Fixes
 - PR #1131 Show style checker errors with set +e
 - PR #1150 Update RAFT git tag
-<<<<<<< HEAD
-=======
 - PR #1155 Remove RMM library dependency and CXX11 ABI handling
 
->>>>>>> 20236eec
 
 # cuGraph 0.15.0 (26 Aug 2020)
 
