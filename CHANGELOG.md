--- conflicted
+++ resolved
@@ -1,12 +1,8 @@
-<<<<<<< HEAD
 # cuGraph 22.10.00 (Date TBD)
 
 Please see https://github.com/rapidsai/cugraph/releases/tag/v22.10.00a for the latest changes to this development branch.
 
-# cuGraph 22.08.00 (Date TBD)
-=======
 # cuGraph 22.08.00 (17 Aug 2022)
->>>>>>> 2daa31b6
 
 ## 🚨 Breaking Changes
 
