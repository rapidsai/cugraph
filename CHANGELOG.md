# cuGraph 0.16.0 (Date TBD)

## New Features
- PR #1098 Add new graph classes to support 2D partitioning
- PR #1124 Sub-communicator initialization for 2D partitioning support
- PR #838 Add pattern accelerator API functions and pattern accelerator API based implementations of PageRank, Katz Centrality, BFS, and SSSP
- PR #1147 Added support for NetworkX graphs as input type
- PR #1157 Louvain API update to use graph_container_t
- PR #1151 MNMG extension for pattern accelerator based PageRank, Katz Centrality, BFS, and SSSP implementations (C++ part)
- PR #1163 Integrated 2D shuffling and Louvain updates
- PR #1178 Refactored cython graph factory code to scale to additional data types
- PR #1175 Integrated 2D pagerank python/cython infra
- PR #1177 Integrated 2D bfs and sssp python/cython infra
<<<<<<< HEAD
- PR #1172 MNMG Louvain implementation
=======
>>>>>>> b6fbab81

## Improvements
- PR 1081 MNMG Renumbering - sort partitions by degree
- PR 1115 Replace deprecated rmm::mr::get_default_resource with rmm::mr::get_current_device_resource
- PR #1133 added python 2D shuffling
- PR 1129 Refactored test to use common dataset and added additional doc pages
- PR 1135 SG Updates to Louvain et. al.
- PR 1132 Upgrade Thrust to latest commit
- PR #1129 Refactored test to use common dataset and added additional doc pages
- PR #1145 Simple edge list generator
- PR #1144 updated documentation and APIs
- PR #1139 MNMG Louvain Python updates, Cython cleanup
- PR #1156 Add aarch64 gencode support
- PR #1149 Parquet read and concat within workers
- PR #1152 graph container cleanup, added arg for instantiating legacy types and switch statements to factory function
- PR #1164 MG symmetrize and conda env updates
- PR #1162 enhanced networkx testing
- PR #1169 Added RAPIDS cpp packages to cugraph dev env
- PR #1165 updated remaining algorithms to be NetworkX compatible
- PR #1176 Update ci/local/README.md
- PR #1184 BLD getting latest tags


## Bug Fixes
- PR #1131 Show style checker errors with set +e
- PR #1150 Update RAFT git tag
- PR #1155 Remove RMM library dependency and CXX11 ABI handling
- PR #1158 Pass size_t* & size_t* instead of size_t[] & int[] for raft allgatherv's input parameters recvcounts & displs
- PR #1168 Disabled MG tests on single GPU
- PR #1166 Fix misspelling of function calls in asserts causing debug build to fail
- PR #1180 BLD Adopt RAFT model for cuhornet dependency
- PR #1181 Fix notebook error handling in CI
- PR #1199 BUG segfault in python test suite
- PR #1186 BLD Installing raft headers under cugraph 
- PR #1186 BLD Installing raft headers under cugraph
- PR #1192 Fix benchmark notes and documentation issues in graph.py
- PR #1196 Move subcomms init outside of individual algorithm functions
- PR #1198 Remove deprecated call to from_gpu_matrix
- PR #1174 Fix bugs in MNMG pattern accelerators and pattern accelerator based implementations of MNMG PageRank, BFS, and SSSP



# cuGraph 0.15.0 (26 Aug 2020)

## New Features
- PR #940 Add MG Batch BC
- PR #937 Add wrapper for gunrock HITS algorithm
- PR #939 Updated Notebooks to include new features and benchmarks
- PR #944 MG pagerank (dask)
- PR #947 MG pagerank (CUDA)
- PR #826 Bipartite Graph python API
- PR #963 Renumbering refactor, add multi GPU support
- PR #964 MG BFS (CUDA)
- PR #990 MG Consolidation
- PR #993 Add persistent Handle for Comms
- PR #979 Add hypergraph implementation to convert DataFrames into Graphs
- PR #1010 MG BFS (dask)
- PR #1018 MG personalized pagerank
- PR #1047 Updated select tests to use new dataset list that includes asymmetric directed graph
- PR #1090 Add experimental Leiden function
- PR #1077 Updated/added copyright notices, added copyright CI check from cuml
- PR #1100 Add support for new build process (Project Flash)
- PR #1093 New benchmarking notebook

## Improvements
- PR #898 Add Edge Betweenness Centrality, and endpoints to BC
- PR #913 Eliminate `rmm.device_array` usage
- PR #903 Add short commit hash to conda package
- PR #920 modify bfs test, update graph number_of_edges, update storage of transposedAdjList in Graph
- PR #933 Update mg_degree to use raft, add python tests
- PR #930 rename test_utils.h to utilities/test_utils.hpp and remove thrust dependency
- PR #934 Update conda dev environment.yml dependencies to 0.15
- PR #942 Removed references to deprecated RMM headers.
- PR #941 Regression python/cudf fix
- PR #945 Simplified benchmark --no-rmm-reinit option, updated default options
- PR #946 Install meta packages for dependencies
- PR #952 Updated get_test_data.sh to also (optionally) download and install datasets for benchmark runs
- PR #953 fix setting RAFT_DIR from the RAFT_PATH env var
- PR #954 Update cuGraph error handling to use RAFT
- PR #968 Add build script for CI benchmark integration
- PR #959 Add support for uint32_t and int64_t types for BFS (cpp side)
- PR #962 Update dask pagerank
- PR #975 Upgrade GitHub template
- PR #976 Fix error in Graph.edges(), update cuDF rename() calls
- PR #977 Update force_atlas2 to call on_train_end after iterating
- PR #980 Replace nvgraph Spectral Clustering (SC) functionality with RAFT SC
- PR #987 Move graph out of experimental namespace
- PR #984 Removing codecov until we figure out how to interpret failures that block CI
- PR #985 Add raft handle to BFS, BC and edge BC
- PR #991 Update conda upload versions for new supported CUDA/Python
- PR #988 Add clang and clang tools to the conda env
- PR #997 Update setup.cfg to run pytests under cugraph tests directory only
- PR #1007 Add tolerance support to MG Pagerank and fix
- PR #1009 Update benchmarks script to include requirements used
- PR #1014 Fix benchmarks script variable name
- PR #1021 Update cuGraph to use RAFT CUDA utilities
- PR #1019 Remove deprecated CUDA library calls
- PR #1024 Updated condata environment YML files
- PR #1026 update chunksize for mnmg, remove files and unused code
- PR #1028 Update benchmarks script to use ASV_LABEL
- PR #1030 MG directory org and documentation
- PR #1020 Updated Louvain to honor max_level, ECG now calls Louvain for 1 level, then full run.
- PR #1031 MG notebook
- PR #1034 Expose resolution (gamma) parameter in Louvain
- PR #1037 Centralize test main function and replace usage of deprecated `cnmem_memory_resource`
- PR #1041 Use S3 bucket directly for benchmark plugin
- PR #1056 Fix MG BFS performance
- PR #1062 Compute max_vertex_id in mnmg local data computation
- PR #1068 Remove unused thirdparty code
- PR #1105 Update `master` references to `main`

## Bug Fixes
- PR #936 Update Force Atlas 2 doc and wrapper
- PR #938 Quote conda installs to avoid bash interpretation
- PR #966 Fix build error (debug mode)
- PR #983 Fix offset calculation in COO to CSR
- PR #989: Fix issue with incorrect docker image being used in local build script
- PR #992 Fix unrenumber of predecessor
- PR #1008 Fix for cudf updates disabling iteration of Series/Columns/Index
- PR #1012 Fix Local build script README
- PR #1017 Fix more mg bugs
- PR #1022 Fix support for using a cudf.DataFrame with a MG graph
- PR #1025: Explicitly skip raft test folder for pytest 6.0.0
- PR #1027 Fix documentation
- PR #1033 Fix reparition error in big datasets, updated coroutine, fixed warnings
- PR #1036 Fixed benchmarks for new renumbering API, updated comments, added quick test-only benchmark run to CI
- PR #1040 Fix spectral clustering renumbering issue
- PR #1057 Updated raft dependency to pull fixes on cusparse selection in CUDA 11
- PR #1066 Update cugunrock to not build for unsupported CUDA architectures
- PR #1069 Fixed CUDA 11 Pagerank crash, by replacing CUB's SpMV with raft's.
- PR #1083 Fix NBs to run in nightly test run, update renumbering text, cleanup
- PR #1087 Updated benchmarks README to better describe how to get plugin, added rapids-pytest-benchmark plugin to conda dev environments
- PR #1101 Removed unnecessary device-to-host copy which caused a performance regression
- PR #1106 Added new release.ipynb to notebook test skip list
- PR #1125 Patch Thrust to workaround `CUDA_CUB_RET_IF_FAIL` macro clearing CUDA errors


# cuGraph 0.14.0 (03 Jun 2020)

## New Features
- PR #756 Add Force Atlas 2 layout
- PR #822 Added new functions in python graph class, similar to networkx
- PR #840 MG degree
- PR #875 UVM notebook
- PR #881 Raft integration infrastructure

## Improvements
- PR #917 Remove gunrock option from Betweenness Centrality
- PR #764 Updated sssp and bfs with GraphCSR, removed gdf_column, added nullptr weights test for sssp
- PR #765 Remove gdf_column from connected components
- PR #780 Remove gdf_column from cuhornet features
- PR #781 Fix compiler argument syntax for ccache
- PR #782 Use Cython's `new_build_ext` (if available)
- PR #788 Added options and config file to enable codecov
- PR #793 Fix legacy cudf imports/cimports
- PR #798 Edit return graph type in algorithms return graphs
- PR #799 Refactored graph class with RAII
- PR #802 Removed use of gdf_column from db code
- PR #803 Enable Ninja build
- PR #804 Cythonize in parallel
- PR #807 Updating the Python docs
- PR #817 Add native Betweenness Centrality with sources subset
- PR #818 Initial version of new "benchmarks" folder
- PR #820 MG infra and all-gather smoke test
- PR #823 Remove gdf column from nvgraph
- PR #829 Updated README and CONTRIBUTIOIN docs
- PR #831 Updated Notebook - Added K-Truss, ECG, and Betweenness Centrality
- PR #832 Removed RMM ALLOC from db subtree
- PR #833 Update graph functions to use new Graph class
- PR #834 Updated local gpuci build
- PR #836 Remove SNMG code
- PR #845 Add .clang-format & format all files
- PR #859 Updated main docs
- PR #862 Katz Centrality : Auto calculation of alpha parameter if set to none
- PR #865 Added C++ docs
- PR #866 Use RAII graph class in KTruss
- PR #867 Updates to support the latest flake8 version
- PR #874 Update setup.py to use custom clean command
- PR #876 Add BFS C++ tests
- PR #878 Updated build script
- PR #887 Updates test to common datasets
- PR #879 Add docs build script to repository
- PR #880 Remove remaining gdf_column references
- PR #882 Add Force Atlas 2 to benchmarks
- PR #891 A few gdf_column stragglers
- PR #893 Add external_repositories dir and raft symlink to .gitignore
- PR #897 Remove RMM ALLOC calls
- PR #899 Update include paths to remove deleted cudf headers
- PR #906 Update Louvain notebook
- PR #948 Move doc customization scripts to Jenkins

## Bug Fixes
- PR #927 Update scikit learn dependency
- PR #916 Fix CI error on Force Atlas 2 test
- PR #763 Update RAPIDS conda dependencies to v0.14
- PR #795 Fix some documentation
- PR #800 Fix bfs error in optimization path
- PR #825 Fix outdated CONTRIBUTING.md
- PR #827 Fix indexing CI errors due to cudf updates
- PR #844 Fixing tests, converting __getitem__ calls to .iloc
- PR #851 Removed RMM from tests
- PR #852 Fix BFS Notebook
- PR #855 Missed a file in the original SNMG PR
- PR #860 Fix all Notebooks
- PR #870 Fix Louvain
- PR #889 Added missing conftest.py file to benchmarks dir
- PR #896 mg dask infrastructure fixes
- PR #907 Fix bfs directed missing vertices
- PR #911 Env and changelog update
- PR #923 Updated pagerank with @afender 's temp fix for double-free crash
- PR #928 Fix scikit learn test install to work with libgcc-ng 7.3
- PR 935 Merge
- PR #956 Use new gpuCI image in local build script


# cuGraph 0.13.0 (31 Mar 2020)

## New Features
- PR #736 cuHornet KTruss integration
- PR #735 Integration gunrock's betweenness centrality
- PR #760 cuHornet Weighted KTruss

## Improvements
- PR #688 Cleanup datasets after testing on gpuCI
- PR #694 Replace the expensive cudaGetDeviceProperties call in triangle counting with cheaper cudaDeviceGetAttribute calls
- PR #701 Add option to filter datasets and tests when run from CI
- PR #715 Added new YML file for CUDA 10.2
- PR #719 Updated docs to remove CUDA 9.2 and add CUDA 10.2
- PR #720 Updated error messages
- PR #722 Refactor graph to remove gdf_column
- PR #723 Added notebook testing to gpuCI gpu build
- PR #734 Updated view_edge_list for Graph, added unrenumbering test, fixed column access issues
- PR #738 Move tests directory up a level
- PR #739 Updated Notebooks
- PR #740 added utility to extract paths from SSSP/BFS results
- PR #742 Rremove gdf column from jaccard
- PR #741 Added documentation for running and adding new benchmarks and shell script to automate
- PR #747 updated viewing of graph, datatypecasting and two hop neighbor unrenumbering for multi column
- PR #766 benchmark script improvements/refactorings: separate ETL steps, averaging, cleanup

## Bug Fixes
- PR #697 Updated versions in conda environments.
- PR #692 Add check after opening golden result files in C++ Katz Centrality tests.
- PR #702 Add libcypher include path to target_include_directories
- PR #716 Fixed bug due to disappearing get_column_data_ptr function in cudf
- PR #726 Fixed SSSP notebook issues in last cell
- PR #728 Temporary fix for dask attribute error issue
- PR #733 Fixed multi-column renumbering issues with indexes
- PR #746 Dask + Distributed 2.12.0+
- PR #753 ECG Error
- PR #758 Fix for graph comparison failure
- PR #761 Added flag to not treat deprecation warnings as errors, for now
- PR #771 Added unrenumbering in wcc and scc. Updated tests to compare vertices of largest component
- PR #774 Raise TypeError if a DiGraph is used with spectral*Clustering()

# cuGraph 0.12.0 (04 Feb 2020)

## New Features
- PR #628 Add (Di)Graph constructor from Multi(Di)Graph
- PR #630 Added ECG clustering
- PR #636 Added Multi-column renumbering support

## Improvements
- PR #640 remove gdf_column in sssp
- PR #629 get rid of gdf_column in pagerank
- PR #641 Add codeowners
- PR #646 Skipping all tests in test_bfs_bsp.py since SG BFS is not formally supported
- PR #652 Remove gdf_column in BFS
- PR #660 enable auto renumbering
- PR #664 Added support for Louvain early termination.
- PR #667 Drop `cython` from run requirements in conda recipe
- PR #666 Incorporate multicolumn renumbering in python graph class for Multi(Di)Graph
- PR #685 Avoid deep copy in index reset

## Bug Fixes
- PR #634 renumber vertex ids passed in analytics
- PR #649 Change variable names in wjaccard and woverlap to avoid exception
- PR #651 fix cudf error in katz wrapper and test nstart
- PR #663 Replaced use of cudf._lib.gdf_dtype_from_value based on cudf refactoring
- PR #670 Use cudf pandas version
- PR #672 fix snmg pagerank based on cudf Buffer changes
- PR #681 fix column length mismatch cudf issue
- PR #684 Deprecated cudf calls
- PR #686 Balanced cut fix
- PR #689 Check graph input type, disable Multi(Di)Graph, add cugraph.from_cudf_edgelist


# cuGraph 0.11.0 (11 Dec 2019)

## New Features
- PR #588 Python graph class and related changes
- PR #630 Adds ECG clustering functionality

## Improvements
- PR #569 Added exceptions
- PR #554 Upgraded namespace so that cugraph can be used for the API.
- PR #564 Update cudf type aliases
- PR #562 Remove pyarrow dependency so we inherit the one cudf uses
- PR #576 Remove adj list conversion automation from c++
- PR #587 API upgrade
- PR #585 Remove BUILD_ABI references from CI scripts
- PR #591 Adding initial GPU metrics to benchmark utils
- PR #599 Pregel BFS
- PR #601 add test for type conversion, edit createGraph_nvgraph
- PR #614 Remove unused CUDA conda labels
- PR #616 Remove c_ prefix
- PR #618 Updated Docs
- PR #619 Transition guide

## Bug Fixes
- PR #570 Temporarily disabling 2 DB tests
- PR #573 Fix pagerank test and symmetrize for cudf 0.11
- PR #574 dev env update
- PR #580 Changed hardcoded test output file to a generated tempfile file name
- PR #595 Updates to use the new RMM Python reinitialize() API
- PR #625 use destination instead of target when adding edgelist

# cuGraph 0.10.0 (16 Oct 2019)


## New Features
- PR #469 Symmetrize a COO
- PR #477 Add cuHornet as a submodule
- PR #483 Katz Centrality
- PR #524 Integrated libcypher-parser conda package into project.
- PR #493 Added C++ findMatches operator for OpenCypher query.
- PR #527 Add testing with asymmetric graph (where appropriate)
- PR #520 KCore and CoreNumber
- PR #496 Gunrock submodule + SM prelimis.
- PR #575 Added updated benchmark files that use new func wrapper pattern and asvdb

## Improvements
- PR #466 Add file splitting test; Update to reduce dask overhead
- PR #468 Remove unnecessary print statement
- PR #464 Limit initial RMM pool allocator size to 128mb so pytest can run in parallel
- PR #474 Add csv file writing, lazy compute - snmg pagerank
- PR #481 Run bfs on unweighted graphs when calling sssp
- PR #491 Use YYMMDD tag in nightly build
- PR #487 Add woverlap test, add namespace in snmg COO2CSR
- PR #531 Use new rmm python package

## Bug Fixes
- PR #458 Fix potential race condition in SSSP
- PR #471 Remove nvidia driver installation from ci/cpu/build.sh
- PR #473 Re-sync cugraph with cudf (cudf renamed the bindings directory to _lib).
- PR #480 Fixed DASK CI build script
- PR #478 Remove requirements and setup for pi
- PR #495 Fixed cuhornet and cmake for Turing cards
- PR #489 Handle negative vertex ids in renumber
- PR #519 Removed deprecated cusparse calls
- PR #522 Added the conda dev env file for 10.1
- PR #525 Update build scripts and YYMMDD tagging for nightly builds
- PR #548 Added missing cores documentation
- PR #556 Fixed recursive remote options for submodules
- PR #559 Added RMM init check so RMM free APIs are not called if not initialized


# cuGraph 0.9.0 (21 Aug 2019)

## New Features
- PR #361 Prototypes for cusort functions
- PR #357 Pagerank cpp API
- PR #366 Adds graph.degrees() function returning both in and out degree.
- PR #380 First implemention of cusort - SNMG key/value sorting
- PR #416 OpenCypher: Added C++ implementation of db_object class and assorted other classes
- PR #411 Integrate dask-cugraph in cugraph
- PR #411 Integrate dask-cugraph in cugraph #411
- PR #418 Update cusort to handle SNMG key-only sorting
- PR #423 Add Strongly Connected Components (GEMM); Weakly CC updates;
- PR #437 Streamline CUDA_REL environment variable
- PR #449 Fix local build generated file ownerships
- PR #454 Initial version of updated script to run benchmarks


## Improvements
- PR #353 Change snmg python wrapper in accordance to cpp api
- PR #362 Restructured python/cython directories and files.
- PR #365 Updates for setting device and vertex ids for snmg pagerank
- PR #383 Exposed MG pagerank solver parameters
- PR #399 Example Prototype of Strongly Connected Components using primitives
- PR #419 Version test
- PR #420 drop duplicates, remove print, compute/wait read_csv in pagerank.py
- PR #439 More efficient computation of number of vertices from edge list
- PR #445 Update view_edge_list, view_adj_list, and view_transposed_adj_list to return edge weights.
- PR #450 Add a multi-GPU section in cuGraph documentation.

## Bug Fixes
- PR #368 Bump cudf dependency versions for cugraph conda packages
- PR #354 Fixed bug in building a debug version
- PR #360 Fixed bug in snmg coo2csr causing intermittent test failures.
- PR #364 Fixed bug building or installing cugraph when conda isn't installed
- PR #375 Added a function to initialize gdf columns in cugraph #375
- PR #378 cugraph was unable to import device_of_gpu_pointer
- PR #384 Fixed bug in snmg coo2csr causing error in dask-cugraph tests.
- PR #382 Disabled vertex id check to allow Azure deployment
- PR #410 Fixed overflow error in SNMG COO2CSR
- PR #395 run omp_ge_num_threads in a parallel context
- PR #412 Fixed formatting issues in cuGraph documentation.
- PR #413 Updated python build instructions.
- PR #414 Add weights to wjaccrd.py
- PR #436 Fix Skip Test Functionality
- PR #438 Fix versions of packages in build script and conda yml
- PR #441 Import cudf_cpp.pxd instead of duplicating cudf definitions.
- PR #441 Removed redundant definitions of python dictionaries and functions.
- PR #442 Updated versions in conda environments.
- PR #442 Added except + to cython bindings to C(++) functions.
- PR #443 Fix accuracy loss issue for snmg pagerank
- PR #444 Fix warnings in strongly connected components
- PR #446 Fix permission for source (-x) and script (+x) files.
- PR #448 Import filter_unreachable
- PR #453 Re-sync cugraph with cudf (dependencies, type conversion & scatter functions).
- PR #463 Remove numba dependency and use the one from cudf

# cuGraph 0.8.0 (27 June 2019)

## New Features
- PR #287 SNMG power iteration step1
- PR #297 SNMG degree calculation
- PR #300 Personalized Page Rank
- PR #302 SNMG CSR Pagerank (cuda/C++)
- PR #315 Weakly Connected Components adapted from cuML (cuda/C++)
- PR #323 Add test skipping function to build.sh
- PR #308 SNMG python wrapper for pagerank
- PR #321 Added graph initialization functions for NetworkX compatibility.
- PR #332 Added C++ support for strings in renumbering function
- PR #325 Implement SSSP with predecessors (cuda/C++)
- PR #331 Python bindings and test for Weakly Connected Components.
- PR #339 SNMG COO2CSR (cuda/C++)
- PR #341 SSSP with predecessors (python) and function for filtering unreachable nodes in the traversal
- PR #348 Updated README for release

## Improvements
- PR #291 nvGraph is updated to use RMM instead of directly invoking cnmem functions.
- PR #286 Reorganized cugraph source directory
- PR #306 Integrated nvgraph to libcugraph.so (libnvgraph_rapids.so will not be built anymore).
- PR #306 Updated python test files to run pytest with all four RMM configurations.
- PR #321 Added check routines for input graph data vertex IDs and offsets (cugraph currently supports only 32-bit integers).
- PR #333 Various general improvements at the library level

## Bug Fixes
- PR #283 Automerge fix
- PR #291 Fixed a RMM memory allocation failure due to duplicate copies of cnmem.o
- PR #291 Fixed a cub CsrMV call error when RMM pool allocator is used.
- PR #306 Fixed cmake warnings due to library conflicts.
- PR #311 Fixed bug in SNMG degree causing failure for three gpus
- PR #309 Update conda build recipes
- PR #314 Added datasets to gitignore
- PR #322 Updates to accommodate new cudf include file locations
- PR #324 Fixed crash in WeakCC for larger graph and added adj matrix symmetry check
- PR #327 Implemented a temporary fix for the build failure due to gunrock updates.
- PR #345 Updated CMakeLists.txt to apply RUNPATH to transitive dependencies.
- PR #350 Configure Sphinx to render params correctly
- PR #359 Updates to remove libboost_system as a runtime dependency on libcugraph.so


# cuGraph 0.7.0 (10 May 2019)

## New Features
- PR #195 Added Graph.get_two_hop_neighbors() method
- PR #195 Updated Jaccard and Weighted Jaccard to accept lists of vertex pairs to compute for
- PR #202 Added methods to compute the overlap coefficient and weighted overlap coefficient
- PR #230 SNMG SPMV and helpers functions
- PR #210 Expose degree calculation kernel via python API
- PR #220 Added bindings for Nvgraph triangle counting
- PR #234 Added bindings for renumbering, modify renumbering to use RMM
- PR #246 Added bindings for subgraph extraction
- PR #250 Add local build script to mimic gpuCI
- PR #261 Add docs build script to cuGraph
- PR #301 Added build.sh script, updated CI scripts and documentation

## Improvements
- PR #157 Removed cudatoolkit dependency in setup.py
- PR #185 Update docs version
- PR #194 Open source nvgraph in cugraph repository #194
- PR #190 Added a copy option in graph creation
- PR #196 Fix typos in readme intro
- PR #207 mtx2csv script
- PR #203 Added small datasets directly in the repo
- PR #215 Simplified get_rapids_dataset_root_dir(), set a default value for the root dir
- PR #233 Added csv datasets and edited test to use cudf for reading graphs
- PR #247 Added some documentation for renumbering
- PR #252 cpp test upgrades for more convenient testing on large input
- PR #264 Add cudatoolkit conda dependency
- PR #267 Use latest release version in update-version CI script
- PR #270 Updated the README.md and CONTRIBUTING.md files
- PR #281 Updated README with algorithm list


## Bug Fixes
- PR #256 Add pip to the install, clean up conda instructions
- PR #253 Add rmm to conda configuration
- PR #226 Bump cudf dependencies to 0.7
- PR #169 Disable terminal output in sssp
- PR #191 Fix double upload bug
- PR #181 Fixed crash/rmm free error when edge values provided
- PR #193 Fixed segfault when egde values not provided
- PR #190 Fixed a memory reference counting error between cudf & cugraph
- PR #190 Fixed a language level warning (cython)
- PR #214 Removed throw exception from dtor in TC
- PR #211 Remove hardcoded dataset paths, replace with build var that can be overridden with an env var
- PR #206 Updated versions in conda envs
- PR #218 Update c_graph.pyx
- PR #224 Update erroneous comments in overlap_wrapper.pyx, woverlap_wrapper.pyx, test_louvain.py, and spectral_clustering.pyx
- PR #220 Fixed bugs in Nvgraph triangle counting
- PR #232 Fixed memory leaks in managing cudf columns.
- PR #236 Fixed issue with v0.7 nightly yml environment file.  Also updated the README to remove pip
- PR #239 Added a check to prevent a cugraph object to store two different graphs.
- PR #244 Fixed issue with nvgraph's subgraph extraction if the first vertex in the vertex list is not incident on an edge in the extracted graph
- PR #249 Fix oudated cuDF version in gpu/build.shi
- PR #262 Removed networkx conda dependency for both build and runtime
- PR #271 Removed nvgraph conda dependency
- PR #276 Removed libgdf_cffi import from bindings
- PR #288 Add boost as a conda dependency

# cuGraph 0.6.0 (22 Mar 2019)

## New Features

- PR #73 Weighted Jaccard bindings
- PR #41 RMAT graph bindings
- PR #43 Louvain binings
- PR #44 SSSP bindings
- PR #47 BSF bindings
- PR #53 New Repo structure
- PR #67 RMM Integration with rmm as as submodule
- PR #82 Spectral Clustering bindings
- PR #82 Clustering metrics binding
- PR #85 Helper functions on python Graph object
- PR #106 Add gpu/build.sh file for gpuCI

## Improvements

- PR #50 Reorganize directory structure to match cuDF
- PR #85 Deleted setup.py and setup.cfg which had been replaced
- PR #95 Code clean up
- PR #96 Relocated mmio.c and mmio.h (external files) to thirdparty/mmio
- PR #97 Updated python tests to speed them up
- PR #100 Added testing for returned vertex and edge identifiers
- PR #105 Updated python code to follow PEP8 (fixed flake8 complaints)
- PR #121 Cleaned up READEME file
- PR #130 Update conda build recipes
- PR #144 Documentation for top level functions

## Bug Fixes

- PR #48 ABI Fixes
- PR #72 Bug fix for segfault issue getting transpose from adjacency list
- PR #105 Bug fix for memory leaks and python test failures
- PR #110 Bug fix for segfault calling Louvain with only edge list
- PR #115 Fixes for changes in cudf 0.6, pick up RMM from cudf instead of thirdpary
- PR #116 Added netscience.mtx dataset to datasets.tar.gz
- PR #120 Bug fix for segfault calling spectral clustering with only edge list
- PR #123 Fixed weighted Jaccard to assume the input weights are given as a cudf.Series
- PR #152 Fix conda package version string
- PR #160 Added additional link directory to support building on CentOS-7
- PR #221 Moved two_hop_neighbors.cuh to src folder to prevent it being installed
- PR #223 Fixed compiler warning in cpp/src/cugraph.cu
- PR #284 Commented out unit test code that fails due to a cudf bug


# cuGraph 0.5.0 (28 Jan 2019)<|MERGE_RESOLUTION|>--- conflicted
+++ resolved
@@ -11,10 +11,7 @@
 - PR #1178 Refactored cython graph factory code to scale to additional data types
 - PR #1175 Integrated 2D pagerank python/cython infra
 - PR #1177 Integrated 2D bfs and sssp python/cython infra
-<<<<<<< HEAD
 - PR #1172 MNMG Louvain implementation
-=======
->>>>>>> b6fbab81
 
 ## Improvements
 - PR 1081 MNMG Renumbering - sort partitions by degree
