# cuGraph 0.16.0 (Date TBD)

## New Features
- PR #1098 Add new graph classes to support 2D partitioning
- PR #1124 Sub-communicator initialization for 2D partitioning support
- PR #838 Add pattern accelerator API functions and pattern accelerator API based implementations of PageRank, Katz Centrality, BFS, and SSSP
- PR #1147 Added support for NetworkX graphs as input type
- PR #1157 Louvain API update to use graph_container_t

## Improvements
- PR 1081 MNMG Renumbering - sort partitions by degree
- PR 1115 Replace deprecated rmm::mr::get_default_resource with rmm::mr::get_current_device_resource
- PR #1133 added python 2D shuffling
- PR 1129 Refactored test to use common dataset and added additional doc pages
- PR 1135 SG Updates to Louvain et. al.
- PR 1132 Upgrade Thrust to latest commit
- PR #1129 Refactored test to use common dataset and added additional doc pages
- PR #1145 Simple edge list generator
- PR #1144 updated documentation and APIs
- PR #1139 MNMG Louvain Python updates, Cython cleanup
- PR #1149 Parquet read and concat within workers
- PR #1152 graph container cleanup, added arg for instantiating legacy types and switch statements to factory function
- PR #1164 MG symmetrize and conda env updates
- PR #1162 enhanced networkx testing

## Bug Fixes
- PR #1131 Show style checker errors with set +e
- PR #1150 Update RAFT git tag
- PR #1155 Remove RMM library dependency and CXX11 ABI handling
- PR #1158 Pass size_t* & size_t* instead of size_t[] & int[] for raft allgatherv's input parameters recvcounts & displs
- PR #1168 Disabled MG tests on single GPU
<<<<<<< HEAD
=======
- PR #1166 Fix misspelling of function calls in asserts causing debug build to fail
>>>>>>> 213c482d

# cuGraph 0.15.0 (26 Aug 2020)

## New Features
- PR #940 Add MG Batch BC
- PR #937 Add wrapper for gunrock HITS algorithm
- PR #939 Updated Notebooks to include new features and benchmarks
- PR #944 MG pagerank (dask)
- PR #947 MG pagerank (CUDA)
- PR #826 Bipartite Graph python API
- PR #963 Renumbering refactor, add multi GPU support
- PR #964 MG BFS (CUDA)
- PR #990 MG Consolidation
- PR #993 Add persistent Handle for Comms
- PR #979 Add hypergraph implementation to convert DataFrames into Graphs
- PR #1010 MG BFS (dask)
- PR #1018 MG personalized pagerank
- PR #1047 Updated select tests to use new dataset list that includes asymmetric directed graph
- PR #1090 Add experimental Leiden function
- PR #1077 Updated/added copyright notices, added copyright CI check from cuml
- PR #1100 Add support for new build process (Project Flash)
- PR #1093 New benchmarking notebook

## Improvements
- PR #898 Add Edge Betweenness Centrality, and endpoints to BC
- PR #913 Eliminate `rmm.device_array` usage
- PR #903 Add short commit hash to conda package
- PR #920 modify bfs test, update graph number_of_edges, update storage of transposedAdjList in Graph
- PR #933 Update mg_degree to use raft, add python tests
- PR #930 rename test_utils.h to utilities/test_utils.hpp and remove thrust dependency
- PR #934 Update conda dev environment.yml dependencies to 0.15
- PR #942 Removed references to deprecated RMM headers.
- PR #941 Regression python/cudf fix
- PR #945 Simplified benchmark --no-rmm-reinit option, updated default options
- PR #946 Install meta packages for dependencies
- PR #952 Updated get_test_data.sh to also (optionally) download and install datasets for benchmark runs
- PR #953 fix setting RAFT_DIR from the RAFT_PATH env var
- PR #954 Update cuGraph error handling to use RAFT
- PR #968 Add build script for CI benchmark integration
- PR #959 Add support for uint32_t and int64_t types for BFS (cpp side)
- PR #962 Update dask pagerank
- PR #975 Upgrade GitHub template
- PR #976 Fix error in Graph.edges(), update cuDF rename() calls
- PR #977 Update force_atlas2 to call on_train_end after iterating
- PR #980 Replace nvgraph Spectral Clustering (SC) functionality with RAFT SC
- PR #987 Move graph out of experimental namespace
- PR #984 Removing codecov until we figure out how to interpret failures that block CI
- PR #985 Add raft handle to BFS, BC and edge BC
- PR #991 Update conda upload versions for new supported CUDA/Python
- PR #988 Add clang and clang tools to the conda env
- PR #997 Update setup.cfg to run pytests under cugraph tests directory only
- PR #1007 Add tolerance support to MG Pagerank and fix
- PR #1009 Update benchmarks script to include requirements used
- PR #1014 Fix benchmarks script variable name
- PR #1021 Update cuGraph to use RAFT CUDA utilities
- PR #1019 Remove deprecated CUDA library calls
- PR #1024 Updated condata environment YML files
- PR #1026 update chunksize for mnmg, remove files and unused code
- PR #1028 Update benchmarks script to use ASV_LABEL
- PR #1030 MG directory org and documentation
- PR #1020 Updated Louvain to honor max_level, ECG now calls Louvain for 1 level, then full run.
- PR #1031 MG notebook
- PR #1034 Expose resolution (gamma) parameter in Louvain
- PR #1037 Centralize test main function and replace usage of deprecated `cnmem_memory_resource`
- PR #1041 Use S3 bucket directly for benchmark plugin
- PR #1056 Fix MG BFS performance
- PR #1062 Compute max_vertex_id in mnmg local data computation
- PR #1068 Remove unused thirdparty code
- PR #1105 Update `master` references to `main`

## Bug Fixes
- PR #936 Update Force Atlas 2 doc and wrapper
- PR #938 Quote conda installs to avoid bash interpretation
- PR #966 Fix build error (debug mode)
- PR #983 Fix offset calculation in COO to CSR
- PR #989: Fix issue with incorrect docker image being used in local build script
- PR #992 Fix unrenumber of predecessor
- PR #1008 Fix for cudf updates disabling iteration of Series/Columns/Index
- PR #1012 Fix Local build script README
- PR #1017 Fix more mg bugs
- PR #1022 Fix support for using a cudf.DataFrame with a MG graph
- PR #1025: Explicitly skip raft test folder for pytest 6.0.0
- PR #1027 Fix documentation
- PR #1033 Fix reparition error in big datasets, updated coroutine, fixed warnings
- PR #1036 Fixed benchmarks for new renumbering API, updated comments, added quick test-only benchmark run to CI
- PR #1040 Fix spectral clustering renumbering issue
- PR #1057 Updated raft dependency to pull fixes on cusparse selection in CUDA 11
- PR #1066 Update cugunrock to not build for unsupported CUDA architectures
- PR #1069 Fixed CUDA 11 Pagerank crash, by replacing CUB's SpMV with raft's.
- PR #1083 Fix NBs to run in nightly test run, update renumbering text, cleanup
- PR #1087 Updated benchmarks README to better describe how to get plugin, added rapids-pytest-benchmark plugin to conda dev environments
- PR #1101 Removed unnecessary device-to-host copy which caused a performance regression
- PR #1106 Added new release.ipynb to notebook test skip list
- PR #1125 Patch Thrust to workaround `CUDA_CUB_RET_IF_FAIL` macro clearing CUDA errors


# cuGraph 0.14.0 (03 Jun 2020)

## New Features
- PR #756 Add Force Atlas 2 layout
- PR #822 Added new functions in python graph class, similar to networkx
- PR #840 MG degree
- PR #875 UVM notebook
- PR #881 Raft integration infrastructure

## Improvements
- PR #917 Remove gunrock option from Betweenness Centrality
- PR #764 Updated sssp and bfs with GraphCSR, removed gdf_column, added nullptr weights test for sssp
- PR #765 Remove gdf_column from connected components
- PR #780 Remove gdf_column from cuhornet features
- PR #781 Fix compiler argument syntax for ccache
- PR #782 Use Cython's `new_build_ext` (if available)
- PR #788 Added options and config file to enable codecov
- PR #793 Fix legacy cudf imports/cimports
- PR #798 Edit return graph type in algorithms return graphs
- PR #799 Refactored graph class with RAII
- PR #802 Removed use of gdf_column from db code
- PR #803 Enable Ninja build
- PR #804 Cythonize in parallel
- PR #807 Updating the Python docs
- PR #817 Add native Betweenness Centrality with sources subset
- PR #818 Initial version of new "benchmarks" folder
- PR #820 MG infra and all-gather smoke test
- PR #823 Remove gdf column from nvgraph
- PR #829 Updated README and CONTRIBUTIOIN docs
- PR #831 Updated Notebook - Added K-Truss, ECG, and Betweenness Centrality
- PR #832 Removed RMM ALLOC from db subtree
- PR #833 Update graph functions to use new Graph class
- PR #834 Updated local gpuci build
- PR #836 Remove SNMG code
- PR #845 Add .clang-format & format all files
- PR #859 Updated main docs
- PR #862 Katz Centrality : Auto calculation of alpha parameter if set to none
- PR #865 Added C++ docs
- PR #866 Use RAII graph class in KTruss
- PR #867 Updates to support the latest flake8 version
- PR #874 Update setup.py to use custom clean command
- PR #876 Add BFS C++ tests
- PR #878 Updated build script
- PR #887 Updates test to common datasets
- PR #879 Add docs build script to repository
- PR #880 Remove remaining gdf_column references
- PR #882 Add Force Atlas 2 to benchmarks
- PR #891 A few gdf_column stragglers
- PR #893 Add external_repositories dir and raft symlink to .gitignore
- PR #897 Remove RMM ALLOC calls
- PR #899 Update include paths to remove deleted cudf headers
- PR #906 Update Louvain notebook
- PR #948 Move doc customization scripts to Jenkins

## Bug Fixes
- PR #927 Update scikit learn dependency
- PR #916 Fix CI error on Force Atlas 2 test
- PR #763 Update RAPIDS conda dependencies to v0.14
- PR #795 Fix some documentation
- PR #800 Fix bfs error in optimization path
- PR #825 Fix outdated CONTRIBUTING.md
- PR #827 Fix indexing CI errors due to cudf updates
- PR #844 Fixing tests, converting __getitem__ calls to .iloc
- PR #851 Removed RMM from tests
- PR #852 Fix BFS Notebook
- PR #855 Missed a file in the original SNMG PR
- PR #860 Fix all Notebooks
- PR #870 Fix Louvain
- PR #889 Added missing conftest.py file to benchmarks dir
- PR #896 mg dask infrastructure fixes
- PR #907 Fix bfs directed missing vertices
- PR #911 Env and changelog update
- PR #923 Updated pagerank with @afender 's temp fix for double-free crash
- PR #928 Fix scikit learn test install to work with libgcc-ng 7.3
- PR 935 Merge
- PR #956 Use new gpuCI image in local build script


# cuGraph 0.13.0 (31 Mar 2020)

## New Features
- PR #736 cuHornet KTruss integration
- PR #735 Integration gunrock's betweenness centrality
- PR #760 cuHornet Weighted KTruss

## Improvements
- PR #688 Cleanup datasets after testing on gpuCI
- PR #694 Replace the expensive cudaGetDeviceProperties call in triangle counting with cheaper cudaDeviceGetAttribute calls
- PR #701 Add option to filter datasets and tests when run from CI
- PR #715 Added new YML file for CUDA 10.2
- PR #719 Updated docs to remove CUDA 9.2 and add CUDA 10.2
- PR #720 Updated error messages
- PR #722 Refactor graph to remove gdf_column
- PR #723 Added notebook testing to gpuCI gpu build
- PR #734 Updated view_edge_list for Graph, added unrenumbering test, fixed column access issues
- PR #738 Move tests directory up a level
- PR #739 Updated Notebooks
- PR #740 added utility to extract paths from SSSP/BFS results
- PR #742 Rremove gdf column from jaccard
- PR #741 Added documentation for running and adding new benchmarks and shell script to automate
- PR #747 updated viewing of graph, datatypecasting and two hop neighbor unrenumbering for multi column
- PR #766 benchmark script improvements/refactorings: separate ETL steps, averaging, cleanup

## Bug Fixes
- PR #697 Updated versions in conda environments.
- PR #692 Add check after opening golden result files in C++ Katz Centrality tests.
- PR #702 Add libcypher include path to target_include_directories
- PR #716 Fixed bug due to disappearing get_column_data_ptr function in cudf
- PR #726 Fixed SSSP notebook issues in last cell
- PR #728 Temporary fix for dask attribute error issue
- PR #733 Fixed multi-column renumbering issues with indexes
- PR #746 Dask + Distributed 2.12.0+
- PR #753 ECG Error
- PR #758 Fix for graph comparison failure
- PR #761 Added flag to not treat deprecation warnings as errors, for now
- PR #771 Added unrenumbering in wcc and scc. Updated tests to compare vertices of largest component
- PR #774 Raise TypeError if a DiGraph is used with spectral*Clustering()

# cuGraph 0.12.0 (04 Feb 2020)

## New Features
- PR #628 Add (Di)Graph constructor from Multi(Di)Graph
- PR #630 Added ECG clustering
- PR #636 Added Multi-column renumbering support

## Improvements
- PR #640 remove gdf_column in sssp
- PR #629 get rid of gdf_column in pagerank
- PR #641 Add codeowners
- PR #646 Skipping all tests in test_bfs_bsp.py since SG BFS is not formally supported
- PR #652 Remove gdf_column in BFS
- PR #660 enable auto renumbering
- PR #664 Added support for Louvain early termination.
- PR #667 Drop `cython` from run requirements in conda recipe
- PR #666 Incorporate multicolumn renumbering in python graph class for Multi(Di)Graph
- PR #685 Avoid deep copy in index reset

## Bug Fixes
- PR #634 renumber vertex ids passed in analytics
- PR #649 Change variable names in wjaccard and woverlap to avoid exception
- PR #651 fix cudf error in katz wrapper and test nstart
- PR #663 Replaced use of cudf._lib.gdf_dtype_from_value based on cudf refactoring
- PR #670 Use cudf pandas version
- PR #672 fix snmg pagerank based on cudf Buffer changes
- PR #681 fix column length mismatch cudf issue
- PR #684 Deprecated cudf calls
- PR #686 Balanced cut fix
- PR #689 Check graph input type, disable Multi(Di)Graph, add cugraph.from_cudf_edgelist


# cuGraph 0.11.0 (11 Dec 2019)

## New Features
- PR #588 Python graph class and related changes
- PR #630 Adds ECG clustering functionality

## Improvements
- PR #569 Added exceptions
- PR #554 Upgraded namespace so that cugraph can be used for the API.
- PR #564 Update cudf type aliases
- PR #562 Remove pyarrow dependency so we inherit the one cudf uses
- PR #576 Remove adj list conversion automation from c++
- PR #587 API upgrade
- PR #585 Remove BUILD_ABI references from CI scripts
- PR #591 Adding initial GPU metrics to benchmark utils
- PR #599 Pregel BFS
- PR #601 add test for type conversion, edit createGraph_nvgraph
- PR #614 Remove unused CUDA conda labels
- PR #616 Remove c_ prefix
- PR #618 Updated Docs
- PR #619 Transition guide

## Bug Fixes
- PR #570 Temporarily disabling 2 DB tests
- PR #573 Fix pagerank test and symmetrize for cudf 0.11
- PR #574 dev env update
- PR #580 Changed hardcoded test output file to a generated tempfile file name
- PR #595 Updates to use the new RMM Python reinitialize() API
- PR #625 use destination instead of target when adding edgelist

# cuGraph 0.10.0 (16 Oct 2019)


## New Features
- PR #469 Symmetrize a COO
- PR #477 Add cuHornet as a submodule
- PR #483 Katz Centrality
- PR #524 Integrated libcypher-parser conda package into project.
- PR #493 Added C++ findMatches operator for OpenCypher query.
- PR #527 Add testing with asymmetric graph (where appropriate)
- PR #520 KCore and CoreNumber
- PR #496 Gunrock submodule + SM prelimis.
- PR #575 Added updated benchmark files that use new func wrapper pattern and asvdb

## Improvements
- PR #466 Add file splitting test; Update to reduce dask overhead
- PR #468 Remove unnecessary print statement
- PR #464 Limit initial RMM pool allocator size to 128mb so pytest can run in parallel
- PR #474 Add csv file writing, lazy compute - snmg pagerank
- PR #481 Run bfs on unweighted graphs when calling sssp
- PR #491 Use YYMMDD tag in nightly build
- PR #487 Add woverlap test, add namespace in snmg COO2CSR
- PR #531 Use new rmm python package

## Bug Fixes
- PR #458 Fix potential race condition in SSSP
- PR #471 Remove nvidia driver installation from ci/cpu/build.sh
- PR #473 Re-sync cugraph with cudf (cudf renamed the bindings directory to _lib).
- PR #480 Fixed DASK CI build script
- PR #478 Remove requirements and setup for pi
- PR #495 Fixed cuhornet and cmake for Turing cards
- PR #489 Handle negative vertex ids in renumber
- PR #519 Removed deprecated cusparse calls
- PR #522 Added the conda dev env file for 10.1
- PR #525 Update build scripts and YYMMDD tagging for nightly builds
- PR #548 Added missing cores documentation
- PR #556 Fixed recursive remote options for submodules
- PR #559 Added RMM init check so RMM free APIs are not called if not initialized


# cuGraph 0.9.0 (21 Aug 2019)

## New Features
- PR #361 Prototypes for cusort functions
- PR #357 Pagerank cpp API
- PR #366 Adds graph.degrees() function returning both in and out degree.
- PR #380 First implemention of cusort - SNMG key/value sorting
- PR #416 OpenCypher: Added C++ implementation of db_object class and assorted other classes
- PR #411 Integrate dask-cugraph in cugraph
- PR #411 Integrate dask-cugraph in cugraph #411
- PR #418 Update cusort to handle SNMG key-only sorting
- PR #423 Add Strongly Connected Components (GEMM); Weakly CC updates;
- PR #437 Streamline CUDA_REL environment variable
- PR #449 Fix local build generated file ownerships
- PR #454 Initial version of updated script to run benchmarks


## Improvements
- PR #353 Change snmg python wrapper in accordance to cpp api
- PR #362 Restructured python/cython directories and files.
- PR #365 Updates for setting device and vertex ids for snmg pagerank
- PR #383 Exposed MG pagerank solver parameters
- PR #399 Example Prototype of Strongly Connected Components using primitives
- PR #419 Version test
- PR #420 drop duplicates, remove print, compute/wait read_csv in pagerank.py
- PR #439 More efficient computation of number of vertices from edge list
- PR #445 Update view_edge_list, view_adj_list, and view_transposed_adj_list to return edge weights.
- PR #450 Add a multi-GPU section in cuGraph documentation.

## Bug Fixes
- PR #368 Bump cudf dependency versions for cugraph conda packages
- PR #354 Fixed bug in building a debug version
- PR #360 Fixed bug in snmg coo2csr causing intermittent test failures.
- PR #364 Fixed bug building or installing cugraph when conda isn't installed
- PR #375 Added a function to initialize gdf columns in cugraph #375
- PR #378 cugraph was unable to import device_of_gpu_pointer
- PR #384 Fixed bug in snmg coo2csr causing error in dask-cugraph tests.
- PR #382 Disabled vertex id check to allow Azure deployment
- PR #410 Fixed overflow error in SNMG COO2CSR
- PR #395 run omp_ge_num_threads in a parallel context
- PR #412 Fixed formatting issues in cuGraph documentation.
- PR #413 Updated python build instructions.
- PR #414 Add weights to wjaccrd.py
- PR #436 Fix Skip Test Functionality
- PR #438 Fix versions of packages in build script and conda yml
- PR #441 Import cudf_cpp.pxd instead of duplicating cudf definitions.
- PR #441 Removed redundant definitions of python dictionaries and functions.
- PR #442 Updated versions in conda environments.
- PR #442 Added except + to cython bindings to C(++) functions.
- PR #443 Fix accuracy loss issue for snmg pagerank
- PR #444 Fix warnings in strongly connected components
- PR #446 Fix permission for source (-x) and script (+x) files.
- PR #448 Import filter_unreachable
- PR #453 Re-sync cugraph with cudf (dependencies, type conversion & scatter functions).
- PR #463 Remove numba dependency and use the one from cudf

# cuGraph 0.8.0 (27 June 2019)

## New Features
- PR #287 SNMG power iteration step1
- PR #297 SNMG degree calculation
- PR #300 Personalized Page Rank
- PR #302 SNMG CSR Pagerank (cuda/C++)
- PR #315 Weakly Connected Components adapted from cuML (cuda/C++)
- PR #323 Add test skipping function to build.sh
- PR #308 SNMG python wrapper for pagerank
- PR #321 Added graph initialization functions for NetworkX compatibility.
- PR #332 Added C++ support for strings in renumbering function
- PR #325 Implement SSSP with predecessors (cuda/C++)
- PR #331 Python bindings and test for Weakly Connected Components.
- PR #339 SNMG COO2CSR (cuda/C++)
- PR #341 SSSP with predecessors (python) and function for filtering unreachable nodes in the traversal
- PR #348 Updated README for release

## Improvements
- PR #291 nvGraph is updated to use RMM instead of directly invoking cnmem functions.
- PR #286 Reorganized cugraph source directory
- PR #306 Integrated nvgraph to libcugraph.so (libnvgraph_rapids.so will not be built anymore).
- PR #306 Updated python test files to run pytest with all four RMM configurations.
- PR #321 Added check routines for input graph data vertex IDs and offsets (cugraph currently supports only 32-bit integers).
- PR #333 Various general improvements at the library level

## Bug Fixes
- PR #283 Automerge fix
- PR #291 Fixed a RMM memory allocation failure due to duplicate copies of cnmem.o
- PR #291 Fixed a cub CsrMV call error when RMM pool allocator is used.
- PR #306 Fixed cmake warnings due to library conflicts.
- PR #311 Fixed bug in SNMG degree causing failure for three gpus
- PR #309 Update conda build recipes
- PR #314 Added datasets to gitignore
- PR #322 Updates to accommodate new cudf include file locations
- PR #324 Fixed crash in WeakCC for larger graph and added adj matrix symmetry check
- PR #327 Implemented a temporary fix for the build failure due to gunrock updates.
- PR #345 Updated CMakeLists.txt to apply RUNPATH to transitive dependencies.
- PR #350 Configure Sphinx to render params correctly
- PR #359 Updates to remove libboost_system as a runtime dependency on libcugraph.so


# cuGraph 0.7.0 (10 May 2019)

## New Features
- PR #195 Added Graph.get_two_hop_neighbors() method
- PR #195 Updated Jaccard and Weighted Jaccard to accept lists of vertex pairs to compute for
- PR #202 Added methods to compute the overlap coefficient and weighted overlap coefficient
- PR #230 SNMG SPMV and helpers functions
- PR #210 Expose degree calculation kernel via python API
- PR #220 Added bindings for Nvgraph triangle counting
- PR #234 Added bindings for renumbering, modify renumbering to use RMM
- PR #246 Added bindings for subgraph extraction
- PR #250 Add local build script to mimic gpuCI
- PR #261 Add docs build script to cuGraph
- PR #301 Added build.sh script, updated CI scripts and documentation

## Improvements
- PR #157 Removed cudatoolkit dependency in setup.py
- PR #185 Update docs version
- PR #194 Open source nvgraph in cugraph repository #194
- PR #190 Added a copy option in graph creation
- PR #196 Fix typos in readme intro
- PR #207 mtx2csv script
- PR #203 Added small datasets directly in the repo
- PR #215 Simplified get_rapids_dataset_root_dir(), set a default value for the root dir
- PR #233 Added csv datasets and edited test to use cudf for reading graphs
- PR #247 Added some documentation for renumbering
- PR #252 cpp test upgrades for more convenient testing on large input
- PR #264 Add cudatoolkit conda dependency
- PR #267 Use latest release version in update-version CI script
- PR #270 Updated the README.md and CONTRIBUTING.md files
- PR #281 Updated README with algorithm list


## Bug Fixes
- PR #256 Add pip to the install, clean up conda instructions
- PR #253 Add rmm to conda configuration
- PR #226 Bump cudf dependencies to 0.7
- PR #169 Disable terminal output in sssp
- PR #191 Fix double upload bug
- PR #181 Fixed crash/rmm free error when edge values provided
- PR #193 Fixed segfault when egde values not provided
- PR #190 Fixed a memory reference counting error between cudf & cugraph
- PR #190 Fixed a language level warning (cython)
- PR #214 Removed throw exception from dtor in TC
- PR #211 Remove hardcoded dataset paths, replace with build var that can be overridden with an env var
- PR #206 Updated versions in conda envs
- PR #218 Update c_graph.pyx
- PR #224 Update erroneous comments in overlap_wrapper.pyx, woverlap_wrapper.pyx, test_louvain.py, and spectral_clustering.pyx
- PR #220 Fixed bugs in Nvgraph triangle counting
- PR #232 Fixed memory leaks in managing cudf columns.
- PR #236 Fixed issue with v0.7 nightly yml environment file.  Also updated the README to remove pip
- PR #239 Added a check to prevent a cugraph object to store two different graphs.
- PR #244 Fixed issue with nvgraph's subgraph extraction if the first vertex in the vertex list is not incident on an edge in the extracted graph
- PR #249 Fix oudated cuDF version in gpu/build.shi
- PR #262 Removed networkx conda dependency for both build and runtime
- PR #271 Removed nvgraph conda dependency
- PR #276 Removed libgdf_cffi import from bindings
- PR #288 Add boost as a conda dependency

# cuGraph 0.6.0 (22 Mar 2019)

## New Features

- PR #73 Weighted Jaccard bindings
- PR #41 RMAT graph bindings
- PR #43 Louvain binings
- PR #44 SSSP bindings
- PR #47 BSF bindings
- PR #53 New Repo structure
- PR #67 RMM Integration with rmm as as submodule
- PR #82 Spectral Clustering bindings
- PR #82 Clustering metrics binding
- PR #85 Helper functions on python Graph object
- PR #106 Add gpu/build.sh file for gpuCI

## Improvements

- PR #50 Reorganize directory structure to match cuDF
- PR #85 Deleted setup.py and setup.cfg which had been replaced
- PR #95 Code clean up
- PR #96 Relocated mmio.c and mmio.h (external files) to thirdparty/mmio
- PR #97 Updated python tests to speed them up
- PR #100 Added testing for returned vertex and edge identifiers
- PR #105 Updated python code to follow PEP8 (fixed flake8 complaints)
- PR #121 Cleaned up READEME file
- PR #130 Update conda build recipes
- PR #144 Documentation for top level functions

## Bug Fixes

- PR #48 ABI Fixes
- PR #72 Bug fix for segfault issue getting transpose from adjacency list
- PR #105 Bug fix for memory leaks and python test failures
- PR #110 Bug fix for segfault calling Louvain with only edge list
- PR #115 Fixes for changes in cudf 0.6, pick up RMM from cudf instead of thirdpary
- PR #116 Added netscience.mtx dataset to datasets.tar.gz
- PR #120 Bug fix for segfault calling spectral clustering with only edge list
- PR #123 Fixed weighted Jaccard to assume the input weights are given as a cudf.Series
- PR #152 Fix conda package version string
- PR #160 Added additional link directory to support building on CentOS-7
- PR #221 Moved two_hop_neighbors.cuh to src folder to prevent it being installed
- PR #223 Fixed compiler warning in cpp/src/cugraph.cu
- PR #284 Commented out unit test code that fails due to a cudf bug


# cuGraph 0.5.0 (28 Jan 2019)<|MERGE_RESOLUTION|>--- conflicted
+++ resolved
@@ -29,10 +29,7 @@
 - PR #1155 Remove RMM library dependency and CXX11 ABI handling
 - PR #1158 Pass size_t* & size_t* instead of size_t[] & int[] for raft allgatherv's input parameters recvcounts & displs
 - PR #1168 Disabled MG tests on single GPU
-<<<<<<< HEAD
-=======
 - PR #1166 Fix misspelling of function calls in asserts causing debug build to fail
->>>>>>> 213c482d
 
 # cuGraph 0.15.0 (26 Aug 2020)
 
