--- conflicted
+++ resolved
@@ -39,12 +39,9 @@
 - PR #1166 Fix misspelling of function calls in asserts causing debug build to fail
 - PR #1180 BLD Adopt RAFT model for cuhornet dependency
 - PR #1181 Fix notebook error handling in CI
-<<<<<<< HEAD
 - PR #1199 BUG segfault in python test suite
-=======
 - PR #1186 BLD Installing raft headers under cugraph 
 - PR #1192 Fix benchmark notes and documentation issues in graph.py
->>>>>>> ae5d0f2a
 
 # cuGraph 0.15.0 (26 Aug 2020)
 
