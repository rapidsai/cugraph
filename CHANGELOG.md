# cuGraph 0.16.0 (Date TBD)

## New Features
- PR #1098 Add new graph classes to support 2D partitioning
- PR #1124 Sub-communicator initialization for 2D partitioning support
- PR #838 Add pattern accelerator API functions and pattern accelerator API based implementations of PageRank, Katz Centrality, BFS, and SSSP
- PR #1147 Added support for NetworkX graphs as input type
- PR #1157 Louvain API update to use graph_container_t

## Improvements
- PR 1081 MNMG Renumbering - sort partitions by degree
- PR 1115 Replace deprecated rmm::mr::get_default_resource with rmm::mr::get_current_device_resource
- PR #1133 added python 2D shuffling
- PR 1129 Refactored test to use common dataset and added additional doc pages
- PR 1135 SG Updates to Louvain et. al.
- PR 1132 Upgrade Thrust to latest commit
- PR #1129 Refactored test to use common dataset and added additional doc pages
- PR #1145 Simple edge list generator
- PR #1144 updated documentation and APIs
- PR #1139 MNMG Louvain Python updates, Cython cleanup
- PR #1149 Parquet read and concat within workers
- PR #1152 graph container cleanup, added arg for instantiating legacy types and switch statements to factory function
- PR #1162 enhanced networkx testing

## Bug Fixes
- PR #1131 Show style checker errors with set +e
- PR #1150 Update RAFT git tag
- PR #1155 Remove RMM library dependency and CXX11 ABI handling
- PR #1158 Pass size_t* & size_t* instead of size_t[] & int[] for raft allgatherv's input parameters recvcounts & displs
<<<<<<< HEAD
- PR #1166 Fix misspelling of function calls in asserts causing debug build to fail

=======
- PR #1168 Disabled MG tests on single GPU
>>>>>>> 1becb6fc

# cuGraph 0.15.0 (26 Aug 2020)

## New Features
- PR #940 Add MG Batch BC
- PR #937 Add wrapper for gunrock HITS algorithm
- PR #939 Updated Notebooks to include new features and benchmarks
- PR #944 MG pagerank (dask)
- PR #947 MG pagerank (CUDA)
- PR #826 Bipartite Graph python API
- PR #963 Renumbering refactor, add multi GPU support
- PR #964 MG BFS (CUDA)
- PR #990 MG Consolidation
- PR #993 Add persistent Handle for Comms
- PR #979 Add hypergraph implementation to convert DataFrames into Graphs
- PR #1010 MG BFS (dask)
- PR #1018 MG personalized pagerank
- PR #1047 Updated select tests to use new dataset list that includes asymmetric directed graph
- PR #1090 Add experimental Leiden function
- PR #1077 Updated/added copyright notices, added copyright CI check from cuml
- PR #1100 Add support for new build process (Project Flash)
- PR #1093 New benchmarking notebook

## Improvements
- PR #898 Add Edge Betweenness Centrality, and endpoints to BC
- PR #913 Eliminate `rmm.device_array` usage
- PR #903 Add short commit hash to conda package
- PR #920 modify bfs test, update graph number_of_edges, update storage of transposedAdjList in Graph
- PR #933 Update mg_degree to use raft, add python tests
- PR #930 rename test_utils.h to utilities/test_utils.hpp and remove thrust dependency
- PR #934 Update conda dev environment.yml dependencies to 0.15
- PR #942 Removed references to deprecated RMM headers.
- PR #941 Regression python/cudf fix
- PR #945 Simplified benchmark --no-rmm-reinit option, updated default options
- PR #946 Install meta packages for dependencies
- PR #952 Updated get_test_data.sh to also (optionally) download and install datasets for benchmark runs
- PR #953 fix setting RAFT_DIR from the RAFT_PATH env var
- PR #954 Update cuGraph error handling to use RAFT
- PR #968 Add build script for CI benchmark integration
- PR #959 Add support for uint32_t and int64_t types for BFS (cpp side)
- PR #962 Update dask pagerank
- PR #975 Upgrade GitHub template
- PR #976 Fix error in Graph.edges(), update cuDF rename() calls
- PR #977 Update force_atlas2 to call on_train_end after iterating
- PR #980 Replace nvgraph Spectral Clustering (SC) functionality with RAFT SC
- PR #987 Move graph out of experimental namespace
- PR #984 Removing codecov until we figure out how to interpret failures that block CI
- PR #985 Add raft handle to BFS, BC and edge BC
- PR #991 Update conda upload versions for new supported CUDA/Python
- PR #988 Add clang and clang tools to the conda env
- PR #997 Update setup.cfg to run pytests under cugraph tests directory only
- PR #1007 Add tolerance support to MG Pagerank and fix
- PR #1009 Update benchmarks script to include requirements used
- PR #1014 Fix benchmarks script variable name
- PR #1021 Update cuGraph to use RAFT CUDA utilities
- PR #1019 Remove deprecated CUDA library calls
- PR #1024 Updated condata environment YML files
- PR #1026 update chunksize for mnmg, remove files and unused code
- PR #1028 Update benchmarks script to use ASV_LABEL
- PR #1030 MG directory org and documentation
- PR #1020 Updated Louvain to honor max_level, ECG now calls Louvain for 1 level, then full run.
- PR #1031 MG notebook
- PR #1034 Expose resolution (gamma) parameter in Louvain
- PR #1037 Centralize test main function and replace usage of deprecated `cnmem_memory_resource`
- PR #1041 Use S3 bucket directly for benchmark plugin
- PR #1056 Fix MG BFS performance
- PR #1062 Compute max_vertex_id in mnmg local data computation
- PR #1068 Remove unused thirdparty code
- PR #1105 Update `master` references to `main`

## Bug Fixes
- PR #936 Update Force Atlas 2 doc and wrapper
- PR #938 Quote conda installs to avoid bash interpretation
- PR #966 Fix build error (debug mode)
- PR #983 Fix offset calculation in COO to CSR
- PR #989: Fix issue with incorrect docker image being used in local build script
- PR #992 Fix unrenumber of predecessor
- PR #1008 Fix for cudf updates disabling iteration of Series/Columns/Index
- PR #1012 Fix Local build script README
- PR #1017 Fix more mg bugs
- PR #1022 Fix support for using a cudf.DataFrame with a MG graph
- PR #1025: Explicitly skip raft test folder for pytest 6.0.0
- PR #1027 Fix documentation
- PR #1033 Fix reparition error in big datasets, updated coroutine, fixed warnings
- PR #1036 Fixed benchmarks for new renumbering API, updated comments, added quick test-only benchmark run to CI
- PR #1040 Fix spectral clustering renumbering issue
- PR #1057 Updated raft dependency to pull fixes on cusparse selection in CUDA 11
- PR #1066 Update cugunrock to not build for unsupported CUDA architectures
- PR #1069 Fixed CUDA 11 Pagerank crash, by replacing CUB's SpMV with raft's.
- PR #1083 Fix NBs to run in nightly test run, update renumbering text, cleanup
- PR #1087 Updated benchmarks README to better describe how to get plugin, added rapids-pytest-benchmark plugin to conda dev environments
- PR #1101 Removed unnecessary device-to-host copy which caused a performance regression
- PR #1106 Added new release.ipynb to notebook test skip list
- PR #1125 Patch Thrust to workaround `CUDA_CUB_RET_IF_FAIL` macro clearing CUDA errors


# cuGraph 0.14.0 (03 Jun 2020)

## New Features
- PR #756 Add Force Atlas 2 layout
- PR #822 Added new functions in python graph class, similar to networkx
- PR #840 MG degree
- PR #875 UVM notebook
- PR #881 Raft integration infrastructure

## Improvements
- PR #917 Remove gunrock option from Betweenness Centrality
- PR #764 Updated sssp and bfs with GraphCSR, removed gdf_column, added nullptr weights test for sssp
- PR #765 Remove gdf_column from connected components
- PR #780 Remove gdf_column from cuhornet features
- PR #781 Fix compiler argument syntax for ccache
- PR #782 Use Cython's `new_build_ext` (if available)
- PR #788 Added options and config file to enable codecov
- PR #793 Fix legacy cudf imports/cimports
- PR #798 Edit return graph type in algorithms return graphs
- PR #799 Refactored graph class with RAII
- PR #802 Removed use of gdf_column from db code
- PR #803 Enable Ninja build
- PR #804 Cythonize in parallel
- PR #807 Updating the Python docs
- PR #817 Add native Betweenness Centrality with sources subset
- PR #818 Initial version of new "benchmarks" folder
- PR #820 MG infra and all-gather smoke test
- PR #823 Remove gdf column from nvgraph
- PR #829 Updated README and CONTRIBUTIOIN docs
- PR #831 Updated Notebook - Added K-Truss, ECG, and Betweenness Centrality
- PR #832 Removed RMM ALLOC from db subtree
- PR #833 Update graph functions to use new Graph class
- PR #834 Updated local gpuci build
- PR #836 Remove SNMG code
- PR #845 Add .clang-format & format all files
- PR #859 Updated main docs
- PR #862 Katz Centrality : Auto calculation of alpha parameter if set to none
- PR #865 Added C++ docs
- PR #866 Use RAII graph class in KTruss
- PR #867 Updates to support the latest flake8 version
- PR #874 Update setup.py to use custom clean command
- PR #876 Add BFS C++ tests
- PR #878 Updated build script
- PR #887 Updates test to common datasets
- PR #879 Add docs build script to repository
- PR #880 Remove remaining gdf_column references
- PR #882 Add Force Atlas 2 to benchmarks
- PR #891 A few gdf_column stragglers
- PR #893 Add external_repositories dir and raft symlink to .gitignore
- PR #897 Remove RMM ALLOC calls
- PR #899 Update include paths to remove deleted cudf headers
- PR #906 Update Louvain notebook
- PR #948 Move doc customization scripts to Jenkins

## Bug Fixes
- PR #927 Update scikit learn dependency
- PR #916 Fix CI error on Force Atlas 2 test
- PR #763 Update RAPIDS conda dependencies to v0.14
- PR #795 Fix some documentation
- PR #800 Fix bfs error in optimization path
- PR #825 Fix outdated CONTRIBUTING.md
- PR #827 Fix indexing CI errors due to cudf updates
- PR #844 Fixing tests, converting __getitem__ calls to .iloc
- PR #851 Removed RMM from tests
- PR #852 Fix BFS Notebook
- PR #855 Missed a file in the original SNMG PR
- PR #860 Fix all Notebooks
- PR #870 Fix Louvain
- PR #889 Added missing conftest.py file to benchmarks dir
- PR #896 mg dask infrastructure fixes
- PR #907 Fix bfs directed missing vertices
- PR #911 Env and changelog update
- PR #923 Updated pagerank with @afender 's temp fix for double-free crash
- PR #928 Fix scikit learn test install to work with libgcc-ng 7.3
- PR 935 Merge
- PR #956 Use new gpuCI image in local build script


# cuGraph 0.13.0 (31 Mar 2020)

## New Features
- PR #736 cuHornet KTruss integration
- PR #735 Integration gunrock's betweenness centrality
- PR #760 cuHornet Weighted KTruss

## Improvements
- PR #688 Cleanup datasets after testing on gpuCI
- PR #694 Replace the expensive cudaGetDeviceProperties call in triangle counting with cheaper cudaDeviceGetAttribute calls
- PR #701 Add option to filter datasets and tests when run from CI
- PR #715 Added new YML file for CUDA 10.2
- PR #719 Updated docs to remove CUDA 9.2 and add CUDA 10.2
- PR #720 Updated error messages
- PR #722 Refactor graph to remove gdf_column
- PR #723 Added notebook testing to gpuCI gpu build
- PR #734 Updated view_edge_list for Graph, added unrenumbering test, fixed column access issues
- PR #738 Move tests directory up a level
- PR #739 Updated Notebooks
- PR #740 added utility to extract paths from SSSP/BFS results
- PR #742 Rremove gdf column from jaccard
- PR #741 Added documentation for running and adding new benchmarks and shell script to automate
- PR #747 updated viewing of graph, datatypecasting and two hop neighbor unrenumbering for multi column
- PR #766 benchmark script improvements/refactorings: separate ETL steps, averaging, cleanup

## Bug Fixes
- PR #697 Updated versions in conda environments.
- PR #692 Add check after opening golden result files in C++ Katz Centrality tests.
- PR #702 Add libcypher include path to target_include_directories
- PR #716 Fixed bug due to disappearing get_column_data_ptr function in cudf
- PR #726 Fixed SSSP notebook issues in last cell
- PR #728 Temporary fix for dask attribute error issue
- PR #733 Fixed multi-column renumbering issues with indexes
- PR #746 Dask + Distributed 2.12.0+
- PR #753 ECG Error
- PR #758 Fix for graph comparison failure
- PR #761 Added flag to not treat deprecation warnings as errors, for now
- PR #771 Added unrenumbering in wcc and scc. Updated tests to compare vertices of largest component
- PR #774 Raise TypeError if a DiGraph is used with spectral*Clustering()

# cuGraph 0.12.0 (04 Feb 2020)

## New Features
- PR #628 Add (Di)Graph constructor from Multi(Di)Graph
- PR #630 Added ECG clustering
- PR #636 Added Multi-column renumbering support

## Improvements
- PR #640 remove gdf_column in sssp
- PR #629 get rid of gdf_column in pagerank
- PR #641 Add codeowners
- PR #646 Skipping all tests in test_bfs_bsp.py since SG BFS is not formally supported
- PR #652 Remove gdf_column in BFS
- PR #660 enable auto renumbering
- PR #664 Added support for Louvain early termination.
- PR #667 Drop `cython` from run requirements in conda recipe
- PR #666 Incorporate multicolumn renumbering in python graph class for Multi(Di)Graph
- PR #685 Avoid deep copy in index reset

## Bug Fixes
- PR #634 renumber vertex ids passed in analytics
- PR #649 Change variable names in wjaccard and woverlap to avoid exception
- PR #651 fix cudf error in katz wrapper and test nstart
- PR #663 Replaced use of cudf._lib.gdf_dtype_from_value based on cudf refactoring
- PR #670 Use cudf pandas version
- PR #672 fix snmg pagerank based on cudf Buffer changes
- PR #681 fix column length mismatch cudf issue
- PR #684 Deprecated cudf calls
- PR #686 Balanced cut fix
- PR #689 Check graph input type, disable Multi(Di)Graph, add cugraph.from_cudf_edgelist


# cuGraph 0.11.0 (11 Dec 2019)

## New Features
- PR #588 Python graph class and related changes
- PR #630 Adds ECG clustering functionality

## Improvements
- PR #569 Added exceptions
- PR #554 Upgraded namespace so that cugraph can be used for the API.
- PR #564 Update cudf type aliases
- PR #562 Remove pyarrow dependency so we inherit the one cudf uses
- PR #576 Remove adj list conversion automation from c++
- PR #587 API upgrade
- PR #585 Remove BUILD_ABI references from CI scripts
- PR #591 Adding initial GPU metrics to benchmark utils
- PR #599 Pregel BFS
- PR #601 add test for type conversion, edit createGraph_nvgraph
- PR #614 Remove unused CUDA conda labels
- PR #616 Remove c_ prefix
- PR #618 Updated Docs
- PR #619 Transition guide

## Bug Fixes
- PR #570 Temporarily disabling 2 DB tests
- PR #573 Fix pagerank test and symmetrize for cudf 0.11
- PR #574 dev env update
- PR #580 Changed hardcoded test output file to a generated tempfile file name
- PR #595 Updates to use the new RMM Python reinitialize() API
- PR #625 use destination instead of target when adding edgelist

# cuGraph 0.10.0 (16 Oct 2019)


## New Features
- PR #469 Symmetrize a COO
- PR #477 Add cuHornet as a submodule
- PR #483 Katz Centrality
- PR #524 Integrated libcypher-parser conda package into project.
- PR #493 Added C++ findMatches operator for OpenCypher query.
- PR #527 Add testing with asymmetric graph (where appropriate)
- PR #520 KCore and CoreNumber
- PR #496 Gunrock submodule + SM prelimis.
- PR #575 Added updated benchmark files that use new func wrapper pattern and asvdb

## Improvements
- PR #466 Add file splitting test; Update to reduce dask overhead
- PR #468 Remove unnecessary print statement
- PR #464 Limit initial RMM pool allocator size to 128mb so pytest can run in parallel
- PR #474 Add csv file writing, lazy compute - snmg pagerank
- PR #481 Run bfs on unweighted graphs when calling sssp
- PR #491 Use YYMMDD tag in nightly build
- PR #487 Add woverlap test, add namespace in snmg COO2CSR
- PR #531 Use new rmm python package

## Bug Fixes
- PR #458 Fix potential race condition in SSSP
- PR #471 Remove nvidia driver installation from ci/cpu/build.sh
- PR #473 Re-sync cugraph with cudf (cudf renamed the bindings directory to _lib).
- PR #480 Fixed DASK CI build script
- PR #478 Remove requirements and setup for pi
- PR #495 Fixed cuhornet and cmake for Turing cards
- PR #489 Handle negative vertex ids in renumber
- PR #519 Removed deprecated cusparse calls
- PR #522 Added the conda dev env file for 10.1
- PR #525 Update build scripts and YYMMDD tagging for nightly builds
- PR #548 Added missing cores documentation
- PR #556 Fixed recursive remote options for submodules
- PR #559 Added RMM init check so RMM free APIs are not called if not initialized


# cuGraph 0.9.0 (21 Aug 2019)

## New Features
- PR #361 Prototypes for cusort functions
- PR #357 Pagerank cpp API
- PR #366 Adds graph.degrees() function returning both in and out degree.
- PR #380 First implemention of cusort - SNMG key/value sorting
- PR #416 OpenCypher: Added C++ implementation of db_object class and assorted other classes
- PR #411 Integrate dask-cugraph in cugraph
- PR #411 Integrate dask-cugraph in cugraph #411
- PR #418 Update cusort to handle SNMG key-only sorting
- PR #423 Add Strongly Connected Components (GEMM); Weakly CC updates;
- PR #437 Streamline CUDA_REL environment variable
- PR #449 Fix local build generated file ownerships
- PR #454 Initial version of updated script to run benchmarks


## Improvements
- PR #353 Change snmg python wrapper in accordance to cpp api
- PR #362 Restructured python/cython directories and files.
- PR #365 Updates for setting device and vertex ids for snmg pagerank
- PR #383 Exposed MG pagerank solver parameters
- PR #399 Example Prototype of Strongly Connected Components using primitives
- PR #419 Version test
- PR #420 drop duplicates, remove print, compute/wait read_csv in pagerank.py
- PR #439 More efficient computation of number of vertices from edge list
- PR #445 Update view_edge_list, view_adj_list, and view_transposed_adj_list to return edge weights.
- PR #450 Add a multi-GPU section in cuGraph documentation.

## Bug Fixes
- PR #368 Bump cudf dependency versions for cugraph conda packages
- PR #354 Fixed bug in building a debug version
- PR #360 Fixed bug in snmg coo2csr causing intermittent test failures.
- PR #364 Fixed bug building or installing cugraph when conda isn't installed
- PR #375 Added a function to initialize gdf columns in cugraph #375
- PR #378 cugraph was unable to import device_of_gpu_pointer
- PR #384 Fixed bug in snmg coo2csr causing error in dask-cugraph tests.
- PR #382 Disabled vertex id check to allow Azure deployment
- PR #410 Fixed overflow error in SNMG COO2CSR
- PR #395 run omp_ge_num_threads in a parallel context
- PR #412 Fixed formatting issues in cuGraph documentation.
- PR #413 Updated python build instructions.
- PR #414 Add weights to wjaccrd.py
- PR #436 Fix Skip Test Functionality
- PR #438 Fix versions of packages in build script and conda yml
- PR #441 Import cudf_cpp.pxd instead of duplicating cudf definitions.
- PR #441 Removed redundant definitions of python dictionaries and functions.
- PR #442 Updated versions in conda environments.
- PR #442 Added except + to cython bindings to C(++) functions.
- PR #443 Fix accuracy loss issue for snmg pagerank
- PR #444 Fix warnings in strongly connected components
- PR #446 Fix permission for source (-x) and script (+x) files.
- PR #448 Import filter_unreachable
- PR #453 Re-sync cugraph with cudf (dependencies, type conversion & scatter functions).
- PR #463 Remove numba dependency and use the one from cudf

# cuGraph 0.8.0 (27 June 2019)

## New Features
- PR #287 SNMG power iteration step1
- PR #297 SNMG degree calculation
- PR #300 Personalized Page Rank
- PR #302 SNMG CSR Pagerank (cuda/C++)
- PR #315 Weakly Connected Components adapted from cuML (cuda/C++)
- PR #323 Add test skipping function to build.sh
- PR #308 SNMG python wrapper for pagerank
- PR #321 Added graph initialization functions for NetworkX compatibility.
- PR #332 Added C++ support for strings in renumbering function
- PR #325 Implement SSSP with predecessors (cuda/C++)
- PR #331 Python bindings and test for Weakly Connected Components.
- PR #339 SNMG COO2CSR (cuda/C++)
- PR #341 SSSP with predecessors (python) and function for filtering unreachable nodes in the traversal
- PR #348 Updated README for release

## Improvements
- PR #291 nvGraph is updated to use RMM instead of directly invoking cnmem functions.
- PR #286 Reorganized cugraph source directory
- PR #306 Integrated nvgraph to libcugraph.so (libnvgraph_rapids.so will not be built anymore).
- PR #306 Updated python test files to run pytest with all four RMM configurations.
- PR #321 Added check routines for input graph data vertex IDs and offsets (cugraph currently supports only 32-bit integers).
- PR #333 Various general improvements at the library level

## Bug Fixes
- PR #283 Automerge fix
- PR #291 Fixed a RMM memory allocation failure due to duplicate copies of cnmem.o
- PR #291 Fixed a cub CsrMV call error when RMM pool allocator is used.
- PR #306 Fixed cmake warnings due to library conflicts.
- PR #311 Fixed bug in SNMG degree causing failure for three gpus
- PR #309 Update conda build recipes
- PR #314 Added datasets to gitignore
- PR #322 Updates to accommodate new cudf include file locations
- PR #324 Fixed crash in WeakCC for larger graph and added adj matrix symmetry check
- PR #327 Implemented a temporary fix for the build failure due to gunrock updates.
- PR #345 Updated CMakeLists.txt to apply RUNPATH to transitive dependencies.
- PR #350 Configure Sphinx to render params correctly
- PR #359 Updates to remove libboost_system as a runtime dependency on libcugraph.so


# cuGraph 0.7.0 (10 May 2019)

## New Features
- PR #195 Added Graph.get_two_hop_neighbors() method
- PR #195 Updated Jaccard and Weighted Jaccard to accept lists of vertex pairs to compute for
- PR #202 Added methods to compute the overlap coefficient and weighted overlap coefficient
- PR #230 SNMG SPMV and helpers functions
- PR #210 Expose degree calculation kernel via python API
- PR #220 Added bindings for Nvgraph triangle counting
- PR #234 Added bindings for renumbering, modify renumbering to use RMM
- PR #246 Added bindings for subgraph extraction
- PR #250 Add local build script to mimic gpuCI
- PR #261 Add docs build script to cuGraph
- PR #301 Added build.sh script, updated CI scripts and documentation

## Improvements
- PR #157 Removed cudatoolkit dependency in setup.py
- PR #185 Update docs version
- PR #194 Open source nvgraph in cugraph repository #194
- PR #190 Added a copy option in graph creation
- PR #196 Fix typos in readme intro
- PR #207 mtx2csv script
- PR #203 Added small datasets directly in the repo
- PR #215 Simplified get_rapids_dataset_root_dir(), set a default value for the root dir
- PR #233 Added csv datasets and edited test to use cudf for reading graphs
- PR #247 Added some documentation for renumbering
- PR #252 cpp test upgrades for more convenient testing on large input
- PR #264 Add cudatoolkit conda dependency
- PR #267 Use latest release version in update-version CI script
- PR #270 Updated the README.md and CONTRIBUTING.md files
- PR #281 Updated README with algorithm list


## Bug Fixes
- PR #256 Add pip to the install, clean up conda instructions
- PR #253 Add rmm to conda configuration
- PR #226 Bump cudf dependencies to 0.7
- PR #169 Disable terminal output in sssp
- PR #191 Fix double upload bug
- PR #181 Fixed crash/rmm free error when edge values provided
- PR #193 Fixed segfault when egde values not provided
- PR #190 Fixed a memory reference counting error between cudf & cugraph
- PR #190 Fixed a language level warning (cython)
- PR #214 Removed throw exception from dtor in TC
- PR #211 Remove hardcoded dataset paths, replace with build var that can be overridden with an env var
- PR #206 Updated versions in conda envs
- PR #218 Update c_graph.pyx
- PR #224 Update erroneous comments in overlap_wrapper.pyx, woverlap_wrapper.pyx, test_louvain.py, and spectral_clustering.pyx
- PR #220 Fixed bugs in Nvgraph triangle counting
- PR #232 Fixed memory leaks in managing cudf columns.
- PR #236 Fixed issue with v0.7 nightly yml environment file.  Also updated the README to remove pip
- PR #239 Added a check to prevent a cugraph object to store two different graphs.
- PR #244 Fixed issue with nvgraph's subgraph extraction if the first vertex in the vertex list is not incident on an edge in the extracted graph
- PR #249 Fix oudated cuDF version in gpu/build.shi
- PR #262 Removed networkx conda dependency for both build and runtime
- PR #271 Removed nvgraph conda dependency
- PR #276 Removed libgdf_cffi import from bindings
- PR #288 Add boost as a conda dependency

# cuGraph 0.6.0 (22 Mar 2019)

## New Features

- PR #73 Weighted Jaccard bindings
- PR #41 RMAT graph bindings
- PR #43 Louvain binings
- PR #44 SSSP bindings
- PR #47 BSF bindings
- PR #53 New Repo structure
- PR #67 RMM Integration with rmm as as submodule
- PR #82 Spectral Clustering bindings
- PR #82 Clustering metrics binding
- PR #85 Helper functions on python Graph object
- PR #106 Add gpu/build.sh file for gpuCI

## Improvements

- PR #50 Reorganize directory structure to match cuDF
- PR #85 Deleted setup.py and setup.cfg which had been replaced
- PR #95 Code clean up
- PR #96 Relocated mmio.c and mmio.h (external files) to thirdparty/mmio
- PR #97 Updated python tests to speed them up
- PR #100 Added testing for returned vertex and edge identifiers
- PR #105 Updated python code to follow PEP8 (fixed flake8 complaints)
- PR #121 Cleaned up READEME file
- PR #130 Update conda build recipes
- PR #144 Documentation for top level functions

## Bug Fixes

- PR #48 ABI Fixes
- PR #72 Bug fix for segfault issue getting transpose from adjacency list
- PR #105 Bug fix for memory leaks and python test failures
- PR #110 Bug fix for segfault calling Louvain with only edge list
- PR #115 Fixes for changes in cudf 0.6, pick up RMM from cudf instead of thirdpary
- PR #116 Added netscience.mtx dataset to datasets.tar.gz
- PR #120 Bug fix for segfault calling spectral clustering with only edge list
- PR #123 Fixed weighted Jaccard to assume the input weights are given as a cudf.Series
- PR #152 Fix conda package version string
- PR #160 Added additional link directory to support building on CentOS-7
- PR #221 Moved two_hop_neighbors.cuh to src folder to prevent it being installed
- PR #223 Fixed compiler warning in cpp/src/cugraph.cu
- PR #284 Commented out unit test code that fails due to a cudf bug


# cuGraph 0.5.0 (28 Jan 2019)<|MERGE_RESOLUTION|>--- conflicted
+++ resolved
@@ -27,12 +27,8 @@
 - PR #1150 Update RAFT git tag
 - PR #1155 Remove RMM library dependency and CXX11 ABI handling
 - PR #1158 Pass size_t* & size_t* instead of size_t[] & int[] for raft allgatherv's input parameters recvcounts & displs
-<<<<<<< HEAD
+- PR #1168 Disabled MG tests on single GPU
 - PR #1166 Fix misspelling of function calls in asserts causing debug build to fail
-
-=======
-- PR #1168 Disabled MG tests on single GPU
->>>>>>> 1becb6fc
 
 # cuGraph 0.15.0 (26 Aug 2020)
 
