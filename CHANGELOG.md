--- conflicted
+++ resolved
@@ -36,13 +36,10 @@
 - PR #414 Add weights to wjaccrd.py
 - PR #436 Fix Skip Test Functionality
 - PR #438 Fix versions of packages in build script and conda yml
-<<<<<<< HEAD
 - PR #441 Import cudf_cpp.pxd instead of duplicating cudf definitions.
 - PR #441 Removed redundant definitions of python dictionaries and functions.
-=======
 - PR #442 Updated versions in conda environments.
 - PR #442 Added except + to cython bindings to C(++) functions.
->>>>>>> 9038cf10
 
 
 # cuGraph 0.8.0 (27 June 2019)
