--- conflicted
+++ resolved
@@ -33,11 +33,9 @@
 - PR #1165 updated remaining algorithms to be NetworkX compatible
 - PR #1176 Update ci/local/README.md
 - PR #1184 BLD getting latest tags
-<<<<<<< HEAD
+- PR #1217 NetworkX Transition doc
 - PR #1223 Update mnmg docs
-=======
-- PR #1217 NetworkX Transition doc
->>>>>>> 715e3744
+
 
 ## Bug Fixes
 - PR #1131 Show style checker errors with set +e
