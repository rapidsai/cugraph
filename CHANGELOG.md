--- conflicted
+++ resolved
@@ -17,11 +17,8 @@
 - PR #649 Change variable names in wjaccard and woverlap to avoid exception
 - PR #651 fix cudf error in katz wrapper and test nstart
 - PR #663 Replaced use of cudf._lib.gdf_dtype_from_value based on cudf refactoring
-<<<<<<< HEAD
 - PR #670 Use cudf pandas version
-=======
 - PR #672 fix snmg pagerank based on cudf Buffer changes
->>>>>>> 13dc77b2
 
 # cuGraph 0.11.0 (11 Dec 2019)
 
