# cuGraph 0.9.0 (Date TBD)

## New Features
- PR #361 Prototypes for cusort functions
- PR #357 Pagerank cpp API
- PR #366 Adds graph.degrees() function returning both in and out degree.
- PR #380 First implemention of cusort - SNMG key/value sorting
- PR #411 Integrate dask-cugraph in cugraph #411
- PR #418 Update cusort to handle SNMG key-only sorting

## Improvements
- PR #353 Change snmg python wrapper in accordance to cpp api
- PR #362 Restructured python/cython directories and files.
- PR #365 Updates for setting device and vertex ids for snmg pagerank
- PR #383 Exposed MG pagerank solver parameters 
<<<<<<< HEAD
- PR #399 Example Prototype of Strongly Connected Components using primitives
=======
>>>>>>> 83533dab
- PR #419 Version test

## Bug Fixes
- PR #368 Bump cudf dependency versions for cugraph conda packages
- PR #354 Fixed bug in building a debug version
- PR #360 Fixed bug in snmg coo2csr causing intermittent test failures.
- PR #364 Fixed bug building or installing cugraph when conda isn't installed
- PR #375 Added a function to initialize gdf columns in cugraph #375
- PR #378 cugraph was unable to import device_of_gpu_pointer
- PR #384 Fixed bug in snmg coo2csr causing error in dask-cugraph tests.
- PR #382 Disabled vertex id check to allow Azure deployment
- PR #410 Fixed overflow error in SNMG COO2CSR
- PR #395 run omp_ge_num_threads in a parallel context
- PR #412 Fixed formatting issues in cuGraph documentation.
- PR #413 Updated python build instructions.
- PR #414 Add weights to wjaccrd.py


# cuGraph 0.8.0 (27 June 2019)

## New Features
- PR #287 SNMG power iteration step1
- PR #297 SNMG degree calculation
- PR #300 Personalized Page Rank
- PR #302 SNMG CSR Pagerank (cuda/C++)
- PR #315 Weakly Connected Components adapted from cuML (cuda/C++)
- PR #323 Add test skipping function to build.sh
- PR #308 SNMG python wrapper for pagerank
- PR #321 Added graph initialization functions for NetworkX compatibility.
- PR #332 Added C++ support for strings in renumbering function
- PR #325 Implement SSSP with predecessors (cuda/C++)
- PR #331 Python bindings and test for Weakly Connected Components.
- PR #339 SNMG COO2CSR (cuda/C++)
- PR #341 SSSP with predecessors (python) and function for filtering unreachable nodes in the traversal
- PR #348 Updated README for release

## Improvements
- PR #291 nvGraph is updated to use RMM instead of directly invoking cnmem functions.
- PR #286 Reorganized cugraph source directory
- PR #306 Integrated nvgraph to libcugraph.so (libnvgraph_rapids.so will not be built anymore).
- PR #306 Updated python test files to run pytest with all four RMM configurations.
- PR #321 Added check routines for input graph data vertex IDs and offsets (cugraph currently supports only 32-bit integers).
- PR #333 Various general improvements at the library level 

## Bug Fixes
- PR #283 Automerge fix
- PR #291 Fixed a RMM memory allocation failure due to duplicate copies of cnmem.o
- PR #291 Fixed a cub CsrMV call error when RMM pool allocator is used.
- PR #306 Fixed cmake warnings due to library conflicts.
- PR #311 Fixed bug in SNMG degree causing failure for three gpus
- PR #309 Update conda build recipes
- PR #314 Added datasets to gitignore
- PR #322 Updates to accommodate new cudf include file locations
- PR #324 Fixed crash in WeakCC for larger graph and added adj matrix symmetry check
- PR #327 Implemented a temporary fix for the build failure due to gunrock updates.
- PR #345 Updated CMakeLists.txt to apply RUNPATH to transitive dependencies.
- PR #350 Configure Sphinx to render params correctly
- PR #359 Updates to remove libboost_system as a runtime dependency on libcugraph.so


# cuGraph 0.7.0 (10 May 2019)

## New Features
- PR #195 Added Graph.get_two_hop_neighbors() method
- PR #195 Updated Jaccard and Weighted Jaccard to accept lists of vertex pairs to compute for
- PR #202 Added methods to compute the overlap coefficient and weighted overlap coefficient
- PR #230 SNMG SPMV and helpers functions
- PR #210 Expose degree calculation kernel via python API
- PR #220 Added bindings for Nvgraph triangle counting
- PR #234 Added bindings for renumbering, modify renumbering to use RMM
- PR #246 Added bindings for subgraph extraction
- PR #250 Add local build script to mimic gpuCI
- PR #261 Add docs build script to cuGraph
- PR #301 Added build.sh script, updated CI scripts and documentation

## Improvements
- PR #157 Removed cudatoolkit dependency in setup.py
- PR #185 Update docs version
- PR #194 Open source nvgraph in cugraph repository #194
- PR #190 Added a copy option in graph creation
- PR #196 Fix typos in readme intro
- PR #207 mtx2csv script
- PR #203 Added small datasets directly in the repo
- PR #215 Simplified get_rapids_dataset_root_dir(), set a default value for the root dir
- PR #233 Added csv datasets and edited test to use cudf for reading graphs
- PR #247 Added some documentation for renumbering
- PR #252 cpp test upgrades for more convenient testing on large input
- PR #264 Add cudatoolkit conda dependency
- PR #267 Use latest release version in update-version CI script
- PR #270 Updated the README.md and CONTRIBUTING.md files
- PR #281 Updated README with algorithm list


## Bug Fixes
- PR #256 Add pip to the install, clean up conda instructions
- PR #253 Add rmm to conda configuration
- PR #226 Bump cudf dependencies to 0.7
- PR #169 Disable terminal output in sssp
- PR #191 Fix double upload bug
- PR #181 Fixed crash/rmm free error when edge values provided
- PR #193 Fixed segfault when egde values not provided
- PR #190 Fixed a memory reference counting error between cudf & cugraph
- PR #190 Fixed a language level warning (cython)
- PR #214 Removed throw exception from dtor in TC
- PR #211 Remove hardcoded dataset paths, replace with build var that can be overridden with an env var
- PR #206 Updated versions in conda envs
- PR #218 Update c_graph.pyx
- PR #224 Update erroneous comments in overlap_wrapper.pyx, woverlap_wrapper.pyx, test_louvain.py, and spectral_clustering.pyx
- PR #220 Fixed bugs in Nvgraph triangle counting
- PR #232 Fixed memory leaks in managing cudf columns.
- PR #236 Fixed issue with v0.7 nightly yml environment file.  Also updated the README to remove pip
- PR #239 Added a check to prevent a cugraph object to store two different graphs.
- PR #244 Fixed issue with nvgraph's subgraph extraction if the first vertex in the vertex list is not incident on an edge in the extracted graph
- PR #249 Fix oudated cuDF version in gpu/build.shi
- PR #262 Removed networkx conda dependency for both build and runtime
- PR #271 Removed nvgraph conda dependency
- PR #276 Removed libgdf_cffi import from bindings
- PR #288 Add boost as a conda dependency

# cuGraph 0.6.0 (22 Mar 2019)

## New Features

- PR #73 Weighted Jaccard bindings
- PR #41 RMAT graph bindings
- PR #43 Louvain binings
- PR #44 SSSP bindings
- PR #47 BSF bindings
- PR #53 New Repo structure
- PR #67 RMM Integration with rmm as as submodule
- PR #82 Spectral Clustering bindings
- PR #82 Clustering metrics binding
- PR #85 Helper functions on python Graph object
- PR #106 Add gpu/build.sh file for gpuCI

## Improvements

- PR #50 Reorganize directory structure to match cuDF
- PR #85 Deleted setup.py and setup.cfg which had been replaced
- PR #95 Code clean up
- PR #96 Relocated mmio.c and mmio.h (external files) to thirdparty/mmio
- PR #97 Updated python tests to speed them up
- PR #100 Added testing for returned vertex and edge identifiers
- PR #105 Updated python code to follow PEP8 (fixed flake8 complaints)
- PR #121 Cleaned up READEME file
- PR #130 Update conda build recipes
- PR #144 Documentation for top level functions

## Bug Fixes

- PR #48 ABI Fixes
- PR #72 Bug fix for segfault issue getting transpose from adjacency list
- PR #105 Bug fix for memory leaks and python test failures
- PR #110 Bug fix for segfault calling Louvain with only edge list
- PR #115 Fixes for changes in cudf 0.6, pick up RMM from cudf instead of thirdpary
- PR #116 Added netscience.mtx dataset to datasets.tar.gz
- PR #120 Bug fix for segfault calling spectral clustering with only edge list
- PR #123 Fixed weighted Jaccard to assume the input weights are given as a cudf.Series
- PR #152 Fix conda package version string
- PR #160 Added additional link directory to support building on CentOS-7
- PR #221 Moved two_hop_neighbors.cuh to src folder to prevent it being installed
- PR #223 Fixed compiler warning in cpp/src/cugraph.cu
- PR #284 Commented out unit test code that fails due to a cudf bug


# cuGraph 0.5.0 (28 Jan 2019)<|MERGE_RESOLUTION|>--- conflicted
+++ resolved
@@ -13,10 +13,7 @@
 - PR #362 Restructured python/cython directories and files.
 - PR #365 Updates for setting device and vertex ids for snmg pagerank
 - PR #383 Exposed MG pagerank solver parameters 
-<<<<<<< HEAD
 - PR #399 Example Prototype of Strongly Connected Components using primitives
-=======
->>>>>>> 83533dab
 - PR #419 Version test
 
 ## Bug Fixes
