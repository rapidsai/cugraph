
# cuGraph 0.13.0 (Date TBD)

## New Features

## Improvements
- PR #688 Cleanup datasets after testing on gpuCI
- PR #694 Replace the expensive cudaGetDeviceProperties call in triangle counting with cheaper cudaDeviceGetAttribute calls
- PR #701 Add option to filter datasets and tests when run from CI
- PR #715 Added new YML file for CUDA 10.2
- PR #719 Updated docs to remove CUDA 9.2 and add CUDA 10.2
- PR #720 Updated error messages
<<<<<<< HEAD
- PR #722 Refactor graph to remove gdf_column
=======
- PR #723 Added notebook testing to gpuCI gpu build
>>>>>>> 7334dc8b

## Bug Fixes
- PR #697 Updated versions in conda environments.
- PR #692 Add check after opening golden result files in C++ Katz Centrality tests.
- PR #702 Add libcypher include path to target_include_directories
- PR #716 Fixed bug due to disappearing get_column_data_ptr function in cudf
- PR #726 Fixed SSSP notebook issues in last cell

# cuGraph 0.12.0 (04 Feb 2020)

## New Features
- PR #628 Add (Di)Graph constructor from Multi(Di)Graph
- PR #630 Added ECG clustering
- PR #636 Added Multi-column renumbering support

## Improvements
- PR #640 remove gdf_column in sssp
- PR #629 get rid of gdf_column in pagerank
- PR #641 Add codeowners
- PR #646 Skipping all tests in test_bfs_bsp.py since SG BFS is not formally supported
- PR #652 Remove gdf_column in BFS
- PR #660 enable auto renumbering
- PR #664 Added support for Louvain early termination.
- PR #667 Drop `cython` from run requirements in conda recipe
- PR #666 Incorporate multicolumn renumbering in python graph class for Multi(Di)Graph
- PR #685 Avoid deep copy in index reset

## Bug Fixes
- PR #634 renumber vertex ids passed in analytics
- PR #649 Change variable names in wjaccard and woverlap to avoid exception
- PR #651 fix cudf error in katz wrapper and test nstart
- PR #663 Replaced use of cudf._lib.gdf_dtype_from_value based on cudf refactoring
- PR #670 Use cudf pandas version
- PR #672 fix snmg pagerank based on cudf Buffer changes
- PR #681 fix column length mismatch cudf issue
- PR #684 Deprecated cudf calls
- PR #686 Balanced cut fix


# cuGraph 0.11.0 (11 Dec 2019)

## New Features
- PR #588 Python graph class and related changes
- PR #630 Adds ECG clustering functionality

## Improvements
- PR #569 Added exceptions
- PR #554 Upgraded namespace so that cugraph can be used for the API.
- PR #564 Update cudf type aliases
- PR #562 Remove pyarrow dependency so we inherit the one cudf uses
- PR #576 Remove adj list conversion automation from c++
- PR #587 API upgrade
- PR #585 Remove BUILD_ABI references from CI scripts
- PR #591 Adding initial GPU metrics to benchmark utils
- PR #599 Pregel BFS
- PR #601 add test for type conversion, edit createGraph_nvgraph
- PR #614 Remove unused CUDA conda labels
- PR #616 Remove c_ prefix
- PR #618 Updated Docs
- PR #619 Transition guide

## Bug Fixes
- PR #570 Temporarily disabling 2 DB tests
- PR #573 Fix pagerank test and symmetrize for cudf 0.11
- PR #574 dev env update
- PR #580 Changed hardcoded test output file to a generated tempfile file name
- PR #595 Updates to use the new RMM Python reinitialize() API
- PR #625 use destination instead of target when adding edgelist

# cuGraph 0.10.0 (16 Oct 2019)


## New Features
- PR #469 Symmetrize a COO
- PR #477 Add cuHornet as a submodule
- PR #483 Katz Centrality
- PR #524 Integrated libcypher-parser conda package into project.
- PR #493 Added C++ findMatches operator for OpenCypher query.
- PR #527 Add testing with asymmetric graph (where appropriate)
- PR #520 KCore and CoreNumber
- PR #496 Gunrock submodule + SM prelimis.
- PR #575 Added updated benchmark files that use new func wrapper pattern and asvdb

## Improvements
- PR #466 Add file splitting test; Update to reduce dask overhead
- PR #468 Remove unnecessary print statement
- PR #464 Limit initial RMM pool allocator size to 128mb so pytest can run in parallel
- PR #474 Add csv file writing, lazy compute - snmg pagerank
- PR #481 Run bfs on unweighted graphs when calling sssp
- PR #491 Use YYMMDD tag in nightly build
- PR #487 Add woverlap test, add namespace in snmg COO2CSR
- PR #531 Use new rmm python package

## Bug Fixes
- PR #458 Fix potential race condition in SSSP
- PR #471 Remove nvidia driver installation from ci/cpu/build.sh
- PR #473 Re-sync cugraph with cudf (cudf renamed the bindings directory to _lib).
- PR #480 Fixed DASK CI build script
- PR #478 Remove requirements and setup for pi
- PR #495 Fixed cuhornet and cmake for Turing cards
- PR #489 Handle negative vertex ids in renumber
- PR #519 Removed deprecated cusparse calls
- PR #522 Added the conda dev env file for 10.1
- PR #525 Update build scripts and YYMMDD tagging for nightly builds
- PR #548 Added missing cores documentation
- PR #556 Fixed recursive remote options for submodules
- PR #559 Added RMM init check so RMM free APIs are not called if not initialized


# cuGraph 0.9.0 (21 Aug 2019)

## New Features
- PR #361 Prototypes for cusort functions
- PR #357 Pagerank cpp API
- PR #366 Adds graph.degrees() function returning both in and out degree.
- PR #380 First implemention of cusort - SNMG key/value sorting
- PR #416 OpenCypher: Added C++ implementation of db_object class and assorted other classes
- PR #411 Integrate dask-cugraph in cugraph
- PR #411 Integrate dask-cugraph in cugraph #411
- PR #418 Update cusort to handle SNMG key-only sorting
- PR #423 Add Strongly Connected Components (GEMM); Weakly CC updates;
- PR #437 Streamline CUDA_REL environment variable
- PR #449 Fix local build generated file ownerships
- PR #454 Initial version of updated script to run benchmarks


## Improvements
- PR #353 Change snmg python wrapper in accordance to cpp api
- PR #362 Restructured python/cython directories and files.
- PR #365 Updates for setting device and vertex ids for snmg pagerank
- PR #383 Exposed MG pagerank solver parameters
- PR #399 Example Prototype of Strongly Connected Components using primitives
- PR #419 Version test
- PR #420 drop duplicates, remove print, compute/wait read_csv in pagerank.py
- PR #439 More efficient computation of number of vertices from edge list
- PR #445 Update view_edge_list, view_adj_list, and view_transposed_adj_list to return edge weights.
- PR #450 Add a multi-GPU section in cuGraph documentation.

## Bug Fixes
- PR #368 Bump cudf dependency versions for cugraph conda packages
- PR #354 Fixed bug in building a debug version
- PR #360 Fixed bug in snmg coo2csr causing intermittent test failures.
- PR #364 Fixed bug building or installing cugraph when conda isn't installed
- PR #375 Added a function to initialize gdf columns in cugraph #375
- PR #378 cugraph was unable to import device_of_gpu_pointer
- PR #384 Fixed bug in snmg coo2csr causing error in dask-cugraph tests.
- PR #382 Disabled vertex id check to allow Azure deployment
- PR #410 Fixed overflow error in SNMG COO2CSR
- PR #395 run omp_ge_num_threads in a parallel context
- PR #412 Fixed formatting issues in cuGraph documentation.
- PR #413 Updated python build instructions.
- PR #414 Add weights to wjaccrd.py
- PR #436 Fix Skip Test Functionality
- PR #438 Fix versions of packages in build script and conda yml
- PR #441 Import cudf_cpp.pxd instead of duplicating cudf definitions.
- PR #441 Removed redundant definitions of python dictionaries and functions.
- PR #442 Updated versions in conda environments.
- PR #442 Added except + to cython bindings to C(++) functions.
- PR #443 Fix accuracy loss issue for snmg pagerank
- PR #444 Fix warnings in strongly connected components
- PR #446 Fix permission for source (-x) and script (+x) files.
- PR #448 Import filter_unreachable
- PR #453 Re-sync cugraph with cudf (dependencies, type conversion & scatter functions).
- PR #463 Remove numba dependency and use the one from cudf

# cuGraph 0.8.0 (27 June 2019)

## New Features
- PR #287 SNMG power iteration step1
- PR #297 SNMG degree calculation
- PR #300 Personalized Page Rank
- PR #302 SNMG CSR Pagerank (cuda/C++)
- PR #315 Weakly Connected Components adapted from cuML (cuda/C++)
- PR #323 Add test skipping function to build.sh
- PR #308 SNMG python wrapper for pagerank
- PR #321 Added graph initialization functions for NetworkX compatibility.
- PR #332 Added C++ support for strings in renumbering function
- PR #325 Implement SSSP with predecessors (cuda/C++)
- PR #331 Python bindings and test for Weakly Connected Components.
- PR #339 SNMG COO2CSR (cuda/C++)
- PR #341 SSSP with predecessors (python) and function for filtering unreachable nodes in the traversal
- PR #348 Updated README for release

## Improvements
- PR #291 nvGraph is updated to use RMM instead of directly invoking cnmem functions.
- PR #286 Reorganized cugraph source directory
- PR #306 Integrated nvgraph to libcugraph.so (libnvgraph_rapids.so will not be built anymore).
- PR #306 Updated python test files to run pytest with all four RMM configurations.
- PR #321 Added check routines for input graph data vertex IDs and offsets (cugraph currently supports only 32-bit integers).
- PR #333 Various general improvements at the library level

## Bug Fixes
- PR #283 Automerge fix
- PR #291 Fixed a RMM memory allocation failure due to duplicate copies of cnmem.o
- PR #291 Fixed a cub CsrMV call error when RMM pool allocator is used.
- PR #306 Fixed cmake warnings due to library conflicts.
- PR #311 Fixed bug in SNMG degree causing failure for three gpus
- PR #309 Update conda build recipes
- PR #314 Added datasets to gitignore
- PR #322 Updates to accommodate new cudf include file locations
- PR #324 Fixed crash in WeakCC for larger graph and added adj matrix symmetry check
- PR #327 Implemented a temporary fix for the build failure due to gunrock updates.
- PR #345 Updated CMakeLists.txt to apply RUNPATH to transitive dependencies.
- PR #350 Configure Sphinx to render params correctly
- PR #359 Updates to remove libboost_system as a runtime dependency on libcugraph.so


# cuGraph 0.7.0 (10 May 2019)

## New Features
- PR #195 Added Graph.get_two_hop_neighbors() method
- PR #195 Updated Jaccard and Weighted Jaccard to accept lists of vertex pairs to compute for
- PR #202 Added methods to compute the overlap coefficient and weighted overlap coefficient
- PR #230 SNMG SPMV and helpers functions
- PR #210 Expose degree calculation kernel via python API
- PR #220 Added bindings for Nvgraph triangle counting
- PR #234 Added bindings for renumbering, modify renumbering to use RMM
- PR #246 Added bindings for subgraph extraction
- PR #250 Add local build script to mimic gpuCI
- PR #261 Add docs build script to cuGraph
- PR #301 Added build.sh script, updated CI scripts and documentation

## Improvements
- PR #157 Removed cudatoolkit dependency in setup.py
- PR #185 Update docs version
- PR #194 Open source nvgraph in cugraph repository #194
- PR #190 Added a copy option in graph creation
- PR #196 Fix typos in readme intro
- PR #207 mtx2csv script
- PR #203 Added small datasets directly in the repo
- PR #215 Simplified get_rapids_dataset_root_dir(), set a default value for the root dir
- PR #233 Added csv datasets and edited test to use cudf for reading graphs
- PR #247 Added some documentation for renumbering
- PR #252 cpp test upgrades for more convenient testing on large input
- PR #264 Add cudatoolkit conda dependency
- PR #267 Use latest release version in update-version CI script
- PR #270 Updated the README.md and CONTRIBUTING.md files
- PR #281 Updated README with algorithm list


## Bug Fixes
- PR #256 Add pip to the install, clean up conda instructions
- PR #253 Add rmm to conda configuration
- PR #226 Bump cudf dependencies to 0.7
- PR #169 Disable terminal output in sssp
- PR #191 Fix double upload bug
- PR #181 Fixed crash/rmm free error when edge values provided
- PR #193 Fixed segfault when egde values not provided
- PR #190 Fixed a memory reference counting error between cudf & cugraph
- PR #190 Fixed a language level warning (cython)
- PR #214 Removed throw exception from dtor in TC
- PR #211 Remove hardcoded dataset paths, replace with build var that can be overridden with an env var
- PR #206 Updated versions in conda envs
- PR #218 Update c_graph.pyx
- PR #224 Update erroneous comments in overlap_wrapper.pyx, woverlap_wrapper.pyx, test_louvain.py, and spectral_clustering.pyx
- PR #220 Fixed bugs in Nvgraph triangle counting
- PR #232 Fixed memory leaks in managing cudf columns.
- PR #236 Fixed issue with v0.7 nightly yml environment file.  Also updated the README to remove pip
- PR #239 Added a check to prevent a cugraph object to store two different graphs.
- PR #244 Fixed issue with nvgraph's subgraph extraction if the first vertex in the vertex list is not incident on an edge in the extracted graph
- PR #249 Fix oudated cuDF version in gpu/build.shi
- PR #262 Removed networkx conda dependency for both build and runtime
- PR #271 Removed nvgraph conda dependency
- PR #276 Removed libgdf_cffi import from bindings
- PR #288 Add boost as a conda dependency

# cuGraph 0.6.0 (22 Mar 2019)

## New Features

- PR #73 Weighted Jaccard bindings
- PR #41 RMAT graph bindings
- PR #43 Louvain binings
- PR #44 SSSP bindings
- PR #47 BSF bindings
- PR #53 New Repo structure
- PR #67 RMM Integration with rmm as as submodule
- PR #82 Spectral Clustering bindings
- PR #82 Clustering metrics binding
- PR #85 Helper functions on python Graph object
- PR #106 Add gpu/build.sh file for gpuCI

## Improvements

- PR #50 Reorganize directory structure to match cuDF
- PR #85 Deleted setup.py and setup.cfg which had been replaced
- PR #95 Code clean up
- PR #96 Relocated mmio.c and mmio.h (external files) to thirdparty/mmio
- PR #97 Updated python tests to speed them up
- PR #100 Added testing for returned vertex and edge identifiers
- PR #105 Updated python code to follow PEP8 (fixed flake8 complaints)
- PR #121 Cleaned up READEME file
- PR #130 Update conda build recipes
- PR #144 Documentation for top level functions

## Bug Fixes

- PR #48 ABI Fixes
- PR #72 Bug fix for segfault issue getting transpose from adjacency list
- PR #105 Bug fix for memory leaks and python test failures
- PR #110 Bug fix for segfault calling Louvain with only edge list
- PR #115 Fixes for changes in cudf 0.6, pick up RMM from cudf instead of thirdpary
- PR #116 Added netscience.mtx dataset to datasets.tar.gz
- PR #120 Bug fix for segfault calling spectral clustering with only edge list
- PR #123 Fixed weighted Jaccard to assume the input weights are given as a cudf.Series
- PR #152 Fix conda package version string
- PR #160 Added additional link directory to support building on CentOS-7
- PR #221 Moved two_hop_neighbors.cuh to src folder to prevent it being installed
- PR #223 Fixed compiler warning in cpp/src/cugraph.cu
- PR #284 Commented out unit test code that fails due to a cudf bug


# cuGraph 0.5.0 (28 Jan 2019)<|MERGE_RESOLUTION|>--- conflicted
+++ resolved
@@ -10,11 +10,8 @@
 - PR #715 Added new YML file for CUDA 10.2
 - PR #719 Updated docs to remove CUDA 9.2 and add CUDA 10.2
 - PR #720 Updated error messages
-<<<<<<< HEAD
 - PR #722 Refactor graph to remove gdf_column
-=======
 - PR #723 Added notebook testing to gpuCI gpu build
->>>>>>> 7334dc8b
 
 ## Bug Fixes
 - PR #697 Updated versions in conda environments.
