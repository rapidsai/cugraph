--- conflicted
+++ resolved
@@ -4,11 +4,8 @@
 - PR #937 Add wrapper for gunrock HITS algorithm
 - PR #861 Adds simple OpenCypher query execution
 - PR #939 Updated Notebooks to include new features and benchmarks
-<<<<<<< HEAD
+- PR #944 opg pagerank dask
 - PR #950 Adds python bindings for db
-=======
-- PR #944 opg pagerank dask
->>>>>>> e630ffb7
 
 ## Improvements
 - PR #898 Add Edge Betweenness Centrality, and endpoints to BC
