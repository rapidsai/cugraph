# cuGraph 0.15.0 (Date TBD)

## New Features
- PR #937 Add wrapper for gunrock HITS algorithm
- PR #939 Updated Notebooks to include new features and benchmarks
- PR #944 OPG pagerank (dask)
- PR #947 OPG pagerank (CUDA)

## Improvements
- PR #898 Add Edge Betweenness Centrality, and endpoints to BC
- PR #913 Eliminate `rmm.device_array` usage
- PR #903 Add short commit hash to conda package
- PR #920 modify bfs test, update graph number_of_edges, update storage of transposedAdjList in Graph
- PR #933 Update opg_degree to use raft, add python tests
- PR #930 rename test_utils.h to utilities/test_utils.hpp and remove thrust dependency
- PR #934 Update conda dev environment.yml dependencies to 0.15
- PR #942 Removed references to deprecated RMM headers.
- PR #941 Regression python/cudf fix
- PR #945 Simplified benchmark --no-rmm-reinit option, updated default options
- PR #946 Install meta packages for dependencies
- PR #952 Updated get_test_data.sh to also (optionally) download and install datasets for benchmark runs
- PR #953 fix setting RAFT_DIR from the RAFT_PATH env var
- PR #954 Update cuGraph error handling to use RAFT
- PR #975 Upgrade GitHub template
- PR #976 Fix error in Graph.edges(), update cuDF rename() calls

## Bug Fixes
- PR #936 Update Force Atlas 2 doc and wrapper
- PR #938 Quote conda installs to avoid bash interpretation
<<<<<<< HEAD
- PR #983 Fix offset calculation in COO to CSR
=======
- PR #966 Fix build error (debug mode)
>>>>>>> a4bae23d

# cuGraph 0.14.0 (03 Jun 2020)

## New Features
- PR #756 Add Force Atlas 2 layout
- PR #822 Added new functions in python graph class, similar to networkx
- PR #840 OPG degree
- PR #875 UVM notebook
- PR #881 Raft integration infrastructure

## Improvements
- PR #917 Remove gunrock option from Betweenness Centrality
- PR #764 Updated sssp and bfs with GraphCSR, removed gdf_column, added nullptr weights test for sssp
- PR #765 Remove gdf_column from connected components
- PR #780 Remove gdf_column from cuhornet features
- PR #781 Fix compiler argument syntax for ccache
- PR #782 Use Cython's `new_build_ext` (if available)
- PR #788 Added options and config file to enable codecov
- PR #793 Fix legacy cudf imports/cimports
- PR #798 Edit return graph type in algorithms return graphs
- PR #799 Refactored graph class with RAII
- PR #802 Removed use of gdf_column from db code
- PR #803 Enable Ninja build
- PR #804 Cythonize in parallel
- PR #807 Updating the Python docs
- PR #817 Add native Betweenness Centrality with sources subset
- PR #818 Initial version of new "benchmarks" folder
- PR #820 OPG infra and all-gather smoke test
- PR #823 Remove gdf column from nvgraph
- PR #829 Updated README and CONTRIBUTIOIN docs
- PR #831 Updated Notebook - Added K-Truss, ECG, and Betweenness Centrality
- PR #832 Removed RMM ALLOC from db subtree
- PR #833 Update graph functions to use new Graph class
- PR #834 Updated local gpuci build
- PR #836 Remove SNMG code
- PR #845 Add .clang-format & format all files
- PR #859 Updated main docs
- PR #862 Katz Centrality : Auto calculation of alpha parameter if set to none
- PR #865 Added C++ docs
- PR #866 Use RAII graph class in KTruss
- PR #867 Updates to support the latest flake8 version
- PR #874 Update setup.py to use custom clean command
- PR #876 Add BFS C++ tests
- PR #878 Updated build script
- PR #887 Updates test to common datasets
- PR #879 Add docs build script to repository
- PR #880 Remove remaining gdf_column references
- PR #882 Add Force Atlas 2 to benchmarks
- PR #891 A few gdf_column stragglers
- PR #893 Add external_repositories dir and raft symlink to .gitignore
- PR #897 Remove RMM ALLOC calls
- PR #899 Update include paths to remove deleted cudf headers
- PR #906 Update Louvain notebook
- PR #948 Move doc customization scripts to Jenkins

## Bug Fixes
- PR #927 Update scikit learn dependency
- PR #916 Fix CI error on Force Atlas 2 test
- PR #763 Update RAPIDS conda dependencies to v0.14
- PR #795 Fix some documentation
- PR #800 Fix bfs error in optimization path
- PR #825 Fix outdated CONTRIBUTING.md
- PR #827 Fix indexing CI errors due to cudf updates
- PR #844 Fixing tests, converting __getitem__ calls to .iloc
- PR #851 Removed RMM from tests
- PR #852 Fix BFS Notebook
- PR #855 Missed a file in the original SNMG PR
- PR #860 Fix all Notebooks
- PR #870 Fix Louvain
- PR #889 Added missing conftest.py file to benchmarks dir
- PR #896 opg dask infrastructure fixes
- PR #907 Fix bfs directed missing vertices
- PR #911 Env and changelog update
- PR #923 Updated pagerank with @afender 's temp fix for double-free crash
- PR #928 Fix scikit learn test install to work with libgcc-ng 7.3
- PR 935 Merge
- PR #956 Use new gpuCI image in local build script

# cuGraph 0.13.0 (31 Mar 2020)

## New Features
- PR #736 cuHornet KTruss integration
- PR #735 Integration gunrock's betweenness centrality
- PR #760 cuHornet Weighted KTruss

## Improvements
- PR #688 Cleanup datasets after testing on gpuCI
- PR #694 Replace the expensive cudaGetDeviceProperties call in triangle counting with cheaper cudaDeviceGetAttribute calls
- PR #701 Add option to filter datasets and tests when run from CI
- PR #715 Added new YML file for CUDA 10.2
- PR #719 Updated docs to remove CUDA 9.2 and add CUDA 10.2
- PR #720 Updated error messages
- PR #722 Refactor graph to remove gdf_column
- PR #723 Added notebook testing to gpuCI gpu build
- PR #734 Updated view_edge_list for Graph, added unrenumbering test, fixed column access issues
- PR #738 Move tests directory up a level
- PR #739 Updated Notebooks
- PR #740 added utility to extract paths from SSSP/BFS results
- PR #742 Rremove gdf column from jaccard
- PR #741 Added documentation for running and adding new benchmarks and shell script to automate
- PR #747 updated viewing of graph, datatypecasting and two hop neighbor unrenumbering for multi column
- PR #766 benchmark script improvements/refactorings: separate ETL steps, averaging, cleanup

## Bug Fixes
- PR #697 Updated versions in conda environments.
- PR #692 Add check after opening golden result files in C++ Katz Centrality tests.
- PR #702 Add libcypher include path to target_include_directories
- PR #716 Fixed bug due to disappearing get_column_data_ptr function in cudf
- PR #726 Fixed SSSP notebook issues in last cell
- PR #728 Temporary fix for dask attribute error issue
- PR #733 Fixed multi-column renumbering issues with indexes
- PR #746 Dask + Distributed 2.12.0+
- PR #753 ECG Error
- PR #758 Fix for graph comparison failure
- PR #761 Added flag to not treat deprecation warnings as errors, for now
- PR #771 Added unrenumbering in wcc and scc. Updated tests to compare vertices of largest component
- PR #774 Raise TypeError if a DiGraph is used with spectral*Clustering()

# cuGraph 0.12.0 (04 Feb 2020)

## New Features
- PR #628 Add (Di)Graph constructor from Multi(Di)Graph
- PR #630 Added ECG clustering
- PR #636 Added Multi-column renumbering support

## Improvements
- PR #640 remove gdf_column in sssp
- PR #629 get rid of gdf_column in pagerank
- PR #641 Add codeowners
- PR #646 Skipping all tests in test_bfs_bsp.py since SG BFS is not formally supported
- PR #652 Remove gdf_column in BFS
- PR #660 enable auto renumbering
- PR #664 Added support for Louvain early termination.
- PR #667 Drop `cython` from run requirements in conda recipe
- PR #666 Incorporate multicolumn renumbering in python graph class for Multi(Di)Graph
- PR #685 Avoid deep copy in index reset

## Bug Fixes
- PR #634 renumber vertex ids passed in analytics
- PR #649 Change variable names in wjaccard and woverlap to avoid exception
- PR #651 fix cudf error in katz wrapper and test nstart
- PR #663 Replaced use of cudf._lib.gdf_dtype_from_value based on cudf refactoring
- PR #670 Use cudf pandas version
- PR #672 fix snmg pagerank based on cudf Buffer changes
- PR #681 fix column length mismatch cudf issue
- PR #684 Deprecated cudf calls
- PR #686 Balanced cut fix
- PR #689 Check graph input type, disable Multi(Di)Graph, add cugraph.from_cudf_edgelist


# cuGraph 0.11.0 (11 Dec 2019)

## New Features
- PR #588 Python graph class and related changes
- PR #630 Adds ECG clustering functionality

## Improvements
- PR #569 Added exceptions
- PR #554 Upgraded namespace so that cugraph can be used for the API.
- PR #564 Update cudf type aliases
- PR #562 Remove pyarrow dependency so we inherit the one cudf uses
- PR #576 Remove adj list conversion automation from c++
- PR #587 API upgrade
- PR #585 Remove BUILD_ABI references from CI scripts
- PR #591 Adding initial GPU metrics to benchmark utils
- PR #599 Pregel BFS
- PR #601 add test for type conversion, edit createGraph_nvgraph
- PR #614 Remove unused CUDA conda labels
- PR #616 Remove c_ prefix
- PR #618 Updated Docs
- PR #619 Transition guide

## Bug Fixes
- PR #570 Temporarily disabling 2 DB tests
- PR #573 Fix pagerank test and symmetrize for cudf 0.11
- PR #574 dev env update
- PR #580 Changed hardcoded test output file to a generated tempfile file name
- PR #595 Updates to use the new RMM Python reinitialize() API
- PR #625 use destination instead of target when adding edgelist

# cuGraph 0.10.0 (16 Oct 2019)


## New Features
- PR #469 Symmetrize a COO
- PR #477 Add cuHornet as a submodule
- PR #483 Katz Centrality
- PR #524 Integrated libcypher-parser conda package into project.
- PR #493 Added C++ findMatches operator for OpenCypher query.
- PR #527 Add testing with asymmetric graph (where appropriate)
- PR #520 KCore and CoreNumber
- PR #496 Gunrock submodule + SM prelimis.
- PR #575 Added updated benchmark files that use new func wrapper pattern and asvdb

## Improvements
- PR #466 Add file splitting test; Update to reduce dask overhead
- PR #468 Remove unnecessary print statement
- PR #464 Limit initial RMM pool allocator size to 128mb so pytest can run in parallel
- PR #474 Add csv file writing, lazy compute - snmg pagerank
- PR #481 Run bfs on unweighted graphs when calling sssp
- PR #491 Use YYMMDD tag in nightly build
- PR #487 Add woverlap test, add namespace in snmg COO2CSR
- PR #531 Use new rmm python package

## Bug Fixes
- PR #458 Fix potential race condition in SSSP
- PR #471 Remove nvidia driver installation from ci/cpu/build.sh
- PR #473 Re-sync cugraph with cudf (cudf renamed the bindings directory to _lib).
- PR #480 Fixed DASK CI build script
- PR #478 Remove requirements and setup for pi
- PR #495 Fixed cuhornet and cmake for Turing cards
- PR #489 Handle negative vertex ids in renumber
- PR #519 Removed deprecated cusparse calls
- PR #522 Added the conda dev env file for 10.1
- PR #525 Update build scripts and YYMMDD tagging for nightly builds
- PR #548 Added missing cores documentation
- PR #556 Fixed recursive remote options for submodules
- PR #559 Added RMM init check so RMM free APIs are not called if not initialized


# cuGraph 0.9.0 (21 Aug 2019)

## New Features
- PR #361 Prototypes for cusort functions
- PR #357 Pagerank cpp API
- PR #366 Adds graph.degrees() function returning both in and out degree.
- PR #380 First implemention of cusort - SNMG key/value sorting
- PR #416 OpenCypher: Added C++ implementation of db_object class and assorted other classes
- PR #411 Integrate dask-cugraph in cugraph
- PR #411 Integrate dask-cugraph in cugraph #411
- PR #418 Update cusort to handle SNMG key-only sorting
- PR #423 Add Strongly Connected Components (GEMM); Weakly CC updates;
- PR #437 Streamline CUDA_REL environment variable
- PR #449 Fix local build generated file ownerships
- PR #454 Initial version of updated script to run benchmarks


## Improvements
- PR #353 Change snmg python wrapper in accordance to cpp api
- PR #362 Restructured python/cython directories and files.
- PR #365 Updates for setting device and vertex ids for snmg pagerank
- PR #383 Exposed MG pagerank solver parameters
- PR #399 Example Prototype of Strongly Connected Components using primitives
- PR #419 Version test
- PR #420 drop duplicates, remove print, compute/wait read_csv in pagerank.py
- PR #439 More efficient computation of number of vertices from edge list
- PR #445 Update view_edge_list, view_adj_list, and view_transposed_adj_list to return edge weights.
- PR #450 Add a multi-GPU section in cuGraph documentation.

## Bug Fixes
- PR #368 Bump cudf dependency versions for cugraph conda packages
- PR #354 Fixed bug in building a debug version
- PR #360 Fixed bug in snmg coo2csr causing intermittent test failures.
- PR #364 Fixed bug building or installing cugraph when conda isn't installed
- PR #375 Added a function to initialize gdf columns in cugraph #375
- PR #378 cugraph was unable to import device_of_gpu_pointer
- PR #384 Fixed bug in snmg coo2csr causing error in dask-cugraph tests.
- PR #382 Disabled vertex id check to allow Azure deployment
- PR #410 Fixed overflow error in SNMG COO2CSR
- PR #395 run omp_ge_num_threads in a parallel context
- PR #412 Fixed formatting issues in cuGraph documentation.
- PR #413 Updated python build instructions.
- PR #414 Add weights to wjaccrd.py
- PR #436 Fix Skip Test Functionality
- PR #438 Fix versions of packages in build script and conda yml
- PR #441 Import cudf_cpp.pxd instead of duplicating cudf definitions.
- PR #441 Removed redundant definitions of python dictionaries and functions.
- PR #442 Updated versions in conda environments.
- PR #442 Added except + to cython bindings to C(++) functions.
- PR #443 Fix accuracy loss issue for snmg pagerank
- PR #444 Fix warnings in strongly connected components
- PR #446 Fix permission for source (-x) and script (+x) files.
- PR #448 Import filter_unreachable
- PR #453 Re-sync cugraph with cudf (dependencies, type conversion & scatter functions).
- PR #463 Remove numba dependency and use the one from cudf

# cuGraph 0.8.0 (27 June 2019)

## New Features
- PR #287 SNMG power iteration step1
- PR #297 SNMG degree calculation
- PR #300 Personalized Page Rank
- PR #302 SNMG CSR Pagerank (cuda/C++)
- PR #315 Weakly Connected Components adapted from cuML (cuda/C++)
- PR #323 Add test skipping function to build.sh
- PR #308 SNMG python wrapper for pagerank
- PR #321 Added graph initialization functions for NetworkX compatibility.
- PR #332 Added C++ support for strings in renumbering function
- PR #325 Implement SSSP with predecessors (cuda/C++)
- PR #331 Python bindings and test for Weakly Connected Components.
- PR #339 SNMG COO2CSR (cuda/C++)
- PR #341 SSSP with predecessors (python) and function for filtering unreachable nodes in the traversal
- PR #348 Updated README for release

## Improvements
- PR #291 nvGraph is updated to use RMM instead of directly invoking cnmem functions.
- PR #286 Reorganized cugraph source directory
- PR #306 Integrated nvgraph to libcugraph.so (libnvgraph_rapids.so will not be built anymore).
- PR #306 Updated python test files to run pytest with all four RMM configurations.
- PR #321 Added check routines for input graph data vertex IDs and offsets (cugraph currently supports only 32-bit integers).
- PR #333 Various general improvements at the library level

## Bug Fixes
- PR #283 Automerge fix
- PR #291 Fixed a RMM memory allocation failure due to duplicate copies of cnmem.o
- PR #291 Fixed a cub CsrMV call error when RMM pool allocator is used.
- PR #306 Fixed cmake warnings due to library conflicts.
- PR #311 Fixed bug in SNMG degree causing failure for three gpus
- PR #309 Update conda build recipes
- PR #314 Added datasets to gitignore
- PR #322 Updates to accommodate new cudf include file locations
- PR #324 Fixed crash in WeakCC for larger graph and added adj matrix symmetry check
- PR #327 Implemented a temporary fix for the build failure due to gunrock updates.
- PR #345 Updated CMakeLists.txt to apply RUNPATH to transitive dependencies.
- PR #350 Configure Sphinx to render params correctly
- PR #359 Updates to remove libboost_system as a runtime dependency on libcugraph.so


# cuGraph 0.7.0 (10 May 2019)

## New Features
- PR #195 Added Graph.get_two_hop_neighbors() method
- PR #195 Updated Jaccard and Weighted Jaccard to accept lists of vertex pairs to compute for
- PR #202 Added methods to compute the overlap coefficient and weighted overlap coefficient
- PR #230 SNMG SPMV and helpers functions
- PR #210 Expose degree calculation kernel via python API
- PR #220 Added bindings for Nvgraph triangle counting
- PR #234 Added bindings for renumbering, modify renumbering to use RMM
- PR #246 Added bindings for subgraph extraction
- PR #250 Add local build script to mimic gpuCI
- PR #261 Add docs build script to cuGraph
- PR #301 Added build.sh script, updated CI scripts and documentation

## Improvements
- PR #157 Removed cudatoolkit dependency in setup.py
- PR #185 Update docs version
- PR #194 Open source nvgraph in cugraph repository #194
- PR #190 Added a copy option in graph creation
- PR #196 Fix typos in readme intro
- PR #207 mtx2csv script
- PR #203 Added small datasets directly in the repo
- PR #215 Simplified get_rapids_dataset_root_dir(), set a default value for the root dir
- PR #233 Added csv datasets and edited test to use cudf for reading graphs
- PR #247 Added some documentation for renumbering
- PR #252 cpp test upgrades for more convenient testing on large input
- PR #264 Add cudatoolkit conda dependency
- PR #267 Use latest release version in update-version CI script
- PR #270 Updated the README.md and CONTRIBUTING.md files
- PR #281 Updated README with algorithm list


## Bug Fixes
- PR #256 Add pip to the install, clean up conda instructions
- PR #253 Add rmm to conda configuration
- PR #226 Bump cudf dependencies to 0.7
- PR #169 Disable terminal output in sssp
- PR #191 Fix double upload bug
- PR #181 Fixed crash/rmm free error when edge values provided
- PR #193 Fixed segfault when egde values not provided
- PR #190 Fixed a memory reference counting error between cudf & cugraph
- PR #190 Fixed a language level warning (cython)
- PR #214 Removed throw exception from dtor in TC
- PR #211 Remove hardcoded dataset paths, replace with build var that can be overridden with an env var
- PR #206 Updated versions in conda envs
- PR #218 Update c_graph.pyx
- PR #224 Update erroneous comments in overlap_wrapper.pyx, woverlap_wrapper.pyx, test_louvain.py, and spectral_clustering.pyx
- PR #220 Fixed bugs in Nvgraph triangle counting
- PR #232 Fixed memory leaks in managing cudf columns.
- PR #236 Fixed issue with v0.7 nightly yml environment file.  Also updated the README to remove pip
- PR #239 Added a check to prevent a cugraph object to store two different graphs.
- PR #244 Fixed issue with nvgraph's subgraph extraction if the first vertex in the vertex list is not incident on an edge in the extracted graph
- PR #249 Fix oudated cuDF version in gpu/build.shi
- PR #262 Removed networkx conda dependency for both build and runtime
- PR #271 Removed nvgraph conda dependency
- PR #276 Removed libgdf_cffi import from bindings
- PR #288 Add boost as a conda dependency

# cuGraph 0.6.0 (22 Mar 2019)

## New Features

- PR #73 Weighted Jaccard bindings
- PR #41 RMAT graph bindings
- PR #43 Louvain binings
- PR #44 SSSP bindings
- PR #47 BSF bindings
- PR #53 New Repo structure
- PR #67 RMM Integration with rmm as as submodule
- PR #82 Spectral Clustering bindings
- PR #82 Clustering metrics binding
- PR #85 Helper functions on python Graph object
- PR #106 Add gpu/build.sh file for gpuCI

## Improvements

- PR #50 Reorganize directory structure to match cuDF
- PR #85 Deleted setup.py and setup.cfg which had been replaced
- PR #95 Code clean up
- PR #96 Relocated mmio.c and mmio.h (external files) to thirdparty/mmio
- PR #97 Updated python tests to speed them up
- PR #100 Added testing for returned vertex and edge identifiers
- PR #105 Updated python code to follow PEP8 (fixed flake8 complaints)
- PR #121 Cleaned up READEME file
- PR #130 Update conda build recipes
- PR #144 Documentation for top level functions

## Bug Fixes

- PR #48 ABI Fixes
- PR #72 Bug fix for segfault issue getting transpose from adjacency list
- PR #105 Bug fix for memory leaks and python test failures
- PR #110 Bug fix for segfault calling Louvain with only edge list
- PR #115 Fixes for changes in cudf 0.6, pick up RMM from cudf instead of thirdpary
- PR #116 Added netscience.mtx dataset to datasets.tar.gz
- PR #120 Bug fix for segfault calling spectral clustering with only edge list
- PR #123 Fixed weighted Jaccard to assume the input weights are given as a cudf.Series
- PR #152 Fix conda package version string
- PR #160 Added additional link directory to support building on CentOS-7
- PR #221 Moved two_hop_neighbors.cuh to src folder to prevent it being installed
- PR #223 Fixed compiler warning in cpp/src/cugraph.cu
- PR #284 Commented out unit test code that fails due to a cudf bug


# cuGraph 0.5.0 (28 Jan 2019)<|MERGE_RESOLUTION|>--- conflicted
+++ resolved
@@ -27,11 +27,8 @@
 ## Bug Fixes
 - PR #936 Update Force Atlas 2 doc and wrapper
 - PR #938 Quote conda installs to avoid bash interpretation
-<<<<<<< HEAD
+- PR #966 Fix build error (debug mode)
 - PR #983 Fix offset calculation in COO to CSR
-=======
-- PR #966 Fix build error (debug mode)
->>>>>>> a4bae23d
 
 # cuGraph 0.14.0 (03 Jun 2020)
 
