--- conflicted
+++ resolved
@@ -26,11 +26,8 @@
 - PR #975 Upgrade GitHub template
 - PR #976 Fix error in Graph.edges(), update cuDF rename() calls
 - PR #977 Update force_atlas2 to call on_train_end after iterating
-<<<<<<< HEAD
 - PR #987 Move graph out of experimental namespace
-=======
 - PR #984 Removing codecov until we figure out how to interpret failures that block CI
->>>>>>> cc754fb5
 
 ## Bug Fixes
 - PR #936 Update Force Atlas 2 doc and wrapper
