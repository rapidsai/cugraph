# cuGraph 0.16.0 (Date TBD)

## New Features
- PR #1098 Add new graph classes to support 2D partitioning
- PR #1124 Sub-communicator initialization for 2D partitioning support
- PR #838 Add pattern accelerator API functions and pattern accelerator API based implementations of PageRank, Katz Centrality, BFS, and SSSP
- PR #1147 Added support for NetworkX graphs as input type
- PR #1157 Louvain API update to use graph_container_t
<<<<<<< HEAD
- PR #1163 Integrated 2D shuffling and Louvain updates
=======
- PR #1151 MNMG extension for pattern accelerator based PageRank, Katz Centrality, BFS, and SSSP implementations (C++ part)
>>>>>>> 1f58e1a0

## Improvements
- PR 1081 MNMG Renumbering - sort partitions by degree
- PR 1115 Replace deprecated rmm::mr::get_default_resource with rmm::mr::get_current_device_resource
- PR #1133 added python 2D shuffling
- PR 1129 Refactored test to use common dataset and added additional doc pages
- PR 1135 SG Updates to Louvain et. al.
- PR 1132 Upgrade Thrust to latest commit
- PR #1129 Refactored test to use common dataset and added additional doc pages
- PR #1145 Simple edge list generator
- PR #1144 updated documentation and APIs
- PR #1139 MNMG Louvain Python updates, Cython cleanup
- PR #1149 Parquet read and concat within workers
- PR #1152 graph container cleanup, added arg for instantiating legacy types and switch statements to factory function
- PR #1164 MG symmetrize and conda env updates
- PR #1162 enhanced networkx testing
- PR #1165 updated remaining algorithms to be NetworkX compatible

## Bug Fixes
- PR #1131 Show style checker errors with set +e
- PR #1150 Update RAFT git tag
- PR #1155 Remove RMM library dependency and CXX11 ABI handling
- PR #1158 Pass size_t* & size_t* instead of size_t[] & int[] for raft allgatherv's input parameters recvcounts & displs
- PR #1168 Disabled MG tests on single GPU
- PR #1166 Fix misspelling of function calls in asserts causing debug build to fail

# cuGraph 0.15.0 (26 Aug 2020)

## New Features
- PR #940 Add MG Batch BC
- PR #937 Add wrapper for gunrock HITS algorithm
- PR #939 Updated Notebooks to include new features and benchmarks
- PR #944 MG pagerank (dask)
- PR #947 MG pagerank (CUDA)
- PR #826 Bipartite Graph python API
- PR #963 Renumbering refactor, add multi GPU support
- PR #964 MG BFS (CUDA)
- PR #990 MG Consolidation
- PR #993 Add persistent Handle for Comms
- PR #979 Add hypergraph implementation to convert DataFrames into Graphs
- PR #1010 MG BFS (dask)
- PR #1018 MG personalized pagerank
- PR #1047 Updated select tests to use new dataset list that includes asymmetric directed graph
- PR #1090 Add experimental Leiden function
- PR #1077 Updated/added copyright notices, added copyright CI check from cuml
- PR #1100 Add support for new build process (Project Flash)
- PR #1093 New benchmarking notebook

## Improvements
- PR #898 Add Edge Betweenness Centrality, and endpoints to BC
- PR #913 Eliminate `rmm.device_array` usage
- PR #903 Add short commit hash to conda package
- PR #920 modify bfs test, update graph number_of_edges, update storage of transposedAdjList in Graph
- PR #933 Update mg_degree to use raft, add python tests
- PR #930 rename test_utils.h to utilities/test_utils.hpp and remove thrust dependency
- PR #934 Update conda dev environment.yml dependencies to 0.15
- PR #942 Removed references to deprecated RMM headers.
- PR #941 Regression python/cudf fix
- PR #945 Simplified benchmark --no-rmm-reinit option, updated default options
- PR #946 Install meta packages for dependencies
- PR #952 Updated get_test_data.sh to also (optionally) download and install datasets for benchmark runs
- PR #953 fix setting RAFT_DIR from the RAFT_PATH env var
- PR #954 Update cuGraph error handling to use RAFT
- PR #968 Add build script for CI benchmark integration
- PR #959 Add support for uint32_t and int64_t types for BFS (cpp side)
- PR #962 Update dask pagerank
- PR #975 Upgrade GitHub template
- PR #976 Fix error in Graph.edges(), update cuDF rename() calls
- PR #977 Update force_atlas2 to call on_train_end after iterating
- PR #980 Replace nvgraph Spectral Clustering (SC) functionality with RAFT SC
- PR #987 Move graph out of experimental namespace
- PR #984 Removing codecov until we figure out how to interpret failures that block CI
- PR #985 Add raft handle to BFS, BC and edge BC
- PR #991 Update conda upload versions for new supported CUDA/Python
- PR #988 Add clang and clang tools to the conda env
- PR #997 Update setup.cfg to run pytests under cugraph tests directory only
- PR #1007 Add tolerance support to MG Pagerank and fix
- PR #1009 Update benchmarks script to include requirements used
- PR #1014 Fix benchmarks script variable name
- PR #1021 Update cuGraph to use RAFT CUDA utilities
- PR #1019 Remove deprecated CUDA library calls
- PR #1024 Updated condata environment YML files
- PR #1026 update chunksize for mnmg, remove files and unused code
- PR #1028 Update benchmarks script to use ASV_LABEL
- PR #1030 MG directory org and documentation
- PR #1020 Updated Louvain to honor max_level, ECG now calls Louvain for 1 level, then full run.
- PR #1031 MG notebook
- PR #1034 Expose resolution (gamma) parameter in Louvain
- PR #1037 Centralize test main function and replace usage of deprecated `cnmem_memory_resource`
- PR #1041 Use S3 bucket directly for benchmark plugin
- PR #1056 Fix MG BFS performance
- PR #1062 Compute max_vertex_id in mnmg local data computation
- PR #1068 Remove unused thirdparty code
- PR #1105 Update `master` references to `main`

## Bug Fixes
- PR #936 Update Force Atlas 2 doc and wrapper
- PR #938 Quote conda installs to avoid bash interpretation
- PR #966 Fix build error (debug mode)
- PR #983 Fix offset calculation in COO to CSR
- PR #989: Fix issue with incorrect docker image being used in local build script
- PR #992 Fix unrenumber of predecessor
- PR #1008 Fix for cudf updates disabling iteration of Series/Columns/Index
- PR #1012 Fix Local build script README
- PR #1017 Fix more mg bugs
- PR #1022 Fix support for using a cudf.DataFrame with a MG graph
- PR #1025: Explicitly skip raft test folder for pytest 6.0.0
- PR #1027 Fix documentation
- PR #1033 Fix reparition error in big datasets, updated coroutine, fixed warnings
- PR #1036 Fixed benchmarks for new renumbering API, updated comments, added quick test-only benchmark run to CI
- PR #1040 Fix spectral clustering renumbering issue
- PR #1057 Updated raft dependency to pull fixes on cusparse selection in CUDA 11
- PR #1066 Update cugunrock to not build for unsupported CUDA architectures
- PR #1069 Fixed CUDA 11 Pagerank crash, by replacing CUB's SpMV with raft's.
- PR #1083 Fix NBs to run in nightly test run, update renumbering text, cleanup
- PR #1087 Updated benchmarks README to better describe how to get plugin, added rapids-pytest-benchmark plugin to conda dev environments
- PR #1101 Removed unnecessary device-to-host copy which caused a performance regression
- PR #1106 Added new release.ipynb to notebook test skip list
- PR #1125 Patch Thrust to workaround `CUDA_CUB_RET_IF_FAIL` macro clearing CUDA errors


# cuGraph 0.14.0 (03 Jun 2020)

## New Features
- PR #756 Add Force Atlas 2 layout
- PR #822 Added new functions in python graph class, similar to networkx
- PR #840 MG degree
- PR #875 UVM notebook
- PR #881 Raft integration infrastructure

## Improvements
- PR #917 Remove gunrock option from Betweenness Centrality
- PR #764 Updated sssp and bfs with GraphCSR, removed gdf_column, added nullptr weights test for sssp
- PR #765 Remove gdf_column from connected components
- PR #780 Remove gdf_column from cuhornet features
- PR #781 Fix compiler argument syntax for ccache
- PR #782 Use Cython's `new_build_ext` (if available)
- PR #788 Added options and config file to enable codecov
- PR #793 Fix legacy cudf imports/cimports
- PR #798 Edit return graph type in algorithms return graphs
- PR #799 Refactored graph class with RAII
- PR #802 Removed use of gdf_column from db code
- PR #803 Enable Ninja build
- PR #804 Cythonize in parallel
- PR #807 Updating the Python docs
- PR #817 Add native Betweenness Centrality with sources subset
- PR #818 Initial version of new "benchmarks" folder
- PR #820 MG infra and all-gather smoke test
- PR #823 Remove gdf column from nvgraph
- PR #829 Updated README and CONTRIBUTIOIN docs
- PR #831 Updated Notebook - Added K-Truss, ECG, and Betweenness Centrality
- PR #832 Removed RMM ALLOC from db subtree
- PR #833 Update graph functions to use new Graph class
- PR #834 Updated local gpuci build
- PR #836 Remove SNMG code
- PR #845 Add .clang-format & format all files
- PR #859 Updated main docs
- PR #862 Katz Centrality : Auto calculation of alpha parameter if set to none
- PR #865 Added C++ docs
- PR #866 Use RAII graph class in KTruss
- PR #867 Updates to support the latest flake8 version
- PR #874 Update setup.py to use custom clean command
- PR #876 Add BFS C++ tests
- PR #878 Updated build script
- PR #887 Updates test to common datasets
- PR #879 Add docs build script to repository
- PR #880 Remove remaining gdf_column references
- PR #882 Add Force Atlas 2 to benchmarks
- PR #891 A few gdf_column stragglers
- PR #893 Add external_repositories dir and raft symlink to .gitignore
- PR #897 Remove RMM ALLOC calls
- PR #899 Update include paths to remove deleted cudf headers
- PR #906 Update Louvain notebook
- PR #948 Move doc customization scripts to Jenkins

## Bug Fixes
- PR #927 Update scikit learn dependency
- PR #916 Fix CI error on Force Atlas 2 test
- PR #763 Update RAPIDS conda dependencies to v0.14
- PR #795 Fix some documentation
- PR #800 Fix bfs error in optimization path
- PR #825 Fix outdated CONTRIBUTING.md
- PR #827 Fix indexing CI errors due to cudf updates
- PR #844 Fixing tests, converting __getitem__ calls to .iloc
- PR #851 Removed RMM from tests
- PR #852 Fix BFS Notebook
- PR #855 Missed a file in the original SNMG PR
- PR #860 Fix all Notebooks
- PR #870 Fix Louvain
- PR #889 Added missing conftest.py file to benchmarks dir
- PR #896 mg dask infrastructure fixes
- PR #907 Fix bfs directed missing vertices
- PR #911 Env and changelog update
- PR #923 Updated pagerank with @afender 's temp fix for double-free crash
- PR #928 Fix scikit learn test install to work with libgcc-ng 7.3
- PR 935 Merge
- PR #956 Use new gpuCI image in local build script


# cuGraph 0.13.0 (31 Mar 2020)

## New Features
- PR #736 cuHornet KTruss integration
- PR #735 Integration gunrock's betweenness centrality
- PR #760 cuHornet Weighted KTruss

## Improvements
- PR #688 Cleanup datasets after testing on gpuCI
- PR #694 Replace the expensive cudaGetDeviceProperties call in triangle counting with cheaper cudaDeviceGetAttribute calls
- PR #701 Add option to filter datasets and tests when run from CI
- PR #715 Added new YML file for CUDA 10.2
- PR #719 Updated docs to remove CUDA 9.2 and add CUDA 10.2
- PR #720 Updated error messages
- PR #722 Refactor graph to remove gdf_column
- PR #723 Added notebook testing to gpuCI gpu build
- PR #734 Updated view_edge_list for Graph, added unrenumbering test, fixed column access issues
- PR #738 Move tests directory up a level
- PR #739 Updated Notebooks
- PR #740 added utility to extract paths from SSSP/BFS results
- PR #742 Rremove gdf column from jaccard
- PR #741 Added documentation for running and adding new benchmarks and shell script to automate
- PR #747 updated viewing of graph, datatypecasting and two hop neighbor unrenumbering for multi column
- PR #766 benchmark script improvements/refactorings: separate ETL steps, averaging, cleanup

## Bug Fixes
- PR #697 Updated versions in conda environments.
- PR #692 Add check after opening golden result files in C++ Katz Centrality tests.
- PR #702 Add libcypher include path to target_include_directories
- PR #716 Fixed bug due to disappearing get_column_data_ptr function in cudf
- PR #726 Fixed SSSP notebook issues in last cell
- PR #728 Temporary fix for dask attribute error issue
- PR #733 Fixed multi-column renumbering issues with indexes
- PR #746 Dask + Distributed 2.12.0+
- PR #753 ECG Error
- PR #758 Fix for graph comparison failure
- PR #761 Added flag to not treat deprecation warnings as errors, for now
- PR #771 Added unrenumbering in wcc and scc. Updated tests to compare vertices of largest component
- PR #774 Raise TypeError if a DiGraph is used with spectral*Clustering()

# cuGraph 0.12.0 (04 Feb 2020)

## New Features
- PR #628 Add (Di)Graph constructor from Multi(Di)Graph
- PR #630 Added ECG clustering
- PR #636 Added Multi-column renumbering support

## Improvements
- PR #640 remove gdf_column in sssp
- PR #629 get rid of gdf_column in pagerank
- PR #641 Add codeowners
- PR #646 Skipping all tests in test_bfs_bsp.py since SG BFS is not formally supported
- PR #652 Remove gdf_column in BFS
- PR #660 enable auto renumbering
- PR #664 Added support for Louvain early termination.
- PR #667 Drop `cython` from run requirements in conda recipe
- PR #666 Incorporate multicolumn renumbering in python graph class for Multi(Di)Graph
- PR #685 Avoid deep copy in index reset

## Bug Fixes
- PR #634 renumber vertex ids passed in analytics
- PR #649 Change variable names in wjaccard and woverlap to avoid exception
- PR #651 fix cudf error in katz wrapper and test nstart
- PR #663 Replaced use of cudf._lib.gdf_dtype_from_value based on cudf refactoring
- PR #670 Use cudf pandas version
- PR #672 fix snmg pagerank based on cudf Buffer changes
- PR #681 fix column length mismatch cudf issue
- PR #684 Deprecated cudf calls
- PR #686 Balanced cut fix
- PR #689 Check graph input type, disable Multi(Di)Graph, add cugraph.from_cudf_edgelist


# cuGraph 0.11.0 (11 Dec 2019)

## New Features
- PR #588 Python graph class and related changes
- PR #630 Adds ECG clustering functionality

## Improvements
- PR #569 Added exceptions
- PR #554 Upgraded namespace so that cugraph can be used for the API.
- PR #564 Update cudf type aliases
- PR #562 Remove pyarrow dependency so we inherit the one cudf uses
- PR #576 Remove adj list conversion automation from c++
- PR #587 API upgrade
- PR #585 Remove BUILD_ABI references from CI scripts
- PR #591 Adding initial GPU metrics to benchmark utils
- PR #599 Pregel BFS
- PR #601 add test for type conversion, edit createGraph_nvgraph
- PR #614 Remove unused CUDA conda labels
- PR #616 Remove c_ prefix
- PR #618 Updated Docs
- PR #619 Transition guide

## Bug Fixes
- PR #570 Temporarily disabling 2 DB tests
- PR #573 Fix pagerank test and symmetrize for cudf 0.11
- PR #574 dev env update
- PR #580 Changed hardcoded test output file to a generated tempfile file name
- PR #595 Updates to use the new RMM Python reinitialize() API
- PR #625 use destination instead of target when adding edgelist

# cuGraph 0.10.0 (16 Oct 2019)


## New Features
- PR #469 Symmetrize a COO
- PR #477 Add cuHornet as a submodule
- PR #483 Katz Centrality
- PR #524 Integrated libcypher-parser conda package into project.
- PR #493 Added C++ findMatches operator for OpenCypher query.
- PR #527 Add testing with asymmetric graph (where appropriate)
- PR #520 KCore and CoreNumber
- PR #496 Gunrock submodule + SM prelimis.
- PR #575 Added updated benchmark files that use new func wrapper pattern and asvdb

## Improvements
- PR #466 Add file splitting test; Update to reduce dask overhead
- PR #468 Remove unnecessary print statement
- PR #464 Limit initial RMM pool allocator size to 128mb so pytest can run in parallel
- PR #474 Add csv file writing, lazy compute - snmg pagerank
- PR #481 Run bfs on unweighted graphs when calling sssp
- PR #491 Use YYMMDD tag in nightly build
- PR #487 Add woverlap test, add namespace in snmg COO2CSR
- PR #531 Use new rmm python package

## Bug Fixes
- PR #458 Fix potential race condition in SSSP
- PR #471 Remove nvidia driver installation from ci/cpu/build.sh
- PR #473 Re-sync cugraph with cudf (cudf renamed the bindings directory to _lib).
- PR #480 Fixed DASK CI build script
- PR #478 Remove requirements and setup for pi
- PR #495 Fixed cuhornet and cmake for Turing cards
- PR #489 Handle negative vertex ids in renumber
- PR #519 Removed deprecated cusparse calls
- PR #522 Added the conda dev env file for 10.1
- PR #525 Update build scripts and YYMMDD tagging for nightly builds
- PR #548 Added missing cores documentation
- PR #556 Fixed recursive remote options for submodules
- PR #559 Added RMM init check so RMM free APIs are not called if not initialized


# cuGraph 0.9.0 (21 Aug 2019)

## New Features
- PR #361 Prototypes for cusort functions
- PR #357 Pagerank cpp API
- PR #366 Adds graph.degrees() function returning both in and out degree.
- PR #380 First implemention of cusort - SNMG key/value sorting
- PR #416 OpenCypher: Added C++ implementation of db_object class and assorted other classes
- PR #411 Integrate dask-cugraph in cugraph
- PR #411 Integrate dask-cugraph in cugraph #411
- PR #418 Update cusort to handle SNMG key-only sorting
- PR #423 Add Strongly Connected Components (GEMM); Weakly CC updates;
- PR #437 Streamline CUDA_REL environment variable
- PR #449 Fix local build generated file ownerships
- PR #454 Initial version of updated script to run benchmarks


## Improvements
- PR #353 Change snmg python wrapper in accordance to cpp api
- PR #362 Restructured python/cython directories and files.
- PR #365 Updates for setting device and vertex ids for snmg pagerank
- PR #383 Exposed MG pagerank solver parameters
- PR #399 Example Prototype of Strongly Connected Components using primitives
- PR #419 Version test
- PR #420 drop duplicates, remove print, compute/wait read_csv in pagerank.py
- PR #439 More efficient computation of number of vertices from edge list
- PR #445 Update view_edge_list, view_adj_list, and view_transposed_adj_list to return edge weights.
- PR #450 Add a multi-GPU section in cuGraph documentation.

## Bug Fixes
- PR #368 Bump cudf dependency versions for cugraph conda packages
- PR #354 Fixed bug in building a debug version
- PR #360 Fixed bug in snmg coo2csr causing intermittent test failures.
- PR #364 Fixed bug building or installing cugraph when conda isn't installed
- PR #375 Added a function to initialize gdf columns in cugraph #375
- PR #378 cugraph was unable to import device_of_gpu_pointer
- PR #384 Fixed bug in snmg coo2csr causing error in dask-cugraph tests.
- PR #382 Disabled vertex id check to allow Azure deployment
- PR #410 Fixed overflow error in SNMG COO2CSR
- PR #395 run omp_ge_num_threads in a parallel context
- PR #412 Fixed formatting issues in cuGraph documentation.
- PR #413 Updated python build instructions.
- PR #414 Add weights to wjaccrd.py
- PR #436 Fix Skip Test Functionality
- PR #438 Fix versions of packages in build script and conda yml
- PR #441 Import cudf_cpp.pxd instead of duplicating cudf definitions.
- PR #441 Removed redundant definitions of python dictionaries and functions.
- PR #442 Updated versions in conda environments.
- PR #442 Added except + to cython bindings to C(++) functions.
- PR #443 Fix accuracy loss issue for snmg pagerank
- PR #444 Fix warnings in strongly connected components
- PR #446 Fix permission for source (-x) and script (+x) files.
- PR #448 Import filter_unreachable
- PR #453 Re-sync cugraph with cudf (dependencies, type conversion & scatter functions).
- PR #463 Remove numba dependency and use the one from cudf

# cuGraph 0.8.0 (27 June 2019)

## New Features
- PR #287 SNMG power iteration step1
- PR #297 SNMG degree calculation
- PR #300 Personalized Page Rank
- PR #302 SNMG CSR Pagerank (cuda/C++)
- PR #315 Weakly Connected Components adapted from cuML (cuda/C++)
- PR #323 Add test skipping function to build.sh
- PR #308 SNMG python wrapper for pagerank
- PR #321 Added graph initialization functions for NetworkX compatibility.
- PR #332 Added C++ support for strings in renumbering function
- PR #325 Implement SSSP with predecessors (cuda/C++)
- PR #331 Python bindings and test for Weakly Connected Components.
- PR #339 SNMG COO2CSR (cuda/C++)
- PR #341 SSSP with predecessors (python) and function for filtering unreachable nodes in the traversal
- PR #348 Updated README for release

## Improvements
- PR #291 nvGraph is updated to use RMM instead of directly invoking cnmem functions.
- PR #286 Reorganized cugraph source directory
- PR #306 Integrated nvgraph to libcugraph.so (libnvgraph_rapids.so will not be built anymore).
- PR #306 Updated python test files to run pytest with all four RMM configurations.
- PR #321 Added check routines for input graph data vertex IDs and offsets (cugraph currently supports only 32-bit integers).
- PR #333 Various general improvements at the library level

## Bug Fixes
- PR #283 Automerge fix
- PR #291 Fixed a RMM memory allocation failure due to duplicate copies of cnmem.o
- PR #291 Fixed a cub CsrMV call error when RMM pool allocator is used.
- PR #306 Fixed cmake warnings due to library conflicts.
- PR #311 Fixed bug in SNMG degree causing failure for three gpus
- PR #309 Update conda build recipes
- PR #314 Added datasets to gitignore
- PR #322 Updates to accommodate new cudf include file locations
- PR #324 Fixed crash in WeakCC for larger graph and added adj matrix symmetry check
- PR #327 Implemented a temporary fix for the build failure due to gunrock updates.
- PR #345 Updated CMakeLists.txt to apply RUNPATH to transitive dependencies.
- PR #350 Configure Sphinx to render params correctly
- PR #359 Updates to remove libboost_system as a runtime dependency on libcugraph.so


# cuGraph 0.7.0 (10 May 2019)

## New Features
- PR #195 Added Graph.get_two_hop_neighbors() method
- PR #195 Updated Jaccard and Weighted Jaccard to accept lists of vertex pairs to compute for
- PR #202 Added methods to compute the overlap coefficient and weighted overlap coefficient
- PR #230 SNMG SPMV and helpers functions
- PR #210 Expose degree calculation kernel via python API
- PR #220 Added bindings for Nvgraph triangle counting
- PR #234 Added bindings for renumbering, modify renumbering to use RMM
- PR #246 Added bindings for subgraph extraction
- PR #250 Add local build script to mimic gpuCI
- PR #261 Add docs build script to cuGraph
- PR #301 Added build.sh script, updated CI scripts and documentation

## Improvements
- PR #157 Removed cudatoolkit dependency in setup.py
- PR #185 Update docs version
- PR #194 Open source nvgraph in cugraph repository #194
- PR #190 Added a copy option in graph creation
- PR #196 Fix typos in readme intro
- PR #207 mtx2csv script
- PR #203 Added small datasets directly in the repo
- PR #215 Simplified get_rapids_dataset_root_dir(), set a default value for the root dir
- PR #233 Added csv datasets and edited test to use cudf for reading graphs
- PR #247 Added some documentation for renumbering
- PR #252 cpp test upgrades for more convenient testing on large input
- PR #264 Add cudatoolkit conda dependency
- PR #267 Use latest release version in update-version CI script
- PR #270 Updated the README.md and CONTRIBUTING.md files
- PR #281 Updated README with algorithm list


## Bug Fixes
- PR #256 Add pip to the install, clean up conda instructions
- PR #253 Add rmm to conda configuration
- PR #226 Bump cudf dependencies to 0.7
- PR #169 Disable terminal output in sssp
- PR #191 Fix double upload bug
- PR #181 Fixed crash/rmm free error when edge values provided
- PR #193 Fixed segfault when egde values not provided
- PR #190 Fixed a memory reference counting error between cudf & cugraph
- PR #190 Fixed a language level warning (cython)
- PR #214 Removed throw exception from dtor in TC
- PR #211 Remove hardcoded dataset paths, replace with build var that can be overridden with an env var
- PR #206 Updated versions in conda envs
- PR #218 Update c_graph.pyx
- PR #224 Update erroneous comments in overlap_wrapper.pyx, woverlap_wrapper.pyx, test_louvain.py, and spectral_clustering.pyx
- PR #220 Fixed bugs in Nvgraph triangle counting
- PR #232 Fixed memory leaks in managing cudf columns.
- PR #236 Fixed issue with v0.7 nightly yml environment file.  Also updated the README to remove pip
- PR #239 Added a check to prevent a cugraph object to store two different graphs.
- PR #244 Fixed issue with nvgraph's subgraph extraction if the first vertex in the vertex list is not incident on an edge in the extracted graph
- PR #249 Fix oudated cuDF version in gpu/build.shi
- PR #262 Removed networkx conda dependency for both build and runtime
- PR #271 Removed nvgraph conda dependency
- PR #276 Removed libgdf_cffi import from bindings
- PR #288 Add boost as a conda dependency

# cuGraph 0.6.0 (22 Mar 2019)

## New Features

- PR #73 Weighted Jaccard bindings
- PR #41 RMAT graph bindings
- PR #43 Louvain binings
- PR #44 SSSP bindings
- PR #47 BSF bindings
- PR #53 New Repo structure
- PR #67 RMM Integration with rmm as as submodule
- PR #82 Spectral Clustering bindings
- PR #82 Clustering metrics binding
- PR #85 Helper functions on python Graph object
- PR #106 Add gpu/build.sh file for gpuCI

## Improvements

- PR #50 Reorganize directory structure to match cuDF
- PR #85 Deleted setup.py and setup.cfg which had been replaced
- PR #95 Code clean up
- PR #96 Relocated mmio.c and mmio.h (external files) to thirdparty/mmio
- PR #97 Updated python tests to speed them up
- PR #100 Added testing for returned vertex and edge identifiers
- PR #105 Updated python code to follow PEP8 (fixed flake8 complaints)
- PR #121 Cleaned up READEME file
- PR #130 Update conda build recipes
- PR #144 Documentation for top level functions

## Bug Fixes

- PR #48 ABI Fixes
- PR #72 Bug fix for segfault issue getting transpose from adjacency list
- PR #105 Bug fix for memory leaks and python test failures
- PR #110 Bug fix for segfault calling Louvain with only edge list
- PR #115 Fixes for changes in cudf 0.6, pick up RMM from cudf instead of thirdpary
- PR #116 Added netscience.mtx dataset to datasets.tar.gz
- PR #120 Bug fix for segfault calling spectral clustering with only edge list
- PR #123 Fixed weighted Jaccard to assume the input weights are given as a cudf.Series
- PR #152 Fix conda package version string
- PR #160 Added additional link directory to support building on CentOS-7
- PR #221 Moved two_hop_neighbors.cuh to src folder to prevent it being installed
- PR #223 Fixed compiler warning in cpp/src/cugraph.cu
- PR #284 Commented out unit test code that fails due to a cudf bug


# cuGraph 0.5.0 (28 Jan 2019)<|MERGE_RESOLUTION|>--- conflicted
+++ resolved
@@ -6,11 +6,8 @@
 - PR #838 Add pattern accelerator API functions and pattern accelerator API based implementations of PageRank, Katz Centrality, BFS, and SSSP
 - PR #1147 Added support for NetworkX graphs as input type
 - PR #1157 Louvain API update to use graph_container_t
-<<<<<<< HEAD
+- PR #1151 MNMG extension for pattern accelerator based PageRank, Katz Centrality, BFS, and SSSP implementations (C++ part)
 - PR #1163 Integrated 2D shuffling and Louvain updates
-=======
-- PR #1151 MNMG extension for pattern accelerator based PageRank, Katz Centrality, BFS, and SSSP implementations (C++ part)
->>>>>>> 1f58e1a0
 
 ## Improvements
 - PR 1081 MNMG Renumbering - sort partitions by degree
