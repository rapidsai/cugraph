#!/bin/bash
# Copyright (c) 2019-2021, NVIDIA CORPORATION.
# Licensed under the Apache License, Version 2.0 (the "License");
# you may not use this file except in compliance with the License.
# You may obtain a copy of the License at
#
#     http://www.apache.org/licenses/LICENSE-2.0
#
# Unless required by applicable law or agreed to in writing, software
# distributed under the License is distributed on an "AS IS" BASIS,
# WITHOUT WARRANTIES OR CONDITIONS OF ANY KIND, either express or implied.
# See the License for the specific language governing permissions and
# limitations under the License.

# Any failing command will set EXITCODE to non-zero
set -e           # abort the script on error, this will change for running tests (see below)
set -o pipefail  # piped commands propagate their error
set -E           # ERR traps are inherited by subcommands
trap "EXITCODE=1" ERR

NUMARGS=$#
ARGS=$*
THISDIR=$(cd $(dirname $0);pwd)
CUGRAPH_ROOT=$(cd ${THISDIR}/..;pwd)
GTEST_ARGS="--gtest_output=xml:${CUGRAPH_ROOT}/test-results/"
DOWNLOAD_MODE=""
EXITCODE=0
CONDA_ARTIFACT_PATH=${WORKSPACE}/ci/artifacts/cugraph/cpu/.conda-bld/

export RAPIDS_DATASET_ROOT_DIR=${CUGRAPH_ROOT}/datasets

# FIXME: consider using getopts for option parsing
function hasArg {
    (( ${NUMARGS} != 0 )) && (echo " ${ARGS} " | grep -q " $1 ")
}

# Add options unique to running a "quick" subset of tests here:
#  - pass --subset flag to download script to skip large downloads
#  - filter the "huge" dataset tests
if hasArg "--quick"; then
    echo "Running \"quick\" tests only..."
    DOWNLOAD_MODE="--subset"
    GTEST_FILTER="--gtest_filter=-hibench_test/Tests_MGSpmv_hibench.CheckFP32_hibench*:*huge*"
else
    echo "Running all tests..."
    # FIXME: do we still need to always filter these tests?
    GTEST_FILTER="--gtest_filter=-hibench_test/Tests_MGSpmv_hibench.CheckFP32_hibench*"
fi

if hasArg "--skip-download"; then
    echo "Using datasets in ${RAPIDS_DATASET_ROOT_DIR}"
else
    echo "Download datasets..."
    cd ${RAPIDS_DATASET_ROOT_DIR}
    bash ./get_test_data.sh ${DOWNLOAD_MODE}
fi

if [[ -z "$PROJECT_FLASH" || "$PROJECT_FLASH" == "0" ]]; then
    cd ${CUGRAPH_ROOT}/cpp/build
else
    export LD_LIBRARY_PATH="$WORKSPACE/ci/artifacts/cugraph/cpu/conda_work/cpp/build:$CONDA_PREFIX/lib:$LD_LIBRARY_PATH"
    cd $WORKSPACE/ci/artifacts/cugraph/cpu/conda_work/cpp/build
fi

<<<<<<< HEAD
# FIXME: if possible, any install and build steps should be moved outside this
# script since a failing install/build step is treated as a failing test command
# and will not stop the script. This script is also only expected to run tests
# in a preconfigured environment, and install/build steps are unexpected side
# effects.
if [[ "$PROJECT_FLASH" == "1" ]]; then
    export LIBCUGRAPH_BUILD_DIR="$WORKSPACE/ci/artifacts/cugraph/cpu/conda_work/cpp/build"

    # Faiss patch
    echo "Update libcugraph.so"
    cd $LIBCUGRAPH_BUILD_DIR
    chrpath -d libcugraph.so
    patchelf --replace-needed `patchelf --print-needed libcugraph.so | grep faiss` libfaiss.so libcugraph.so

    CONDA_FILE=`find ${CONDA_ARTIFACT_PATH} -name "libcugraph*.tar.bz2"`
    CONDA_FILE=`basename "$CONDA_FILE" .tar.bz2` #get filename without extension
    CONDA_FILE=${CONDA_FILE//-/=} #convert to conda install
    echo "Installing $CONDA_FILE"
    conda install -c ${CONDA_ARTIFACT_PATH} "$CONDA_FILE"

    echo "Build cugraph..."
    $WORKSPACE/build.sh cugraph
fi

=======
>>>>>>> 7256f329
# Do not abort the script on error from this point on. This allows all tests to
# run regardless of pass/fail, but relies on the ERR trap above to manage the
# EXITCODE for the script.
set +e

echo "C++ gtests for cuGraph..."
for gt in tests/*_TEST; do
    test_name=$(basename $gt)
    echo "Running gtest $test_name"
    ${gt} ${GTEST_FILTER} ${GTEST_ARGS}
    echo "Ran gtest $test_name : return code was: $?, test script exit code is now: $EXITCODE"
done

echo "Python pytest for cuGraph..."
cd ${CUGRAPH_ROOT}/python
pytest --cache-clear --junitxml=${CUGRAPH_ROOT}/junit-cugraph.xml -v --cov-config=.coveragerc --cov=cugraph --cov-report=xml:${WORKSPACE}/python/cugraph/cugraph-coverage.xml --cov-report term --ignore=cugraph/raft --benchmark-disable
echo "Ran Python pytest for cugraph : return code was: $?, test script exit code is now: $EXITCODE"

echo "Python benchmarks for cuGraph (running as tests)..."
cd ${CUGRAPH_ROOT}/benchmarks
pytest -v -m "managedmem_on and poolallocator_on and tiny" --benchmark-disable
echo "Ran Python benchmarks for cuGraph (running as tests) : return code was: $?, test script exit code is now: $EXITCODE"

echo "Test script exiting with value: $EXITCODE"
exit ${EXITCODE}<|MERGE_RESOLUTION|>--- conflicted
+++ resolved
@@ -62,33 +62,6 @@
     cd $WORKSPACE/ci/artifacts/cugraph/cpu/conda_work/cpp/build
 fi
 
-<<<<<<< HEAD
-# FIXME: if possible, any install and build steps should be moved outside this
-# script since a failing install/build step is treated as a failing test command
-# and will not stop the script. This script is also only expected to run tests
-# in a preconfigured environment, and install/build steps are unexpected side
-# effects.
-if [[ "$PROJECT_FLASH" == "1" ]]; then
-    export LIBCUGRAPH_BUILD_DIR="$WORKSPACE/ci/artifacts/cugraph/cpu/conda_work/cpp/build"
-
-    # Faiss patch
-    echo "Update libcugraph.so"
-    cd $LIBCUGRAPH_BUILD_DIR
-    chrpath -d libcugraph.so
-    patchelf --replace-needed `patchelf --print-needed libcugraph.so | grep faiss` libfaiss.so libcugraph.so
-
-    CONDA_FILE=`find ${CONDA_ARTIFACT_PATH} -name "libcugraph*.tar.bz2"`
-    CONDA_FILE=`basename "$CONDA_FILE" .tar.bz2` #get filename without extension
-    CONDA_FILE=${CONDA_FILE//-/=} #convert to conda install
-    echo "Installing $CONDA_FILE"
-    conda install -c ${CONDA_ARTIFACT_PATH} "$CONDA_FILE"
-
-    echo "Build cugraph..."
-    $WORKSPACE/build.sh cugraph
-fi
-
-=======
->>>>>>> 7256f329
 # Do not abort the script on error from this point on. This allows all tests to
 # run regardless of pass/fail, but relies on the ERR trap above to manage the
 # EXITCODE for the script.
