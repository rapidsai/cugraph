--- conflicted
+++ resolved
@@ -41,7 +41,6 @@
     DOWNLOAD_MODE="--subset"
     GTEST_FILTER="--gtest_filter=-hibench_test/Tests_MGSpmv_hibench.CheckFP32_hibench*:*huge*"
 else
-    echo "Running all tests..."
     # FIXME: do we still need to always filter these tests?
     GTEST_FILTER="--gtest_filter=-hibench_test/Tests_MGSpmv_hibench.CheckFP32_hibench*"
 fi
@@ -63,25 +62,27 @@
 # EXITCODE for the script.
 set +e
 
-if (python ${CUGRAPH_ROOT}/ci/utils/is_pascal.py); then
-    echo "WARNING: skipping C++ tests on Pascal GPU arch."
-elif hasArg "libcugraph"; then
-    echo "C++ gtests for cuGraph (single-GPU only)..."
-    for gt in "${CONDA_PREFIX}/bin/gtests/libcugraph/"*_TEST; do
-        test_name=$(basename $gt)
-        echo "Running gtest $test_name"
-        ${gt} ${GTEST_FILTER} ${GTEST_ARGS}
-        echo "Ran gtest $test_name : return code was: $?, test script exit code is now: $EXITCODE"
-    done
-    # FIXME: the C API tests do not generate XML, so CI systems will not show
-    # them in the GUI. Failing C API tests will still fail CI though, and the
-    # output will appear in logs.
-    for ct in "${CONDA_PREFIX}/bin/gtests/libcugraph_c/"CAPI_*_TEST; do
-        test_name=$(basename $ct)
-        echo "Running C API test $test_name"
-        ${ct}
-        echo "Ran C API test $test_name : return code was: $?, test script exit code is now: $EXITCODE"
-    done
+if hasArg "libcugraph"; then
+    if (python ${CUGRAPH_ROOT}/ci/utils/is_pascal.py); then
+        echo "WARNING: skipping C++ tests on Pascal GPU arch."
+    else
+        echo "C++ gtests for cuGraph (single-GPU only)..."
+        for gt in "${CONDA_PREFIX}/bin/gtests/libcugraph/"*_TEST; do
+            test_name=$(basename $gt)
+            echo "Running gtest $test_name"
+            ${gt} ${GTEST_FILTER} ${GTEST_ARGS}
+            echo "Ran gtest $test_name : return code was: $?, test script exit code is now: $EXITCODE"
+        done
+        # FIXME: the C API tests do not generate XML, so CI systems will not show
+        # them in the GUI. Failing C API tests will still fail CI though, and the
+        # output will appear in logs.
+        for ct in "${CONDA_PREFIX}/bin/gtests/libcugraph_c/"CAPI_*_TEST; do
+            test_name=$(basename $ct)
+            echo "Running C API test $test_name"
+            ${ct}
+            echo "Ran C API test $test_name : return code was: $?, test script exit code is now: $EXITCODE"
+        done
+    fi
 fi
 
 if hasArg "pylibcugraph"; then
@@ -104,21 +105,20 @@
     echo "Ran Python benchmarks for cuGraph (running as tests) : return code was: $?, test script exit code is now: $EXITCODE"
 fi
 
-<<<<<<< HEAD
 if hasArg "cugraph-service"; then
-=======
+    echo "Python pytest for cugraph-service (single-GPU only)..."
+    cd ${CUGRAPH_ROOT}/python/cugraph-service
+    pytest -sv --cache-clear --junitxml=${CUGRAPH_ROOT}/junit-cugraph-service-pytests.xml --benchmark-disable -k "not mg" ./tests
+    echo "Ran Python pytest for cugraph-service : return code was: $?, test script exit code is now: $EXITCODE"
+fi
+
+if hasArg "cugraph-pyg"; then
     echo "Python pytest for cugraph_pyg (single-GPU only)..."
     conda list
     cd ${CUGRAPH_ROOT}/python/cugraph-pyg/cugraph_pyg
     # rmat is not tested because of MG testing
     pytest --cache-clear --junitxml=${CUGRAPH_ROOT}/junit-cugraph-pytests.xml -v --cov-config=.coveragerc --cov=cugraph_pyg --cov-report=xml:${WORKSPACE}/python/cugraph_pyg/cugraph-coverage.xml --cov-report term --ignore=raft --ignore=tests/mg --ignore=tests/int --ignore=tests/generators --benchmark-disable
     echo "Ran Python pytest for cugraph_pyg : return code was: $?, test script exit code is now: $EXITCODE"
-    
->>>>>>> 017f0cc3
-    echo "Python pytest for cugraph-service (single-GPU only)..."
-    cd ${CUGRAPH_ROOT}/python/cugraph-service
-    pytest -sv --cache-clear --junitxml=${CUGRAPH_ROOT}/junit-cugraph-service-pytests.xml --benchmark-disable -k "not mg" ./tests
-    echo "Ran Python pytest for cugraph-service : return code was: $?, test script exit code is now: $EXITCODE"
 fi
 
 echo "Test script exiting with value: $EXITCODE"
