--- conflicted
+++ resolved
@@ -3,11 +3,9 @@
 
 set -eoxu pipefail
 
-<<<<<<< HEAD
 source ci/use_gha_tools_from_pr.sh
-=======
+
 source rapids-init-pip
->>>>>>> 819dd47c
 
 # Download the packages built in the previous step
 RAPIDS_PY_CUDA_SUFFIX="$(rapids-wheel-ctk-name-gen "${RAPIDS_CUDA_VERSION}")"
