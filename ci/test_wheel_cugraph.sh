--- conflicted
+++ resolved
@@ -9,18 +9,6 @@
 python -m pip install --no-deps ./local-pylibcugraph-dep/pylibcugraph*.whl
 
 # Always install latest dask for testing
-<<<<<<< HEAD
-python -m pip install git+https://github.com/dask/dask.git@main git+https://github.com/dask/distributed.git@main
-
-# Only download test data for x86
-arch=$(uname -m)
-if [[ "${arch}" == "x86_64" ]]; then
-    pushd ./datasets
-    bash ./get_test_data.sh
-    popd
-fi
-=======
 python -m pip install git+https://github.com/dask/dask.git@2023.9.2 git+https://github.com/dask/distributed.git@2023.9.2
->>>>>>> b4e6d069
 
 ./ci/test_wheel.sh cugraph python/cugraph