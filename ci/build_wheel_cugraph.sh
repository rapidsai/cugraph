--- conflicted
+++ resolved
@@ -3,11 +3,9 @@
 
 set -euo pipefail
 
-<<<<<<< HEAD
 source ci/use_gha_tools_from_pr.sh
-=======
+
 source rapids-init-pip
->>>>>>> 819dd47c
 
 package_dir="python/cugraph"
 
