#!/bin/bash
# Copyright (c) 2024, NVIDIA CORPORATION.

set -euo pipefail

# Support invoking run_cugraph_pyg_pytests.sh outside the script directory
cd "$(dirname "$(realpath "${BASH_SOURCE[0]}")")"/../python/cugraph-pyg/cugraph_pyg

pytest --cache-clear --benchmark-disable "$@" .
<<<<<<< HEAD
=======

# Used to skip certain examples in CI due to memory limitations
export CI_RUN=1
>>>>>>> 987021dc

# Test examples
for e in "$(pwd)"/examples/*.py; do
  rapids-logger "running example $e"
  (yes || true) | python $e
done<|MERGE_RESOLUTION|>--- conflicted
+++ resolved
@@ -7,12 +7,9 @@
 cd "$(dirname "$(realpath "${BASH_SOURCE[0]}")")"/../python/cugraph-pyg/cugraph_pyg
 
 pytest --cache-clear --benchmark-disable "$@" .
-<<<<<<< HEAD
-=======
 
 # Used to skip certain examples in CI due to memory limitations
 export CI_RUN=1
->>>>>>> 987021dc
 
 # Test examples
 for e in "$(pwd)"/examples/*.py; do
