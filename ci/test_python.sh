--- conflicted
+++ resolved
@@ -210,20 +210,12 @@
       --channel "${PYTHON_CHANNEL}" \
       --channel pyg \
       "cugraph-pyg" \
-<<<<<<< HEAD
       "pytorch=2.1.0" \
       "pytorch-cuda=${CONDA_CUDA_VERSION}"
 
     # Install pyg dependencies (which requires pip)
-
     pip install \
-      ogb 
-      
-=======
-      "ogb"
-
->>>>>>> e4d51b2a
-    pip install \
+        ogb \
         pyg_lib \
         torch_scatter \
         torch_sparse \
