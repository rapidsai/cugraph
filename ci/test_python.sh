--- conflicted
+++ resolved
@@ -199,18 +199,6 @@
 
     # Will automatically install built dependencies of cuGraph-PyG
     rapids-mamba-retry install \
-<<<<<<< HEAD
-      --force-reinstall \
-      --channel pytorch \
-      --channel nvidia \
-      --channel conda-forge \
-      'pytorch=2.1.0' \
-      'pytorch-cuda=11.8'
-    
-    # Install pyg dependencies (which requires pip)
-    pip install \
-        torch_geometric==2.4.0
-=======
       --channel "${CPP_CHANNEL}" \
       --channel "${PYTHON_CHANNEL}" \
       --channel pytorch \
@@ -223,26 +211,12 @@
     
     # Install pyg dependencies (which requires pip)
     pip install \
->>>>>>> d229de43
         pyg_lib \
         torch_scatter \
         torch_sparse \
         torch_cluster \
         torch_spline_conv \
-<<<<<<< HEAD
-      -f https://data.pyg.org/whl/torch-2.1.0+cu118.html
-
-    rapids-mamba-retry install \
-      --channel "${CPP_CHANNEL}" \
-      --channel "${PYTHON_CHANNEL}" \
-      libcugraph \
-      pylibcugraph \
-      pylibcugraphops \
-      cugraph \
-      cugraph-pyg
-=======
       -f https://data.pyg.org/whl/torch-2.0.0+cu118.html
->>>>>>> d229de43
 
     rapids-print-env
 
