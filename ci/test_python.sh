#!/bin/bash
# Copyright (c) 2022-2023, NVIDIA CORPORATION.

set -euo pipefail

. /opt/conda/etc/profile.d/conda.sh

rapids-logger "Generate Python testing dependencies"
rapids-dependency-file-generator \
  --output conda \
  --file_key test_python \
  --matrix "cuda=${RAPIDS_CUDA_VERSION%.*};arch=$(arch);py=${RAPIDS_PY_VERSION}" | tee env.yaml

rapids-mamba-retry env create --force -f env.yaml -n test

# Temporarily allow unbound variables for conda activation.
set +u
conda activate test
set -u

rapids-logger "Downloading artifacts from previous jobs"
CPP_CHANNEL=$(rapids-download-conda-from-s3 cpp)
PYTHON_CHANNEL=$(rapids-download-conda-from-s3 python)

RAPIDS_TESTS_DIR=${RAPIDS_TESTS_DIR:-"${PWD}/test-results"}
RAPIDS_COVERAGE_DIR=${RAPIDS_COVERAGE_DIR:-"${PWD}/coverage-results"}
mkdir -p "${RAPIDS_TESTS_DIR}" "${RAPIDS_COVERAGE_DIR}"

rapids-print-env

rapids-mamba-retry install \
  --channel "${CPP_CHANNEL}" \
  --channel "${PYTHON_CHANNEL}" \
  libcugraph \
  pylibcugraph \
  cugraph \
  nx-cugraph \
  cugraph-service-server \
  cugraph-service-client

rapids-logger "Check GPU usage"
nvidia-smi

# RAPIDS_DATASET_ROOT_DIR is used by test scripts
export RAPIDS_DATASET_ROOT_DIR="$(realpath datasets)"
pushd "${RAPIDS_DATASET_ROOT_DIR}"
./get_test_data.sh --benchmark
popd

EXITCODE=0
trap "EXITCODE=1" ERR
set +e

rapids-logger "pytest pylibcugraph"
pushd python/pylibcugraph/pylibcugraph
pytest \
  --cache-clear \
  --junitxml="${RAPIDS_TESTS_DIR}/junit-pylibcugraph.xml" \
  --cov-config=../../.coveragerc \
  --cov=pylibcugraph \
  --cov-report=xml:"${RAPIDS_COVERAGE_DIR}/pylibcugraph-coverage.xml" \
  --cov-report=term \
  tests
popd

<<<<<<< HEAD
# Remove this comment once PR 3940 is merged
=======
# FIXME: TEMPORARILY disable single-GPU "MG" testing
>>>>>>> b90e1a53
rapids-logger "pytest cugraph"
pushd python/cugraph/cugraph
DASK_WORKER_DEVICES="0" \
DASK_DISTRIBUTED__SCHEDULER__WORKER_TTL="1000s" \
DASK_DISTRIBUTED__COMM__TIMEOUTS__CONNECT="1000s" \
DASK_CUDA_WAIT_WORKERS_MIN_TIMEOUT="1000s" \
pytest \
  -v \
  --benchmark-disable \
  --cache-clear \
  --junitxml="${RAPIDS_TESTS_DIR}/junit-cugraph.xml" \
  --cov-config=../../.coveragerc \
  --cov=cugraph \
  --cov-report=xml:"${RAPIDS_COVERAGE_DIR}/cugraph-coverage.xml" \
  --cov-report=term \
  -k "not _mg" \
  tests
popd

rapids-logger "pytest cugraph benchmarks (run as tests)"
pushd benchmarks
pytest \
  --capture=no \
  --verbose \
  -m tiny \
  --benchmark-disable \
  cugraph/pytest-based/bench_algos.py
popd

rapids-logger "pytest nx-cugraph"
pushd python/nx-cugraph/nx_cugraph
pytest \
  --capture=no \
  --verbose \
  --cache-clear \
  --junitxml="${RAPIDS_TESTS_DIR}/junit-nx-cugraph.xml" \
  --cov-config=../../.coveragerc \
  --cov=nx_cugraph \
  --cov-report=xml:"${RAPIDS_COVERAGE_DIR}/nx-cugraph-coverage.xml" \
  --cov-report=term \
  --benchmark-disable \
  tests
popd

rapids-logger "pytest networkx using nx-cugraph backend"
pushd python/nx-cugraph
./run_nx_tests.sh
# run_nx_tests.sh outputs coverage data, so check that total coverage is >0.0%
# in case nx-cugraph failed to load but fallback mode allowed the run to pass.
_coverage=$(coverage report|grep "^TOTAL")
echo "nx-cugraph coverage from networkx tests: $_coverage"
echo $_coverage | awk '{ if ($NF == "0.0%") exit 1 }'
popd

rapids-logger "pytest cugraph-service (single GPU)"
pushd python/cugraph-service
pytest \
  --capture=no \
  --verbose \
  --cache-clear \
  --junitxml="${RAPIDS_TESTS_DIR}/junit-cugraph-service.xml" \
  --cov-config=../.coveragerc \
  --cov=cugraph_service_client \
  --cov=cugraph_service_server \
  --cov-report=xml:"${RAPIDS_COVERAGE_DIR}/cugraph-service-coverage.xml" \
  --cov-report=term \
  --benchmark-disable \
  -k "not mg" \
  tests
popd

if [[ "${RAPIDS_CUDA_VERSION}" == "11.8.0" ]]; then
  if [[ "${RUNNER_ARCH}" != "ARM64" ]]; then
    # we are only testing in a single cuda version
    # because of pytorch and rapids compatibilty problems
    rapids-mamba-retry env create --force -f env.yaml -n test_cugraph_dgl

    # activate test_cugraph_dgl environment for dgl
    set +u
    conda activate test_cugraph_dgl
    set -u
    rapids-mamba-retry install \
      --channel "${CPP_CHANNEL}" \
      --channel "${PYTHON_CHANNEL}" \
      --channel pytorch \
      --channel pytorch-nightly \
      --channel dglteam/label/cu118 \
      --channel nvidia \
      libcugraph \
      pylibcugraph \
      pylibcugraphops \
      cugraph \
      cugraph-dgl \
      'dgl>=1.1.0.cu*' \
      'pytorch>=2.0' \
      'pytorch-cuda>=11.8'

    rapids-print-env

    rapids-logger "pytest cugraph_dgl (single GPU)"
    pushd python/cugraph-dgl/tests
    pytest \
      --cache-clear \
      --ignore=mg \
      --junitxml="${RAPIDS_TESTS_DIR}/junit-cugraph-dgl.xml" \
      --cov-config=../../.coveragerc \
      --cov=cugraph_dgl \
      --cov-report=xml:"${RAPIDS_COVERAGE_DIR}/cugraph-dgl-coverage.xml" \
      --cov-report=term \
      .
    popd

    # Reactivate the test environment back
    set +u
    conda deactivate
    conda activate test
    set -u
  else
    rapids-logger "skipping cugraph_dgl pytest on ARM64"
  fi
else
  rapids-logger "skipping cugraph_dgl pytest on CUDA!=11.8"
fi

if [[ "${RAPIDS_CUDA_VERSION}" == "11.8.0" ]]; then
  if [[ "${RUNNER_ARCH}" != "ARM64" ]]; then
    rapids-mamba-retry env create --force -f env.yaml -n test_cugraph_pyg

    # Temporarily allow unbound variables for conda activation.
    set +u
    conda activate test_cugraph_pyg
    set -u

    # Install pytorch
    rapids-mamba-retry install \
      --force-reinstall \
      --channel pyg \
      --channel pytorch \
      --channel nvidia \
      'pyg=2.3' \
      'pytorch=2.0.0' \
      'pytorch-cuda=11.8'
    
    # Install pyg dependencies (which requires pip)
    pip install pyg_lib torch_scatter torch_sparse torch_cluster torch_spline_conv -f https://data.pyg.org/whl/torch-2.0.0+cu118.html

    rapids-mamba-retry install \
      --channel "${CPP_CHANNEL}" \
      --channel "${PYTHON_CHANNEL}" \
      libcugraph \
      pylibcugraph \
      pylibcugraphops \
      cugraph \
      cugraph-pyg

    rapids-print-env

    rapids-logger "pytest cugraph_pyg (single GPU)"
    pushd python/cugraph-pyg/cugraph_pyg
    # rmat is not tested because of multi-GPU testing
    pytest \
      --cache-clear \
      --ignore=tests/int \
      --ignore=tests/mg \
      --junitxml="${RAPIDS_TESTS_DIR}/junit-cugraph-pyg.xml" \
      --cov-config=../../.coveragerc \
      --cov=cugraph_pyg \
      --cov-report=xml:"${RAPIDS_COVERAGE_DIR}/cugraph-pyg-coverage.xml" \
      --cov-report=term \
      .
    popd

    # Reactivate the test environment back
    set +u
    conda deactivate
    conda activate test
    set -u

  else
    rapids-logger "skipping cugraph_pyg pytest on ARM64"
  fi
else
  rapids-logger "skipping cugraph_pyg pytest on CUDA != 11.8"
fi

rapids-logger "Test script exiting with value: $EXITCODE"
exit ${EXITCODE}<|MERGE_RESOLUTION|>--- conflicted
+++ resolved
@@ -63,11 +63,7 @@
   tests
 popd
 
-<<<<<<< HEAD
-# Remove this comment once PR 3940 is merged
-=======
 # FIXME: TEMPORARILY disable single-GPU "MG" testing
->>>>>>> b90e1a53
 rapids-logger "pytest cugraph"
 pushd python/cugraph/cugraph
 DASK_WORKER_DEVICES="0" \
