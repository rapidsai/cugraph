#!/bin/bash
# Copyright (c) 2023-2024, NVIDIA CORPORATION.

set -euo pipefail

package_name=$1
package_dir=$2
underscore_package_name=$(echo "${package_name}" | tr "-" "_")

source rapids-configure-sccache
source rapids-date-string

RAPIDS_PY_CUDA_SUFFIX="$(rapids-wheel-ctk-name-gen ${RAPIDS_CUDA_VERSION})"

<<<<<<< HEAD
rapids-generate-version > VERSION
=======
# This is the version of the suffix with a preceding hyphen. It's used
# everywhere except in the final wheel name.
PACKAGE_CUDA_SUFFIX="-${RAPIDS_PY_CUDA_SUFFIX}"

# Patch project metadata files to include the CUDA version suffix and version override.
version_package_name="$underscore_package_name"
if [[ "${version_package_name}" = "nx_cugraph" ]]; then
    version_package_name="_nx_cugraph"
fi
pyproject_file="${package_dir}/pyproject.toml"
version_file="${package_dir}/${version_package_name}/_version.py"

sed -i "s/name = \"${package_name}\"/name = \"${package_name}${PACKAGE_CUDA_SUFFIX}\"/g" ${pyproject_file}
echo "${version}" > VERSION
sed -i "/^__git_commit__ / s/= .*/= \"${git_commit}\"/g" ${version_file}

# For nightlies we want to ensure that we're pulling in alphas as well. The
# easiest way to do so is to augment the spec with a constraint containing a
# min alpha version that doesn't affect the version bounds but does allow usage
# of alpha versions for that dependency without --pre
alpha_spec=''
if ! rapids-is-release-build; then
    alpha_spec=',>=0.0.0a0'
fi

for dep in rmm cudf cugraph raft-dask pylibcugraph pylibcugraphops pylibwholegraph pylibraft ucx-py; do
    sed -r -i "s/${dep}==(.*)\"/${dep}${PACKAGE_CUDA_SUFFIX}==\1${alpha_spec}\"/g" ${pyproject_file}
done

# dask-cuda & rapids-dask-dependency doesn't get a suffix, but it does get an alpha spec.
for dep in dask-cuda rapids-dask-dependency; do
    sed -r -i "s/${dep}==(.*)\"/${dep}==\1${alpha_spec}\"/g" ${pyproject_file}
done


if [[ $PACKAGE_CUDA_SUFFIX == "-cu12" ]]; then
    sed -i "s/cupy-cuda11x/cupy-cuda12x/g" ${pyproject_file}
fi
>>>>>>> 31f01ca6

cd "${package_dir}"

python -m pip wheel . -w dist -vvv --no-deps --disable-pip-version-check

# pure-python packages should be marked as pure, and not have auditwheel run on them.
if [[ ${package_name} == "nx-cugraph" ]] || \
   [[ ${package_name} == "cugraph-dgl" ]] || \
   [[ ${package_name} == "cugraph-pyg" ]] || \
   [[ ${package_name} == "cugraph-equivariant" ]]; then
    RAPIDS_PY_WHEEL_NAME="${package_name}_${RAPIDS_PY_CUDA_SUFFIX}" RAPIDS_PY_WHEEL_PURE="1" rapids-upload-wheels-to-s3 dist
else
    mkdir -p final_dist
    python -m auditwheel repair -w final_dist dist/*
    RAPIDS_PY_WHEEL_NAME="${package_name}_${RAPIDS_PY_CUDA_SUFFIX}" rapids-upload-wheels-to-s3 final_dist
fi<|MERGE_RESOLUTION|>--- conflicted
+++ resolved
@@ -12,48 +12,7 @@
 
 RAPIDS_PY_CUDA_SUFFIX="$(rapids-wheel-ctk-name-gen ${RAPIDS_CUDA_VERSION})"
 
-<<<<<<< HEAD
-rapids-generate-version > VERSION
-=======
-# This is the version of the suffix with a preceding hyphen. It's used
-# everywhere except in the final wheel name.
-PACKAGE_CUDA_SUFFIX="-${RAPIDS_PY_CUDA_SUFFIX}"
-
-# Patch project metadata files to include the CUDA version suffix and version override.
-version_package_name="$underscore_package_name"
-if [[ "${version_package_name}" = "nx_cugraph" ]]; then
-    version_package_name="_nx_cugraph"
-fi
-pyproject_file="${package_dir}/pyproject.toml"
-version_file="${package_dir}/${version_package_name}/_version.py"
-
-sed -i "s/name = \"${package_name}\"/name = \"${package_name}${PACKAGE_CUDA_SUFFIX}\"/g" ${pyproject_file}
-echo "${version}" > VERSION
-sed -i "/^__git_commit__ / s/= .*/= \"${git_commit}\"/g" ${version_file}
-
-# For nightlies we want to ensure that we're pulling in alphas as well. The
-# easiest way to do so is to augment the spec with a constraint containing a
-# min alpha version that doesn't affect the version bounds but does allow usage
-# of alpha versions for that dependency without --pre
-alpha_spec=''
-if ! rapids-is-release-build; then
-    alpha_spec=',>=0.0.0a0'
-fi
-
-for dep in rmm cudf cugraph raft-dask pylibcugraph pylibcugraphops pylibwholegraph pylibraft ucx-py; do
-    sed -r -i "s/${dep}==(.*)\"/${dep}${PACKAGE_CUDA_SUFFIX}==\1${alpha_spec}\"/g" ${pyproject_file}
-done
-
-# dask-cuda & rapids-dask-dependency doesn't get a suffix, but it does get an alpha spec.
-for dep in dask-cuda rapids-dask-dependency; do
-    sed -r -i "s/${dep}==(.*)\"/${dep}==\1${alpha_spec}\"/g" ${pyproject_file}
-done
-
-
-if [[ $PACKAGE_CUDA_SUFFIX == "-cu12" ]]; then
-    sed -i "s/cupy-cuda11x/cupy-cuda12x/g" ${pyproject_file}
-fi
->>>>>>> 31f01ca6
+rapids-generate-version > ./VERSION
 
 cd "${package_dir}"
 
