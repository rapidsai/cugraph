--- conflicted
+++ resolved
@@ -132,16 +132,11 @@
     gpuci_logger "cugraph-service"
     gpuci_conda_retry mambabuild conda/recipes/cugraph-service --no-build-id --croot ${CONDA_BLD_DIR} -c ${CONDA_ARTIFACT_PATH} --python=${PYTHON}
 
-<<<<<<< HEAD
     gpuci_logger "Building and installing cugraph_pyg..."
     gpuci_conda_retry mambabuild conda/recipes/cugraph_pyg --no-build-id --croot ${CONDA_BLD_DIR} -c ${CONDA_ARTIFACT_PATH} --python=${PYTHON}
 
-    gpuci_logger "Installing pylibcugraph, cugraph, and cugraph_pyg from build / artifact dirs"
-    gpuci_mamba_retry install -c ${CONDA_BLD_DIR} -c ${CONDA_ARTIFACT_PATH} --strict-channel-priority pylibcugraph cugraph cugraph_pyg
-=======
-    gpuci_logger "Installing pylibcugraph, cugraph, and cugraph-service from build / artifact dirs"
-    gpuci_mamba_retry install -c ${CONDA_BLD_DIR} -c ${CONDA_ARTIFACT_PATH} --strict-channel-priority pylibcugraph cugraph cugraph-service-server cugraph-service-client
->>>>>>> 79f86ab7
+    gpuci_logger "Installing pylibcugraph, cugraph, cugraph_pyg and cugraph-service from build / artifact dirs"
+    gpuci_mamba_retry install -c ${CONDA_BLD_DIR} -c ${CONDA_ARTIFACT_PATH} --strict-channel-priority pylibcugraph cugraph cugraph_pyg cugraph-service-server cugraph-service-client
 fi
 
 ################################################################################
