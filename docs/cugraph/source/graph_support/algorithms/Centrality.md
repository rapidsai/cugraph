
# cuGraph Centrality Notebooks

<img src="../images/zachary_graph_centrality.png" width="35%"/>

The RAPIDS cuGraph Centrality folder contains a collection of Jupyter Notebooks that demonstrate algorithms to identify and quantify the importance of vertices to the structure of the graph.  In the diagram above, the highlighted vertices are highly important and are likely answers to questions like:

* Which vertices have the highest degree (most direct links) ?
* Which vertices are on the most efficient paths through the graph?
* Which vertices connect the most important vertices to each other?

But which vertices are most important? The answer depends on which measure/algorithm is run.  Manipulation of the data before or after the graph analytic is not covered here.   Extended, more problem focused, notebooks are being created and available https://github.com/rapidsai/notebooks-extended

## Summary

|Algorithm          |Notebooks Containing                                                     |Description                                                  |
| --------------- | ------------------------------------------------------------ | ------------------------------------------------------------ |
<<<<<<< HEAD
|[Degree Centrality](./degree_centrality.md)| [Centrality](https://github.com/rapidsai/cugraph/blob/main/notebooks/algorithms/centrality/Centrality.ipynb), [Degree](https://github.com/rapidsai/cugraph/blob/main/notebooks/algorithms/centrality/Degree.ipynb)                   |Measure based on counting direct connections for each vertex|
|[Betweenness Centrality](./betweenness_centrality.md)| [Centrality](https://github.com/rapidsai/cugraph/blob/main/notebooks/algorithms/centrality/Centrality.ipynb), [Betweenness](https://github.com/rapidsai/cugraph/blob/main/notebooks/algorithms/centrality/Betweenness.ipynb)                    |Number of shortest paths through the vertex|
|[Eigenvector Centrality](./eigenvector_centrality.md)|[Centrality](https://github.com/rapidsai/cugraph/blob/main/notebooks/algorithms/centrality/Centrality.ipynb), [Eigenvector](https://github.com/rapidsai/cugraph/blob/main/notebooks/algorithms/centrality/Eigenvector.ipynb)|Measure of connectivity to other important vertices (which also have high connectivity) often referred to as the influence measure of a vertex|
|[Katz Centrality](./katz_centrality.md)|[Centrality](https://github.com/rapidsai/cugraph/blob/main/notebooks/algorithms/centrality/Centrality.ipynb), [Katz](https://github.com/rapidsai/cugraph/blob/main/notebooks/algorithms/centrality/Katz.ipynb)                                         |Similar to Eigenvector but has tweaks to measure more weakly connected graph  |
|Pagerank|[Centrality](https://github.com/rapidsai/cugraph/blob/main/notebooks/algorithms/centrality/Centrality.ipynb), [Pagerank](https://github.com/rapidsai/cugraph/blob/main/notebooks/algorithms/link_analysis/Pagerank.ipynb)                                         |Classified as both a link analysis and centrality measure by quantifying incoming links from central vertices.  |

[System Requirements](https://github.com/rapidsai/cugraph/blob/main/notebooks/README.md#requirements)
=======
|[Degree Centrality](./degree_centrality.html)| [Centrality](./Centrality.ipynb), [Degree](./Degree.ipynb)                   |Measure based on counting direct connections for each vertex|
|[Betweenness Centrality](./betweenness_centrality.html)| [Centrality](./Centrality.ipynb), [Betweenness](./Betweenness.ipynb)                    |Number of shortest paths through the vertex|
|[Eigenvector Centrality](./eigenvector_centrality.html)|[Centrality](./Centrality.ipynb), [Eigenvector](./Eigenvector.ipynb)|Measure of connectivity to other important vertices (which also have high connectivity) often referred to as the influence measure of a vertex|
|[Katz Centrality](./katz_centrality.html)|[Centrality](./Centrality.ipynb), [Katz](./Katz.ipynb)                                         |Similar to Eigenvector but has tweaks to measure more weakly connected graph  |
|Pagerank|[Centrality](./Centrality.ipynb), [Pagerank](../../link_analysis/Pagerank.ipynb)                                         |Classified as both a link analysis and centrality measure by quantifying incoming links from central vertices.  |

[System Requirements](../../README.html#requirements)
>>>>>>> fceb6b7a

| Author Credit |    Date    |  Update          | cuGraph Version |  Test Hardware |
| --------------|------------|------------------|-----------------|----------------|
| Brad Rees     | 04/19/2021 | created          | 0.19            | GV100, CUDA 11.0
| Don Acosta    | 07/05/2022 | tested / updated | 22.08 nightly   | DGX Tesla V100 CUDA 11.5

## Copyright

Copyright (c) 2019 - 2023, NVIDIA CORPORATION.

Licensed under the Apache License, Version 2.0 (the "License");  you may not use this file except in compliance with the License. You may obtain a copy of the License at http://www.apache.org/licenses/LICENSE-2.0

Unless required by applicable law or agreed to in writing, software distributed under the License is distributed on an "AS IS" BASIS, WITHOUT WARRANTIES OR CONDITIONS OF ANY KIND, either express or implied. See the License for the specific language governing permissions and limitations under the License.
___<|MERGE_RESOLUTION|>--- conflicted
+++ resolved
@@ -15,7 +15,6 @@
 
 |Algorithm          |Notebooks Containing                                                     |Description                                                  |
 | --------------- | ------------------------------------------------------------ | ------------------------------------------------------------ |
-<<<<<<< HEAD
 |[Degree Centrality](./degree_centrality.md)| [Centrality](https://github.com/rapidsai/cugraph/blob/main/notebooks/algorithms/centrality/Centrality.ipynb), [Degree](https://github.com/rapidsai/cugraph/blob/main/notebooks/algorithms/centrality/Degree.ipynb)                   |Measure based on counting direct connections for each vertex|
 |[Betweenness Centrality](./betweenness_centrality.md)| [Centrality](https://github.com/rapidsai/cugraph/blob/main/notebooks/algorithms/centrality/Centrality.ipynb), [Betweenness](https://github.com/rapidsai/cugraph/blob/main/notebooks/algorithms/centrality/Betweenness.ipynb)                    |Number of shortest paths through the vertex|
 |[Eigenvector Centrality](./eigenvector_centrality.md)|[Centrality](https://github.com/rapidsai/cugraph/blob/main/notebooks/algorithms/centrality/Centrality.ipynb), [Eigenvector](https://github.com/rapidsai/cugraph/blob/main/notebooks/algorithms/centrality/Eigenvector.ipynb)|Measure of connectivity to other important vertices (which also have high connectivity) often referred to as the influence measure of a vertex|
@@ -23,15 +22,8 @@
 |Pagerank|[Centrality](https://github.com/rapidsai/cugraph/blob/main/notebooks/algorithms/centrality/Centrality.ipynb), [Pagerank](https://github.com/rapidsai/cugraph/blob/main/notebooks/algorithms/link_analysis/Pagerank.ipynb)                                         |Classified as both a link analysis and centrality measure by quantifying incoming links from central vertices.  |
 
 [System Requirements](https://github.com/rapidsai/cugraph/blob/main/notebooks/README.md#requirements)
-=======
-|[Degree Centrality](./degree_centrality.html)| [Centrality](./Centrality.ipynb), [Degree](./Degree.ipynb)                   |Measure based on counting direct connections for each vertex|
-|[Betweenness Centrality](./betweenness_centrality.html)| [Centrality](./Centrality.ipynb), [Betweenness](./Betweenness.ipynb)                    |Number of shortest paths through the vertex|
-|[Eigenvector Centrality](./eigenvector_centrality.html)|[Centrality](./Centrality.ipynb), [Eigenvector](./Eigenvector.ipynb)|Measure of connectivity to other important vertices (which also have high connectivity) often referred to as the influence measure of a vertex|
-|[Katz Centrality](./katz_centrality.html)|[Centrality](./Centrality.ipynb), [Katz](./Katz.ipynb)                                         |Similar to Eigenvector but has tweaks to measure more weakly connected graph  |
-|Pagerank|[Centrality](./Centrality.ipynb), [Pagerank](../../link_analysis/Pagerank.ipynb)                                         |Classified as both a link analysis and centrality measure by quantifying incoming links from central vertices.  |
 
-[System Requirements](../../README.html#requirements)
->>>>>>> fceb6b7a
+
 
 | Author Credit |    Date    |  Update          | cuGraph Version |  Test Hardware |
 | --------------|------------|------------------|-----------------|----------------|
