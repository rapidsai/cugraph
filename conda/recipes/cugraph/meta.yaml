# Copyright (c) 2018-2021, NVIDIA CORPORATION.

# Usage:
#   conda build -c nvidia -c rapidsai -c conda-forge  .
{% set version = environ.get('GIT_DESCRIBE_TAG', '0.0.0.dev').lstrip('v') + environ.get('VERSION_SUFFIX', '') %}
{% set minor_version =  version.split('.')[0] + '.' + version.split('.')[1] %}
{% set py_version=environ.get('CONDA_PY', 36) %}
package:
  name: cugraph
  version: {{ version }}

source:
  git_url: ../../..

build:
  number: {{ GIT_DESCRIBE_NUMBER }}
  string: py{{ py_version }}_{{ GIT_DESCRIBE_HASH }}_{{ GIT_DESCRIBE_NUMBER }}
  script_env:
    - CC
    - CXX
    - CUDAHOSTCXX
    - PARALLEL_LEVEL

requirements:
  build:
    - python x.x
    - cython>=0.29,<0.30
    - libcugraph={{ version }}
    - cudf={{ minor_version }}
    - ucx-py 0.20
    - ucx-proc=*=gpu
  run:
    - python x.x
    - libcugraph={{ version }}
    - cudf={{ minor_version }}
    - dask-cudf {{ minor_version }}
    - dask-cuda {{ minor_version }}
    - dask>=2.12.0
    - distributed>=2.12.0
<<<<<<< HEAD
    - ucx-py {{ minor_version }}
=======
    - nccl>=2.8.4
    - ucx-py 0.20
>>>>>>> 45a50aa9
    - ucx-proc=*=gpu

#test:
#  commands:
#    - test -f $PREFIX/include/cugraph.h


about:
  home: http://rapids.ai/
  license: Apache-2.0
  license_file: ../../../LICENSE
  summary: libcugraph library<|MERGE_RESOLUTION|>--- conflicted
+++ resolved
@@ -37,12 +37,7 @@
     - dask-cuda {{ minor_version }}
     - dask>=2.12.0
     - distributed>=2.12.0
-<<<<<<< HEAD
-    - ucx-py {{ minor_version }}
-=======
-    - nccl>=2.8.4
     - ucx-py 0.20
->>>>>>> 45a50aa9
     - ucx-proc=*=gpu
 
 #test:
