--- conflicted
+++ resolved
@@ -58,13 +58,8 @@
     - cudf={{ minor_version }}
     - dask-cudf {{ minor_version }}
     - dask-cuda {{ minor_version }}
-<<<<<<< HEAD
     - dask>=2022.9.2
     - distributed>=2022.9.2
-=======
-    - dask==2022.9.2
-    - distributed==2022.9.2
->>>>>>> de0a7149
     - ucx-py {{ ucx_py_version }}
     - ucx-proc=*=gpu
     - {{ pin_compatible('cudatoolkit', max_pin='x', min_pin='x') }}
