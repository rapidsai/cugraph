# Copyright (c) 2018-2022, NVIDIA CORPORATION.

# Usage:
#   conda build -c rapidsai -c conda-forge -c nvidia .
{% set version = environ.get('GIT_DESCRIBE_TAG', '0.0.0.dev').lstrip('v') + environ.get('VERSION_SUFFIX', '') %}
{% set minor_version = version.split('.')[0] + '.' + version.split('.')[1] %}
{% set py_version = environ.get('CONDA_PY', 38) %}
{% set cuda_version = '.'.join(environ['RAPIDS_CUDA_VERSION'].split('.')[:2]) %}
{% set cuda_major = cuda_version.split('.')[0] %}

package:
  name: cugraph
  version: {{ version }}

source:
  git_url: ../../..

build:
  number: {{ GIT_DESCRIBE_NUMBER }}
  string: cuda{{ cuda_major }}_py{{ py_version }}_{{ GIT_DESCRIBE_HASH }}_{{ GIT_DESCRIBE_NUMBER }}
  script_env:
    - PARALLEL_LEVEL
    - CMAKE_GENERATOR
    - CMAKE_C_COMPILER_LAUNCHER
    - CMAKE_CXX_COMPILER_LAUNCHER
    - CMAKE_CUDA_COMPILER_LAUNCHER
    - SCCACHE_S3_KEY_PREFIX=cugraph-aarch64 # [aarch64]
    - SCCACHE_S3_KEY_PREFIX=cugraph-linux64 # [linux64]
    - SCCACHE_BUCKET
    - SCCACHE_REGION
    - SCCACHE_IDLE_TIMEOUT
    - AWS_ACCESS_KEY_ID
    - AWS_SECRET_ACCESS_KEY
  ignore_run_exports_from:
    - {{ compiler('cuda') }}
  preserve_egg_dir: True

requirements:
  build:
    - cmake {{ cmake_version }}
    - {{ compiler('c') }}
    - {{ compiler('cxx') }}
    - {{ compiler('cuda') }} {{ cuda_version }}
    - ninja
    - sysroot_{{ target_platform }} {{ sysroot_version }}
  host:
    - python x.x
    - cython>=0.29,<0.30
    - scikit-build>=0.13.1
    - libcugraph={{ version }}
    - libraft-headers {{ minor_version }}.*
    - libraft-distance {{ minor_version }}.*
    - raft-dask {{ minor_version }}.*
    - pylibraft {{ minor_version}}.*
    - cudf {{ minor_version }}.*
    - ucx-py {{ ucx_py_version }}
    - ucx-proc=*=gpu
    - cudatoolkit {{ cuda_version }}.*
    - libraft-headers {{ minor_version }}.*
    - setuptools
    - versioneer
    # TODO: The following dependencies should be fulfilled transitively by
    # raft, once the GitHub Actions migration is complete. After migrating
    # raft, remove the lines below.
    - libcublas-dev {{ libcublas_version }}
    - libcublas {{ libcublas_version }}
  run:
    - python x.x
    - pylibcugraph={{ version }}
    - libcugraph={{ version }}
    - libraft-headers {{ minor_version }}.*
    - libraft-distance {{ minor_version }}.*
    - raft-dask {{ minor_version }}.*
    - pylibraft {{ minor_version }}.*
    - cudf {{ minor_version }}.*
    - cupy >=9.5.0,<12.0.0a0
<<<<<<< HEAD
    - dask-cudf {{ minor_version }}.*
    - dask-cuda {{ minor_version }}.*
    - dask==2022.11.1
    - distributed==2022.11.1
=======
    - dask-cudf {{ minor_version }}
    - dask-cuda {{ minor_version }}
    - dask>=2022.12.0
    - distributed>=2022.12.0
>>>>>>> a52dd579
    - ucx-py {{ ucx_py_version }}
    - ucx-proc=*=gpu
    - {{ pin_compatible('cudatoolkit', max_pin='x', min_pin='x') }}
    - cuda-python >=11.7.1,<12.0
    # TODO: The following dependencies should be fulfilled transitively by
    # raft, once the GitHub Actions migration is complete. After migrating
    # raft, remove the lines below.
    - libcublas-dev {{ libcublas_version }}
    - libcublas {{ libcublas_version }}

tests:                                 # [linux64]
  requirements:                        # [linux64]
    - cudatoolkit {{ cuda_version }}.* # [linux64]
  imports:                             # [linux64]
    - cugraph                          # [linux64]

about:
  home: https://rapids.ai/
  license: Apache-2.0
  license_file: ../../../LICENSE
  summary: cuGraph library<|MERGE_RESOLUTION|>--- conflicted
+++ resolved
@@ -74,17 +74,10 @@
     - pylibraft {{ minor_version }}.*
     - cudf {{ minor_version }}.*
     - cupy >=9.5.0,<12.0.0a0
-<<<<<<< HEAD
     - dask-cudf {{ minor_version }}.*
     - dask-cuda {{ minor_version }}.*
-    - dask==2022.11.1
-    - distributed==2022.11.1
-=======
-    - dask-cudf {{ minor_version }}
-    - dask-cuda {{ minor_version }}
     - dask>=2022.12.0
     - distributed>=2022.12.0
->>>>>>> a52dd579
     - ucx-py {{ ucx_py_version }}
     - ucx-proc=*=gpu
     - {{ pin_compatible('cudatoolkit', max_pin='x', min_pin='x') }}
