--- conflicted
+++ resolved
@@ -42,11 +42,7 @@
     - {{ compiler('cxx') }}
     - cmake {{ cmake_version }}
     - ninja
-<<<<<<< HEAD
-    - openmpi=5.0.3=*_104 # Required for building cpp-mgtests (multi-GPU tests)
-=======
     - openmpi<5.0.3 # Required for building cpp-mgtests (multi-GPU tests)
->>>>>>> f519ac1b
     - {{ stdlib("c") }}
   host:
     {% if cuda_major == "11" %}
