c_compiler_version:
<<<<<<< HEAD
  - 14  # [not os.environ.get("RAPIDS_CUDA_VERSION", "").startswith("11")]
  - 11  # [os.environ.get("RAPIDS_CUDA_VERSION", "").startswith("11")]

cxx_compiler_version:
  - 14  # [not os.environ.get("RAPIDS_CUDA_VERSION", "").startswith("11")]
  - 11  # [os.environ.get("RAPIDS_CUDA_VERSION", "").startswith("11")]
=======
  - 13

cxx_compiler_version:
  - 13
>>>>>>> cae52c2b

cuda_compiler:
  - cuda-nvcc

cmake_version:
  - ">=3.30.4"

doxygen_version:
  - ">=1.8.11"

nccl_version:
  - ">=2.19"

c_stdlib:
  - sysroot

c_stdlib_version:
  - "2.28"

libucxx_version:
  - "0.46.*"<|MERGE_RESOLUTION|>--- conflicted
+++ resolved
@@ -1,17 +1,8 @@
 c_compiler_version:
-<<<<<<< HEAD
   - 14  # [not os.environ.get("RAPIDS_CUDA_VERSION", "").startswith("11")]
-  - 11  # [os.environ.get("RAPIDS_CUDA_VERSION", "").startswith("11")]
 
 cxx_compiler_version:
   - 14  # [not os.environ.get("RAPIDS_CUDA_VERSION", "").startswith("11")]
-  - 11  # [os.environ.get("RAPIDS_CUDA_VERSION", "").startswith("11")]
-=======
-  - 13
-
-cxx_compiler_version:
-  - 13
->>>>>>> cae52c2b
 
 cuda_compiler:
   - cuda-nvcc
