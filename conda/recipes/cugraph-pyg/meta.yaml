--- conflicted
+++ resolved
@@ -34,17 +34,9 @@
     - cugraph ={{ version }}
     - pyg >=2.2
 
-<<<<<<< HEAD
-# TODO: Remove the linux64 tags on tests after disabling gpuCI / Jenkins
-tests:                                 # [linux64]
-  imports:                             # [linux64]
-    - cugraph_pyg                      # [linux64]
-=======
 tests:
   imports:
     - cugraph_pyg
-    # - cugraph_service (uncomment once cugraph-service int. tests ready)
->>>>>>> 2cf487f8
 
 about:
   home: https://rapids.ai/
