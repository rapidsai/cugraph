--- conflicted
+++ resolved
@@ -57,16 +57,10 @@
         - cupy >=12.0.0
         - dask-cuda ={{ minor_version }}
         - dask-cudf ={{ minor_version }}
-<<<<<<< HEAD
         - distributed >=2023.5.1
-        - numpy
-        - python x.x
-=======
-        - distributed ==2023.3.2.1
         - numba >=0.57
         - numpy >=1.21
         - python
->>>>>>> 39f68ac2
         - thriftpy2 >=0.4.15
         - ucx-py {{ ucx_py_version }}
 
