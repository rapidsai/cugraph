--- conflicted
+++ resolved
@@ -47,15 +47,9 @@
         # FIXME: this pin can be removed once we move to the GitHub Actions build process
         - setuptools <=65.2.0
       run:
-<<<<<<< HEAD
-        - {{ pin_compatible('cugraph-service-client', exact=True) }}
-        - {{ pin_compatible('cugraph', exact=True) }}
+        - {{ pin_subpackage('cugraph-service-client', exact=True) }}
         - cudf ={{ minor_version }}
-=======
-        - python x.x
-        - thriftpy2 >=0.4.15
-        - {{ pin_subpackage('cugraph-service-client', exact=True) }}
->>>>>>> df12979c
+        - cugraph ={{ minor_version }}
         - cupy >=9.5.0,<12.0.0a0
         - dask-cuda ={{ minor_version }}
         - dask-cudf ={{ minor_version }}
@@ -64,14 +58,6 @@
         - python x.x
         - thriftpy2 >=0.4.15
         - ucx-py {{ ucx_py_version }}
-<<<<<<< HEAD
-=======
-        - distributed >=2022.12.0
-        - dask-cuda {{ minor_version }}.*
-        - cudf {{ minor_version }}.*
-        - cugraph {{ minor_version }}.*
-        - dask-cudf {{ minor_version }}.*
->>>>>>> df12979c
 
 # TODO: Remove the linux64 tags on tests after disabling gpuCI / Jenkins
 tests:                                 # [linux64]
