--- conflicted
+++ resolved
@@ -7,12 +7,7 @@
 - conda-forge
 - defaults
 dependencies:
-<<<<<<< HEAD
 - cudf>=0.7
-- nvgraph
-=======
-- cudf=0.6
->>>>>>> 0ee73268
 - scipy
 - networkx
 - python-louvain
