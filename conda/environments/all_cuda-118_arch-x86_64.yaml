# This file is generated by `rapids-dependency-file-generator`.
# To make changes, edit ../../dependencies.yaml and run `rapids-dependency-file-generator`.
channels:
- rapidsai
- rapidsai-nightly
- dask/label/dev
- pyg
- dglteam/label/cu118
- conda-forge
- nvidia
dependencies:
- aiohttp
- breathe
- c-compiler
- cmake>=3.26.4,!=3.30.0
- cuda-nvtx
- cuda-version=11.8
- cudatoolkit
- cudf==24.8.*,>=0.0.0a0
- cupy>=12.0.0
- cxx-compiler
- cython>=3.0.0
- dask-cuda==24.8.*,>=0.0.0a0
- dask-cudf==24.8.*,>=0.0.0a0
- doxygen
- fsspec>=0.6.0
- gcc_linux-64=11.*
- graphviz
- ipython
- libcudf==24.8.*,>=0.0.0a0
- libcugraphops==24.8.*,>=0.0.0a0
- libraft-headers==24.8.*,>=0.0.0a0
- libraft==24.8.*,>=0.0.0a0
- librmm==24.8.*,>=0.0.0a0
- nbsphinx
- nccl>=2.9.9
- networkx>=2.5.1
- networkx>=3.0
- ninja
- notebook>=0.5.0
- numba>=0.57
- numpy>=1.23,<2.0a0
- numpydoc
- nvcc_linux-64=11.8
- openmpi
- packaging>=21
- pandas
- pre-commit
- pydantic
- pydata-sphinx-theme
- pylibcugraphops==24.8.*,>=0.0.0a0
- pylibraft==24.8.*,>=0.0.0a0
- pylibwholegraph==24.8.*,>=0.0.0a0
- pytest
- pytest-benchmark
- pytest-cov
- pytest-mpl
- pytest-xdist
- python-louvain
- pytorch>=2.0,<2.2.0a0
- raft-dask==24.8.*,>=0.0.0a0
- rapids-build-backend>=0.3.1,<0.4.0.dev0
- rapids-dask-dependency==24.8.*,>=0.0.0a0
- recommonmark
- requests
- rmm==24.8.*,>=0.0.0a0
- scikit-build-core>=0.7.0
- scikit-learn>=0.23.1
- scipy
- setuptools>=61.0.0
- sphinx-copybutton
- sphinx-markdown-tables
- sphinx<6
- sphinxcontrib-websupport
<<<<<<< HEAD
- thriftpy2<=0.5.0
- torchdata
=======
- thriftpy2!=0.5.0,!=0.5.1
>>>>>>> 0900a06f
- ucx-proc=*=gpu
- ucx-py==0.39.*,>=0.0.0a0
- wget
- wheel
name: all_cuda-118_arch-x86_64<|MERGE_RESOLUTION|>--- conflicted
+++ resolved
@@ -72,12 +72,8 @@
 - sphinx-markdown-tables
 - sphinx<6
 - sphinxcontrib-websupport
-<<<<<<< HEAD
-- thriftpy2<=0.5.0
+- thriftpy2!=0.5.0,!=0.5.1
 - torchdata
-=======
-- thriftpy2!=0.5.0,!=0.5.1
->>>>>>> 0900a06f
 - ucx-proc=*=gpu
 - ucx-py==0.39.*,>=0.0.0a0
 - wget
