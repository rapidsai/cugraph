--- conflicted
+++ resolved
@@ -18,42 +18,24 @@
 - cuda-profiler-api
 - cuda-python>=12.6.2,<13.0a0
 - cuda-version=12.8
-<<<<<<< HEAD
-- cudf==25.2.*
-- cupy>=12.0.0
-- cxx-compiler
-- cython>=3.0.0
-- dask-cuda==25.2.*
-- dask-cudf==25.2.*
-=======
 - cudf==25.4.*,>=0.0.0a0
 - cupy>=12.0.0
 - cxx-compiler
 - cython>=3.0.0
 - dask-cuda==25.4.*,>=0.0.0a0
 - dask-cudf==25.4.*,>=0.0.0a0
->>>>>>> ef427cbe
 - doxygen
 - fsspec>=0.6.0
 - gcc_linux-64=13.*
 - graphviz
 - ipython
 - libcublas-dev
-<<<<<<< HEAD
-- libcudf==25.2.*
-- libcurand-dev
-- libcusolver-dev
-- libcusparse-dev
-- libraft==25.2.*
-- librmm==25.2.*
-=======
 - libcudf==25.4.*,>=0.0.0a0
 - libcurand-dev
 - libcusolver-dev
 - libcusparse-dev
 - libraft==25.4.*,>=0.0.0a0
 - librmm==25.4.*,>=0.0.0a0
->>>>>>> ef427cbe
 - nbsphinx
 - nccl>=2.19
 - networkx>=2.5.1
@@ -68,34 +50,20 @@
 - pre-commit
 - pydantic
 - pydata-sphinx-theme
-<<<<<<< HEAD
-- pylibraft==25.2.*
-- pylibwholegraph==25.2.*
-=======
 - pylibraft==25.4.*,>=0.0.0a0
 - pylibwholegraph==25.4.*,>=0.0.0a0
->>>>>>> ef427cbe
 - pytest
 - pytest-benchmark
 - pytest-cov
 - pytest-xdist
 - python-louvain
 - pytorch>=2.3,<2.5a0
-<<<<<<< HEAD
-- raft-dask==25.2.*
-- rapids-build-backend>=0.3.1,<0.4.0.dev0
-- rapids-dask-dependency==25.2.*
-- recommonmark
-- requests
-- rmm==25.2.*
-=======
 - raft-dask==25.4.*,>=0.0.0a0
 - rapids-build-backend>=0.3.1,<0.4.0.dev0
 - rapids-dask-dependency==25.4.*,>=0.0.0a0
 - recommonmark
 - requests
 - rmm==25.4.*,>=0.0.0a0
->>>>>>> ef427cbe
 - scikit-build-core>=0.10.0
 - scikit-learn>=0.23.1
 - scipy
@@ -107,10 +75,6 @@
 - thriftpy2>=0.4.15,!=0.5.0,!=0.5.1
 - torchdata
 - torchmetrics
-<<<<<<< HEAD
-- ucx-py==0.42.*
-=======
 - ucx-py==0.43.*,>=0.0.0a0
->>>>>>> ef427cbe
 - wheel
 name: all_cuda-128_arch-x86_64