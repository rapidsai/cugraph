--- conflicted
+++ resolved
@@ -29,11 +29,7 @@
 - networkx>=2.5.1
 - clang=11.1.0
 - clang-tools=11.1.0
-<<<<<<< HEAD
-- cmake>=3.20.1,!=3.23.0
-=======
 - cmake>=3.23.1
->>>>>>> f95ee186
 - ninja
 - scikit-build>=0.13.1
 - python>=3.8,<3.10
